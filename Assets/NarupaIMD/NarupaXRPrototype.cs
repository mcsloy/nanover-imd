--- conflicted
+++ resolved
@@ -27,18 +27,15 @@
         private InteractableScene interactableScene;
 #pragma warning restore 0649
 
-<<<<<<< HEAD
         public NarupaImdSimulation Simulation => simulation;
-=======
+
         public bool ColocateLighthouses { get; set; } = false;
-        public PhysicallyCalibratedSpace CalibratedSpace { get; } = new PhysicallyCalibratedSpace();
 
         /// <summary>
         /// The route through which simulation space can be manipulated with
         /// gestures to perform translation, rotation, and scaling.
         /// </summary>
         public ManipulableScenePose ManipulableSimulationSpace { get; private set; }
->>>>>>> 636dee08
 
         public PhysicallyCalibratedSpace CalibratedSpace { get; } = new PhysicallyCalibratedSpace();
 
