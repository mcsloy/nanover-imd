﻿// Copyright (c) 2019 Intangible Realities Lab. All rights reserved.
// Licensed under the GPL. See License.txt in the project root for license information.

using Essd;
using Narupa.Frontend.XR;
using NarupaIMD;
using UnityEngine;
using UnityEngine.Events;
using Text = TMPro.TextMeshProUGUI;

<<<<<<< HEAD
=======
using Essd;
using Narupa.Core.Math;
using NarupaIMD;

>>>>>>> c164328d
namespace NarupaXR
{
    /// <summary>
    /// The entry point to the application, and central location for accessing
    /// shared resources.
    /// </summary>
    [DisallowMultipleComponent]
    public sealed class NarupaXRPrototype : MonoBehaviour
    {
#pragma warning disable 0649
        [SerializeField]
<<<<<<< HEAD
        private NarupaImdSimulation simulation;
=======
        private InteractableScene interactableScene;

        [FormerlySerializedAs("xrInteraction")]
        [SerializeField]
        private XRBoxInteractionManager xrBoxInteraction;

        [SerializeField]
        private NarupaXRAvatarManager avatars;

        [SerializeField]
        private NarupaXRDebugger debugger;
>>>>>>> c164328d
#pragma warning restore 0649

        public NarupaImdSimulation Simulation => simulation;

        public PhysicallyCalibratedSpace CalibratedSpace { get; } = new PhysicallyCalibratedSpace();

        [SerializeField]
        private UnityEvent connectionEstablished;

        private void Awake()
        {
            simulation.ConnectionEstablished += connectionEstablished.Invoke;
        }

        public NarupaXRDebugger Debugger => debugger;
        
        /// <summary>
        /// Connect to remote Narupa services.
        /// </summary>
        public void Connect(string address,
                            int? trajectoryPort = null,
                            int? imdPort = null,
                            int? multiplayerPort = null) =>
            simulation.Connect(address, trajectoryPort, imdPort, multiplayerPort);

        /// <summary>
        /// Connect to the Narupa services described in a given ServiceHub.
        /// </summary>
        public void Connect(ServiceHub hub) => simulation.Connect(hub);

        /// <summary>
        /// Connect to the first set of Narupa services found via ESSD.
        /// </summary>
        public void AutoConnect() => simulation.AutoConnect();

        /// <summary>
        /// Disconnect from all Narupa services.
        /// </summary>
        public void Disconnect() => simulation.CloseAsync();

        /// <summary>
        /// Called from UI to quit the application.
        /// </summary>
        public void Quit() => Application.Quit();

        private void Update()
        {
            CalibratedSpace.CalibrateFromLighthouses();
        }
    }
}<|MERGE_RESOLUTION|>--- conflicted
+++ resolved
@@ -7,14 +7,9 @@
 using UnityEngine;
 using UnityEngine.Events;
 using Text = TMPro.TextMeshProUGUI;
+using NarupaXR.Interaction;
+using UnityEngine.Serialization;
 
-<<<<<<< HEAD
-=======
-using Essd;
-using Narupa.Core.Math;
-using NarupaIMD;
-
->>>>>>> c164328d
 namespace NarupaXR
 {
     /// <summary>
@@ -25,22 +20,14 @@
     public sealed class NarupaXRPrototype : MonoBehaviour
     {
 #pragma warning disable 0649
+        
         [SerializeField]
-<<<<<<< HEAD
         private NarupaImdSimulation simulation;
-=======
+        
         private InteractableScene interactableScene;
-
-        [FormerlySerializedAs("xrInteraction")]
-        [SerializeField]
-        private XRBoxInteractionManager xrBoxInteraction;
-
-        [SerializeField]
-        private NarupaXRAvatarManager avatars;
 
         [SerializeField]
         private NarupaXRDebugger debugger;
->>>>>>> c164328d
 #pragma warning restore 0649
 
         public NarupaImdSimulation Simulation => simulation;
