--- conflicted
+++ resolved
@@ -121,49 +121,12 @@
     debug:
       m_Flags: 0
   m_NavMeshData: {fileID: 0}
-<<<<<<< HEAD
 --- !u!4 &1183504 stripped
 Transform:
   m_CorrespondingSourceObject: {fileID: 3529211918885741472, guid: 44e6cce32ce12e0468da54bc4179b425,
     type: 3}
   m_PrefabInstance: {fileID: 3529211919708838411}
   m_PrefabAsset: {fileID: 0}
-=======
---- !u!21 &31388735
-Material:
-  serializedVersion: 6
-  m_ObjectHideFlags: 0
-  m_CorrespondingSourceObject: {fileID: 0}
-  m_PrefabInstance: {fileID: 0}
-  m_PrefabAsset: {fileID: 0}
-  m_Name: Sprites/Default
-  m_Shader: {fileID: 10753, guid: 0000000000000000f000000000000000, type: 0}
-  m_ShaderKeywords: 
-  m_LightmapFlags: 4
-  m_EnableInstancingVariants: 0
-  m_DoubleSidedGI: 0
-  m_CustomRenderQueue: -1
-  stringTagMap: {}
-  disabledShaderPasses: []
-  m_SavedProperties:
-    serializedVersion: 3
-    m_TexEnvs:
-    - _AlphaTex:
-        m_Texture: {fileID: 0}
-        m_Scale: {x: 1, y: 1}
-        m_Offset: {x: 0, y: 0}
-    - _MainTex:
-        m_Texture: {fileID: 0}
-        m_Scale: {x: 1, y: 1}
-        m_Offset: {x: 0, y: 0}
-    m_Floats:
-    - PixelSnap: 0
-    - _EnableExternalAlpha: 0
-    m_Colors:
-    - _Color: {r: 1, g: 1, b: 1, a: 1}
-    - _Flip: {r: 1, g: 1, b: 1, a: 1}
-    - _RendererColor: {r: 1, g: 1, b: 1, a: 1}
->>>>>>> b285d2da
 --- !u!1 &54429684
 GameObject:
   m_ObjectHideFlags: 0
@@ -2990,7 +2953,7 @@
   m_Name: 
   m_EditorClassIdentifier: 
   controller: {fileID: 1897242033}
---- !u!43 &819709800
+--- !u!43 &823748996
 Mesh:
   m_ObjectHideFlags: 0
   m_CorrespondingSourceObject: {fileID: 0}
@@ -3555,7 +3518,6 @@
     type: 3}
   m_PrefabInstance: {fileID: 1203052660}
   m_PrefabAsset: {fileID: 0}
-<<<<<<< HEAD
 --- !u!1 &1212166253
 GameObject:
   m_ObjectHideFlags: 0
@@ -3635,8 +3597,6 @@
   boxTransform: {fileID: 431384313}
   aim: {fileID: 1212166254}
   ghostHeadset: {fileID: 494567918}
-=======
->>>>>>> b285d2da
 --- !u!1 &1310147620
 GameObject:
   m_ObjectHideFlags: 0
@@ -4703,66 +4663,7 @@
       objectReference: {fileID: 0}
     m_RemovedComponents: []
   m_SourcePrefab: {fileID: 100100000, guid: 0bf113c3f9570c14ebe1e71ad0c6b164, type: 3}
---- !u!1 &1674452946
-GameObject:
-  m_ObjectHideFlags: 0
-  m_CorrespondingSourceObject: {fileID: 0}
-  m_PrefabInstance: {fileID: 0}
-  m_PrefabAsset: {fileID: 0}
-  serializedVersion: 6
-  m_Component:
-  - component: {fileID: 1674452947}
-  - component: {fileID: 1674452948}
-  m_Layer: 0
-  m_Name: Desktop UI
-  m_TagString: Untagged
-  m_Icon: {fileID: 0}
-  m_NavMeshLayer: 0
-  m_StaticEditorFlags: 0
-  m_IsActive: 1
---- !u!4 &1674452947
-Transform:
-  m_ObjectHideFlags: 0
-  m_CorrespondingSourceObject: {fileID: 0}
-  m_PrefabInstance: {fileID: 0}
-  m_PrefabAsset: {fileID: 0}
-  m_GameObject: {fileID: 1674452946}
-  m_LocalRotation: {x: 0, y: 0, z: 0, w: 1}
-  m_LocalPosition: {x: 0, y: 0, z: 0}
-  m_LocalScale: {x: 1, y: 1, z: 1}
-  m_Children: []
-  m_Father: {fileID: 544060993}
-  m_RootOrder: 1
-  m_LocalEulerAnglesHint: {x: 0, y: 0, z: 0}
---- !u!114 &1674452948
-MonoBehaviour:
-  m_ObjectHideFlags: 0
-  m_CorrespondingSourceObject: {fileID: 0}
-  m_PrefabInstance: {fileID: 0}
-  m_PrefabAsset: {fileID: 0}
-  m_GameObject: {fileID: 1674452946}
-  m_Enabled: 1
-  m_EditorHideFlags: 0
-  m_Script: {fileID: 11500000, guid: aff20bb527283b541a6d66fa3f5cddaa, type: 3}
-  m_Name: 
-  m_EditorClassIdentifier: 
-  application: {fileID: 544060994}
-  simulation: {fileID: 431384315}
-  xrSimulatorContainer: {fileID: 513042378}
-  interactionForceMultiplier: 1000
---- !u!1 &1675664890 stripped
-GameObject:
-  m_CorrespondingSourceObject: {fileID: 7527288971922194599, guid: 3d05cd8c0e321f042a0ee9c02eb35336,
-    type: 3}
-  m_PrefabInstance: {fileID: 717457012}
-  m_PrefabAsset: {fileID: 0}
---- !u!224 &1675664896 stripped
-RectTransform:
-  m_CorrespondingSourceObject: {fileID: 5958212405137622310, guid: 3d05cd8c0e321f042a0ee9c02eb35336,
-    type: 3}
-  m_PrefabInstance: {fileID: 717457012}
-  m_PrefabAsset: {fileID: 0}
---- !u!21 &1719765595
+--- !u!21 &1599433781
 Material:
   serializedVersion: 6
   m_ObjectHideFlags: 0
@@ -4796,6 +4697,65 @@
     - _Color: {r: 1, g: 1, b: 1, a: 1}
     - _Flip: {r: 1, g: 1, b: 1, a: 1}
     - _RendererColor: {r: 1, g: 1, b: 1, a: 1}
+--- !u!1 &1674452946
+GameObject:
+  m_ObjectHideFlags: 0
+  m_CorrespondingSourceObject: {fileID: 0}
+  m_PrefabInstance: {fileID: 0}
+  m_PrefabAsset: {fileID: 0}
+  serializedVersion: 6
+  m_Component:
+  - component: {fileID: 1674452947}
+  - component: {fileID: 1674452948}
+  m_Layer: 0
+  m_Name: Desktop UI
+  m_TagString: Untagged
+  m_Icon: {fileID: 0}
+  m_NavMeshLayer: 0
+  m_StaticEditorFlags: 0
+  m_IsActive: 1
+--- !u!4 &1674452947
+Transform:
+  m_ObjectHideFlags: 0
+  m_CorrespondingSourceObject: {fileID: 0}
+  m_PrefabInstance: {fileID: 0}
+  m_PrefabAsset: {fileID: 0}
+  m_GameObject: {fileID: 1674452946}
+  m_LocalRotation: {x: 0, y: 0, z: 0, w: 1}
+  m_LocalPosition: {x: 0, y: 0, z: 0}
+  m_LocalScale: {x: 1, y: 1, z: 1}
+  m_Children: []
+  m_Father: {fileID: 544060993}
+  m_RootOrder: 1
+  m_LocalEulerAnglesHint: {x: 0, y: 0, z: 0}
+--- !u!114 &1674452948
+MonoBehaviour:
+  m_ObjectHideFlags: 0
+  m_CorrespondingSourceObject: {fileID: 0}
+  m_PrefabInstance: {fileID: 0}
+  m_PrefabAsset: {fileID: 0}
+  m_GameObject: {fileID: 1674452946}
+  m_Enabled: 1
+  m_EditorHideFlags: 0
+  m_Script: {fileID: 11500000, guid: aff20bb527283b541a6d66fa3f5cddaa, type: 3}
+  m_Name: 
+  m_EditorClassIdentifier: 
+  application: {fileID: 544060994}
+  simulation: {fileID: 431384315}
+  xrSimulatorContainer: {fileID: 513042378}
+  interactionForceMultiplier: 1000
+--- !u!1 &1675664890 stripped
+GameObject:
+  m_CorrespondingSourceObject: {fileID: 7527288971922194599, guid: 3d05cd8c0e321f042a0ee9c02eb35336,
+    type: 3}
+  m_PrefabInstance: {fileID: 717457012}
+  m_PrefabAsset: {fileID: 0}
+--- !u!224 &1675664896 stripped
+RectTransform:
+  m_CorrespondingSourceObject: {fileID: 5958212405137622310, guid: 3d05cd8c0e321f042a0ee9c02eb35336,
+    type: 3}
+  m_PrefabInstance: {fileID: 717457012}
+  m_PrefabAsset: {fileID: 0}
 --- !u!1 &1734429053
 GameObject:
   m_ObjectHideFlags: 0
@@ -5274,169 +5234,6 @@
     type: 3}
   m_PrefabInstance: {fileID: 1744010291}
   m_PrefabAsset: {fileID: 0}
---- !u!43 &1754532849
-Mesh:
-  m_ObjectHideFlags: 0
-  m_CorrespondingSourceObject: {fileID: 0}
-  m_PrefabInstance: {fileID: 0}
-  m_PrefabAsset: {fileID: 0}
-  m_Name: 
-  serializedVersion: 10
-  m_SubMeshes:
-  - serializedVersion: 2
-    firstByte: 0
-    indexCount: 24
-    topology: 0
-    baseVertex: 0
-    firstVertex: 0
-    vertexCount: 8
-    localAABB:
-      m_Center: {x: 0, y: 0.01, z: 0}
-      m_Extent: {x: 1.65, y: 0, z: 1.275}
-  m_Shapes:
-    vertices: []
-    shapes: []
-    channels: []
-    fullWeights: []
-  m_BindPose: []
-  m_BoneNameHashes: 
-  m_RootBoneNameHash: 0
-  m_BonesAABB: []
-  m_VariableBoneCountWeights:
-    m_Data: 
-  m_MeshCompression: 0
-  m_IsReadable: 1
-  m_KeepVertices: 1
-  m_KeepIndices: 1
-  m_IndexFormat: 0
-  m_IndexBuffer: 000004000100010004000500010005000200020005000600020006000300030006000700030007000000000007000400
-  m_VertexData:
-    serializedVersion: 3
-    m_VertexCount: 8
-    m_Channels:
-    - stream: 0
-      offset: 0
-      format: 0
-      dimension: 3
-    - stream: 0
-      offset: 0
-      format: 0
-      dimension: 0
-    - stream: 0
-      offset: 0
-      format: 0
-      dimension: 0
-    - stream: 0
-      offset: 12
-      format: 0
-      dimension: 4
-    - stream: 0
-      offset: 28
-      format: 0
-      dimension: 2
-    - stream: 0
-      offset: 0
-      format: 0
-      dimension: 0
-    - stream: 0
-      offset: 0
-      format: 0
-      dimension: 0
-    - stream: 0
-      offset: 0
-      format: 0
-      dimension: 0
-    - stream: 0
-      offset: 0
-      format: 0
-      dimension: 0
-    - stream: 0
-      offset: 0
-      format: 0
-      dimension: 0
-    - stream: 0
-      offset: 0
-      format: 0
-      dimension: 0
-    - stream: 0
-      offset: 0
-      format: 0
-      dimension: 0
-    - stream: 0
-      offset: 0
-      format: 0
-      dimension: 0
-    - stream: 0
-      offset: 0
-      format: 0
-      dimension: 0
-    m_DataSize: 288
-    _typelessdata: 0000c03f0ad7233c000090bf000000000000803f0000803f0000803f00000000000000000000c0bf0ad7233c000090bf000000000000803f0000803f0000803f0000803f000000000000c0bf0ad7233c0000903f000000000000803f0000803f0000803f00000000000000000000c03f0ad7233c0000903f000000000000803f0000803f0000803f0000803f000000003333d33f0ad7233c3333a3bf000000000000803f0000803f00000000000000000000803f3333d3bf0ad7233c3333a3bf000000000000803f0000803f000000000000803f0000803f3333d3bf0ad7233c3333a33f000000000000803f0000803f00000000000000000000803f3333d33f0ad7233c3333a33f000000000000803f0000803f000000000000803f0000803f
-  m_CompressedMesh:
-    m_Vertices:
-      m_NumItems: 0
-      m_Range: 0
-      m_Start: 0
-      m_Data: 
-      m_BitSize: 0
-    m_UV:
-      m_NumItems: 0
-      m_Range: 0
-      m_Start: 0
-      m_Data: 
-      m_BitSize: 0
-    m_Normals:
-      m_NumItems: 0
-      m_Range: 0
-      m_Start: 0
-      m_Data: 
-      m_BitSize: 0
-    m_Tangents:
-      m_NumItems: 0
-      m_Range: 0
-      m_Start: 0
-      m_Data: 
-      m_BitSize: 0
-    m_Weights:
-      m_NumItems: 0
-      m_Data: 
-      m_BitSize: 0
-    m_NormalSigns:
-      m_NumItems: 0
-      m_Data: 
-      m_BitSize: 0
-    m_TangentSigns:
-      m_NumItems: 0
-      m_Data: 
-      m_BitSize: 0
-    m_FloatColors:
-      m_NumItems: 0
-      m_Range: 0
-      m_Start: 0
-      m_Data: 
-      m_BitSize: 0
-    m_BoneIndices:
-      m_NumItems: 0
-      m_Data: 
-      m_BitSize: 0
-    m_Triangles:
-      m_NumItems: 0
-      m_Data: 
-      m_BitSize: 0
-    m_UVInfo: 0
-  m_LocalAABB:
-    m_Center: {x: 0, y: 0.01, z: 0}
-    m_Extent: {x: 1.65, y: 0, z: 1.275}
-  m_MeshUsageFlags: 0
-  m_BakedConvexCollisionMesh: 
-  m_BakedTriangleCollisionMesh: 
-  m_MeshMetrics[0]: 1
-  m_MeshMetrics[1]: 1
-  m_MeshOptimizationFlags: 1
-  m_StreamData:
-    offset: 0
-    size: 0
-    path: 
 --- !u!1 &1817228778
 GameObject:
   m_ObjectHideFlags: 0
@@ -6950,20 +6747,12 @@
         type: 3}
       propertyPath: m_Materials.Array.data[0]
       value: 
-<<<<<<< HEAD
-      objectReference: {fileID: 1719765595}
-=======
-      objectReference: {fileID: 31388735}
->>>>>>> b285d2da
+      objectReference: {fileID: 1599433781}
     - target: {fileID: 3529211918889242964, guid: 44e6cce32ce12e0468da54bc4179b425,
         type: 3}
       propertyPath: m_Mesh
       value: 
-<<<<<<< HEAD
-      objectReference: {fileID: 819709800}
-=======
-      objectReference: {fileID: 1754532849}
->>>>>>> b285d2da
+      objectReference: {fileID: 823748996}
     - target: {fileID: 3529211918896755064, guid: 44e6cce32ce12e0468da54bc4179b425,
         type: 3}
       propertyPath: shader
