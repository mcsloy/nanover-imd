--- conflicted
+++ resolved
@@ -45,9 +45,6 @@
         }
 
         /// <summary>
-<<<<<<< HEAD
-        /// Attempt to start a grab manipulation on this box, with a
-=======
         /// Callback for when the simulation pose value is changed in the multiplayer dictionary.
         /// </summary>
         private void MultiplayerSimulationPoseChanged()
@@ -84,17 +81,10 @@
 
         /// <summary>
         /// Attempt to start a grab manipulation on this box, with a 
->>>>>>> 09c86b93
         /// manipulator at the current pose.
         /// </summary>
         public IActiveManipulation StartGrabManipulation(UnitScaleTransformation manipulatorPose)
         {
-<<<<<<< HEAD
-            if (!HaveSceneLock)
-                return null;
-
-=======
->>>>>>> 09c86b93
             if (manipulable.StartGrabManipulation(manipulatorPose) is IActiveManipulation
                     manipulation)
             {
@@ -124,17 +114,7 @@
         {
             while (true)
             {
-<<<<<<< HEAD
-                if (!HaveSceneLock)
-                {
-                    EndAllManipulations();
-                    var worldPose = prototype.CalibratedSpace.TransformPoseCalibratedToWorld(multiplayer.SimulationPose);
-                    worldPose.CopyToTransformRelativeToParent(sceneTransform);
-                }
-                else if (manipulations.Count > 0)
-=======
                 if (CurrentlyEditingScene)
->>>>>>> 09c86b93
                 {
                     var worldPose = Transformation.FromTransformRelativeToParent(sceneTransform);
                     var calibPose = prototype.CalibratedSpace
