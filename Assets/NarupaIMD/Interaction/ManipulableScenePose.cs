﻿// Copyright (c) 2019 Intangible Realities Lab. All rights reserved.
// Licensed under the GPL. See License.txt in the project root for license information.

using System.Collections.Generic;
using System.Linq;
using System.Threading.Tasks;
using Narupa.Core.Async;
using Narupa.Core.Math;
using Narupa.Frontend.Manipulation;
using Narupa.Session;
using UnityEngine;

namespace NarupaXR.Interaction
{
    /// <summary>
    /// Provides the ability to move the simulation scene, but preventing this
    /// if multiplayer is active and the user does not have a lock on the 
    /// scene.
    /// </summary>
    public class ManipulableScenePose
    {
        private readonly Transform sceneTransform;
        private readonly ManipulableTransform manipulable;
        private readonly MultiplayerSession multiplayer;
        private readonly NarupaXRPrototype prototype;

        private readonly HashSet<IActiveManipulation> manipulations
            = new HashSet<IActiveManipulation>();

        public bool CurrentlyEditingScene => manipulations.Any();

        public ManipulableScenePose(Transform sceneTransform,
                                    MultiplayerSession multiplayer,
                                    NarupaXRPrototype prototype)
        {
            this.sceneTransform = sceneTransform;
            this.multiplayer = multiplayer;
            this.prototype = prototype;
            manipulable = new ManipulableTransform(sceneTransform);
            this.multiplayer.SimulationPose.LockRejected += SimulationPoseLockRejected;
            this.multiplayer.SimulationPose.RemoteValueChanged +=
                MultiplayerSimulationPoseChanged;

            Update().AwaitInBackground();
        }

        /// <summary>
        /// Callback for when the simulation pose value is changed in the multiplayer dictionary.
        /// </summary>
        private void MultiplayerSimulationPoseChanged()
        {
            // If manipulations are active, then I'm controlling my box position.
            if (!CurrentlyEditingScene)
            {
                CopyMultiplayerPoseToLocal();
            }
        }

        /// <summary>
        /// Handler for if the simulation pose lock is rejected.
        /// </summary>
        /// <remarks>
        /// If rejected, the manipulation is ended, and the simulation pose is set to the latest pose received, ignoring any user input. 
        /// </remarks>
        private void SimulationPoseLockRejected()
        {
            EndAllManipulations();
            CopyMultiplayerPoseToLocal();
        }

        /// <summary>
        /// Copy the pose stored in the multiplayer to the current scene transform.
        /// </summary>
        private void CopyMultiplayerPoseToLocal()
        {
            var worldPose = prototype.CalibratedSpace
                                     .TransformPoseCalibratedToWorld(multiplayer.SimulationPose
                                                                                .Value);
            worldPose.CopyToTransform(sceneTransform);
        }

        /// <summary>
        /// Attempt to start a grab manipulation on this box, with a 
        /// manipulator at the current pose.
        /// </summary>
        public IActiveManipulation StartGrabManipulation(UnitScaleTransformation manipulatorPose)
        {
            if (manipulable.StartGrabManipulation(manipulatorPose) is IActiveManipulation
                    manipulation)
            {
                manipulations.Add(manipulation);
                manipulation.ManipulationEnded += () => OnManipulationEnded(manipulation);
                return manipulation;
            }

            return null;
        }

        /// <summary>
        /// Callback for when a manipulation is ended by the user.
        /// </summary>
        private void OnManipulationEnded(IActiveManipulation manipulation)
        {
            manipulations.Remove(manipulation);
            // If manipulations are over, then release the lock.
            if (!CurrentlyEditingScene)
            {
                multiplayer.SimulationPose.ReleaseLock();
                CopyMultiplayerPoseToLocal();
            }
        }

        private async Task Update()
        {
            while (true)
            {
<<<<<<< HEAD
                if (CurrentlyEditingScene)
                {
                    var worldPose = new Transformation(sceneTransform.localPosition,
                                                       sceneTransform.localRotation,
                                                       sceneTransform.localScale);
                    var calibPose = prototype.CalibratedSpace
                                             .TransformPoseWorldToCalibrated(worldPose);
                    multiplayer.SimulationPose.UpdateValueWithLock(calibPose);
=======
                if (!HaveSceneLock)
                {
                    EndAllManipulations();

                    var worldPose = prototype.CalibratedSpace.TransformPoseCalibratedToWorld(multiplayer.SimulationPose);
                    worldPose.CopyToTransformRelativeToParent(sceneTransform);
                }
                else if (manipulations.Count > 0)
                {
                    var worldPose = Transformation.FromTransformRelativeToParent(sceneTransform);
                    var calibPose = prototype.CalibratedSpace.TransformPoseWorldToCalibrated(worldPose);
                    multiplayer.SetSimulationPose(calibPose);
>>>>>>> 81602dd8
                }

                await Task.Delay(10);
            }
        }

        private void EndAllManipulations()
        {
            foreach (var manipulation in manipulations.ToList())
                manipulation.EndManipulation();
        }
    }
}<|MERGE_RESOLUTION|>--- conflicted
+++ resolved
@@ -76,7 +76,7 @@
             var worldPose = prototype.CalibratedSpace
                                      .TransformPoseCalibratedToWorld(multiplayer.SimulationPose
                                                                                 .Value);
-            worldPose.CopyToTransform(sceneTransform);
+            worldPose.CopyToTransformRelativeToParent(sceneTransform);
         }
 
         /// <summary>
@@ -114,29 +114,12 @@
         {
             while (true)
             {
-<<<<<<< HEAD
                 if (CurrentlyEditingScene)
                 {
-                    var worldPose = new Transformation(sceneTransform.localPosition,
-                                                       sceneTransform.localRotation,
-                                                       sceneTransform.localScale);
+                    var worldPose = Transformation.FromTransformRelativeToParent(sceneTransform);
                     var calibPose = prototype.CalibratedSpace
                                              .TransformPoseWorldToCalibrated(worldPose);
                     multiplayer.SimulationPose.UpdateValueWithLock(calibPose);
-=======
-                if (!HaveSceneLock)
-                {
-                    EndAllManipulations();
-
-                    var worldPose = prototype.CalibratedSpace.TransformPoseCalibratedToWorld(multiplayer.SimulationPose);
-                    worldPose.CopyToTransformRelativeToParent(sceneTransform);
-                }
-                else if (manipulations.Count > 0)
-                {
-                    var worldPose = Transformation.FromTransformRelativeToParent(sceneTransform);
-                    var calibPose = prototype.CalibratedSpace.TransformPoseWorldToCalibrated(worldPose);
-                    multiplayer.SetSimulationPose(calibPose);
->>>>>>> 81602dd8
                 }
 
                 await Task.Delay(10);
