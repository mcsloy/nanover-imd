﻿using System.Collections;
using System.Linq;
using Narupa.Core.Math;
using Narupa.Frontend.Utility;
using Narupa.Frontend.XR;
using Narupa.Grpc.Multiplayer;
using Narupa.Session;
using NarupaIMD;
using NarupaIMD.UI;
using UnityEngine;
using UnityEngine.XR;

namespace NarupaIMD
{
    public class NarupaAvatarManager : MonoBehaviour
    {
#pragma warning disable 0649
        [SerializeField]
        private NarupaMultiplayer multiplayer;
        
        [SerializeField]
        private NarupaIMDPrototype application;

        [SerializeField]
        private NarupaImdSimulation simulation;

        [SerializeField]
        private AvatarModel headsetPrefab;

        [SerializeField]
        private AvatarModel controllerPrefab;
#pragma warning restore 0649
        
        private IndexedPool<AvatarModel> headsetObjects;
        private IndexedPool<AvatarModel> controllerObjects;
        
        private Coroutine sendAvatarsCoroutine;

        private void Update()
        {
            UpdateRendering();
        }

        private void OnEnable()
        {
            headsetObjects = new IndexedPool<AvatarModel>(
                () => Instantiate(headsetPrefab),
                transform => transform.gameObject.SetActive(true),
                transform => transform.gameObject.SetActive(false)
            );

            controllerObjects = new IndexedPool<AvatarModel>(
                () => Instantiate(controllerPrefab),
                transform => transform.gameObject.SetActive(true),
                transform => transform.gameObject.SetActive(false)
            );
<<<<<<< HEAD
            
            multiplayer.Session.MultiplayerJoined += SessionOnMultiplayerJoined;
            PlayerColor.PlayerColorChanged += PlayerColorOnPlayerColorChanged;
            PlayerName.PlayerNameChanged += PlayerNameOnPlayerNameChanged;
        }

        private void PlayerNameOnPlayerNameChanged()
        {
            multiplayer.Session.Avatars.LocalAvatar.Name = PlayerName.GetPlayerName();
        }

        private void PlayerColorOnPlayerColorChanged()
        {
            multiplayer.Session.Avatars.LocalAvatar.Color = PlayerColor.GetPlayerColor();
        }

        private void SessionOnMultiplayerJoined()
        {
            multiplayer.Session.Avatars.LocalAvatar.Color = PlayerColor.GetPlayerColor();
            multiplayer.Session.Avatars.LocalAvatar.Name = PlayerName.GetPlayerName();
            sendAvatarsCoroutine = StartCoroutine(SendAvatars());
=======
            sendAvatarsCoroutine = StartCoroutine(UpdateLocalAvatar());
>>>>>>> 7176dec9
        }

        private void OnDisable()
        {
            StopCoroutine(sendAvatarsCoroutine);
            multiplayer.Session.MultiplayerJoined -= SessionOnMultiplayerJoined;
            PlayerColor.PlayerColorChanged -= PlayerColorOnPlayerColorChanged;
            PlayerName.PlayerNameChanged -= PlayerNameOnPlayerNameChanged;
        }

        private IEnumerator UpdateLocalAvatar()
        {
            var leftHand = XRNode.LeftHand.WrapAsPosedObject();
            var rightHand = XRNode.RightHand.WrapAsPosedObject();
            var headset = XRNode.Head.WrapAsPosedObject();

            while (true)
            {
<<<<<<< HEAD
                if (simulation.Multiplayer.HasPlayer)
=======
                if (narupa.Multiplayer.IsOpen)
>>>>>>> 7176dec9
                {
                    simulation.Multiplayer.Avatars.LocalAvatar.SetTransformations(
                            TransformPoseWorldToCalibrated(headset.Pose),
                        TransformPoseWorldToCalibrated(leftHand.Pose),
                        TransformPoseWorldToCalibrated(rightHand.Pose));

                simulation.Multiplayer.Avatars.FlushLocalAvatar();
                }

                yield return null;
            }
        }

        private void UpdateRendering()
        {
            var headsets = simulation.Multiplayer
                                     .Avatars.OtherPlayerAvatars
                                     .SelectMany(avatar => avatar.Components, (avatar, component) =>
                                                     (Avatar: avatar, Component: component))
                                     .Where(res => res.Component.Name == MultiplayerAvatar.HeadsetName);

            var controllers = simulation.Multiplayer
                                        .Avatars.OtherPlayerAvatars
                                        .SelectMany(avatar => avatar.Components, (avatar, component) =>
                                                        (Avatar: avatar, Component: component))
                                        .Where(res => res.Component.Name == MultiplayerAvatar.LeftHandName
                                                   || res.Component.Name == MultiplayerAvatar.RightHandName);

            headsetObjects.MapConfig(headsets, UpdateAvatarComponent);
            controllerObjects.MapConfig(controllers, UpdateAvatarComponent);
            
            void UpdateAvatarComponent((MultiplayerAvatar Avatar, MultiplayerAvatar.Component Component) value, AvatarModel model)
            {
                var transformed = TransformPoseCalibratedToWorld(value.Component.Transformation).Value;
                model.transform.SetPositionAndRotation(transformed.Position, transformed.Rotation);
                model.SetPlayerColor(value.Avatar.Color);
                model.SetPlayerName(value.Avatar.Name);
            }
        }

        public Transformation? TransformPoseCalibratedToWorld(Transformation? pose)
        {
            if (pose is Transformation calibratedPose)
                return application.CalibratedSpace.TransformPoseCalibratedToWorld(calibratedPose);

            return null;
        }

        public Transformation? TransformPoseWorldToCalibrated(Transformation? pose)
        {
            if (pose is Transformation worldPose)
                return application.CalibratedSpace.TransformPoseWorldToCalibrated(worldPose);

            return null;
        }
    }
}<|MERGE_RESOLUTION|>--- conflicted
+++ resolved
@@ -4,8 +4,6 @@
 using Narupa.Frontend.Utility;
 using Narupa.Frontend.XR;
 using Narupa.Grpc.Multiplayer;
-using Narupa.Session;
-using NarupaIMD;
 using NarupaIMD.UI;
 using UnityEngine;
 using UnityEngine.XR;
@@ -54,37 +52,29 @@
                 transform => transform.gameObject.SetActive(true),
                 transform => transform.gameObject.SetActive(false)
             );
-<<<<<<< HEAD
             
-            multiplayer.Session.MultiplayerJoined += SessionOnMultiplayerJoined;
             PlayerColor.PlayerColorChanged += PlayerColorOnPlayerColorChanged;
             PlayerName.PlayerNameChanged += PlayerNameOnPlayerNameChanged;
+            
+            simulation.Multiplayer.Avatars.LocalAvatar.Color = PlayerColor.GetPlayerColor();
+            simulation.Multiplayer.Avatars.LocalAvatar.Name = PlayerName.GetPlayerName();
+            
+            sendAvatarsCoroutine = StartCoroutine(UpdateLocalAvatar());
         }
 
         private void PlayerNameOnPlayerNameChanged()
         {
-            multiplayer.Session.Avatars.LocalAvatar.Name = PlayerName.GetPlayerName();
+            simulation.Multiplayer.Avatars.LocalAvatar.Name = PlayerName.GetPlayerName();
         }
 
         private void PlayerColorOnPlayerColorChanged()
         {
-            multiplayer.Session.Avatars.LocalAvatar.Color = PlayerColor.GetPlayerColor();
+            simulation.Multiplayer.Avatars.LocalAvatar.Color = PlayerColor.GetPlayerColor();
         }
-
-        private void SessionOnMultiplayerJoined()
-        {
-            multiplayer.Session.Avatars.LocalAvatar.Color = PlayerColor.GetPlayerColor();
-            multiplayer.Session.Avatars.LocalAvatar.Name = PlayerName.GetPlayerName();
-            sendAvatarsCoroutine = StartCoroutine(SendAvatars());
-=======
-            sendAvatarsCoroutine = StartCoroutine(UpdateLocalAvatar());
->>>>>>> 7176dec9
-        }
-
+        
         private void OnDisable()
         {
             StopCoroutine(sendAvatarsCoroutine);
-            multiplayer.Session.MultiplayerJoined -= SessionOnMultiplayerJoined;
             PlayerColor.PlayerColorChanged -= PlayerColorOnPlayerColorChanged;
             PlayerName.PlayerNameChanged -= PlayerNameOnPlayerNameChanged;
         }
@@ -97,11 +87,7 @@
 
             while (true)
             {
-<<<<<<< HEAD
-                if (simulation.Multiplayer.HasPlayer)
-=======
-                if (narupa.Multiplayer.IsOpen)
->>>>>>> 7176dec9
+                if (simulation.Multiplayer.IsOpen)
                 {
                     simulation.Multiplayer.Avatars.LocalAvatar.SetTransformations(
                             TransformPoseWorldToCalibrated(headset.Pose),
