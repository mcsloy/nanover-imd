--- conflicted
+++ resolved
@@ -7,23 +7,11 @@
     public class NarupaMultiplayer : MonoBehaviour
     {
         [SerializeField]
-        private NarupaImdSimulation simulation;
-
-        [SerializeField]
         private NarupaAvatarManager avatars;
-
-        public MultiplayerSession Session => simulation.Multiplayer;
 
         private void OnEnable()
         {
-<<<<<<< HEAD
             avatars.enabled = true;
-            Session.JoinMultiplayer("Narupa iMD")
-                   .AwaitInBackground();
-=======
-            avatars.enabled = false;
-            simulation.Multiplayer.MultiplayerJoined += OnMultiplayerJoined;
->>>>>>> 7176dec9
         }
 
         private void OnDisable()
