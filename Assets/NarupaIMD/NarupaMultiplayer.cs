--- conflicted
+++ resolved
@@ -15,11 +15,6 @@
         {
             avatars.enabled = false;
             simulation.Multiplayer.MultiplayerJoined += OnMultiplayerJoined;
-<<<<<<< HEAD
-            simulation.Multiplayer.JoinMultiplayer("Narupa iMD")
-                      .AwaitInBackground();
-=======
->>>>>>> c226c37e
         }
 
         private void OnDisable()
