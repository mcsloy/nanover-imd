--- conflicted
+++ resolved
@@ -122,8 +122,6 @@
       m_Flags: 0
   m_NavMeshData: {fileID: 0}
 --- !u!1 &54429684
-<<<<<<< HEAD
-=======
 GameObject:
   m_ObjectHideFlags: 0
   m_CorrespondingSourceObject: {fileID: 0}
@@ -252,7 +250,6 @@
     needsReinit: 0
   controllerManager: {fileID: 2074532958}
 --- !u!1 &418898940
->>>>>>> d5f2ce36
 GameObject:
   m_ObjectHideFlags: 0
   m_CorrespondingSourceObject: {fileID: 0}
@@ -283,9 +280,6 @@
   m_Father: {fileID: 544060993}
   m_RootOrder: 4
   m_LocalEulerAnglesHint: {x: 0, y: 0, z: 0}
-<<<<<<< HEAD
---- !u!1 &92531327
-=======
 --- !u!114 &418898942
 MonoBehaviour:
   m_ObjectHideFlags: 0
@@ -391,7 +385,6 @@
   m_EditorClassIdentifier: 
   narupaXR: {fileID: 544060994}
 --- !u!1 &544060992
->>>>>>> d5f2ce36
 GameObject:
   m_ObjectHideFlags: 0
   m_CorrespondingSourceObject: {fileID: 0}
@@ -429,9 +422,6 @@
   m_Father: {fileID: 0}
   m_RootOrder: 0
   m_LocalEulerAnglesHint: {x: 0, y: 0, z: 0}
-<<<<<<< HEAD
---- !u!1 &185265281
-=======
 --- !u!114 &544060994
 MonoBehaviour:
   m_ObjectHideFlags: 0
@@ -462,80 +452,43 @@
   m_Name: 
   m_EditorClassIdentifier: 
 --- !u!1 &765365844
->>>>>>> d5f2ce36
-GameObject:
-  m_ObjectHideFlags: 0
-  m_CorrespondingSourceObject: {fileID: 0}
-  m_PrefabInstance: {fileID: 0}
-  m_PrefabAsset: {fileID: 0}
-  serializedVersion: 6
-  m_Component:
-<<<<<<< HEAD
-  - component: {fileID: 185265282}
-  - component: {fileID: 185265283}
-  m_Layer: 0
-  m_Name: XR Particles Interaction
-=======
+GameObject:
+  m_ObjectHideFlags: 0
+  m_CorrespondingSourceObject: {fileID: 0}
+  m_PrefabInstance: {fileID: 0}
+  m_PrefabAsset: {fileID: 0}
+  serializedVersion: 6
+  m_Component:
   - component: {fileID: 765365845}
   - component: {fileID: 765365847}
   - component: {fileID: 765365846}
   m_Layer: 0
   m_Name: Box
->>>>>>> d5f2ce36
   m_TagString: Untagged
   m_Icon: {fileID: 0}
   m_NavMeshLayer: 0
   m_StaticEditorFlags: 0
   m_IsActive: 1
-<<<<<<< HEAD
---- !u!4 &185265282
-=======
 --- !u!4 &765365845
->>>>>>> d5f2ce36
-Transform:
-  m_ObjectHideFlags: 0
-  m_CorrespondingSourceObject: {fileID: 0}
-  m_PrefabInstance: {fileID: 0}
-  m_PrefabAsset: {fileID: 0}
-<<<<<<< HEAD
-  m_GameObject: {fileID: 185265281}
-=======
+Transform:
+  m_ObjectHideFlags: 0
+  m_CorrespondingSourceObject: {fileID: 0}
+  m_PrefabInstance: {fileID: 0}
+  m_PrefabAsset: {fileID: 0}
   m_GameObject: {fileID: 765365844}
->>>>>>> d5f2ce36
   m_LocalRotation: {x: 0, y: 0, z: 0, w: 1}
   m_LocalPosition: {x: 0, y: 0, z: 0}
   m_LocalScale: {x: 1, y: 1, z: 1}
   m_Children: []
-<<<<<<< HEAD
-  m_Father: {fileID: 544060993}
-  m_RootOrder: 1
-  m_LocalEulerAnglesHint: {x: 0, y: 0, z: 0}
---- !u!114 &185265283
-=======
   m_Father: {fileID: 92531328}
   m_RootOrder: 4
   m_LocalEulerAnglesHint: {x: 0, y: 0, z: 0}
 --- !u!114 &765365846
->>>>>>> d5f2ce36
 MonoBehaviour:
   m_ObjectHideFlags: 0
   m_CorrespondingSourceObject: {fileID: 0}
   m_PrefabInstance: {fileID: 0}
   m_PrefabAsset: {fileID: 0}
-<<<<<<< HEAD
-  m_GameObject: {fileID: 185265281}
-  m_Enabled: 1
-  m_EditorHideFlags: 0
-  m_Script: {fileID: 11500000, guid: 4a9debcec7224c5d82314ab8a7e0a87f, type: 3}
-  m_Name: 
-  m_EditorClassIdentifier: 
-  narupaXR: {fileID: 544060994}
-  grabObjectAction:
-    actionPath: /actions/NarupaIMD/in/Interact
-    needsReinit: 0
-  controllerManager: {fileID: 2074532958}
---- !u!43 &408989042
-=======
   m_GameObject: {fileID: 765365844}
   m_Enabled: 1
   m_EditorHideFlags: 0
@@ -609,7 +562,6 @@
   m_EditorClassIdentifier: 
   narupa: {fileID: 544060994}
 --- !u!43 &947622489
->>>>>>> d5f2ce36
 Mesh:
   m_ObjectHideFlags: 0
   m_CorrespondingSourceObject: {fileID: 0}
@@ -772,146 +724,29 @@
     offset: 0
     size: 0
     path: 
-<<<<<<< HEAD
---- !u!1 &418898940
-GameObject:
-  m_ObjectHideFlags: 0
-  m_CorrespondingSourceObject: {fileID: 0}
-  m_PrefabInstance: {fileID: 0}
-  m_PrefabAsset: {fileID: 0}
-  serializedVersion: 6
-  m_Component:
-  - component: {fileID: 418898941}
-  - component: {fileID: 418898942}
-  m_Layer: 0
-  m_Name: Interaction Mode
-  m_TagString: Untagged
-  m_Icon: {fileID: 0}
-  m_NavMeshLayer: 0
-  m_StaticEditorFlags: 0
-  m_IsActive: 1
---- !u!4 &418898941
-Transform:
-  m_ObjectHideFlags: 0
-  m_CorrespondingSourceObject: {fileID: 0}
-  m_PrefabInstance: {fileID: 0}
-  m_PrefabAsset: {fileID: 0}
-  m_GameObject: {fileID: 418898940}
-  m_LocalRotation: {x: -0, y: -0, z: -0, w: 1}
-  m_LocalPosition: {x: 0, y: 0, z: 0}
-  m_LocalScale: {x: 1, y: 1, z: 1}
-  m_Children: []
-  m_Father: {fileID: 544060993}
-  m_RootOrder: 4
-  m_LocalEulerAnglesHint: {x: 0, y: 0, z: 0}
---- !u!114 &418898942
-MonoBehaviour:
-  m_ObjectHideFlags: 0
-  m_CorrespondingSourceObject: {fileID: 0}
-  m_PrefabInstance: {fileID: 0}
-  m_PrefabAsset: {fileID: 0}
-  m_GameObject: {fileID: 418898940}
-  m_Enabled: 1
-  m_EditorHideFlags: 0
-  m_Script: {fileID: 11500000, guid: cff7e76f399e48e7bc72fe934064fb25, type: 3}
-  m_Name: 
-  m_EditorClassIdentifier: 
-  controller: {fileID: 2074532958}
-  interactionGizmo: {fileID: 3640672610816993193, guid: 1c71c146c52b75b40b044e66de75be8e,
-    type: 3}
---- !u!1 &431384312
-=======
 --- !u!1 &1042607093
->>>>>>> d5f2ce36
-GameObject:
-  m_ObjectHideFlags: 0
-  m_CorrespondingSourceObject: {fileID: 0}
-  m_PrefabInstance: {fileID: 0}
-  m_PrefabAsset: {fileID: 0}
-  serializedVersion: 6
-  m_Component:
-<<<<<<< HEAD
-  - component: {fileID: 431384313}
-  m_Layer: 0
-  m_Name: Scene
-=======
+GameObject:
+  m_ObjectHideFlags: 0
+  m_CorrespondingSourceObject: {fileID: 0}
+  m_PrefabInstance: {fileID: 0}
+  m_PrefabAsset: {fileID: 0}
+  serializedVersion: 6
+  m_Component:
   - component: {fileID: 1042607094}
   - component: {fileID: 1042607095}
   m_Layer: 0
   m_Name: XR Box Interaction
->>>>>>> d5f2ce36
   m_TagString: Untagged
   m_Icon: {fileID: 0}
   m_NavMeshLayer: 0
   m_StaticEditorFlags: 0
   m_IsActive: 1
-<<<<<<< HEAD
---- !u!4 &431384313
-=======
 --- !u!4 &1042607094
->>>>>>> d5f2ce36
-Transform:
-  m_ObjectHideFlags: 0
-  m_CorrespondingSourceObject: {fileID: 0}
-  m_PrefabInstance: {fileID: 0}
-  m_PrefabAsset: {fileID: 0}
-<<<<<<< HEAD
-  m_GameObject: {fileID: 431384312}
-  m_LocalRotation: {x: 0, y: 0, z: 0, w: 1}
-  m_LocalPosition: {x: 0, y: 0, z: 0}
-  m_LocalScale: {x: 1, y: 1, z: 1}
-  m_Children:
-  - {fileID: 1843315717}
-  - {fileID: 838290070}
-  - {fileID: 1946000298}
-  m_Father: {fileID: 0}
-  m_RootOrder: 1
-  m_LocalEulerAnglesHint: {x: 0, y: 0, z: 0}
---- !u!114 &496324176 stripped
-MonoBehaviour:
-  m_CorrespondingSourceObject: {fileID: 1391474368386691779, guid: 667cc4daec5d5a44cb6c3ec450d505ab,
-    type: 3}
-  m_PrefabInstance: {fileID: 92639405931747985}
-  m_PrefabAsset: {fileID: 0}
-  m_GameObject: {fileID: 0}
-  m_Enabled: 1
-  m_EditorHideFlags: 0
-  m_Script: {fileID: 11500000, guid: 628525f199464eccbdb13565ea3c7418, type: 3}
-  m_Name: 
-  m_EditorClassIdentifier: 
---- !u!1 &513042378
-GameObject:
-  m_ObjectHideFlags: 0
-  m_CorrespondingSourceObject: {fileID: 0}
-  m_PrefabInstance: {fileID: 0}
-  m_PrefabAsset: {fileID: 0}
-  serializedVersion: 6
-  m_Component:
-  - component: {fileID: 513042379}
-  - component: {fileID: 513042380}
-  m_Layer: 0
-  m_Name: XR Simulator
-  m_TagString: Untagged
-  m_Icon: {fileID: 0}
-  m_NavMeshLayer: 0
-  m_StaticEditorFlags: 0
-  m_IsActive: 0
---- !u!4 &513042379
-Transform:
-  m_ObjectHideFlags: 0
-  m_CorrespondingSourceObject: {fileID: 0}
-  m_PrefabInstance: {fileID: 0}
-  m_PrefabAsset: {fileID: 0}
-  m_GameObject: {fileID: 513042378}
-  m_LocalRotation: {x: 0, y: 0, z: 0, w: 1}
-  m_LocalPosition: {x: 0, y: 0, z: 0}
-  m_LocalScale: {x: 1, y: 1, z: 1}
-  m_Children: []
-  m_Father: {fileID: 544060993}
-  m_RootOrder: 2
-  m_LocalEulerAnglesHint: {x: 0, y: 0, z: 0}
---- !u!114 &513042380
-=======
+Transform:
+  m_ObjectHideFlags: 0
+  m_CorrespondingSourceObject: {fileID: 0}
+  m_PrefabInstance: {fileID: 0}
+  m_PrefabAsset: {fileID: 0}
   m_GameObject: {fileID: 1042607093}
   m_LocalRotation: {x: 0, y: 0, z: 0, w: 1}
   m_LocalPosition: {x: 0, y: 0, z: 0}
@@ -921,22 +756,11 @@
   m_RootOrder: 0
   m_LocalEulerAnglesHint: {x: 0, y: 0, z: 0}
 --- !u!114 &1042607095
->>>>>>> d5f2ce36
 MonoBehaviour:
   m_ObjectHideFlags: 0
   m_CorrespondingSourceObject: {fileID: 0}
   m_PrefabInstance: {fileID: 0}
   m_PrefabAsset: {fileID: 0}
-<<<<<<< HEAD
-  m_GameObject: {fileID: 513042378}
-  m_Enabled: 1
-  m_EditorHideFlags: 0
-  m_Script: {fileID: 11500000, guid: 48bf8293fdd443641bee91df7ef93fd2, type: 3}
-  m_Name: 
-  m_EditorClassIdentifier: 
-  narupaXR: {fileID: 544060994}
---- !u!1 &544060992
-=======
   m_GameObject: {fileID: 1042607093}
   m_Enabled: 1
   m_EditorHideFlags: 0
@@ -949,88 +773,42 @@
     needsReinit: 0
   controllerManager: {fileID: 2074532958}
 --- !u!1 &1534800855
->>>>>>> d5f2ce36
-GameObject:
-  m_ObjectHideFlags: 0
-  m_CorrespondingSourceObject: {fileID: 0}
-  m_PrefabInstance: {fileID: 0}
-  m_PrefabAsset: {fileID: 0}
-  serializedVersion: 6
-  m_Component:
-<<<<<<< HEAD
-  - component: {fileID: 544060993}
-  - component: {fileID: 544060994}
-  - component: {fileID: 544060995}
-  - component: {fileID: 544060996}
-  - component: {fileID: 544060997}
-  m_Layer: 0
-  m_Name: NarupaXR
-=======
+GameObject:
+  m_ObjectHideFlags: 0
+  m_CorrespondingSourceObject: {fileID: 0}
+  m_PrefabInstance: {fileID: 0}
+  m_PrefabAsset: {fileID: 0}
+  serializedVersion: 6
+  m_Component:
   - component: {fileID: 1534800856}
   m_Layer: 0
   m_Name: SteamVR
->>>>>>> d5f2ce36
   m_TagString: Untagged
   m_Icon: {fileID: 0}
   m_NavMeshLayer: 0
   m_StaticEditorFlags: 0
   m_IsActive: 1
-<<<<<<< HEAD
---- !u!4 &544060993
-=======
 --- !u!4 &1534800856
->>>>>>> d5f2ce36
-Transform:
-  m_ObjectHideFlags: 0
-  m_CorrespondingSourceObject: {fileID: 0}
-  m_PrefabInstance: {fileID: 0}
-  m_PrefabAsset: {fileID: 0}
-<<<<<<< HEAD
-  m_GameObject: {fileID: 544060992}
-=======
+Transform:
+  m_ObjectHideFlags: 0
+  m_CorrespondingSourceObject: {fileID: 0}
+  m_PrefabInstance: {fileID: 0}
+  m_PrefabAsset: {fileID: 0}
   m_GameObject: {fileID: 1534800855}
->>>>>>> d5f2ce36
   m_LocalRotation: {x: 0, y: 0, z: 0, w: 1}
   m_LocalPosition: {x: 0, y: 0, z: 0}
   m_LocalScale: {x: 1, y: 1, z: 1}
   m_Children:
-<<<<<<< HEAD
-  - {fileID: 1042607094}
-  - {fileID: 185265282}
-  - {fileID: 513042379}
-  - {fileID: 2074532959}
-  - {fileID: 418898941}
-  m_Father: {fileID: 0}
-  m_RootOrder: 0
-  m_LocalEulerAnglesHint: {x: 0, y: 0, z: 0}
---- !u!114 &544060994
-MonoBehaviour:
-=======
   - {fileID: 1897242026}
   m_Father: {fileID: 0}
   m_RootOrder: 2
   m_LocalEulerAnglesHint: {x: 0, y: 0, z: 0}
 --- !u!1 &1674452946
 GameObject:
->>>>>>> d5f2ce36
-  m_ObjectHideFlags: 0
-  m_CorrespondingSourceObject: {fileID: 0}
-  m_PrefabInstance: {fileID: 0}
-  m_PrefabAsset: {fileID: 0}
-<<<<<<< HEAD
-  m_GameObject: {fileID: 544060992}
-  m_Enabled: 1
-  m_EditorHideFlags: 0
-  m_Script: {fileID: 11500000, guid: b95e243630ef1ea4c935048688e07e25, type: 3}
-  m_Name: 
-  m_EditorClassIdentifier: 
-  simulationSpaceTransform: {fileID: 1946000298}
-  rightHandedSimulationSpace: {fileID: 92531328}
-  interactableScene: {fileID: 54429685}
-  xrBoxInteraction: {fileID: 1042607095}
-  avatars: {fileID: 838290071}
---- !u!114 &544060995
-=======
+  m_ObjectHideFlags: 0
+  m_CorrespondingSourceObject: {fileID: 0}
+  m_PrefabInstance: {fileID: 0}
+  m_PrefabAsset: {fileID: 0}
   serializedVersion: 6
   m_Component:
   - component: {fileID: 1674452947}
@@ -1057,36 +835,11 @@
   m_RootOrder: 5
   m_LocalEulerAnglesHint: {x: 0, y: 0, z: 0}
 --- !u!114 &1674452948
->>>>>>> d5f2ce36
 MonoBehaviour:
   m_ObjectHideFlags: 0
   m_CorrespondingSourceObject: {fileID: 0}
   m_PrefabInstance: {fileID: 0}
   m_PrefabAsset: {fileID: 0}
-<<<<<<< HEAD
-  m_GameObject: {fileID: 544060992}
-  m_Enabled: 1
-  m_EditorHideFlags: 0
-  m_Script: {fileID: 11500000, guid: d774d3b13ec9946499f8d115b1691e9f, type: 3}
-  m_Name: 
-  m_EditorClassIdentifier: 
-  outputTextField: {fileID: 0}
-  lineLimit: 32
---- !u!114 &544060996
-MonoBehaviour:
-  m_ObjectHideFlags: 0
-  m_CorrespondingSourceObject: {fileID: 0}
-  m_PrefabInstance: {fileID: 0}
-  m_PrefabAsset: {fileID: 0}
-  m_GameObject: {fileID: 544060992}
-  m_Enabled: 1
-  m_EditorHideFlags: 0
-  m_Script: {fileID: 11500000, guid: 0cb55e146b72f4a7398b0a0788ad1cee, type: 3}
-  m_Name: 
-  m_EditorClassIdentifier: 
---- !u!114 &544060997
-MonoBehaviour:
-=======
   m_GameObject: {fileID: 1674452946}
   m_Enabled: 1
   m_EditorHideFlags: 0
@@ -1099,23 +852,10 @@
 --- !u!21 &1699701158
 Material:
   serializedVersion: 6
->>>>>>> d5f2ce36
-  m_ObjectHideFlags: 0
-  m_CorrespondingSourceObject: {fileID: 0}
-  m_PrefabInstance: {fileID: 0}
-  m_PrefabAsset: {fileID: 0}
-<<<<<<< HEAD
-  m_GameObject: {fileID: 544060992}
-  m_Enabled: 1
-  m_EditorHideFlags: 0
-  m_Script: {fileID: 11500000, guid: aff20bb527283b541a6d66fa3f5cddaa, type: 3}
-  m_Name: 
-  m_EditorClassIdentifier: 
-  narupa: {fileID: 544060994}
-  xrSimulatorContainer: {fileID: 1946000297}
-  interactionForceMultiplier: 1000
---- !u!1 &765365844
-=======
+  m_ObjectHideFlags: 0
+  m_CorrespondingSourceObject: {fileID: 0}
+  m_PrefabInstance: {fileID: 0}
+  m_PrefabAsset: {fileID: 0}
   m_Name: Sprites/Default
   m_Shader: {fileID: 10753, guid: 0000000000000000f000000000000000, type: 0}
   m_ShaderKeywords: 
@@ -1144,243 +884,6 @@
     - _Flip: {r: 1, g: 1, b: 1, a: 1}
     - _RendererColor: {r: 1, g: 1, b: 1, a: 1}
 --- !u!1 &1843315715
->>>>>>> d5f2ce36
-GameObject:
-  m_ObjectHideFlags: 0
-  m_CorrespondingSourceObject: {fileID: 0}
-  m_PrefabInstance: {fileID: 0}
-  m_PrefabAsset: {fileID: 0}
-  serializedVersion: 6
-  m_Component:
-<<<<<<< HEAD
-  - component: {fileID: 765365845}
-  - component: {fileID: 765365847}
-  - component: {fileID: 765365846}
-  m_Layer: 0
-  m_Name: Box
-=======
-  - component: {fileID: 1843315717}
-  - component: {fileID: 1843315716}
-  m_Layer: 0
-  m_Name: Directional Light
->>>>>>> d5f2ce36
-  m_TagString: Untagged
-  m_Icon: {fileID: 0}
-  m_NavMeshLayer: 0
-  m_StaticEditorFlags: 0
-  m_IsActive: 1
-<<<<<<< HEAD
---- !u!4 &765365845
-Transform:
-  m_ObjectHideFlags: 0
-  m_CorrespondingSourceObject: {fileID: 0}
-  m_PrefabInstance: {fileID: 0}
-  m_PrefabAsset: {fileID: 0}
-  m_GameObject: {fileID: 765365844}
-  m_LocalRotation: {x: 0, y: 0, z: 0, w: 1}
-  m_LocalPosition: {x: 0, y: 0, z: 0}
-  m_LocalScale: {x: 1, y: 1, z: 1}
-  m_Children: []
-  m_Father: {fileID: 92531328}
-  m_RootOrder: 4
-  m_LocalEulerAnglesHint: {x: 0, y: 0, z: 0}
---- !u!114 &765365846
-MonoBehaviour:
-=======
---- !u!108 &1843315716
-Light:
->>>>>>> d5f2ce36
-  m_ObjectHideFlags: 0
-  m_CorrespondingSourceObject: {fileID: 0}
-  m_PrefabInstance: {fileID: 0}
-  m_PrefabAsset: {fileID: 0}
-<<<<<<< HEAD
-  m_GameObject: {fileID: 765365844}
-  m_Enabled: 1
-  m_EditorHideFlags: 0
-  m_Script: {fileID: 11500000, guid: 4ebe9be5bea44949b8485a900c1d82e7, type: 3}
-  m_Name: 
-  m_EditorClassIdentifier: 
-  frameSource: {fileID: 544060996}
-  boxVisualiser: {fileID: 765365847}
---- !u!114 &765365847
-MonoBehaviour:
-  m_ObjectHideFlags: 0
-  m_CorrespondingSourceObject: {fileID: 0}
-  m_PrefabInstance: {fileID: 0}
-  m_PrefabAsset: {fileID: 0}
-  m_GameObject: {fileID: 765365844}
-  m_Enabled: 1
-  m_EditorHideFlags: 0
-  m_Script: {fileID: 11500000, guid: 7c91b8a838b4c2142a837b09d8d032a9, type: 3}
-  m_Name: 
-  m_EditorClassIdentifier: 
-  box:
-    xAxis: {x: 1, y: 0, z: 0}
-    yAxis: {x: 0, y: 1, z: 0}
-    zAxis: {x: 0, y: 0, z: 1}
-    origin: {x: 0, y: 0, z: 0}
-  width: 0.02
-  mesh: {fileID: 10202, guid: 0000000000000000e000000000000000, type: 0}
-  material: {fileID: 2100000, guid: cceac67cd55e64d43b334053e949f786, type: 2}
---- !u!1 &838290069
-GameObject:
-  m_ObjectHideFlags: 0
-  m_CorrespondingSourceObject: {fileID: 0}
-  m_PrefabInstance: {fileID: 0}
-  m_PrefabAsset: {fileID: 0}
-  serializedVersion: 6
-  m_Component:
-  - component: {fileID: 838290070}
-  - component: {fileID: 838290071}
-  m_Layer: 0
-  m_Name: Avatar Manager
-  m_TagString: Untagged
-  m_Icon: {fileID: 0}
-  m_NavMeshLayer: 0
-  m_StaticEditorFlags: 0
-  m_IsActive: 1
---- !u!4 &838290070
-Transform:
-  m_ObjectHideFlags: 0
-  m_CorrespondingSourceObject: {fileID: 0}
-  m_PrefabInstance: {fileID: 0}
-  m_PrefabAsset: {fileID: 0}
-  m_GameObject: {fileID: 838290069}
-  m_LocalRotation: {x: 0, y: 0, z: 0, w: 1}
-  m_LocalPosition: {x: 0, y: 0, z: 0}
-  m_LocalScale: {x: 1, y: 1, z: 1}
-  m_Children: []
-  m_Father: {fileID: 431384313}
-  m_RootOrder: 1
-  m_LocalEulerAnglesHint: {x: 0, y: 0, z: 0}
---- !u!114 &838290071
-MonoBehaviour:
-  m_ObjectHideFlags: 0
-  m_CorrespondingSourceObject: {fileID: 0}
-  m_PrefabInstance: {fileID: 0}
-  m_PrefabAsset: {fileID: 0}
-  m_GameObject: {fileID: 838290069}
-  m_Enabled: 1
-  m_EditorHideFlags: 0
-  m_Script: {fileID: 11500000, guid: 633b34a1a229b0f4085c814cc2189bf9, type: 3}
-  m_Name: 
-  m_EditorClassIdentifier: 
-  narupa: {fileID: 544060994}
---- !u!1 &1042607093
-GameObject:
-  m_ObjectHideFlags: 0
-  m_CorrespondingSourceObject: {fileID: 0}
-  m_PrefabInstance: {fileID: 0}
-  m_PrefabAsset: {fileID: 0}
-  serializedVersion: 6
-  m_Component:
-  - component: {fileID: 1042607094}
-  - component: {fileID: 1042607095}
-  m_Layer: 0
-  m_Name: XR Box Interaction
-  m_TagString: Untagged
-  m_Icon: {fileID: 0}
-  m_NavMeshLayer: 0
-  m_StaticEditorFlags: 0
-  m_IsActive: 1
---- !u!4 &1042607094
-Transform:
-  m_ObjectHideFlags: 0
-  m_CorrespondingSourceObject: {fileID: 0}
-  m_PrefabInstance: {fileID: 0}
-  m_PrefabAsset: {fileID: 0}
-  m_GameObject: {fileID: 1042607093}
-  m_LocalRotation: {x: 0, y: 0, z: 0, w: 1}
-  m_LocalPosition: {x: 0, y: 0, z: 0}
-  m_LocalScale: {x: 1, y: 1, z: 1}
-  m_Children: []
-  m_Father: {fileID: 544060993}
-  m_RootOrder: 0
-  m_LocalEulerAnglesHint: {x: 0, y: 0, z: 0}
---- !u!114 &1042607095
-MonoBehaviour:
-  m_ObjectHideFlags: 0
-  m_CorrespondingSourceObject: {fileID: 0}
-  m_PrefabInstance: {fileID: 0}
-  m_PrefabAsset: {fileID: 0}
-  m_GameObject: {fileID: 1042607093}
-  m_Enabled: 1
-  m_EditorHideFlags: 0
-  m_Script: {fileID: 11500000, guid: 84db36c832d367846ad21ef7734fd67d, type: 3}
-  m_Name: 
-  m_EditorClassIdentifier: 
-  narupaXR: {fileID: 544060994}
-  grabSpaceAction:
-    actionPath: /actions/NarupaIMD/in/GrabSpace
-    needsReinit: 0
-  controllerManager: {fileID: 2074532958}
---- !u!1 &1534800855
-GameObject:
-  m_ObjectHideFlags: 0
-  m_CorrespondingSourceObject: {fileID: 0}
-  m_PrefabInstance: {fileID: 0}
-  m_PrefabAsset: {fileID: 0}
-  serializedVersion: 6
-  m_Component:
-  - component: {fileID: 1534800856}
-  m_Layer: 0
-  m_Name: SteamVR
-  m_TagString: Untagged
-  m_Icon: {fileID: 0}
-  m_NavMeshLayer: 0
-  m_StaticEditorFlags: 0
-  m_IsActive: 1
---- !u!4 &1534800856
-Transform:
-  m_ObjectHideFlags: 0
-  m_CorrespondingSourceObject: {fileID: 0}
-  m_PrefabInstance: {fileID: 0}
-  m_PrefabAsset: {fileID: 0}
-  m_GameObject: {fileID: 1534800855}
-  m_LocalRotation: {x: 0, y: 0, z: 0, w: 1}
-  m_LocalPosition: {x: 0, y: 0, z: 0}
-  m_LocalScale: {x: 1, y: 1, z: 1}
-  m_Children:
-  - {fileID: 1897242026}
-  m_Father: {fileID: 0}
-  m_RootOrder: 2
-  m_LocalEulerAnglesHint: {x: 0, y: 0, z: 0}
---- !u!21 &1720872513
-Material:
-  serializedVersion: 6
-  m_ObjectHideFlags: 0
-  m_CorrespondingSourceObject: {fileID: 0}
-  m_PrefabInstance: {fileID: 0}
-  m_PrefabAsset: {fileID: 0}
-  m_Name: Sprites/Default
-  m_Shader: {fileID: 10753, guid: 0000000000000000f000000000000000, type: 0}
-  m_ShaderKeywords: 
-  m_LightmapFlags: 4
-  m_EnableInstancingVariants: 0
-  m_DoubleSidedGI: 0
-  m_CustomRenderQueue: -1
-  stringTagMap: {}
-  disabledShaderPasses: []
-  m_SavedProperties:
-    serializedVersion: 3
-    m_TexEnvs:
-    - _AlphaTex:
-        m_Texture: {fileID: 0}
-        m_Scale: {x: 1, y: 1}
-        m_Offset: {x: 0, y: 0}
-    - _MainTex:
-        m_Texture: {fileID: 0}
-        m_Scale: {x: 1, y: 1}
-        m_Offset: {x: 0, y: 0}
-    m_Floats:
-    - PixelSnap: 0
-    - _EnableExternalAlpha: 0
-    m_Colors:
-    - _Color: {r: 1, g: 1, b: 1, a: 1}
-    - _Flip: {r: 1, g: 1, b: 1, a: 1}
-    - _RendererColor: {r: 1, g: 1, b: 1, a: 1}
---- !u!1 &1843315715
 GameObject:
   m_ObjectHideFlags: 0
   m_CorrespondingSourceObject: {fileID: 0}
@@ -1405,15 +908,9 @@
   m_PrefabAsset: {fileID: 0}
   m_GameObject: {fileID: 1843315715}
   m_Enabled: 1
-  serializedVersion: 9
-  m_Type: 1
-=======
-  m_GameObject: {fileID: 1843315715}
-  m_Enabled: 1
   serializedVersion: 10
   m_Type: 1
   m_Shape: 0
->>>>>>> d5f2ce36
   m_Color: {r: 1, g: 1, b: 1, a: 1}
   m_Intensity: 1
   m_Range: 10
@@ -1483,7 +980,6 @@
   m_CorrespondingSourceObject: {fileID: 4991043161427722009, guid: 667cc4daec5d5a44cb6c3ec450d505ab,
     type: 3}
   m_PrefabInstance: {fileID: 92639405931747985}
-<<<<<<< HEAD
   m_PrefabAsset: {fileID: 0}
 --- !u!4 &1897242026 stripped
 Transform:
@@ -1522,76 +1018,76 @@
   m_Modification:
     m_TransformParent: {fileID: 92531328}
     m_Modifications:
-    - target: {fileID: 8846464453813286905, guid: c7274a5a054024549b81595ae167ce8c,
-        type: 3}
-      propertyPath: m_Name
-      value: InteractionWave Rendering
-      objectReference: {fileID: 0}
-    - target: {fileID: 8846464453813286902, guid: c7274a5a054024549b81595ae167ce8c,
-        type: 3}
-      propertyPath: m_LocalPosition.x
-      value: 0
-      objectReference: {fileID: 0}
-    - target: {fileID: 8846464453813286902, guid: c7274a5a054024549b81595ae167ce8c,
-        type: 3}
-      propertyPath: m_LocalPosition.y
-      value: 0
-      objectReference: {fileID: 0}
-    - target: {fileID: 8846464453813286902, guid: c7274a5a054024549b81595ae167ce8c,
-        type: 3}
-      propertyPath: m_LocalPosition.z
-      value: 0
-      objectReference: {fileID: 0}
-    - target: {fileID: 8846464453813286902, guid: c7274a5a054024549b81595ae167ce8c,
-        type: 3}
-      propertyPath: m_LocalRotation.x
-      value: -0
-      objectReference: {fileID: 0}
-    - target: {fileID: 8846464453813286902, guid: c7274a5a054024549b81595ae167ce8c,
-        type: 3}
-      propertyPath: m_LocalRotation.y
-      value: -0
-      objectReference: {fileID: 0}
-    - target: {fileID: 8846464453813286902, guid: c7274a5a054024549b81595ae167ce8c,
-        type: 3}
-      propertyPath: m_LocalRotation.z
-      value: -0
-      objectReference: {fileID: 0}
-    - target: {fileID: 8846464453813286902, guid: c7274a5a054024549b81595ae167ce8c,
-        type: 3}
-      propertyPath: m_LocalRotation.w
-      value: 1
-      objectReference: {fileID: 0}
-    - target: {fileID: 8846464453813286902, guid: c7274a5a054024549b81595ae167ce8c,
-        type: 3}
-      propertyPath: m_RootOrder
-      value: 3
-      objectReference: {fileID: 0}
-    - target: {fileID: 8846464453813286902, guid: c7274a5a054024549b81595ae167ce8c,
-        type: 3}
-      propertyPath: m_LocalEulerAnglesHint.x
-      value: 0
-      objectReference: {fileID: 0}
-    - target: {fileID: 8846464453813286902, guid: c7274a5a054024549b81595ae167ce8c,
-        type: 3}
-      propertyPath: m_LocalEulerAnglesHint.y
-      value: 0
-      objectReference: {fileID: 0}
-    - target: {fileID: 8846464453813286902, guid: c7274a5a054024549b81595ae167ce8c,
-        type: 3}
-      propertyPath: m_LocalEulerAnglesHint.z
-      value: 0
-      objectReference: {fileID: 0}
-    - target: {fileID: 8846464453813286903, guid: c7274a5a054024549b81595ae167ce8c,
+    - target: {fileID: 8846464453798673889, guid: c7274a5a054024549b81595ae167ce8c,
         type: 3}
       propertyPath: narupaXR
       value: 
       objectReference: {fileID: 544060994}
-    - target: {fileID: 8846464453798673889, guid: c7274a5a054024549b81595ae167ce8c,
+    - target: {fileID: 8846464453813286902, guid: c7274a5a054024549b81595ae167ce8c,
+        type: 3}
+      propertyPath: m_LocalPosition.x
+      value: 0
+      objectReference: {fileID: 0}
+    - target: {fileID: 8846464453813286902, guid: c7274a5a054024549b81595ae167ce8c,
+        type: 3}
+      propertyPath: m_LocalPosition.y
+      value: 0
+      objectReference: {fileID: 0}
+    - target: {fileID: 8846464453813286902, guid: c7274a5a054024549b81595ae167ce8c,
+        type: 3}
+      propertyPath: m_LocalPosition.z
+      value: 0
+      objectReference: {fileID: 0}
+    - target: {fileID: 8846464453813286902, guid: c7274a5a054024549b81595ae167ce8c,
+        type: 3}
+      propertyPath: m_LocalRotation.x
+      value: -0
+      objectReference: {fileID: 0}
+    - target: {fileID: 8846464453813286902, guid: c7274a5a054024549b81595ae167ce8c,
+        type: 3}
+      propertyPath: m_LocalRotation.y
+      value: -0
+      objectReference: {fileID: 0}
+    - target: {fileID: 8846464453813286902, guid: c7274a5a054024549b81595ae167ce8c,
+        type: 3}
+      propertyPath: m_LocalRotation.z
+      value: -0
+      objectReference: {fileID: 0}
+    - target: {fileID: 8846464453813286902, guid: c7274a5a054024549b81595ae167ce8c,
+        type: 3}
+      propertyPath: m_LocalRotation.w
+      value: 1
+      objectReference: {fileID: 0}
+    - target: {fileID: 8846464453813286902, guid: c7274a5a054024549b81595ae167ce8c,
+        type: 3}
+      propertyPath: m_RootOrder
+      value: 3
+      objectReference: {fileID: 0}
+    - target: {fileID: 8846464453813286902, guid: c7274a5a054024549b81595ae167ce8c,
+        type: 3}
+      propertyPath: m_LocalEulerAnglesHint.x
+      value: 0
+      objectReference: {fileID: 0}
+    - target: {fileID: 8846464453813286902, guid: c7274a5a054024549b81595ae167ce8c,
+        type: 3}
+      propertyPath: m_LocalEulerAnglesHint.y
+      value: 0
+      objectReference: {fileID: 0}
+    - target: {fileID: 8846464453813286902, guid: c7274a5a054024549b81595ae167ce8c,
+        type: 3}
+      propertyPath: m_LocalEulerAnglesHint.z
+      value: 0
+      objectReference: {fileID: 0}
+    - target: {fileID: 8846464453813286903, guid: c7274a5a054024549b81595ae167ce8c,
         type: 3}
       propertyPath: narupaXR
       value: 
       objectReference: {fileID: 544060994}
+    - target: {fileID: 8846464453813286905, guid: c7274a5a054024549b81595ae167ce8c,
+        type: 3}
+      propertyPath: m_Name
+      value: InteractionWave Rendering
+      objectReference: {fileID: 0}
     m_RemovedComponents: []
   m_SourcePrefab: {fileID: 100100000, guid: c7274a5a054024549b81595ae167ce8c, type: 3}
 --- !u!4 &1924537625 stripped
@@ -1663,34 +1159,11 @@
   m_RootOrder: 2
   m_LocalEulerAnglesHint: {x: 0, y: 0, z: 0}
 --- !u!114 &2022253375
-=======
-  m_PrefabAsset: {fileID: 0}
---- !u!4 &1897242026 stripped
-Transform:
-  m_CorrespondingSourceObject: {fileID: 3529211918885727118, guid: 44e6cce32ce12e0468da54bc4179b425,
-    type: 3}
-  m_PrefabInstance: {fileID: 3529211919708838411}
-  m_PrefabAsset: {fileID: 0}
---- !u!114 &1897242033 stripped
 MonoBehaviour:
-  m_CorrespondingSourceObject: {fileID: 1897242033, guid: 44e6cce32ce12e0468da54bc4179b425,
-    type: 3}
-  m_PrefabInstance: {fileID: 3529211919708838411}
-  m_PrefabAsset: {fileID: 0}
-  m_GameObject: {fileID: 0}
-  m_Enabled: 1
-  m_EditorHideFlags: 0
-  m_Script: {fileID: 11500000, guid: 642a98395bcd4cf3a66bed3e0d1b713e, type: 3}
-  m_Name: 
-  m_EditorClassIdentifier: 
---- !u!114 &1897242036 stripped
->>>>>>> d5f2ce36
-MonoBehaviour:
-  m_CorrespondingSourceObject: {fileID: 1897242036, guid: 44e6cce32ce12e0468da54bc4179b425,
-    type: 3}
-  m_PrefabInstance: {fileID: 3529211919708838411}
-  m_PrefabAsset: {fileID: 0}
-<<<<<<< HEAD
+  m_ObjectHideFlags: 0
+  m_CorrespondingSourceObject: {fileID: 0}
+  m_PrefabInstance: {fileID: 0}
+  m_PrefabAsset: {fileID: 0}
   m_GameObject: {fileID: 2022253373}
   m_Enabled: 1
   m_EditorHideFlags: 0
@@ -1708,186 +1181,6 @@
   maxParticleDisplacement: 2
   seed: 0
 --- !u!1 &2074532957
-=======
-  m_GameObject: {fileID: 0}
-  m_Enabled: 1
-  m_EditorHideFlags: 0
-  m_Script: {fileID: 11500000, guid: 642a98395bcd4cf3a66bed3e0d1b713e, type: 3}
-  m_Name: 
-  m_EditorClassIdentifier: 
---- !u!1001 &1924537624
-PrefabInstance:
-  m_ObjectHideFlags: 0
-  serializedVersion: 2
-  m_Modification:
-    m_TransformParent: {fileID: 92531328}
-    m_Modifications:
-    - target: {fileID: 8846464453798673889, guid: c7274a5a054024549b81595ae167ce8c,
-        type: 3}
-      propertyPath: narupaXR
-      value: 
-      objectReference: {fileID: 544060994}
-    - target: {fileID: 8846464453813286902, guid: c7274a5a054024549b81595ae167ce8c,
-        type: 3}
-      propertyPath: m_LocalPosition.x
-      value: 0
-      objectReference: {fileID: 0}
-    - target: {fileID: 8846464453813286902, guid: c7274a5a054024549b81595ae167ce8c,
-        type: 3}
-      propertyPath: m_LocalPosition.y
-      value: 0
-      objectReference: {fileID: 0}
-    - target: {fileID: 8846464453813286902, guid: c7274a5a054024549b81595ae167ce8c,
-        type: 3}
-      propertyPath: m_LocalPosition.z
-      value: 0
-      objectReference: {fileID: 0}
-    - target: {fileID: 8846464453813286902, guid: c7274a5a054024549b81595ae167ce8c,
-        type: 3}
-      propertyPath: m_LocalRotation.x
-      value: -0
-      objectReference: {fileID: 0}
-    - target: {fileID: 8846464453813286902, guid: c7274a5a054024549b81595ae167ce8c,
-        type: 3}
-      propertyPath: m_LocalRotation.y
-      value: -0
-      objectReference: {fileID: 0}
-    - target: {fileID: 8846464453813286902, guid: c7274a5a054024549b81595ae167ce8c,
-        type: 3}
-      propertyPath: m_LocalRotation.z
-      value: -0
-      objectReference: {fileID: 0}
-    - target: {fileID: 8846464453813286902, guid: c7274a5a054024549b81595ae167ce8c,
-        type: 3}
-      propertyPath: m_LocalRotation.w
-      value: 1
-      objectReference: {fileID: 0}
-    - target: {fileID: 8846464453813286902, guid: c7274a5a054024549b81595ae167ce8c,
-        type: 3}
-      propertyPath: m_RootOrder
-      value: 3
-      objectReference: {fileID: 0}
-    - target: {fileID: 8846464453813286902, guid: c7274a5a054024549b81595ae167ce8c,
-        type: 3}
-      propertyPath: m_LocalEulerAnglesHint.x
-      value: 0
-      objectReference: {fileID: 0}
-    - target: {fileID: 8846464453813286902, guid: c7274a5a054024549b81595ae167ce8c,
-        type: 3}
-      propertyPath: m_LocalEulerAnglesHint.y
-      value: 0
-      objectReference: {fileID: 0}
-    - target: {fileID: 8846464453813286902, guid: c7274a5a054024549b81595ae167ce8c,
-        type: 3}
-      propertyPath: m_LocalEulerAnglesHint.z
-      value: 0
-      objectReference: {fileID: 0}
-    - target: {fileID: 8846464453813286903, guid: c7274a5a054024549b81595ae167ce8c,
-        type: 3}
-      propertyPath: narupaXR
-      value: 
-      objectReference: {fileID: 544060994}
-    - target: {fileID: 8846464453813286905, guid: c7274a5a054024549b81595ae167ce8c,
-        type: 3}
-      propertyPath: m_Name
-      value: InteractionWave Rendering
-      objectReference: {fileID: 0}
-    m_RemovedComponents: []
-  m_SourcePrefab: {fileID: 100100000, guid: c7274a5a054024549b81595ae167ce8c, type: 3}
---- !u!4 &1924537625 stripped
-Transform:
-  m_CorrespondingSourceObject: {fileID: 8846464453813286902, guid: c7274a5a054024549b81595ae167ce8c,
-    type: 3}
-  m_PrefabInstance: {fileID: 1924537624}
-  m_PrefabAsset: {fileID: 0}
---- !u!1 &1946000297
->>>>>>> d5f2ce36
-GameObject:
-  m_ObjectHideFlags: 0
-  m_CorrespondingSourceObject: {fileID: 0}
-  m_PrefabInstance: {fileID: 0}
-  m_PrefabAsset: {fileID: 0}
-  serializedVersion: 6
-  m_Component:
-  - component: {fileID: 1946000298}
-  m_Layer: 0
-  m_Name: Simulation Space
-  m_TagString: Untagged
-  m_Icon: {fileID: 0}
-  m_NavMeshLayer: 0
-  m_StaticEditorFlags: 0
-  m_IsActive: 1
---- !u!4 &1946000298
-Transform:
-  m_ObjectHideFlags: 0
-  m_CorrespondingSourceObject: {fileID: 0}
-  m_PrefabInstance: {fileID: 0}
-  m_PrefabAsset: {fileID: 0}
-<<<<<<< HEAD
-=======
-  m_GameObject: {fileID: 1946000297}
-  m_LocalRotation: {x: 0, y: 0, z: 0, w: 1}
-  m_LocalPosition: {x: 0, y: 0, z: 0}
-  m_LocalScale: {x: 1, y: 1, z: 1}
-  m_Children:
-  - {fileID: 92531328}
-  m_Father: {fileID: 431384313}
-  m_RootOrder: 2
-  m_LocalEulerAnglesHint: {x: 0, y: 0, z: 0}
---- !u!1 &2022253373
-GameObject:
-  m_ObjectHideFlags: 0
-  m_CorrespondingSourceObject: {fileID: 0}
-  m_PrefabInstance: {fileID: 0}
-  m_PrefabAsset: {fileID: 0}
-  serializedVersion: 6
-  m_Component:
-  - component: {fileID: 2022253374}
-  - component: {fileID: 2022253375}
-  m_Layer: 0
-  m_Name: Test Renderer
-  m_TagString: Untagged
-  m_Icon: {fileID: 0}
-  m_NavMeshLayer: 0
-  m_StaticEditorFlags: 0
-  m_IsActive: 0
---- !u!4 &2022253374
-Transform:
-  m_ObjectHideFlags: 0
-  m_CorrespondingSourceObject: {fileID: 0}
-  m_PrefabInstance: {fileID: 0}
-  m_PrefabAsset: {fileID: 0}
-  m_GameObject: {fileID: 2022253373}
-  m_LocalRotation: {x: -0, y: -0, z: -0, w: 1}
-  m_LocalPosition: {x: 0, y: 0, z: 0}
-  m_LocalScale: {x: 1, y: 1, z: 1}
-  m_Children: []
-  m_Father: {fileID: 92531328}
-  m_RootOrder: 2
-  m_LocalEulerAnglesHint: {x: 0, y: 0, z: 0}
---- !u!114 &2022253375
-MonoBehaviour:
-  m_ObjectHideFlags: 0
-  m_CorrespondingSourceObject: {fileID: 0}
-  m_PrefabInstance: {fileID: 0}
-  m_PrefabAsset: {fileID: 0}
-  m_GameObject: {fileID: 2022253373}
-  m_Enabled: 1
-  m_EditorHideFlags: 0
-  m_Script: {fileID: 11500000, guid: 32fed961f9744b4591e673790b3df752, type: 3}
-  m_Name: 
-  m_EditorClassIdentifier: 
-  atomMaterial: {fileID: 2100000, guid: 393f247d900223443927eecea10d89e8, type: 2}
-  atomMesh: {fileID: 10202, guid: 0000000000000000e000000000000000, type: 0}
-  bondMaterial: {fileID: 2100000, guid: 8ab524378960e644f9a238927b43e467, type: 2}
-  bondMesh: {fileID: 10202, guid: 0000000000000000e000000000000000, type: 0}
-  particleCount: 50
-  bondCutoff: 1
-  minSize: 0.2
-  maxSize: 0.5
-  maxParticleDisplacement: 2
-  seed: 0
---- !u!1 &2074532957
 GameObject:
   m_ObjectHideFlags: 0
   m_CorrespondingSourceObject: {fileID: 0}
@@ -1924,7 +1217,6 @@
   m_CorrespondingSourceObject: {fileID: 0}
   m_PrefabInstance: {fileID: 0}
   m_PrefabAsset: {fileID: 0}
->>>>>>> d5f2ce36
   m_GameObject: {fileID: 2074532957}
   m_LocalRotation: {x: 0, y: 0, z: 0, w: 1}
   m_LocalPosition: {x: 0, y: 0, z: 0}
@@ -2240,19 +1532,11 @@
         type: 3}
       propertyPath: m_Materials.Array.data[0]
       value: 
-<<<<<<< HEAD
-      objectReference: {fileID: 1720872513}
-=======
       objectReference: {fileID: 1699701158}
->>>>>>> d5f2ce36
     - target: {fileID: 3529211918889242964, guid: 44e6cce32ce12e0468da54bc4179b425,
         type: 3}
       propertyPath: m_Mesh
       value: 
-<<<<<<< HEAD
-      objectReference: {fileID: 408989042}
-=======
       objectReference: {fileID: 947622489}
->>>>>>> d5f2ce36
     m_RemovedComponents: []
   m_SourcePrefab: {fileID: 100100000, guid: 44e6cce32ce12e0468da54bc4179b425, type: 3}