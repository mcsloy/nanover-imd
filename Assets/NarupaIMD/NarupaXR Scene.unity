%YAML 1.1
%TAG !u! tag:unity3d.com,2011:
--- !u!29 &1
OcclusionCullingSettings:
  m_ObjectHideFlags: 0
  serializedVersion: 2
  m_OcclusionBakeSettings:
    smallestOccluder: 5
    smallestHole: 0.25
    backfaceThreshold: 100
  m_SceneGUID: 00000000000000000000000000000000
  m_OcclusionCullingData: {fileID: 0}
--- !u!104 &2
RenderSettings:
  m_ObjectHideFlags: 0
  serializedVersion: 9
  m_Fog: 0
  m_FogColor: {r: 0.5, g: 0.5, b: 0.5, a: 1}
  m_FogMode: 3
  m_FogDensity: 0.01
  m_LinearFogStart: 0
  m_LinearFogEnd: 300
  m_AmbientSkyColor: {r: 0.212, g: 0.227, b: 0.259, a: 1}
  m_AmbientEquatorColor: {r: 0.114, g: 0.125, b: 0.133, a: 1}
  m_AmbientGroundColor: {r: 0.047, g: 0.043, b: 0.035, a: 1}
  m_AmbientIntensity: 1
  m_AmbientMode: 0
  m_SubtractiveShadowColor: {r: 0.42, g: 0.478, b: 0.627, a: 1}
  m_SkyboxMaterial: {fileID: 2100000, guid: 0004044ad5cba7144bbce2d330d86d5b, type: 2}
  m_HaloStrength: 0.5
  m_FlareStrength: 1
  m_FlareFadeSpeed: 3
  m_HaloTexture: {fileID: 0}
  m_SpotCookie: {fileID: 10001, guid: 0000000000000000e000000000000000, type: 0}
  m_DefaultReflectionMode: 0
  m_DefaultReflectionResolution: 128
  m_ReflectionBounces: 1
  m_ReflectionIntensity: 1
  m_CustomReflection: {fileID: 0}
  m_Sun: {fileID: 0}
  m_IndirectSpecularColor: {r: 0, g: 0, b: 0, a: 1}
  m_UseRadianceAmbientProbe: 0
--- !u!157 &3
LightmapSettings:
  m_ObjectHideFlags: 0
  serializedVersion: 11
  m_GIWorkflowMode: 1
  m_GISettings:
    serializedVersion: 2
    m_BounceScale: 1
    m_IndirectOutputScale: 1
    m_AlbedoBoost: 1
    m_EnvironmentLightingMode: 0
    m_EnableBakedLightmaps: 1
    m_EnableRealtimeLightmaps: 1
  m_LightmapEditorSettings:
    serializedVersion: 12
    m_Resolution: 2
    m_BakeResolution: 40
    m_AtlasSize: 1024
    m_AO: 0
    m_AOMaxDistance: 1
    m_CompAOExponent: 1
    m_CompAOExponentDirect: 0
    m_ExtractAmbientOcclusion: 0
    m_Padding: 2
    m_LightmapParameters: {fileID: 0}
    m_LightmapsBakeMode: 1
    m_TextureCompression: 1
    m_FinalGather: 0
    m_FinalGatherFiltering: 1
    m_FinalGatherRayCount: 256
    m_ReflectionCompression: 2
    m_MixedBakeMode: 2
    m_BakeBackend: 1
    m_PVRSampling: 1
    m_PVRDirectSampleCount: 32
    m_PVRSampleCount: 512
    m_PVRBounces: 2
    m_PVREnvironmentSampleCount: 512
    m_PVREnvironmentReferencePointCount: 2048
    m_PVRFilteringMode: 2
    m_PVRDenoiserTypeDirect: 0
    m_PVRDenoiserTypeIndirect: 0
    m_PVRDenoiserTypeAO: 0
    m_PVRFilterTypeDirect: 0
    m_PVRFilterTypeIndirect: 0
    m_PVRFilterTypeAO: 0
    m_PVREnvironmentMIS: 0
    m_PVRCulling: 1
    m_PVRFilteringGaussRadiusDirect: 1
    m_PVRFilteringGaussRadiusIndirect: 5
    m_PVRFilteringGaussRadiusAO: 2
    m_PVRFilteringAtrousPositionSigmaDirect: 0.5
    m_PVRFilteringAtrousPositionSigmaIndirect: 2
    m_PVRFilteringAtrousPositionSigmaAO: 1
    m_ExportTrainingData: 0
    m_TrainingDataDestination: TrainingData
  m_LightingDataAsset: {fileID: 0}
  m_UseShadowmask: 1
--- !u!196 &4
NavMeshSettings:
  serializedVersion: 2
  m_ObjectHideFlags: 0
  m_BuildSettings:
    serializedVersion: 2
    agentTypeID: 0
    agentRadius: 0.5
    agentHeight: 2
    agentSlope: 45
    agentClimb: 0.4
    ledgeDropHeight: 0
    maxJumpAcrossDistance: 0
    minRegionArea: 2
    manualCellSize: 0
    cellSize: 0.16666667
    manualTileSize: 0
    tileSize: 256
    accuratePlacement: 0
    debug:
      m_Flags: 0
  m_NavMeshData: {fileID: 0}
--- !u!1 &46446780
GameObject:
  m_ObjectHideFlags: 0
  m_CorrespondingSourceObject: {fileID: 0}
  m_PrefabInstance: {fileID: 0}
  m_PrefabAsset: {fileID: 0}
  serializedVersion: 6
  m_Component:
  - component: {fileID: 46446781}
  m_Layer: 5
  m_Name: Fill Area
  m_TagString: Untagged
  m_Icon: {fileID: 0}
  m_NavMeshLayer: 0
  m_StaticEditorFlags: 0
  m_IsActive: 1
--- !u!224 &46446781
RectTransform:
  m_ObjectHideFlags: 0
  m_CorrespondingSourceObject: {fileID: 0}
  m_PrefabInstance: {fileID: 0}
  m_PrefabAsset: {fileID: 0}
  m_GameObject: {fileID: 46446780}
  m_LocalRotation: {x: 0, y: 0, z: 0, w: 1}
  m_LocalPosition: {x: 0, y: 0, z: 0}
  m_LocalScale: {x: 1, y: 1, z: 1}
  m_Children:
  - {fileID: 1945982422}
  m_Father: {fileID: 1981335398}
  m_RootOrder: 1
  m_LocalEulerAnglesHint: {x: 0, y: 0, z: 0}
  m_AnchorMin: {x: 0, y: 0}
  m_AnchorMax: {x: 1, y: 1}
  m_AnchoredPosition: {x: 0, y: 0}
  m_SizeDelta: {x: 0, y: 0}
  m_Pivot: {x: 0.5, y: 0.5}
--- !u!1 &49283540
GameObject:
  m_ObjectHideFlags: 0
  m_CorrespondingSourceObject: {fileID: 0}
  m_PrefabInstance: {fileID: 0}
  m_PrefabAsset: {fileID: 0}
  serializedVersion: 6
  m_Component:
  - component: {fileID: 49283541}
  m_Layer: 5
  m_Name: Input
  m_TagString: Untagged
  m_Icon: {fileID: 0}
  m_NavMeshLayer: 0
  m_StaticEditorFlags: 0
  m_IsActive: 1
--- !u!224 &49283541
RectTransform:
  m_ObjectHideFlags: 0
  m_CorrespondingSourceObject: {fileID: 0}
  m_PrefabInstance: {fileID: 0}
  m_PrefabAsset: {fileID: 0}
  m_GameObject: {fileID: 49283540}
  m_LocalRotation: {x: 0, y: 0, z: 0, w: 1}
  m_LocalPosition: {x: 0, y: 0, z: 0}
  m_LocalScale: {x: 1, y: 1, z: 1}
  m_Children:
  - {fileID: 561091201}
  m_Father: {fileID: 936630691}
  m_RootOrder: 1
  m_LocalEulerAnglesHint: {x: 0, y: 0, z: 0}
  m_AnchorMin: {x: 0, y: 0}
  m_AnchorMax: {x: 1, y: 1}
  m_AnchoredPosition: {x: 84, y: 0}
  m_SizeDelta: {x: -168, y: 0}
  m_Pivot: {x: 0.5, y: 0.5}
--- !u!1 &54241513
GameObject:
  m_ObjectHideFlags: 0
  m_CorrespondingSourceObject: {fileID: 0}
  m_PrefabInstance: {fileID: 0}
  m_PrefabAsset: {fileID: 0}
  serializedVersion: 6
  m_Component:
  - component: {fileID: 54241514}
  - component: {fileID: 54241516}
  - component: {fileID: 54241515}
  m_Layer: 5
  m_Name: Label
  m_TagString: Untagged
  m_Icon: {fileID: 0}
  m_NavMeshLayer: 0
  m_StaticEditorFlags: 0
  m_IsActive: 1
--- !u!224 &54241514
RectTransform:
  m_ObjectHideFlags: 0
  m_CorrespondingSourceObject: {fileID: 0}
  m_PrefabInstance: {fileID: 0}
  m_PrefabAsset: {fileID: 0}
  m_GameObject: {fileID: 54241513}
  m_LocalRotation: {x: -0, y: -0, z: -0, w: 1}
  m_LocalPosition: {x: 0, y: 0, z: 0}
  m_LocalScale: {x: 1, y: 1, z: 1}
  m_Children: []
  m_Father: {fileID: 2126267227}
  m_RootOrder: 0
  m_LocalEulerAnglesHint: {x: 0, y: 0, z: 0}
  m_AnchorMin: {x: 0, y: 0}
  m_AnchorMax: {x: 1, y: 1}
  m_AnchoredPosition: {x: 0, y: 0}
  m_SizeDelta: {x: 0, y: 0}
  m_Pivot: {x: 0.5, y: 0.5}
--- !u!114 &54241515
MonoBehaviour:
  m_ObjectHideFlags: 0
  m_CorrespondingSourceObject: {fileID: 0}
  m_PrefabInstance: {fileID: 0}
  m_PrefabAsset: {fileID: 0}
  m_GameObject: {fileID: 54241513}
  m_Enabled: 1
  m_EditorHideFlags: 0
  m_Script: {fileID: 11500000, guid: f4688fdb7df04437aeb418b961361dc5, type: 3}
  m_Name: 
  m_EditorClassIdentifier: 
  m_Material: {fileID: 0}
  m_Color: {r: 1, g: 1, b: 1, a: 1}
  m_RaycastTarget: 1
  m_OnCullStateChanged:
    m_PersistentCalls:
      m_Calls: []
  m_text: Cancel
  m_isRightToLeft: 0
  m_fontAsset: {fileID: 11400000, guid: 5a19f4193fe2bf64089ade0b38163199, type: 2}
  m_sharedMaterial: {fileID: 21566619404874456, guid: 5a19f4193fe2bf64089ade0b38163199,
    type: 2}
  m_fontSharedMaterials: []
  m_fontMaterial: {fileID: 0}
  m_fontMaterials: []
  m_fontColor32:
    serializedVersion: 2
    rgba: 4294967295
  m_fontColor: {r: 1, g: 1, b: 1, a: 1}
  m_enableVertexGradient: 0
  m_colorMode: 3
  m_fontColorGradient:
    topLeft: {r: 1, g: 1, b: 1, a: 1}
    topRight: {r: 1, g: 1, b: 1, a: 1}
    bottomLeft: {r: 1, g: 1, b: 1, a: 1}
    bottomRight: {r: 1, g: 1, b: 1, a: 1}
  m_fontColorGradientPreset: {fileID: 0}
  m_spriteAsset: {fileID: 0}
  m_tintAllSprites: 0
  m_overrideHtmlColors: 0
  m_faceColor:
    serializedVersion: 2
    rgba: 4294967295
  m_outlineColor:
    serializedVersion: 2
    rgba: 4278190080
  m_fontSize: 24
  m_fontSizeBase: 24
  m_fontWeight: 400
  m_enableAutoSizing: 0
  m_fontSizeMin: 18
  m_fontSizeMax: 72
  m_fontStyle: 16
  m_textAlignment: 514
  m_characterSpacing: 0
  m_wordSpacing: 0
  m_lineSpacing: 0
  m_lineSpacingMax: 0
  m_paragraphSpacing: 0
  m_charWidthMaxAdj: 0
  m_enableWordWrapping: 1
  m_wordWrappingRatios: 0.4
  m_overflowMode: 0
  m_firstOverflowCharacterIndex: -1
  m_linkedTextComponent: {fileID: 0}
  m_isLinkedTextComponent: 0
  m_isTextTruncated: 0
  m_enableKerning: 1
  m_enableExtraPadding: 0
  checkPaddingRequired: 0
  m_isRichText: 1
  m_parseCtrlCharacters: 1
  m_isOrthographic: 1
  m_isCullingEnabled: 0
  m_ignoreRectMaskCulling: 0
  m_ignoreCulling: 1
  m_horizontalMapping: 0
  m_verticalMapping: 0
  m_uvLineOffset: 0
  m_geometrySortingOrder: 0
  m_VertexBufferAutoSizeReduction: 1
  m_firstVisibleCharacter: 0
  m_useMaxVisibleDescender: 1
  m_pageToDisplay: 1
  m_margin: {x: 16, y: 16, z: 16, w: 16}
  m_textInfo:
    textComponent: {fileID: 54241515}
    characterCount: 6
    spriteCount: 0
    spaceCount: 0
    wordCount: 1
    linkCount: 0
    lineCount: 1
    pageCount: 1
    materialCount: 1
  m_isUsingLegacyAnimationComponent: 0
  m_isVolumetricText: 0
  m_spriteAnimator: {fileID: 0}
  m_hasFontAssetChanged: 0
  m_subTextObjects:
  - {fileID: 0}
  - {fileID: 0}
  - {fileID: 0}
  - {fileID: 0}
  - {fileID: 0}
  - {fileID: 0}
  - {fileID: 0}
  - {fileID: 0}
  m_baseMaterial: {fileID: 0}
  m_maskOffset: {x: 0, y: 0, z: 0, w: 0}
--- !u!222 &54241516
CanvasRenderer:
  m_ObjectHideFlags: 0
  m_CorrespondingSourceObject: {fileID: 0}
  m_PrefabInstance: {fileID: 0}
  m_PrefabAsset: {fileID: 0}
  m_GameObject: {fileID: 54241513}
  m_CullTransparentMesh: 0
--- !u!1 &55615652
GameObject:
  m_ObjectHideFlags: 0
  m_CorrespondingSourceObject: {fileID: 0}
  m_PrefabInstance: {fileID: 0}
  m_PrefabAsset: {fileID: 0}
  serializedVersion: 6
  m_Component:
  - component: {fileID: 55615653}
  - component: {fileID: 55615655}
  - component: {fileID: 55615654}
  m_Layer: 5
  m_Name: Label
  m_TagString: Untagged
  m_Icon: {fileID: 0}
  m_NavMeshLayer: 0
  m_StaticEditorFlags: 0
  m_IsActive: 1
--- !u!224 &55615653
RectTransform:
  m_ObjectHideFlags: 0
  m_CorrespondingSourceObject: {fileID: 0}
  m_PrefabInstance: {fileID: 0}
  m_PrefabAsset: {fileID: 0}
  m_GameObject: {fileID: 55615652}
  m_LocalRotation: {x: -0, y: -0, z: -0, w: 1}
  m_LocalPosition: {x: 0, y: 0, z: 0}
  m_LocalScale: {x: 1, y: 1, z: 1}
  m_Children: []
  m_Father: {fileID: 1615574118}
  m_RootOrder: 0
  m_LocalEulerAnglesHint: {x: 0, y: 0, z: 0}
  m_AnchorMin: {x: 0, y: 0}
  m_AnchorMax: {x: 1, y: 1}
  m_AnchoredPosition: {x: 0, y: 0}
  m_SizeDelta: {x: 0, y: 0}
  m_Pivot: {x: 0.5, y: 0.5}
--- !u!114 &55615654
MonoBehaviour:
  m_ObjectHideFlags: 0
  m_CorrespondingSourceObject: {fileID: 0}
  m_PrefabInstance: {fileID: 0}
  m_PrefabAsset: {fileID: 0}
  m_GameObject: {fileID: 55615652}
  m_Enabled: 1
  m_EditorHideFlags: 0
  m_Script: {fileID: 11500000, guid: f4688fdb7df04437aeb418b961361dc5, type: 3}
  m_Name: 
  m_EditorClassIdentifier: 
  m_Material: {fileID: 0}
  m_Color: {r: 1, g: 1, b: 1, a: 1}
  m_RaycastTarget: 1
  m_OnCullStateChanged:
    m_PersistentCalls:
      m_Calls: []
  m_text: Connect
  m_isRightToLeft: 0
  m_fontAsset: {fileID: 11400000, guid: 5a19f4193fe2bf64089ade0b38163199, type: 2}
  m_sharedMaterial: {fileID: 21566619404874456, guid: 5a19f4193fe2bf64089ade0b38163199,
    type: 2}
  m_fontSharedMaterials: []
  m_fontMaterial: {fileID: 0}
  m_fontMaterials: []
  m_fontColor32:
    serializedVersion: 2
    rgba: 4294967295
  m_fontColor: {r: 1, g: 1, b: 1, a: 1}
  m_enableVertexGradient: 0
  m_colorMode: 3
  m_fontColorGradient:
    topLeft: {r: 1, g: 1, b: 1, a: 1}
    topRight: {r: 1, g: 1, b: 1, a: 1}
    bottomLeft: {r: 1, g: 1, b: 1, a: 1}
    bottomRight: {r: 1, g: 1, b: 1, a: 1}
  m_fontColorGradientPreset: {fileID: 0}
  m_spriteAsset: {fileID: 0}
  m_tintAllSprites: 0
  m_overrideHtmlColors: 0
  m_faceColor:
    serializedVersion: 2
    rgba: 4294967295
  m_outlineColor:
    serializedVersion: 2
    rgba: 4278190080
  m_fontSize: 24
  m_fontSizeBase: 24
  m_fontWeight: 400
  m_enableAutoSizing: 0
  m_fontSizeMin: 18
  m_fontSizeMax: 72
  m_fontStyle: 16
  m_textAlignment: 514
  m_characterSpacing: 0
  m_wordSpacing: 0
  m_lineSpacing: 0
  m_lineSpacingMax: 0
  m_paragraphSpacing: 0
  m_charWidthMaxAdj: 0
  m_enableWordWrapping: 1
  m_wordWrappingRatios: 0.4
  m_overflowMode: 0
  m_firstOverflowCharacterIndex: -1
  m_linkedTextComponent: {fileID: 0}
  m_isLinkedTextComponent: 0
  m_isTextTruncated: 0
  m_enableKerning: 1
  m_enableExtraPadding: 0
  checkPaddingRequired: 0
  m_isRichText: 1
  m_parseCtrlCharacters: 1
  m_isOrthographic: 1
  m_isCullingEnabled: 0
  m_ignoreRectMaskCulling: 0
  m_ignoreCulling: 1
  m_horizontalMapping: 0
  m_verticalMapping: 0
  m_uvLineOffset: 0
  m_geometrySortingOrder: 0
  m_VertexBufferAutoSizeReduction: 1
  m_firstVisibleCharacter: 0
  m_useMaxVisibleDescender: 1
  m_pageToDisplay: 1
  m_margin: {x: 16, y: 16, z: 16, w: 16}
  m_textInfo:
    textComponent: {fileID: 55615654}
    characterCount: 7
    spriteCount: 0
    spaceCount: 0
    wordCount: 1
    linkCount: 0
    lineCount: 1
    pageCount: 1
    materialCount: 1
  m_isUsingLegacyAnimationComponent: 0
  m_isVolumetricText: 0
  m_spriteAnimator: {fileID: 0}
  m_hasFontAssetChanged: 0
  m_subTextObjects:
  - {fileID: 0}
  - {fileID: 0}
  - {fileID: 0}
  - {fileID: 0}
  - {fileID: 0}
  - {fileID: 0}
  - {fileID: 0}
  - {fileID: 0}
  m_baseMaterial: {fileID: 0}
  m_maskOffset: {x: 0, y: 0, z: 0, w: 0}
--- !u!222 &55615655
CanvasRenderer:
  m_ObjectHideFlags: 0
  m_CorrespondingSourceObject: {fileID: 0}
  m_PrefabInstance: {fileID: 0}
  m_PrefabAsset: {fileID: 0}
  m_GameObject: {fileID: 55615652}
  m_CullTransparentMesh: 0
--- !u!1 &75423797
GameObject:
  m_ObjectHideFlags: 0
  m_CorrespondingSourceObject: {fileID: 0}
  m_PrefabInstance: {fileID: 0}
  m_PrefabAsset: {fileID: 0}
  serializedVersion: 6
  m_Component:
  - component: {fileID: 75423798}
  m_Layer: 5
  m_Name: Address Row
  m_TagString: Untagged
  m_Icon: {fileID: 0}
  m_NavMeshLayer: 0
  m_StaticEditorFlags: 0
  m_IsActive: 1
--- !u!224 &75423798
RectTransform:
  m_ObjectHideFlags: 0
  m_CorrespondingSourceObject: {fileID: 0}
  m_PrefabInstance: {fileID: 0}
  m_PrefabAsset: {fileID: 0}
  m_GameObject: {fileID: 75423797}
  m_LocalRotation: {x: 0, y: 0, z: 0, w: 1}
  m_LocalPosition: {x: 0, y: 0, z: 0}
  m_LocalScale: {x: 1, y: 1, z: 1}
  m_Children:
  - {fileID: 1983726411}
  - {fileID: 2054644341}
  m_Father: {fileID: 1322106252}
  m_RootOrder: 1
  m_LocalEulerAnglesHint: {x: 0, y: 0, z: 0}
  m_AnchorMin: {x: 0, y: 1}
  m_AnchorMax: {x: 0, y: 1}
  m_AnchoredPosition: {x: 250, y: -136}
  m_SizeDelta: {x: 500, y: 80}
  m_Pivot: {x: 0.5, y: 0.5}
--- !u!1 &94545909
GameObject:
  m_ObjectHideFlags: 0
  m_CorrespondingSourceObject: {fileID: 0}
  m_PrefabInstance: {fileID: 0}
  m_PrefabAsset: {fileID: 0}
  serializedVersion: 6
  m_Component:
  - component: {fileID: 94545910}
  - component: {fileID: 94545912}
  - component: {fileID: 94545911}
  m_Layer: 5
  m_Name: Header
  m_TagString: Untagged
  m_Icon: {fileID: 0}
  m_NavMeshLayer: 0
  m_StaticEditorFlags: 0
  m_IsActive: 1
--- !u!224 &94545910
RectTransform:
  m_ObjectHideFlags: 0
  m_CorrespondingSourceObject: {fileID: 0}
  m_PrefabInstance: {fileID: 0}
  m_PrefabAsset: {fileID: 0}
  m_GameObject: {fileID: 94545909}
  m_LocalRotation: {x: 0, y: 0, z: 0, w: 1}
  m_LocalPosition: {x: 0, y: 0, z: 0}
  m_LocalScale: {x: 1, y: 1, z: 1}
  m_Children:
  - {fileID: 1730465032}
  m_Father: {fileID: 1322106252}
  m_RootOrder: 0
  m_LocalEulerAnglesHint: {x: 0, y: 0, z: 0}
  m_AnchorMin: {x: 0, y: 1}
  m_AnchorMax: {x: 0, y: 1}
  m_AnchoredPosition: {x: 250, y: -48}
  m_SizeDelta: {x: 500, y: 96}
  m_Pivot: {x: 0.5, y: 0.5}
--- !u!114 &94545911
MonoBehaviour:
  m_ObjectHideFlags: 0
  m_CorrespondingSourceObject: {fileID: 0}
  m_PrefabInstance: {fileID: 0}
  m_PrefabAsset: {fileID: 0}
  m_GameObject: {fileID: 94545909}
  m_Enabled: 1
  m_EditorHideFlags: 0
  m_Script: {fileID: 11500000, guid: fe87c0e1cc204ed48ad3b37840f39efc, type: 3}
  m_Name: 
  m_EditorClassIdentifier: 
  m_Material: {fileID: 0}
  m_Color: {r: 1, g: 0.40000004, b: 0, a: 1}
  m_RaycastTarget: 1
  m_OnCullStateChanged:
    m_PersistentCalls:
      m_Calls: []
  m_Sprite: {fileID: 0}
  m_Type: 0
  m_PreserveAspect: 0
  m_FillCenter: 1
  m_FillMethod: 4
  m_FillAmount: 1
  m_FillClockwise: 1
  m_FillOrigin: 0
  m_UseSpriteMesh: 0
  m_PixelsPerUnitMultiplier: 1
--- !u!222 &94545912
CanvasRenderer:
  m_ObjectHideFlags: 0
  m_CorrespondingSourceObject: {fileID: 0}
  m_PrefabInstance: {fileID: 0}
  m_PrefabAsset: {fileID: 0}
  m_GameObject: {fileID: 94545909}
  m_CullTransparentMesh: 0
--- !u!1 &132386941
GameObject:
  m_ObjectHideFlags: 0
  m_CorrespondingSourceObject: {fileID: 0}
  m_PrefabInstance: {fileID: 0}
  m_PrefabAsset: {fileID: 0}
  serializedVersion: 6
  m_Component:
  - component: {fileID: 132386942}
  - component: {fileID: 132386944}
  - component: {fileID: 132386943}
  m_Layer: 5
  m_Name: Text
  m_TagString: Untagged
  m_Icon: {fileID: 0}
  m_NavMeshLayer: 0
  m_StaticEditorFlags: 0
  m_IsActive: 1
--- !u!224 &132386942
RectTransform:
  m_ObjectHideFlags: 0
  m_CorrespondingSourceObject: {fileID: 0}
  m_PrefabInstance: {fileID: 0}
  m_PrefabAsset: {fileID: 0}
  m_GameObject: {fileID: 132386941}
  m_LocalRotation: {x: 0, y: 0, z: 0, w: 1}
  m_LocalPosition: {x: 0, y: 0, z: 0}
  m_LocalScale: {x: 1, y: 1, z: 1}
  m_Children: []
  m_Father: {fileID: 969341981}
  m_RootOrder: 1
  m_LocalEulerAnglesHint: {x: 0, y: 0, z: 0}
  m_AnchorMin: {x: 0, y: 0}
  m_AnchorMax: {x: 1, y: 1}
  m_AnchoredPosition: {x: 0, y: 0}
  m_SizeDelta: {x: 0, y: 0}
  m_Pivot: {x: 0.5, y: 0.5}
--- !u!114 &132386943
MonoBehaviour:
  m_ObjectHideFlags: 0
  m_CorrespondingSourceObject: {fileID: 0}
  m_PrefabInstance: {fileID: 0}
  m_PrefabAsset: {fileID: 0}
  m_GameObject: {fileID: 132386941}
  m_Enabled: 1
  m_EditorHideFlags: 0
  m_Script: {fileID: 11500000, guid: f4688fdb7df04437aeb418b961361dc5, type: 3}
  m_Name: 
  m_EditorClassIdentifier: 
  m_Material: {fileID: 0}
  m_Color: {r: 1, g: 1, b: 1, a: 1}
  m_RaycastTarget: 1
  m_OnCullStateChanged:
    m_PersistentCalls:
      m_Calls: []
  m_text: "54321\u200B"
  m_isRightToLeft: 0
  m_fontAsset: {fileID: 11400000, guid: 0cd382c4d470f174791dd96eb8f7b786, type: 2}
  m_sharedMaterial: {fileID: 1549604112718095413, guid: 0cd382c4d470f174791dd96eb8f7b786,
    type: 2}
  m_fontSharedMaterials: []
  m_fontMaterial: {fileID: 0}
  m_fontMaterials: []
  m_fontColor32:
    serializedVersion: 2
    rgba: 4292202422
  m_fontColor: {r: 0.71705234, g: 0.8146104, b: 0.839, a: 1}
  m_enableVertexGradient: 0
  m_colorMode: 3
  m_fontColorGradient:
    topLeft: {r: 1, g: 1, b: 1, a: 1}
    topRight: {r: 1, g: 1, b: 1, a: 1}
    bottomLeft: {r: 1, g: 1, b: 1, a: 1}
    bottomRight: {r: 1, g: 1, b: 1, a: 1}
  m_fontColorGradientPreset: {fileID: 0}
  m_spriteAsset: {fileID: 0}
  m_tintAllSprites: 0
  m_overrideHtmlColors: 0
  m_faceColor:
    serializedVersion: 2
    rgba: 4294967295
  m_outlineColor:
    serializedVersion: 2
    rgba: 4278190080
  m_fontSize: 24
  m_fontSizeBase: 24
  m_fontWeight: 400
  m_enableAutoSizing: 0
  m_fontSizeMin: 18
  m_fontSizeMax: 72
  m_fontStyle: 0
  m_textAlignment: 513
  m_characterSpacing: 0
  m_wordSpacing: 0
  m_lineSpacing: 0
  m_lineSpacingMax: 0
  m_paragraphSpacing: 0
  m_charWidthMaxAdj: 0
  m_enableWordWrapping: 0
  m_wordWrappingRatios: 0.4
  m_overflowMode: 0
  m_firstOverflowCharacterIndex: -1
  m_linkedTextComponent: {fileID: 0}
  m_isLinkedTextComponent: 0
  m_isTextTruncated: 0
  m_enableKerning: 1
  m_enableExtraPadding: 1
  checkPaddingRequired: 0
  m_isRichText: 1
  m_parseCtrlCharacters: 1
  m_isOrthographic: 1
  m_isCullingEnabled: 0
  m_ignoreRectMaskCulling: 0
  m_ignoreCulling: 1
  m_horizontalMapping: 0
  m_verticalMapping: 0
  m_uvLineOffset: 0
  m_geometrySortingOrder: 0
  m_VertexBufferAutoSizeReduction: 1
  m_firstVisibleCharacter: 0
  m_useMaxVisibleDescender: 1
  m_pageToDisplay: 1
  m_margin: {x: 0, y: 0, z: 0, w: 0}
  m_textInfo:
    textComponent: {fileID: 132386943}
    characterCount: 6
    spriteCount: 0
    spaceCount: 0
    wordCount: 1
    linkCount: 0
    lineCount: 1
    pageCount: 1
    materialCount: 1
  m_isUsingLegacyAnimationComponent: 0
  m_isVolumetricText: 0
  m_spriteAnimator: {fileID: 0}
  m_hasFontAssetChanged: 0
  m_subTextObjects:
  - {fileID: 0}
  - {fileID: 0}
  - {fileID: 0}
  - {fileID: 0}
  - {fileID: 0}
  - {fileID: 0}
  - {fileID: 0}
  - {fileID: 0}
  m_baseMaterial: {fileID: 0}
  m_maskOffset: {x: 0, y: 0, z: 0, w: 0}
--- !u!222 &132386944
CanvasRenderer:
  m_ObjectHideFlags: 0
  m_CorrespondingSourceObject: {fileID: 0}
  m_PrefabInstance: {fileID: 0}
  m_PrefabAsset: {fileID: 0}
  m_GameObject: {fileID: 132386941}
  m_CullTransparentMesh: 0
--- !u!1 &155875675
GameObject:
  m_ObjectHideFlags: 0
  m_CorrespondingSourceObject: {fileID: 0}
  m_PrefabInstance: {fileID: 0}
  m_PrefabAsset: {fileID: 0}
  serializedVersion: 6
  m_Component:
  - component: {fileID: 155875676}
  - component: {fileID: 155875678}
  - component: {fileID: 155875677}
  m_Layer: 5
  m_Name: Placeholder
  m_TagString: Untagged
  m_Icon: {fileID: 0}
  m_NavMeshLayer: 0
  m_StaticEditorFlags: 0
  m_IsActive: 1
--- !u!224 &155875676
RectTransform:
  m_ObjectHideFlags: 0
  m_CorrespondingSourceObject: {fileID: 0}
  m_PrefabInstance: {fileID: 0}
  m_PrefabAsset: {fileID: 0}
  m_GameObject: {fileID: 155875675}
  m_LocalRotation: {x: 0, y: 0, z: 0, w: 1}
  m_LocalPosition: {x: 0, y: 0, z: 0}
  m_LocalScale: {x: 1, y: 1, z: 1}
  m_Children: []
  m_Father: {fileID: 1093802056}
  m_RootOrder: 0
  m_LocalEulerAnglesHint: {x: 0, y: 0, z: 0}
  m_AnchorMin: {x: 0, y: 0}
  m_AnchorMax: {x: 1, y: 1}
  m_AnchoredPosition: {x: 0, y: 0}
  m_SizeDelta: {x: 0, y: 0}
  m_Pivot: {x: 0.5, y: 0.5}
--- !u!114 &155875677
MonoBehaviour:
  m_ObjectHideFlags: 0
  m_CorrespondingSourceObject: {fileID: 0}
  m_PrefabInstance: {fileID: 0}
  m_PrefabAsset: {fileID: 0}
  m_GameObject: {fileID: 155875675}
  m_Enabled: 0
  m_EditorHideFlags: 0
  m_Script: {fileID: 11500000, guid: f4688fdb7df04437aeb418b961361dc5, type: 3}
  m_Name: 
  m_EditorClassIdentifier: 
  m_Material: {fileID: 0}
  m_Color: {r: 1, g: 1, b: 1, a: 1}
  m_RaycastTarget: 1
  m_OnCullStateChanged:
    m_PersistentCalls:
      m_Calls: []
  m_text: Enter port number
  m_isRightToLeft: 0
  m_fontAsset: {fileID: 11400000, guid: 0cd382c4d470f174791dd96eb8f7b786, type: 2}
  m_sharedMaterial: {fileID: 1549604112718095413, guid: 0cd382c4d470f174791dd96eb8f7b786,
    type: 2}
  m_fontSharedMaterials: []
  m_fontMaterial: {fileID: 0}
  m_fontMaterials: []
  m_fontColor32:
    serializedVersion: 2
    rgba: 4289505171
  m_fontColor: {r: 0.5764706, g: 0.654902, b: 0.6745098, a: 1}
  m_enableVertexGradient: 0
  m_colorMode: 3
  m_fontColorGradient:
    topLeft: {r: 1, g: 1, b: 1, a: 1}
    topRight: {r: 1, g: 1, b: 1, a: 1}
    bottomLeft: {r: 1, g: 1, b: 1, a: 1}
    bottomRight: {r: 1, g: 1, b: 1, a: 1}
  m_fontColorGradientPreset: {fileID: 0}
  m_spriteAsset: {fileID: 0}
  m_tintAllSprites: 0
  m_overrideHtmlColors: 0
  m_faceColor:
    serializedVersion: 2
    rgba: 4294967295
  m_outlineColor:
    serializedVersion: 2
    rgba: 4278190080
  m_fontSize: 24
  m_fontSizeBase: 24
  m_fontWeight: 400
  m_enableAutoSizing: 0
  m_fontSizeMin: 18
  m_fontSizeMax: 72
  m_fontStyle: 18
  m_textAlignment: 513
  m_characterSpacing: 0
  m_wordSpacing: 0
  m_lineSpacing: 0
  m_lineSpacingMax: 0
  m_paragraphSpacing: 0
  m_charWidthMaxAdj: 0
  m_enableWordWrapping: 0
  m_wordWrappingRatios: 0.4
  m_overflowMode: 0
  m_firstOverflowCharacterIndex: -1
  m_linkedTextComponent: {fileID: 0}
  m_isLinkedTextComponent: 0
  m_isTextTruncated: 0
  m_enableKerning: 1
  m_enableExtraPadding: 1
  checkPaddingRequired: 0
  m_isRichText: 1
  m_parseCtrlCharacters: 1
  m_isOrthographic: 1
  m_isCullingEnabled: 0
  m_ignoreRectMaskCulling: 0
  m_ignoreCulling: 1
  m_horizontalMapping: 0
  m_verticalMapping: 0
  m_uvLineOffset: 0
  m_geometrySortingOrder: 0
  m_VertexBufferAutoSizeReduction: 1
  m_firstVisibleCharacter: 0
  m_useMaxVisibleDescender: 1
  m_pageToDisplay: 1
  m_margin: {x: 0, y: 0, z: 0, w: 0}
  m_textInfo:
    textComponent: {fileID: 155875677}
    characterCount: 0
    spriteCount: 0
    spaceCount: 0
    wordCount: 0
    linkCount: 0
    lineCount: 0
    pageCount: 0
    materialCount: 1
  m_isUsingLegacyAnimationComponent: 0
  m_isVolumetricText: 0
  m_spriteAnimator: {fileID: 0}
  m_hasFontAssetChanged: 0
  m_subTextObjects:
  - {fileID: 0}
  - {fileID: 0}
  - {fileID: 0}
  - {fileID: 0}
  - {fileID: 0}
  - {fileID: 0}
  - {fileID: 0}
  - {fileID: 0}
  m_baseMaterial: {fileID: 0}
  m_maskOffset: {x: 0, y: 0, z: 0, w: 0}
--- !u!222 &155875678
CanvasRenderer:
  m_ObjectHideFlags: 0
  m_CorrespondingSourceObject: {fileID: 0}
  m_PrefabInstance: {fileID: 0}
  m_PrefabAsset: {fileID: 0}
  m_GameObject: {fileID: 155875675}
  m_CullTransparentMesh: 0
--- !u!1 &159567281
GameObject:
  m_ObjectHideFlags: 0
  m_CorrespondingSourceObject: {fileID: 0}
  m_PrefabInstance: {fileID: 0}
  m_PrefabAsset: {fileID: 0}
  serializedVersion: 6
  m_Component:
  - component: {fileID: 159567282}
  - component: {fileID: 159567285}
  - component: {fileID: 159567284}
  - component: {fileID: 159567283}
  m_Layer: 5
  m_Name: Toggle
  m_TagString: Untagged
  m_Icon: {fileID: 0}
  m_NavMeshLayer: 0
  m_StaticEditorFlags: 0
  m_IsActive: 1
--- !u!224 &159567282
RectTransform:
  m_ObjectHideFlags: 0
  m_CorrespondingSourceObject: {fileID: 0}
  m_PrefabInstance: {fileID: 0}
  m_PrefabAsset: {fileID: 0}
  m_GameObject: {fileID: 159567281}
  m_LocalRotation: {x: 0, y: 0, z: 0, w: 1}
  m_LocalPosition: {x: 0, y: 0, z: 0}
  m_LocalScale: {x: 1, y: 1, z: 1}
  m_Children:
  - {fileID: 1404593538}
  - {fileID: 624357300}
  m_Father: {fileID: 1688168143}
  m_RootOrder: 0
  m_LocalEulerAnglesHint: {x: 0, y: 0, z: 0}
  m_AnchorMin: {x: 0, y: 0}
  m_AnchorMax: {x: 1, y: 1}
  m_AnchoredPosition: {x: 0, y: 0}
  m_SizeDelta: {x: -16, y: -16}
  m_Pivot: {x: 0.5, y: 0.5}
--- !u!114 &159567283
MonoBehaviour:
  m_ObjectHideFlags: 0
  m_CorrespondingSourceObject: {fileID: 0}
  m_PrefabInstance: {fileID: 0}
  m_PrefabAsset: {fileID: 0}
  m_GameObject: {fileID: 159567281}
  m_Enabled: 1
  m_EditorHideFlags: 0
  m_Script: {fileID: 11500000, guid: 9085046f02f69544eb97fd06b6048fe2, type: 3}
  m_Name: 
  m_EditorClassIdentifier: 
  m_Navigation:
    m_Mode: 0
    m_SelectOnUp: {fileID: 0}
    m_SelectOnDown: {fileID: 0}
    m_SelectOnLeft: {fileID: 0}
    m_SelectOnRight: {fileID: 0}
  m_Transition: 1
  m_Colors:
    m_NormalColor: {r: 0.43529415, g: 0.5411765, b: 0.5686275, a: 1}
    m_HighlightedColor: {r: 1, g: 0.40000004, b: 0, a: 1}
    m_PressedColor: {r: 0.8313726, g: 0.33333334, b: 0, a: 1}
    m_SelectedColor: {r: 1, g: 0.40000004, b: 0, a: 1}
    m_DisabledColor: {r: 0.30008277, g: 0.37307587, b: 0.39200002, a: 1}
    m_ColorMultiplier: 1
    m_FadeDuration: 0.1
  m_SpriteState:
    m_HighlightedSprite: {fileID: 0}
    m_PressedSprite: {fileID: 0}
    m_SelectedSprite: {fileID: 0}
    m_DisabledSprite: {fileID: 0}
  m_AnimationTriggers:
    m_NormalTrigger: Normal
    m_HighlightedTrigger: Highlighted
    m_PressedTrigger: Pressed
    m_SelectedTrigger: Highlighted
    m_DisabledTrigger: Disabled
  m_Interactable: 1
  m_TargetGraphic: {fileID: 159567284}
  toggleTransition: 1
  graphic: {fileID: 1404593539}
  m_Group: {fileID: 0}
  onValueChanged:
    m_PersistentCalls:
      m_Calls:
      - m_Target: {fileID: 2022253373}
        m_MethodName: SetActive
        m_Mode: 0
        m_Arguments:
          m_ObjectArgument: {fileID: 0}
          m_ObjectArgumentAssemblyTypeName: UnityEngine.Object, UnityEngine
          m_IntArgument: 0
          m_FloatArgument: 0
          m_StringArgument: 
          m_BoolArgument: 0
        m_CallState: 2
  m_IsOn: 0
--- !u!114 &159567284
MonoBehaviour:
  m_ObjectHideFlags: 0
  m_CorrespondingSourceObject: {fileID: 0}
  m_PrefabInstance: {fileID: 0}
  m_PrefabAsset: {fileID: 0}
  m_GameObject: {fileID: 159567281}
  m_Enabled: 1
  m_EditorHideFlags: 0
  m_Script: {fileID: 11500000, guid: fe87c0e1cc204ed48ad3b37840f39efc, type: 3}
  m_Name: 
  m_EditorClassIdentifier: 
  m_Material: {fileID: 0}
  m_Color: {r: 1, g: 1, b: 1, a: 1}
  m_RaycastTarget: 1
  m_OnCullStateChanged:
    m_PersistentCalls:
      m_Calls: []
  m_Sprite: {fileID: 0}
  m_Type: 0
  m_PreserveAspect: 0
  m_FillCenter: 1
  m_FillMethod: 4
  m_FillAmount: 1
  m_FillClockwise: 1
  m_FillOrigin: 0
  m_UseSpriteMesh: 0
  m_PixelsPerUnitMultiplier: 1
--- !u!222 &159567285
CanvasRenderer:
  m_ObjectHideFlags: 0
  m_CorrespondingSourceObject: {fileID: 0}
  m_PrefabInstance: {fileID: 0}
  m_PrefabAsset: {fileID: 0}
  m_GameObject: {fileID: 159567281}
  m_CullTransparentMesh: 0
--- !u!1 &162886306
GameObject:
  m_ObjectHideFlags: 0
  m_CorrespondingSourceObject: {fileID: 0}
  m_PrefabInstance: {fileID: 0}
  m_PrefabAsset: {fileID: 0}
  serializedVersion: 6
  m_Component:
  - component: {fileID: 162886307}
  - component: {fileID: 162886308}
  m_Layer: 5
  m_Name: Submit Row
  m_TagString: Untagged
  m_Icon: {fileID: 0}
  m_NavMeshLayer: 0
  m_StaticEditorFlags: 0
  m_IsActive: 1
--- !u!224 &162886307
RectTransform:
  m_ObjectHideFlags: 0
  m_CorrespondingSourceObject: {fileID: 0}
  m_PrefabInstance: {fileID: 0}
  m_PrefabAsset: {fileID: 0}
  m_GameObject: {fileID: 162886306}
  m_LocalRotation: {x: 0, y: 0, z: 0, w: 1}
  m_LocalPosition: {x: 0, y: 0, z: 0}
  m_LocalScale: {x: 1, y: 1, z: 1}
  m_Children:
  - {fileID: 2126267227}
  - {fileID: 1615574118}
  m_Father: {fileID: 1322106252}
  m_RootOrder: 5
  m_LocalEulerAnglesHint: {x: 0, y: 0, z: 0}
  m_AnchorMin: {x: 0, y: 1}
  m_AnchorMax: {x: 0, y: 1}
  m_AnchoredPosition: {x: 250, y: -456}
  m_SizeDelta: {x: 500, y: 80}
  m_Pivot: {x: 0.5, y: 0.5}
--- !u!114 &162886308
MonoBehaviour:
  m_ObjectHideFlags: 0
  m_CorrespondingSourceObject: {fileID: 0}
  m_PrefabInstance: {fileID: 0}
  m_PrefabAsset: {fileID: 0}
  m_GameObject: {fileID: 162886306}
  m_Enabled: 1
  m_EditorHideFlags: 0
  m_Script: {fileID: 11500000, guid: 30649d3a9faa99c48a7b1166b86bf2a0, type: 3}
  m_Name: 
  m_EditorClassIdentifier: 
  m_Padding:
    m_Left: 8
    m_Right: 8
    m_Top: 8
    m_Bottom: 8
  m_ChildAlignment: 0
  m_Spacing: 16
  m_ChildForceExpandWidth: 1
  m_ChildForceExpandHeight: 1
  m_ChildControlWidth: 1
  m_ChildControlHeight: 1
  m_ChildScaleWidth: 0
  m_ChildScaleHeight: 0
--- !u!1 &171922770
GameObject:
  m_ObjectHideFlags: 0
  m_CorrespondingSourceObject: {fileID: 0}
  m_PrefabInstance: {fileID: 0}
  m_PrefabAsset: {fileID: 0}
  serializedVersion: 6
  m_Component:
  - component: {fileID: 171922771}
  - component: {fileID: 171922773}
  - component: {fileID: 171922772}
  m_Layer: 5
  m_Name: Divider
  m_TagString: Untagged
  m_Icon: {fileID: 0}
  m_NavMeshLayer: 0
  m_StaticEditorFlags: 0
  m_IsActive: 1
--- !u!224 &171922771
RectTransform:
  m_ObjectHideFlags: 0
  m_CorrespondingSourceObject: {fileID: 0}
  m_PrefabInstance: {fileID: 0}
  m_PrefabAsset: {fileID: 0}
  m_GameObject: {fileID: 171922770}
  m_LocalRotation: {x: 0, y: 0, z: 0, w: 1}
  m_LocalPosition: {x: 0, y: 0, z: 0}
  m_LocalScale: {x: 1, y: 1, z: 1}
  m_Children: []
  m_Father: {fileID: 2054891945}
  m_RootOrder: 4
  m_LocalEulerAnglesHint: {x: 0, y: 0, z: 0}
  m_AnchorMin: {x: 0, y: 0}
  m_AnchorMax: {x: 0, y: 0}
  m_AnchoredPosition: {x: 0, y: 0}
  m_SizeDelta: {x: 0, y: 8}
  m_Pivot: {x: 0.5, y: 0.5}
--- !u!114 &171922772
MonoBehaviour:
  m_ObjectHideFlags: 0
  m_CorrespondingSourceObject: {fileID: 0}
  m_PrefabInstance: {fileID: 0}
  m_PrefabAsset: {fileID: 0}
  m_GameObject: {fileID: 171922770}
  m_Enabled: 1
  m_EditorHideFlags: 0
  m_Script: {fileID: 11500000, guid: fe87c0e1cc204ed48ad3b37840f39efc, type: 3}
  m_Name: 
  m_EditorClassIdentifier: 
  m_Material: {fileID: 0}
  m_Color: {r: 1, g: 0.40000004, b: 0, a: 1}
  m_RaycastTarget: 1
  m_OnCullStateChanged:
    m_PersistentCalls:
      m_Calls: []
  m_Sprite: {fileID: 0}
  m_Type: 0
  m_PreserveAspect: 0
  m_FillCenter: 1
  m_FillMethod: 4
  m_FillAmount: 1
  m_FillClockwise: 1
  m_FillOrigin: 0
  m_UseSpriteMesh: 0
  m_PixelsPerUnitMultiplier: 1
--- !u!222 &171922773
CanvasRenderer:
  m_ObjectHideFlags: 0
  m_CorrespondingSourceObject: {fileID: 0}
  m_PrefabInstance: {fileID: 0}
  m_PrefabAsset: {fileID: 0}
  m_GameObject: {fileID: 171922770}
  m_CullTransparentMesh: 0
--- !u!1 &185265281
GameObject:
  m_ObjectHideFlags: 0
  m_CorrespondingSourceObject: {fileID: 0}
  m_PrefabInstance: {fileID: 0}
  m_PrefabAsset: {fileID: 0}
  serializedVersion: 6
  m_Component:
  - component: {fileID: 185265282}
  - component: {fileID: 185265283}
  m_Layer: 0
  m_Name: XR Particles Interaction
  m_TagString: Untagged
  m_Icon: {fileID: 0}
  m_NavMeshLayer: 0
  m_StaticEditorFlags: 0
  m_IsActive: 1
--- !u!4 &185265282
Transform:
  m_ObjectHideFlags: 0
  m_CorrespondingSourceObject: {fileID: 0}
  m_PrefabInstance: {fileID: 0}
  m_PrefabAsset: {fileID: 0}
  m_GameObject: {fileID: 185265281}
  m_LocalRotation: {x: 0, y: 0, z: 0, w: 1}
  m_LocalPosition: {x: 0, y: 0, z: 0}
  m_LocalScale: {x: 1, y: 1, z: 1}
  m_Children: []
  m_Father: {fileID: 544060993}
  m_RootOrder: 1
  m_LocalEulerAnglesHint: {x: 0, y: 0, z: 0}
--- !u!114 &185265283
MonoBehaviour:
  m_ObjectHideFlags: 0
  m_CorrespondingSourceObject: {fileID: 0}
  m_PrefabInstance: {fileID: 0}
  m_PrefabAsset: {fileID: 0}
  m_GameObject: {fileID: 185265281}
  m_Enabled: 1
  m_EditorHideFlags: 0
  m_Script: {fileID: 11500000, guid: 4a9debcec7224c5d82314ab8a7e0a87f, type: 3}
  m_Name: 
  m_EditorClassIdentifier: 
  narupaXR: {fileID: 544060994}
  grabObjectAction:
    actionPath: /actions/NarupaIMD/in/Interact
    needsReinit: 0
  controllerManager: {fileID: 2074532958}
--- !u!1 &193686851
GameObject:
  m_ObjectHideFlags: 0
  m_CorrespondingSourceObject: {fileID: 0}
  m_PrefabInstance: {fileID: 0}
  m_PrefabAsset: {fileID: 0}
  serializedVersion: 6
  m_Component:
  - component: {fileID: 193686852}
  - component: {fileID: 193686854}
  - component: {fileID: 193686853}
  m_Layer: 5
  m_Name: Text
  m_TagString: Untagged
  m_Icon: {fileID: 0}
  m_NavMeshLayer: 0
  m_StaticEditorFlags: 0
  m_IsActive: 1
--- !u!224 &193686852
RectTransform:
  m_ObjectHideFlags: 0
  m_CorrespondingSourceObject: {fileID: 0}
  m_PrefabInstance: {fileID: 0}
  m_PrefabAsset: {fileID: 0}
  m_GameObject: {fileID: 193686851}
  m_LocalRotation: {x: 0, y: 0, z: 0, w: 1}
  m_LocalPosition: {x: 0, y: 0, z: 0}
  m_LocalScale: {x: 1, y: 1, z: 1}
  m_Children: []
  m_Father: {fileID: 244093879}
  m_RootOrder: 1
  m_LocalEulerAnglesHint: {x: 0, y: 0, z: 0}
  m_AnchorMin: {x: 0, y: 0}
  m_AnchorMax: {x: 1, y: 1}
  m_AnchoredPosition: {x: 0, y: 0}
  m_SizeDelta: {x: 0, y: 0}
  m_Pivot: {x: 0.5, y: 0.5}
--- !u!114 &193686853
MonoBehaviour:
  m_ObjectHideFlags: 0
  m_CorrespondingSourceObject: {fileID: 0}
  m_PrefabInstance: {fileID: 0}
  m_PrefabAsset: {fileID: 0}
  m_GameObject: {fileID: 193686851}
  m_Enabled: 1
  m_EditorHideFlags: 0
  m_Script: {fileID: 11500000, guid: f4688fdb7df04437aeb418b961361dc5, type: 3}
  m_Name: 
  m_EditorClassIdentifier: 
  m_Material: {fileID: 0}
  m_Color: {r: 1, g: 1, b: 1, a: 1}
  m_RaycastTarget: 1
  m_OnCullStateChanged:
    m_PersistentCalls:
      m_Calls: []
  m_text: "localhost\u200B"
  m_isRightToLeft: 0
  m_fontAsset: {fileID: 11400000, guid: 0cd382c4d470f174791dd96eb8f7b786, type: 2}
  m_sharedMaterial: {fileID: 1549604112718095413, guid: 0cd382c4d470f174791dd96eb8f7b786,
    type: 2}
  m_fontSharedMaterials: []
  m_fontMaterial: {fileID: 0}
  m_fontMaterials: []
  m_fontColor32:
    serializedVersion: 2
    rgba: 4292202422
  m_fontColor: {r: 0.71705234, g: 0.8146104, b: 0.839, a: 1}
  m_enableVertexGradient: 0
  m_colorMode: 3
  m_fontColorGradient:
    topLeft: {r: 1, g: 1, b: 1, a: 1}
    topRight: {r: 1, g: 1, b: 1, a: 1}
    bottomLeft: {r: 1, g: 1, b: 1, a: 1}
    bottomRight: {r: 1, g: 1, b: 1, a: 1}
  m_fontColorGradientPreset: {fileID: 0}
  m_spriteAsset: {fileID: 0}
  m_tintAllSprites: 0
  m_overrideHtmlColors: 0
  m_faceColor:
    serializedVersion: 2
    rgba: 4294967295
  m_outlineColor:
    serializedVersion: 2
    rgba: 4278190080
  m_fontSize: 24
  m_fontSizeBase: 24
  m_fontWeight: 400
  m_enableAutoSizing: 0
  m_fontSizeMin: 18
  m_fontSizeMax: 72
  m_fontStyle: 0
  m_textAlignment: 513
  m_characterSpacing: 0
  m_wordSpacing: 0
  m_lineSpacing: 0
  m_lineSpacingMax: 0
  m_paragraphSpacing: 0
  m_charWidthMaxAdj: 0
  m_enableWordWrapping: 0
  m_wordWrappingRatios: 0.4
  m_overflowMode: 0
  m_firstOverflowCharacterIndex: -1
  m_linkedTextComponent: {fileID: 0}
  m_isLinkedTextComponent: 0
  m_isTextTruncated: 0
  m_enableKerning: 1
  m_enableExtraPadding: 1
  checkPaddingRequired: 0
  m_isRichText: 1
  m_parseCtrlCharacters: 1
  m_isOrthographic: 1
  m_isCullingEnabled: 0
  m_ignoreRectMaskCulling: 0
  m_ignoreCulling: 1
  m_horizontalMapping: 0
  m_verticalMapping: 0
  m_uvLineOffset: 0
  m_geometrySortingOrder: 0
  m_VertexBufferAutoSizeReduction: 1
  m_firstVisibleCharacter: 0
  m_useMaxVisibleDescender: 1
  m_pageToDisplay: 1
  m_margin: {x: 0, y: 0, z: 0, w: 0}
  m_textInfo:
    textComponent: {fileID: 193686853}
    characterCount: 10
    spriteCount: 0
    spaceCount: 0
    wordCount: 1
    linkCount: 0
    lineCount: 1
    pageCount: 1
    materialCount: 1
  m_isUsingLegacyAnimationComponent: 0
  m_isVolumetricText: 0
  m_spriteAnimator: {fileID: 0}
  m_hasFontAssetChanged: 0
  m_subTextObjects:
  - {fileID: 0}
  - {fileID: 0}
  - {fileID: 0}
  - {fileID: 0}
  - {fileID: 0}
  - {fileID: 0}
  - {fileID: 0}
  - {fileID: 0}
  m_baseMaterial: {fileID: 0}
  m_maskOffset: {x: 0, y: 0, z: 0, w: 0}
--- !u!222 &193686854
CanvasRenderer:
  m_ObjectHideFlags: 0
  m_CorrespondingSourceObject: {fileID: 0}
  m_PrefabInstance: {fileID: 0}
  m_PrefabAsset: {fileID: 0}
  m_GameObject: {fileID: 193686851}
  m_CullTransparentMesh: 0
--- !u!1 &244093878
GameObject:
  m_ObjectHideFlags: 0
  m_CorrespondingSourceObject: {fileID: 0}
  m_PrefabInstance: {fileID: 0}
  m_PrefabAsset: {fileID: 0}
  serializedVersion: 6
  m_Component:
  - component: {fileID: 244093879}
  - component: {fileID: 244093880}
  m_Layer: 5
  m_Name: Text Area
  m_TagString: Untagged
  m_Icon: {fileID: 0}
  m_NavMeshLayer: 0
  m_StaticEditorFlags: 0
  m_IsActive: 1
--- !u!224 &244093879
RectTransform:
  m_ObjectHideFlags: 0
  m_CorrespondingSourceObject: {fileID: 0}
  m_PrefabInstance: {fileID: 0}
  m_PrefabAsset: {fileID: 0}
  m_GameObject: {fileID: 244093878}
  m_LocalRotation: {x: 0, y: 0, z: 0, w: 1}
  m_LocalPosition: {x: 0, y: 0, z: 0}
  m_LocalScale: {x: 1, y: 1, z: 1}
  m_Children:
  - {fileID: 270656326}
  - {fileID: 193686852}
  m_Father: {fileID: 644197856}
  m_RootOrder: 0
  m_LocalEulerAnglesHint: {x: 0, y: 0, z: 0}
  m_AnchorMin: {x: 0, y: 0}
  m_AnchorMax: {x: 1, y: 1}
  m_AnchoredPosition: {x: 0, y: -0.5}
  m_SizeDelta: {x: -20, y: -13}
  m_Pivot: {x: 0.5, y: 0.5}
--- !u!114 &244093880
MonoBehaviour:
  m_ObjectHideFlags: 0
  m_CorrespondingSourceObject: {fileID: 0}
  m_PrefabInstance: {fileID: 0}
  m_PrefabAsset: {fileID: 0}
  m_GameObject: {fileID: 244093878}
  m_Enabled: 1
  m_EditorHideFlags: 0
  m_Script: {fileID: 11500000, guid: 3312d7739989d2b4e91e6319e9a96d76, type: 3}
  m_Name: 
  m_EditorClassIdentifier: 
--- !u!1 &252551620
GameObject:
  m_ObjectHideFlags: 0
  m_CorrespondingSourceObject: {fileID: 0}
  m_PrefabInstance: {fileID: 0}
  m_PrefabAsset: {fileID: 0}
  serializedVersion: 6
  m_Component:
  - component: {fileID: 252551621}
  - component: {fileID: 252551624}
  - component: {fileID: 252551623}
  - component: {fileID: 252551622}
  m_Layer: 5
  m_Name: Close Button
  m_TagString: Untagged
  m_Icon: {fileID: 0}
  m_NavMeshLayer: 0
  m_StaticEditorFlags: 0
  m_IsActive: 1
--- !u!224 &252551621
RectTransform:
  m_ObjectHideFlags: 0
  m_CorrespondingSourceObject: {fileID: 0}
  m_PrefabInstance: {fileID: 0}
  m_PrefabAsset: {fileID: 0}
  m_GameObject: {fileID: 252551620}
  m_LocalRotation: {x: -0, y: -0, z: -0, w: 1}
  m_LocalPosition: {x: 0, y: 0, z: 0}
  m_LocalScale: {x: 1, y: 1, z: 1}
  m_Children:
  - {fileID: 942692457}
  m_Father: {fileID: 430995091}
  m_RootOrder: 1
  m_LocalEulerAnglesHint: {x: 0, y: 0, z: 0}
  m_AnchorMin: {x: 1, y: 1}
  m_AnchorMax: {x: 1, y: 1}
  m_AnchoredPosition: {x: -16, y: -16}
  m_SizeDelta: {x: 192, y: 64}
  m_Pivot: {x: 1, y: 1}
--- !u!114 &252551622
MonoBehaviour:
  m_ObjectHideFlags: 0
  m_CorrespondingSourceObject: {fileID: 0}
  m_PrefabInstance: {fileID: 0}
  m_PrefabAsset: {fileID: 0}
  m_GameObject: {fileID: 252551620}
  m_Enabled: 1
  m_EditorHideFlags: 0
  m_Script: {fileID: 11500000, guid: 4e29b1a8efbd4b44bb3f3716e73f07ff, type: 3}
  m_Name: 
  m_EditorClassIdentifier: 
  m_Navigation:
    m_Mode: 0
    m_SelectOnUp: {fileID: 0}
    m_SelectOnDown: {fileID: 0}
    m_SelectOnLeft: {fileID: 0}
    m_SelectOnRight: {fileID: 0}
  m_Transition: 1
  m_Colors:
    m_NormalColor: {r: 0.43529415, g: 0.5411765, b: 0.5686275, a: 1}
    m_HighlightedColor: {r: 1, g: 0.40000004, b: 0, a: 1}
    m_PressedColor: {r: 0.30008277, g: 0.37307587, b: 0.39200002, a: 1}
    m_SelectedColor: {r: 1, g: 0.40000004, b: 0, a: 1}
    m_DisabledColor: {r: 0.78431374, g: 0.78431374, b: 0.78431374, a: 0.5019608}
    m_ColorMultiplier: 1
    m_FadeDuration: 0.1
  m_SpriteState:
    m_HighlightedSprite: {fileID: 0}
    m_PressedSprite: {fileID: 0}
    m_SelectedSprite: {fileID: 0}
    m_DisabledSprite: {fileID: 0}
  m_AnimationTriggers:
    m_NormalTrigger: Normal
    m_HighlightedTrigger: Highlighted
    m_PressedTrigger: Pressed
    m_SelectedTrigger: Highlighted
    m_DisabledTrigger: Disabled
  m_Interactable: 1
  m_TargetGraphic: {fileID: 252551623}
  m_OnClick:
    m_PersistentCalls:
      m_Calls:
      - m_Target: {fileID: 430995090}
        m_MethodName: SetActive
        m_Mode: 6
        m_Arguments:
          m_ObjectArgument: {fileID: 0}
          m_ObjectArgumentAssemblyTypeName: UnityEngine.Object, UnityEngine
          m_IntArgument: 0
          m_FloatArgument: 0
          m_StringArgument: 
          m_BoolArgument: 0
        m_CallState: 2
--- !u!114 &252551623
MonoBehaviour:
  m_ObjectHideFlags: 0
  m_CorrespondingSourceObject: {fileID: 0}
  m_PrefabInstance: {fileID: 0}
  m_PrefabAsset: {fileID: 0}
  m_GameObject: {fileID: 252551620}
  m_Enabled: 1
  m_EditorHideFlags: 0
  m_Script: {fileID: 11500000, guid: fe87c0e1cc204ed48ad3b37840f39efc, type: 3}
  m_Name: 
  m_EditorClassIdentifier: 
  m_Material: {fileID: 0}
  m_Color: {r: 1, g: 1, b: 1, a: 1}
  m_RaycastTarget: 1
  m_OnCullStateChanged:
    m_PersistentCalls:
      m_Calls: []
  m_Sprite: {fileID: 0}
  m_Type: 0
  m_PreserveAspect: 0
  m_FillCenter: 1
  m_FillMethod: 4
  m_FillAmount: 1
  m_FillClockwise: 1
  m_FillOrigin: 0
  m_UseSpriteMesh: 0
  m_PixelsPerUnitMultiplier: 1
--- !u!222 &252551624
CanvasRenderer:
  m_ObjectHideFlags: 0
  m_CorrespondingSourceObject: {fileID: 0}
  m_PrefabInstance: {fileID: 0}
  m_PrefabAsset: {fileID: 0}
  m_GameObject: {fileID: 252551620}
  m_CullTransparentMesh: 0
--- !u!1 &270656325
GameObject:
  m_ObjectHideFlags: 0
  m_CorrespondingSourceObject: {fileID: 0}
  m_PrefabInstance: {fileID: 0}
  m_PrefabAsset: {fileID: 0}
  serializedVersion: 6
  m_Component:
  - component: {fileID: 270656326}
  - component: {fileID: 270656328}
  - component: {fileID: 270656327}
  m_Layer: 5
  m_Name: Placeholder
  m_TagString: Untagged
  m_Icon: {fileID: 0}
  m_NavMeshLayer: 0
  m_StaticEditorFlags: 0
  m_IsActive: 1
--- !u!224 &270656326
RectTransform:
  m_ObjectHideFlags: 0
  m_CorrespondingSourceObject: {fileID: 0}
  m_PrefabInstance: {fileID: 0}
  m_PrefabAsset: {fileID: 0}
  m_GameObject: {fileID: 270656325}
  m_LocalRotation: {x: 0, y: 0, z: 0, w: 1}
  m_LocalPosition: {x: 0, y: 0, z: 0}
  m_LocalScale: {x: 1, y: 1, z: 1}
  m_Children: []
  m_Father: {fileID: 244093879}
  m_RootOrder: 0
  m_LocalEulerAnglesHint: {x: 0, y: 0, z: 0}
  m_AnchorMin: {x: 0, y: 0}
  m_AnchorMax: {x: 1, y: 1}
  m_AnchoredPosition: {x: 0, y: 0}
  m_SizeDelta: {x: 0, y: 0}
  m_Pivot: {x: 0.5, y: 0.5}
--- !u!114 &270656327
MonoBehaviour:
  m_ObjectHideFlags: 0
  m_CorrespondingSourceObject: {fileID: 0}
  m_PrefabInstance: {fileID: 0}
  m_PrefabAsset: {fileID: 0}
  m_GameObject: {fileID: 270656325}
  m_Enabled: 0
  m_EditorHideFlags: 0
  m_Script: {fileID: 11500000, guid: f4688fdb7df04437aeb418b961361dc5, type: 3}
  m_Name: 
  m_EditorClassIdentifier: 
  m_Material: {fileID: 0}
  m_Color: {r: 1, g: 1, b: 1, a: 1}
  m_RaycastTarget: 1
  m_OnCullStateChanged:
    m_PersistentCalls:
      m_Calls: []
  m_text: Enter host name or IP
  m_isRightToLeft: 0
  m_fontAsset: {fileID: 11400000, guid: 0cd382c4d470f174791dd96eb8f7b786, type: 2}
  m_sharedMaterial: {fileID: 1549604112718095413, guid: 0cd382c4d470f174791dd96eb8f7b786,
    type: 2}
  m_fontSharedMaterials: []
  m_fontMaterial: {fileID: 0}
  m_fontMaterials: []
  m_fontColor32:
    serializedVersion: 2
    rgba: 4289505171
  m_fontColor: {r: 0.5764706, g: 0.654902, b: 0.6745098, a: 1}
  m_enableVertexGradient: 0
  m_colorMode: 3
  m_fontColorGradient:
    topLeft: {r: 1, g: 1, b: 1, a: 1}
    topRight: {r: 1, g: 1, b: 1, a: 1}
    bottomLeft: {r: 1, g: 1, b: 1, a: 1}
    bottomRight: {r: 1, g: 1, b: 1, a: 1}
  m_fontColorGradientPreset: {fileID: 0}
  m_spriteAsset: {fileID: 0}
  m_tintAllSprites: 0
  m_overrideHtmlColors: 0
  m_faceColor:
    serializedVersion: 2
    rgba: 4294967295
  m_outlineColor:
    serializedVersion: 2
    rgba: 4278190080
  m_fontSize: 24
  m_fontSizeBase: 24
  m_fontWeight: 400
  m_enableAutoSizing: 0
  m_fontSizeMin: 18
  m_fontSizeMax: 72
  m_fontStyle: 18
  m_textAlignment: 513
  m_characterSpacing: 0
  m_wordSpacing: 0
  m_lineSpacing: 0
  m_lineSpacingMax: 0
  m_paragraphSpacing: 0
  m_charWidthMaxAdj: 0
  m_enableWordWrapping: 0
  m_wordWrappingRatios: 0.4
  m_overflowMode: 0
  m_firstOverflowCharacterIndex: -1
  m_linkedTextComponent: {fileID: 0}
  m_isLinkedTextComponent: 0
  m_isTextTruncated: 0
  m_enableKerning: 1
  m_enableExtraPadding: 1
  checkPaddingRequired: 0
  m_isRichText: 1
  m_parseCtrlCharacters: 1
  m_isOrthographic: 1
  m_isCullingEnabled: 0
  m_ignoreRectMaskCulling: 0
  m_ignoreCulling: 1
  m_horizontalMapping: 0
  m_verticalMapping: 0
  m_uvLineOffset: 0
  m_geometrySortingOrder: 0
  m_VertexBufferAutoSizeReduction: 1
  m_firstVisibleCharacter: 0
  m_useMaxVisibleDescender: 1
  m_pageToDisplay: 1
  m_margin: {x: 0, y: 0, z: 0, w: 0}
  m_textInfo:
    textComponent: {fileID: 270656327}
    characterCount: 0
    spriteCount: 0
    spaceCount: 0
    wordCount: 0
    linkCount: 0
    lineCount: 0
    pageCount: 0
    materialCount: 1
  m_isUsingLegacyAnimationComponent: 0
  m_isVolumetricText: 0
  m_spriteAnimator: {fileID: 0}
  m_hasFontAssetChanged: 0
  m_subTextObjects:
  - {fileID: 0}
  - {fileID: 0}
  - {fileID: 0}
  - {fileID: 0}
  - {fileID: 0}
  - {fileID: 0}
  - {fileID: 0}
  - {fileID: 0}
  m_baseMaterial: {fileID: 0}
  m_maskOffset: {x: 0, y: 0, z: 0, w: 0}
--- !u!222 &270656328
CanvasRenderer:
  m_ObjectHideFlags: 0
  m_CorrespondingSourceObject: {fileID: 0}
  m_PrefabInstance: {fileID: 0}
  m_PrefabAsset: {fileID: 0}
  m_GameObject: {fileID: 270656325}
  m_CullTransparentMesh: 0
--- !u!1 &317588295
GameObject:
  m_ObjectHideFlags: 0
  m_CorrespondingSourceObject: {fileID: 0}
  m_PrefabInstance: {fileID: 0}
  m_PrefabAsset: {fileID: 0}
  serializedVersion: 6
  m_Component:
  - component: {fileID: 317588296}
  m_Layer: 5
  m_Name: Multiplayer Port Row
  m_TagString: Untagged
  m_Icon: {fileID: 0}
  m_NavMeshLayer: 0
  m_StaticEditorFlags: 0
  m_IsActive: 1
--- !u!224 &317588296
RectTransform:
  m_ObjectHideFlags: 0
  m_CorrespondingSourceObject: {fileID: 0}
  m_PrefabInstance: {fileID: 0}
  m_PrefabAsset: {fileID: 0}
  m_GameObject: {fileID: 317588295}
  m_LocalRotation: {x: 0, y: 0, z: 0, w: 1}
  m_LocalPosition: {x: 0, y: 0, z: 0}
  m_LocalScale: {x: 1, y: 1, z: 1}
  m_Children:
  - {fileID: 1292114516}
  - {fileID: 1190993353}
  m_Father: {fileID: 1322106252}
  m_RootOrder: 4
  m_LocalEulerAnglesHint: {x: 0, y: 0, z: 0}
  m_AnchorMin: {x: 0, y: 1}
  m_AnchorMax: {x: 0, y: 1}
  m_AnchoredPosition: {x: 250, y: -376}
  m_SizeDelta: {x: 500, y: 80}
  m_Pivot: {x: 0.5, y: 0.5}
--- !u!1 &342727987
GameObject:
  m_ObjectHideFlags: 0
  m_CorrespondingSourceObject: {fileID: 0}
  m_PrefabInstance: {fileID: 0}
  m_PrefabAsset: {fileID: 0}
  serializedVersion: 6
  m_Component:
  - component: {fileID: 342727988}
  - component: {fileID: 342727990}
  - component: {fileID: 342727989}
  m_Layer: 5
  m_Name: Label
  m_TagString: Untagged
  m_Icon: {fileID: 0}
  m_NavMeshLayer: 0
  m_StaticEditorFlags: 0
  m_IsActive: 1
--- !u!224 &342727988
RectTransform:
  m_ObjectHideFlags: 0
  m_CorrespondingSourceObject: {fileID: 0}
  m_PrefabInstance: {fileID: 0}
  m_PrefabAsset: {fileID: 0}
  m_GameObject: {fileID: 342727987}
  m_LocalRotation: {x: -0, y: -0, z: -0, w: 1}
  m_LocalPosition: {x: 0, y: 0, z: 0}
  m_LocalScale: {x: 1, y: 1, z: 1}
  m_Children: []
  m_Father: {fileID: 1943645057}
  m_RootOrder: 0
  m_LocalEulerAnglesHint: {x: 0, y: 0, z: 0}
  m_AnchorMin: {x: 0, y: 0}
  m_AnchorMax: {x: 1, y: 1}
  m_AnchoredPosition: {x: 0, y: 0}
  m_SizeDelta: {x: 0, y: 0}
  m_Pivot: {x: 0.5, y: 0.5}
--- !u!114 &342727989
MonoBehaviour:
  m_ObjectHideFlags: 0
  m_CorrespondingSourceObject: {fileID: 0}
  m_PrefabInstance: {fileID: 0}
  m_PrefabAsset: {fileID: 0}
  m_GameObject: {fileID: 342727987}
  m_Enabled: 1
  m_EditorHideFlags: 0
  m_Script: {fileID: 11500000, guid: f4688fdb7df04437aeb418b961361dc5, type: 3}
  m_Name: 
  m_EditorClassIdentifier: 
  m_Material: {fileID: 0}
  m_Color: {r: 1, g: 1, b: 1, a: 1}
  m_RaycastTarget: 1
  m_OnCullStateChanged:
    m_PersistentCalls:
      m_Calls: []
  m_text: log
  m_isRightToLeft: 0
  m_fontAsset: {fileID: 11400000, guid: 5a19f4193fe2bf64089ade0b38163199, type: 2}
  m_sharedMaterial: {fileID: 21566619404874456, guid: 5a19f4193fe2bf64089ade0b38163199,
    type: 2}
  m_fontSharedMaterials: []
  m_fontMaterial: {fileID: 0}
  m_fontMaterials: []
  m_fontColor32:
    serializedVersion: 2
    rgba: 4294967295
  m_fontColor: {r: 1, g: 1, b: 1, a: 1}
  m_enableVertexGradient: 0
  m_colorMode: 3
  m_fontColorGradient:
    topLeft: {r: 1, g: 1, b: 1, a: 1}
    topRight: {r: 1, g: 1, b: 1, a: 1}
    bottomLeft: {r: 1, g: 1, b: 1, a: 1}
    bottomRight: {r: 1, g: 1, b: 1, a: 1}
  m_fontColorGradientPreset: {fileID: 0}
  m_spriteAsset: {fileID: 0}
  m_tintAllSprites: 0
  m_overrideHtmlColors: 0
  m_faceColor:
    serializedVersion: 2
    rgba: 4294967295
  m_outlineColor:
    serializedVersion: 2
    rgba: 4278190080
  m_fontSize: 24
  m_fontSizeBase: 24
  m_fontWeight: 400
  m_enableAutoSizing: 0
  m_fontSizeMin: 18
  m_fontSizeMax: 72
  m_fontStyle: 16
  m_textAlignment: 514
  m_characterSpacing: 0
  m_wordSpacing: 0
  m_lineSpacing: 0
  m_lineSpacingMax: 0
  m_paragraphSpacing: 0
  m_charWidthMaxAdj: 0
  m_enableWordWrapping: 1
  m_wordWrappingRatios: 0.4
  m_overflowMode: 0
  m_firstOverflowCharacterIndex: -1
  m_linkedTextComponent: {fileID: 0}
  m_isLinkedTextComponent: 0
  m_isTextTruncated: 0
  m_enableKerning: 1
  m_enableExtraPadding: 0
  checkPaddingRequired: 0
  m_isRichText: 1
  m_parseCtrlCharacters: 1
  m_isOrthographic: 1
  m_isCullingEnabled: 0
  m_ignoreRectMaskCulling: 0
  m_ignoreCulling: 1
  m_horizontalMapping: 0
  m_verticalMapping: 0
  m_uvLineOffset: 0
  m_geometrySortingOrder: 0
  m_VertexBufferAutoSizeReduction: 1
  m_firstVisibleCharacter: 0
  m_useMaxVisibleDescender: 1
  m_pageToDisplay: 1
  m_margin: {x: 16, y: 16, z: 16, w: 16}
  m_textInfo:
    textComponent: {fileID: 342727989}
    characterCount: 3
    spriteCount: 0
    spaceCount: 0
    wordCount: 1
    linkCount: 0
    lineCount: 1
    pageCount: 1
    materialCount: 1
  m_isUsingLegacyAnimationComponent: 0
  m_isVolumetricText: 0
  m_spriteAnimator: {fileID: 0}
  m_hasFontAssetChanged: 0
  m_subTextObjects:
  - {fileID: 0}
  - {fileID: 0}
  - {fileID: 0}
  - {fileID: 0}
  - {fileID: 0}
  - {fileID: 0}
  - {fileID: 0}
  - {fileID: 0}
  m_baseMaterial: {fileID: 0}
  m_maskOffset: {x: 0, y: 0, z: 0, w: 0}
--- !u!222 &342727990
CanvasRenderer:
  m_ObjectHideFlags: 0
  m_CorrespondingSourceObject: {fileID: 0}
  m_PrefabInstance: {fileID: 0}
  m_PrefabAsset: {fileID: 0}
  m_GameObject: {fileID: 342727987}
  m_CullTransparentMesh: 0
<<<<<<< HEAD
=======
--- !u!1 &362090850
GameObject:
  m_ObjectHideFlags: 0
  m_CorrespondingSourceObject: {fileID: 0}
  m_PrefabInstance: {fileID: 0}
  m_PrefabAsset: {fileID: 0}
  serializedVersion: 6
  m_Component:
  - component: {fileID: 362090851}
  m_Layer: 0
  m_Name: X Flip
  m_TagString: Untagged
  m_Icon: {fileID: 0}
  m_NavMeshLayer: 0
  m_StaticEditorFlags: 0
  m_IsActive: 1
--- !u!4 &362090851
Transform:
  m_ObjectHideFlags: 0
  m_CorrespondingSourceObject: {fileID: 0}
  m_PrefabInstance: {fileID: 0}
  m_PrefabAsset: {fileID: 0}
  m_GameObject: {fileID: 362090850}
  m_LocalRotation: {x: 0, y: 0, z: 0, w: 1}
  m_LocalPosition: {x: 0, y: 0, z: 0}
  m_LocalScale: {x: -1, y: 1, z: 1}
  m_Children: []
  m_Father: {fileID: 431384313}
  m_RootOrder: 3
  m_LocalEulerAnglesHint: {x: 0, y: 0, z: 0}
>>>>>>> 81602dd8
--- !u!1 &418898940
GameObject:
  m_ObjectHideFlags: 0
  m_CorrespondingSourceObject: {fileID: 0}
  m_PrefabInstance: {fileID: 0}
  m_PrefabAsset: {fileID: 0}
  serializedVersion: 6
  m_Component:
  - component: {fileID: 418898941}
  - component: {fileID: 418898942}
  m_Layer: 0
  m_Name: Interaction Mode
  m_TagString: Untagged
  m_Icon: {fileID: 0}
  m_NavMeshLayer: 0
  m_StaticEditorFlags: 0
  m_IsActive: 1
--- !u!4 &418898941
Transform:
  m_ObjectHideFlags: 0
  m_CorrespondingSourceObject: {fileID: 0}
  m_PrefabInstance: {fileID: 0}
  m_PrefabAsset: {fileID: 0}
  m_GameObject: {fileID: 418898940}
  m_LocalRotation: {x: -0, y: -0, z: -0, w: 1}
  m_LocalPosition: {x: 0, y: 0, z: 0}
  m_LocalScale: {x: 1, y: 1, z: 1}
  m_Children: []
  m_Father: {fileID: 544060993}
  m_RootOrder: 4
  m_LocalEulerAnglesHint: {x: 0, y: 0, z: 0}
--- !u!114 &418898942
MonoBehaviour:
  m_ObjectHideFlags: 0
  m_CorrespondingSourceObject: {fileID: 0}
  m_PrefabInstance: {fileID: 0}
  m_PrefabAsset: {fileID: 0}
  m_GameObject: {fileID: 418898940}
  m_Enabled: 1
  m_EditorHideFlags: 0
  m_Script: {fileID: 11500000, guid: cff7e76f399e48e7bc72fe934064fb25, type: 3}
  m_Name: 
  m_EditorClassIdentifier: 
  controller: {fileID: 2074532958}
  interactionGizmo: {fileID: 3640672610816993193, guid: 1c71c146c52b75b40b044e66de75be8e,
    type: 3}
--- !u!1 &423316705
GameObject:
  m_ObjectHideFlags: 0
  m_CorrespondingSourceObject: {fileID: 0}
  m_PrefabInstance: {fileID: 0}
  m_PrefabAsset: {fileID: 0}
  serializedVersion: 6
  m_Component:
  - component: {fileID: 423316706}
  - component: {fileID: 423316708}
  - component: {fileID: 423316707}
  m_Layer: 5
  m_Name: Highlight
  m_TagString: Untagged
  m_Icon: {fileID: 0}
  m_NavMeshLayer: 0
  m_StaticEditorFlags: 0
  m_IsActive: 1
--- !u!224 &423316706
RectTransform:
  m_ObjectHideFlags: 0
  m_CorrespondingSourceObject: {fileID: 0}
  m_PrefabInstance: {fileID: 0}
  m_PrefabAsset: {fileID: 0}
  m_GameObject: {fileID: 423316705}
  m_LocalRotation: {x: 0, y: 0, z: 0, w: 1}
  m_LocalPosition: {x: 0, y: 0, z: 0}
  m_LocalScale: {x: 1, y: 1, z: 1}
  m_Children: []
  m_Father: {fileID: 767694554}
  m_RootOrder: 0
  m_LocalEulerAnglesHint: {x: 0, y: 0, z: 0}
  m_AnchorMin: {x: 0, y: 0}
  m_AnchorMax: {x: 1, y: 1}
  m_AnchoredPosition: {x: 0, y: 0}
  m_SizeDelta: {x: 0, y: 0}
  m_Pivot: {x: 0.5, y: 0.5}
--- !u!114 &423316707
MonoBehaviour:
  m_ObjectHideFlags: 0
  m_CorrespondingSourceObject: {fileID: 0}
  m_PrefabInstance: {fileID: 0}
  m_PrefabAsset: {fileID: 0}
  m_GameObject: {fileID: 423316705}
  m_Enabled: 1
  m_EditorHideFlags: 0
  m_Script: {fileID: 11500000, guid: fe87c0e1cc204ed48ad3b37840f39efc, type: 3}
  m_Name: 
  m_EditorClassIdentifier: 
  m_Material: {fileID: 0}
  m_Color: {r: 0.8313726, g: 0.33333334, b: 0, a: 1}
  m_RaycastTarget: 0
  m_OnCullStateChanged:
    m_PersistentCalls:
      m_Calls: []
  m_Sprite: {fileID: 0}
  m_Type: 0
  m_PreserveAspect: 0
  m_FillCenter: 1
  m_FillMethod: 4
  m_FillAmount: 1
  m_FillClockwise: 1
  m_FillOrigin: 0
  m_UseSpriteMesh: 0
  m_PixelsPerUnitMultiplier: 1
--- !u!222 &423316708
CanvasRenderer:
  m_ObjectHideFlags: 0
  m_CorrespondingSourceObject: {fileID: 0}
  m_PrefabInstance: {fileID: 0}
  m_PrefabAsset: {fileID: 0}
  m_GameObject: {fileID: 423316705}
  m_CullTransparentMesh: 0
--- !u!1 &430995090
GameObject:
  m_ObjectHideFlags: 0
  m_CorrespondingSourceObject: {fileID: 0}
  m_PrefabInstance: {fileID: 0}
  m_PrefabAsset: {fileID: 0}
  serializedVersion: 6
  m_Component:
  - component: {fileID: 430995091}
  - component: {fileID: 430995093}
  - component: {fileID: 430995092}
  m_Layer: 5
  m_Name: Logging
  m_TagString: Untagged
  m_Icon: {fileID: 0}
  m_NavMeshLayer: 0
  m_StaticEditorFlags: 0
  m_IsActive: 0
--- !u!224 &430995091
RectTransform:
  m_ObjectHideFlags: 0
  m_CorrespondingSourceObject: {fileID: 0}
  m_PrefabInstance: {fileID: 0}
  m_PrefabAsset: {fileID: 0}
  m_GameObject: {fileID: 430995090}
  m_LocalRotation: {x: 0, y: 0, z: 0, w: 1}
  m_LocalPosition: {x: 0, y: 0, z: 0}
  m_LocalScale: {x: 1, y: 1, z: 1}
  m_Children:
  - {fileID: 1387937675}
  - {fileID: 252551621}
  m_Father: {fileID: 921160397}
  m_RootOrder: 4
  m_LocalEulerAnglesHint: {x: 0, y: 0, z: 0}
  m_AnchorMin: {x: 0, y: 0}
  m_AnchorMax: {x: 1, y: 1}
  m_AnchoredPosition: {x: 0, y: 0}
  m_SizeDelta: {x: 0, y: 0}
  m_Pivot: {x: 0.5, y: 0.5}
--- !u!114 &430995092
MonoBehaviour:
  m_ObjectHideFlags: 0
  m_CorrespondingSourceObject: {fileID: 0}
  m_PrefabInstance: {fileID: 0}
  m_PrefabAsset: {fileID: 0}
  m_GameObject: {fileID: 430995090}
  m_Enabled: 1
  m_EditorHideFlags: 0
  m_Script: {fileID: 11500000, guid: fe87c0e1cc204ed48ad3b37840f39efc, type: 3}
  m_Name: 
  m_EditorClassIdentifier: 
  m_Material: {fileID: 0}
  m_Color: {r: 0, g: 0, b: 0, a: 0.9019608}
  m_RaycastTarget: 1
  m_OnCullStateChanged:
    m_PersistentCalls:
      m_Calls: []
  m_Sprite: {fileID: 0}
  m_Type: 0
  m_PreserveAspect: 0
  m_FillCenter: 1
  m_FillMethod: 4
  m_FillAmount: 1
  m_FillClockwise: 1
  m_FillOrigin: 0
  m_UseSpriteMesh: 0
  m_PixelsPerUnitMultiplier: 1
--- !u!222 &430995093
CanvasRenderer:
  m_ObjectHideFlags: 0
  m_CorrespondingSourceObject: {fileID: 0}
  m_PrefabInstance: {fileID: 0}
  m_PrefabAsset: {fileID: 0}
  m_GameObject: {fileID: 430995090}
  m_CullTransparentMesh: 0
--- !u!1 &431384312
GameObject:
  m_ObjectHideFlags: 0
  m_CorrespondingSourceObject: {fileID: 0}
  m_PrefabInstance: {fileID: 0}
  m_PrefabAsset: {fileID: 0}
  serializedVersion: 6
  m_Component:
  - component: {fileID: 431384313}
  m_Layer: 0
  m_Name: Scene
  m_TagString: Untagged
  m_Icon: {fileID: 0}
  m_NavMeshLayer: 0
  m_StaticEditorFlags: 0
  m_IsActive: 1
--- !u!4 &431384313
Transform:
  m_ObjectHideFlags: 0
  m_CorrespondingSourceObject: {fileID: 0}
  m_PrefabInstance: {fileID: 0}
  m_PrefabAsset: {fileID: 0}
  m_GameObject: {fileID: 431384312}
  m_LocalRotation: {x: 0, y: 0, z: 0, w: 1}
  m_LocalPosition: {x: 0, y: 0, z: 0}
  m_LocalScale: {x: 1, y: 1, z: 1}
  m_Children:
  - {fileID: 1843315717}
  - {fileID: 838290070}
  - {fileID: 1946000298}
  - {fileID: 362090851}
  m_Father: {fileID: 0}
  m_RootOrder: 1
  m_LocalEulerAnglesHint: {x: 0, y: 0, z: 0}
--- !u!1 &432278072
GameObject:
  m_ObjectHideFlags: 0
  m_CorrespondingSourceObject: {fileID: 0}
  m_PrefabInstance: {fileID: 0}
  m_PrefabAsset: {fileID: 0}
  serializedVersion: 6
  m_Component:
  - component: {fileID: 432278073}
  m_Layer: 5
  m_Name: Reconnect
  m_TagString: Untagged
  m_Icon: {fileID: 0}
  m_NavMeshLayer: 0
  m_StaticEditorFlags: 0
  m_IsActive: 0
--- !u!224 &432278073
RectTransform:
  m_ObjectHideFlags: 0
  m_CorrespondingSourceObject: {fileID: 0}
  m_PrefabInstance: {fileID: 0}
  m_PrefabAsset: {fileID: 0}
  m_GameObject: {fileID: 432278072}
  m_LocalRotation: {x: 0, y: 0, z: 0, w: 1}
  m_LocalPosition: {x: 0, y: 0, z: 0}
  m_LocalScale: {x: 1, y: 1, z: 1}
  m_Children:
  - {fileID: 513966903}
  m_Father: {fileID: 2054891945}
  m_RootOrder: 2
  m_LocalEulerAnglesHint: {x: 0, y: 0, z: 0}
  m_AnchorMin: {x: 0, y: 1}
  m_AnchorMax: {x: 0, y: 1}
  m_AnchoredPosition: {x: 190, y: -136}
  m_SizeDelta: {x: 380, y: 80}
  m_Pivot: {x: 0.5, y: 0.5}
--- !u!1 &481889308
GameObject:
  m_ObjectHideFlags: 0
  m_CorrespondingSourceObject: {fileID: 0}
  m_PrefabInstance: {fileID: 0}
  m_PrefabAsset: {fileID: 0}
  serializedVersion: 6
  m_Component:
  - component: {fileID: 481889309}
  - component: {fileID: 481889311}
  - component: {fileID: 481889310}
  m_Layer: 5
  m_Name: Value Label
  m_TagString: Untagged
  m_Icon: {fileID: 0}
  m_NavMeshLayer: 0
  m_StaticEditorFlags: 0
  m_IsActive: 1
--- !u!224 &481889309
RectTransform:
  m_ObjectHideFlags: 0
  m_CorrespondingSourceObject: {fileID: 0}
  m_PrefabInstance: {fileID: 0}
  m_PrefabAsset: {fileID: 0}
  m_GameObject: {fileID: 481889308}
  m_LocalRotation: {x: -0, y: -0, z: -0, w: 1}
  m_LocalPosition: {x: 0, y: 0, z: 0}
  m_LocalScale: {x: 1, y: 1, z: 1}
  m_Children: []
  m_Father: {fileID: 1981335398}
  m_RootOrder: 4
  m_LocalEulerAnglesHint: {x: 0, y: 0, z: 0}
  m_AnchorMin: {x: 0, y: 0}
  m_AnchorMax: {x: 1, y: 1}
  m_AnchoredPosition: {x: 0, y: -18}
  m_SizeDelta: {x: 0, y: -36}
  m_Pivot: {x: 0.5, y: 0.5}
--- !u!114 &481889310
MonoBehaviour:
  m_ObjectHideFlags: 0
  m_CorrespondingSourceObject: {fileID: 0}
  m_PrefabInstance: {fileID: 0}
  m_PrefabAsset: {fileID: 0}
  m_GameObject: {fileID: 481889308}
  m_Enabled: 1
  m_EditorHideFlags: 0
  m_Script: {fileID: 11500000, guid: f4688fdb7df04437aeb418b961361dc5, type: 3}
  m_Name: 
  m_EditorClassIdentifier: 
  m_Material: {fileID: 0}
  m_Color: {r: 1, g: 1, b: 1, a: 1}
  m_RaycastTarget: 0
  m_OnCullStateChanged:
    m_PersistentCalls:
      m_Calls: []
  m_text: 500x
  m_isRightToLeft: 0
  m_fontAsset: {fileID: 11400000, guid: 0cd382c4d470f174791dd96eb8f7b786, type: 2}
  m_sharedMaterial: {fileID: 1549604112718095413, guid: 0cd382c4d470f174791dd96eb8f7b786,
    type: 2}
  m_fontSharedMaterials: []
  m_fontMaterial: {fileID: 0}
  m_fontMaterials: []
  m_fontColor32:
    serializedVersion: 2
    rgba: 4294967295
  m_fontColor: {r: 1, g: 1, b: 1, a: 1}
  m_enableVertexGradient: 0
  m_colorMode: 3
  m_fontColorGradient:
    topLeft: {r: 1, g: 1, b: 1, a: 1}
    topRight: {r: 1, g: 1, b: 1, a: 1}
    bottomLeft: {r: 1, g: 1, b: 1, a: 1}
    bottomRight: {r: 1, g: 1, b: 1, a: 1}
  m_fontColorGradientPreset: {fileID: 0}
  m_spriteAsset: {fileID: 0}
  m_tintAllSprites: 0
  m_overrideHtmlColors: 0
  m_faceColor:
    serializedVersion: 2
    rgba: 4294967295
  m_outlineColor:
    serializedVersion: 2
    rgba: 4278190080
  m_fontSize: 20
  m_fontSizeBase: 20
  m_fontWeight: 400
  m_enableAutoSizing: 0
  m_fontSizeMin: 18
  m_fontSizeMax: 72
  m_fontStyle: 8
  m_textAlignment: 514
  m_characterSpacing: 0
  m_wordSpacing: 0
  m_lineSpacing: 0
  m_lineSpacingMax: 0
  m_paragraphSpacing: 0
  m_charWidthMaxAdj: 0
  m_enableWordWrapping: 1
  m_wordWrappingRatios: 0.4
  m_overflowMode: 0
  m_firstOverflowCharacterIndex: -1
  m_linkedTextComponent: {fileID: 0}
  m_isLinkedTextComponent: 0
  m_isTextTruncated: 0
  m_enableKerning: 1
  m_enableExtraPadding: 0
  checkPaddingRequired: 0
  m_isRichText: 1
  m_parseCtrlCharacters: 1
  m_isOrthographic: 1
  m_isCullingEnabled: 0
  m_ignoreRectMaskCulling: 0
  m_ignoreCulling: 1
  m_horizontalMapping: 0
  m_verticalMapping: 0
  m_uvLineOffset: 0
  m_geometrySortingOrder: 0
  m_VertexBufferAutoSizeReduction: 1
  m_firstVisibleCharacter: 0
  m_useMaxVisibleDescender: 1
  m_pageToDisplay: 1
  m_margin: {x: 0, y: 0, z: 0, w: 0}
  m_textInfo:
    textComponent: {fileID: 481889310}
    characterCount: 4
    spriteCount: 0
    spaceCount: 0
    wordCount: 1
    linkCount: 0
    lineCount: 1
    pageCount: 1
    materialCount: 1
  m_isUsingLegacyAnimationComponent: 0
  m_isVolumetricText: 0
  m_spriteAnimator: {fileID: 0}
  m_hasFontAssetChanged: 0
  m_subTextObjects:
  - {fileID: 0}
  - {fileID: 0}
  - {fileID: 0}
  - {fileID: 0}
  - {fileID: 0}
  - {fileID: 0}
  - {fileID: 0}
  - {fileID: 0}
  m_baseMaterial: {fileID: 0}
  m_maskOffset: {x: 0, y: 0, z: 0, w: 0}
--- !u!222 &481889311
CanvasRenderer:
  m_ObjectHideFlags: 0
  m_CorrespondingSourceObject: {fileID: 0}
  m_PrefabInstance: {fileID: 0}
  m_PrefabAsset: {fileID: 0}
  m_GameObject: {fileID: 481889308}
  m_CullTransparentMesh: 0
--- !u!1 &488333122
GameObject:
  m_ObjectHideFlags: 0
  m_CorrespondingSourceObject: {fileID: 0}
  m_PrefabInstance: {fileID: 0}
  m_PrefabAsset: {fileID: 0}
  serializedVersion: 6
  m_Component:
  - component: {fileID: 488333123}
  - component: {fileID: 488333125}
  - component: {fileID: 488333124}
  m_Layer: 5
  m_Name: Label
  m_TagString: Untagged
  m_Icon: {fileID: 0}
  m_NavMeshLayer: 0
  m_StaticEditorFlags: 0
  m_IsActive: 1
--- !u!224 &488333123
RectTransform:
  m_ObjectHideFlags: 0
  m_CorrespondingSourceObject: {fileID: 0}
  m_PrefabInstance: {fileID: 0}
  m_PrefabAsset: {fileID: 0}
  m_GameObject: {fileID: 488333122}
  m_LocalRotation: {x: -0, y: -0, z: -0, w: 1}
  m_LocalPosition: {x: 0, y: 0, z: 0}
  m_LocalScale: {x: 1, y: 1, z: 1}
  m_Children: []
  m_Father: {fileID: 513966903}
  m_RootOrder: 0
  m_LocalEulerAnglesHint: {x: 0, y: 0, z: 0}
  m_AnchorMin: {x: 0, y: 0}
  m_AnchorMax: {x: 1, y: 1}
  m_AnchoredPosition: {x: 0, y: 0}
  m_SizeDelta: {x: 0, y: 0}
  m_Pivot: {x: 0.5, y: 0.5}
--- !u!114 &488333124
MonoBehaviour:
  m_ObjectHideFlags: 0
  m_CorrespondingSourceObject: {fileID: 0}
  m_PrefabInstance: {fileID: 0}
  m_PrefabAsset: {fileID: 0}
  m_GameObject: {fileID: 488333122}
  m_Enabled: 1
  m_EditorHideFlags: 0
  m_Script: {fileID: 11500000, guid: f4688fdb7df04437aeb418b961361dc5, type: 3}
  m_Name: 
  m_EditorClassIdentifier: 
  m_Material: {fileID: 0}
  m_Color: {r: 1, g: 1, b: 1, a: 1}
  m_RaycastTarget: 1
  m_OnCullStateChanged:
    m_PersistentCalls:
      m_Calls: []
  m_text: reconnect
  m_isRightToLeft: 0
  m_fontAsset: {fileID: 11400000, guid: 5a19f4193fe2bf64089ade0b38163199, type: 2}
  m_sharedMaterial: {fileID: 21566619404874456, guid: 5a19f4193fe2bf64089ade0b38163199,
    type: 2}
  m_fontSharedMaterials: []
  m_fontMaterial: {fileID: 0}
  m_fontMaterials: []
  m_fontColor32:
    serializedVersion: 2
    rgba: 4294967295
  m_fontColor: {r: 1, g: 1, b: 1, a: 1}
  m_enableVertexGradient: 0
  m_colorMode: 3
  m_fontColorGradient:
    topLeft: {r: 1, g: 1, b: 1, a: 1}
    topRight: {r: 1, g: 1, b: 1, a: 1}
    bottomLeft: {r: 1, g: 1, b: 1, a: 1}
    bottomRight: {r: 1, g: 1, b: 1, a: 1}
  m_fontColorGradientPreset: {fileID: 0}
  m_spriteAsset: {fileID: 0}
  m_tintAllSprites: 0
  m_overrideHtmlColors: 0
  m_faceColor:
    serializedVersion: 2
    rgba: 4294967295
  m_outlineColor:
    serializedVersion: 2
    rgba: 4278190080
  m_fontSize: 24
  m_fontSizeBase: 24
  m_fontWeight: 400
  m_enableAutoSizing: 0
  m_fontSizeMin: 18
  m_fontSizeMax: 72
  m_fontStyle: 16
  m_textAlignment: 514
  m_characterSpacing: 0
  m_wordSpacing: 0
  m_lineSpacing: 0
  m_lineSpacingMax: 0
  m_paragraphSpacing: 0
  m_charWidthMaxAdj: 0
  m_enableWordWrapping: 1
  m_wordWrappingRatios: 0.4
  m_overflowMode: 0
  m_firstOverflowCharacterIndex: -1
  m_linkedTextComponent: {fileID: 0}
  m_isLinkedTextComponent: 0
  m_isTextTruncated: 0
  m_enableKerning: 1
  m_enableExtraPadding: 0
  checkPaddingRequired: 0
  m_isRichText: 1
  m_parseCtrlCharacters: 1
  m_isOrthographic: 1
  m_isCullingEnabled: 0
  m_ignoreRectMaskCulling: 0
  m_ignoreCulling: 1
  m_horizontalMapping: 0
  m_verticalMapping: 0
  m_uvLineOffset: 0
  m_geometrySortingOrder: 0
  m_VertexBufferAutoSizeReduction: 1
  m_firstVisibleCharacter: 0
  m_useMaxVisibleDescender: 1
  m_pageToDisplay: 1
  m_margin: {x: 16, y: 16, z: 16, w: 16}
  m_textInfo:
    textComponent: {fileID: 488333124}
    characterCount: 9
    spriteCount: 0
    spaceCount: 0
    wordCount: 1
    linkCount: 0
    lineCount: 1
    pageCount: 1
    materialCount: 1
  m_isUsingLegacyAnimationComponent: 0
  m_isVolumetricText: 0
  m_spriteAnimator: {fileID: 0}
  m_hasFontAssetChanged: 0
  m_subTextObjects:
  - {fileID: 0}
  - {fileID: 0}
  - {fileID: 0}
  - {fileID: 0}
  - {fileID: 0}
  - {fileID: 0}
  - {fileID: 0}
  - {fileID: 0}
  m_baseMaterial: {fileID: 0}
  m_maskOffset: {x: 0, y: 0, z: 0, w: 0}
--- !u!222 &488333125
CanvasRenderer:
  m_ObjectHideFlags: 0
  m_CorrespondingSourceObject: {fileID: 0}
  m_PrefabInstance: {fileID: 0}
  m_PrefabAsset: {fileID: 0}
  m_GameObject: {fileID: 488333122}
  m_CullTransparentMesh: 0
--- !u!1 &513042378
GameObject:
  m_ObjectHideFlags: 0
  m_CorrespondingSourceObject: {fileID: 0}
  m_PrefabInstance: {fileID: 0}
  m_PrefabAsset: {fileID: 0}
  serializedVersion: 6
  m_Component:
  - component: {fileID: 513042379}
  - component: {fileID: 513042380}
  m_Layer: 0
  m_Name: XR Simulator
  m_TagString: Untagged
  m_Icon: {fileID: 0}
  m_NavMeshLayer: 0
  m_StaticEditorFlags: 0
  m_IsActive: 0
--- !u!4 &513042379
Transform:
  m_ObjectHideFlags: 0
  m_CorrespondingSourceObject: {fileID: 0}
  m_PrefabInstance: {fileID: 0}
  m_PrefabAsset: {fileID: 0}
  m_GameObject: {fileID: 513042378}
  m_LocalRotation: {x: 0, y: 0, z: 0, w: 1}
  m_LocalPosition: {x: 0, y: 0, z: 0}
  m_LocalScale: {x: 1, y: 1, z: 1}
  m_Children: []
  m_Father: {fileID: 544060993}
  m_RootOrder: 2
  m_LocalEulerAnglesHint: {x: 0, y: 0, z: 0}
--- !u!114 &513042380
MonoBehaviour:
  m_ObjectHideFlags: 0
  m_CorrespondingSourceObject: {fileID: 0}
  m_PrefabInstance: {fileID: 0}
  m_PrefabAsset: {fileID: 0}
  m_GameObject: {fileID: 513042378}
  m_Enabled: 1
  m_EditorHideFlags: 0
  m_Script: {fileID: 11500000, guid: 48bf8293fdd443641bee91df7ef93fd2, type: 3}
  m_Name: 
  m_EditorClassIdentifier: 
  narupaXR: {fileID: 544060994}
--- !u!1 &513966902
GameObject:
  m_ObjectHideFlags: 0
  m_CorrespondingSourceObject: {fileID: 0}
  m_PrefabInstance: {fileID: 0}
  m_PrefabAsset: {fileID: 0}
  serializedVersion: 6
  m_Component:
  - component: {fileID: 513966903}
  - component: {fileID: 513966906}
  - component: {fileID: 513966905}
  - component: {fileID: 513966904}
  m_Layer: 5
  m_Name: Button
  m_TagString: Untagged
  m_Icon: {fileID: 0}
  m_NavMeshLayer: 0
  m_StaticEditorFlags: 0
  m_IsActive: 1
--- !u!224 &513966903
RectTransform:
  m_ObjectHideFlags: 0
  m_CorrespondingSourceObject: {fileID: 0}
  m_PrefabInstance: {fileID: 0}
  m_PrefabAsset: {fileID: 0}
  m_GameObject: {fileID: 513966902}
  m_LocalRotation: {x: 0, y: 0, z: 0, w: 1}
  m_LocalPosition: {x: 0, y: 0, z: 0}
  m_LocalScale: {x: 1, y: 1, z: 1}
  m_Children:
  - {fileID: 488333123}
  m_Father: {fileID: 432278073}
  m_RootOrder: 0
  m_LocalEulerAnglesHint: {x: 0, y: 0, z: 0}
  m_AnchorMin: {x: 0, y: 0}
  m_AnchorMax: {x: 1, y: 1}
  m_AnchoredPosition: {x: 0, y: 0}
  m_SizeDelta: {x: -16, y: -16}
  m_Pivot: {x: 0.5, y: 0.5}
--- !u!114 &513966904
MonoBehaviour:
  m_ObjectHideFlags: 0
  m_CorrespondingSourceObject: {fileID: 0}
  m_PrefabInstance: {fileID: 0}
  m_PrefabAsset: {fileID: 0}
  m_GameObject: {fileID: 513966902}
  m_Enabled: 1
  m_EditorHideFlags: 0
  m_Script: {fileID: 11500000, guid: 4e29b1a8efbd4b44bb3f3716e73f07ff, type: 3}
  m_Name: 
  m_EditorClassIdentifier: 
  m_Navigation:
    m_Mode: 0
    m_SelectOnUp: {fileID: 0}
    m_SelectOnDown: {fileID: 0}
    m_SelectOnLeft: {fileID: 0}
    m_SelectOnRight: {fileID: 0}
  m_Transition: 1
  m_Colors:
    m_NormalColor: {r: 0.43529415, g: 0.5411765, b: 0.5686275, a: 1}
    m_HighlightedColor: {r: 1, g: 0.40000004, b: 0, a: 1}
    m_PressedColor: {r: 0.30008277, g: 0.37307587, b: 0.39200002, a: 1}
    m_SelectedColor: {r: 1, g: 0.40000004, b: 0, a: 1}
    m_DisabledColor: {r: 0.78431374, g: 0.78431374, b: 0.78431374, a: 0.5019608}
    m_ColorMultiplier: 1
    m_FadeDuration: 0.1
  m_SpriteState:
    m_HighlightedSprite: {fileID: 0}
    m_PressedSprite: {fileID: 0}
    m_SelectedSprite: {fileID: 0}
    m_DisabledSprite: {fileID: 0}
  m_AnimationTriggers:
    m_NormalTrigger: Normal
    m_HighlightedTrigger: Highlighted
    m_PressedTrigger: Pressed
    m_SelectedTrigger: Highlighted
    m_DisabledTrigger: Disabled
  m_Interactable: 1
  m_TargetGraphic: {fileID: 513966905}
  m_OnClick:
    m_PersistentCalls:
      m_Calls:
      - m_Target: {fileID: 1908252059}
        m_MethodName: OnConnectButtonPressed
        m_Mode: 1
        m_Arguments:
          m_ObjectArgument: {fileID: 0}
          m_ObjectArgumentAssemblyTypeName: UnityEngine.Object, UnityEngine
          m_IntArgument: 0
          m_FloatArgument: 0
          m_StringArgument: 
          m_BoolArgument: 1
        m_CallState: 2
--- !u!114 &513966905
MonoBehaviour:
  m_ObjectHideFlags: 0
  m_CorrespondingSourceObject: {fileID: 0}
  m_PrefabInstance: {fileID: 0}
  m_PrefabAsset: {fileID: 0}
  m_GameObject: {fileID: 513966902}
  m_Enabled: 1
  m_EditorHideFlags: 0
  m_Script: {fileID: 11500000, guid: fe87c0e1cc204ed48ad3b37840f39efc, type: 3}
  m_Name: 
  m_EditorClassIdentifier: 
  m_Material: {fileID: 0}
  m_Color: {r: 1, g: 1, b: 1, a: 1}
  m_RaycastTarget: 1
  m_OnCullStateChanged:
    m_PersistentCalls:
      m_Calls: []
  m_Sprite: {fileID: 0}
  m_Type: 0
  m_PreserveAspect: 0
  m_FillCenter: 1
  m_FillMethod: 4
  m_FillAmount: 1
  m_FillClockwise: 1
  m_FillOrigin: 0
  m_UseSpriteMesh: 0
  m_PixelsPerUnitMultiplier: 1
--- !u!222 &513966906
CanvasRenderer:
  m_ObjectHideFlags: 0
  m_CorrespondingSourceObject: {fileID: 0}
  m_PrefabInstance: {fileID: 0}
  m_PrefabAsset: {fileID: 0}
  m_GameObject: {fileID: 513966902}
  m_CullTransparentMesh: 0
--- !u!1 &544060992
GameObject:
  m_ObjectHideFlags: 0
  m_CorrespondingSourceObject: {fileID: 0}
  m_PrefabInstance: {fileID: 0}
  m_PrefabAsset: {fileID: 0}
  serializedVersion: 6
  m_Component:
  - component: {fileID: 544060993}
  - component: {fileID: 544060994}
  - component: {fileID: 544060995}
  - component: {fileID: 544060996}
  m_Layer: 0
  m_Name: NarupaXR
  m_TagString: Untagged
  m_Icon: {fileID: 0}
  m_NavMeshLayer: 0
  m_StaticEditorFlags: 0
  m_IsActive: 1
--- !u!4 &544060993
Transform:
  m_ObjectHideFlags: 0
  m_CorrespondingSourceObject: {fileID: 0}
  m_PrefabInstance: {fileID: 0}
  m_PrefabAsset: {fileID: 0}
  m_GameObject: {fileID: 544060992}
  m_LocalRotation: {x: 0, y: 0, z: 0, w: 1}
  m_LocalPosition: {x: 0, y: 0, z: 0}
  m_LocalScale: {x: 1, y: 1, z: 1}
  m_Children:
  - {fileID: 1042607094}
  - {fileID: 185265282}
  - {fileID: 513042379}
  - {fileID: 2074532959}
  - {fileID: 418898941}
  m_Father: {fileID: 0}
  m_RootOrder: 0
  m_LocalEulerAnglesHint: {x: 0, y: 0, z: 0}
--- !u!114 &544060994
MonoBehaviour:
  m_ObjectHideFlags: 0
  m_CorrespondingSourceObject: {fileID: 0}
  m_PrefabInstance: {fileID: 0}
  m_PrefabAsset: {fileID: 0}
  m_GameObject: {fileID: 544060992}
  m_Enabled: 1
  m_EditorHideFlags: 0
  m_Script: {fileID: 11500000, guid: b95e243630ef1ea4c935048688e07e25, type: 3}
  m_Name: 
  m_EditorClassIdentifier: 
  simulationSpaceTransform: {fileID: 1946000298}
  rightHandedSimulationSpace: {fileID: 1414489306}
  visualiser: {fileID: 1723385464}
  forceScaleSlider: {fileID: 1981335399}
  forceScaleValueLabel: {fileID: 481889310}
  debugText: {fileID: 603696412}
  xrBoxInteraction: {fileID: 1042607095}
  avatars: {fileID: 838290071}
--- !u!114 &544060995
MonoBehaviour:
  m_ObjectHideFlags: 0
  m_CorrespondingSourceObject: {fileID: 0}
  m_PrefabInstance: {fileID: 0}
  m_PrefabAsset: {fileID: 0}
  m_GameObject: {fileID: 544060992}
  m_Enabled: 1
  m_EditorHideFlags: 0
  m_Script: {fileID: 11500000, guid: d774d3b13ec9946499f8d115b1691e9f, type: 3}
  m_Name: 
  m_EditorClassIdentifier: 
  outputTextField: {fileID: 1387937676}
  lineLimit: 32
--- !u!114 &544060996
MonoBehaviour:
  m_ObjectHideFlags: 0
  m_CorrespondingSourceObject: {fileID: 0}
  m_PrefabInstance: {fileID: 0}
  m_PrefabAsset: {fileID: 0}
  m_GameObject: {fileID: 544060992}
  m_Enabled: 1
  m_EditorHideFlags: 0
  m_Script: {fileID: 11500000, guid: 0cb55e146b72f4a7398b0a0788ad1cee, type: 3}
  m_Name: 
  m_EditorClassIdentifier: 
--- !u!1 &561091200
GameObject:
  m_ObjectHideFlags: 0
  m_CorrespondingSourceObject: {fileID: 0}
  m_PrefabInstance: {fileID: 0}
  m_PrefabAsset: {fileID: 0}
  serializedVersion: 6
  m_Component:
  - component: {fileID: 561091201}
  - component: {fileID: 561091204}
  - component: {fileID: 561091203}
  - component: {fileID: 561091202}
  m_Layer: 5
  m_Name: InputField (TMP)
  m_TagString: Untagged
  m_Icon: {fileID: 0}
  m_NavMeshLayer: 0
  m_StaticEditorFlags: 0
  m_IsActive: 1
--- !u!224 &561091201
RectTransform:
  m_ObjectHideFlags: 0
  m_CorrespondingSourceObject: {fileID: 0}
  m_PrefabInstance: {fileID: 0}
  m_PrefabAsset: {fileID: 0}
  m_GameObject: {fileID: 561091200}
  m_LocalRotation: {x: 0, y: 0, z: 0, w: 1}
  m_LocalPosition: {x: 0, y: 0, z: 0}
  m_LocalScale: {x: 1, y: 1, z: 1}
  m_Children:
  - {fileID: 969341981}
  m_Father: {fileID: 49283541}
  m_RootOrder: 0
  m_LocalEulerAnglesHint: {x: 0, y: 0, z: 0}
  m_AnchorMin: {x: 0, y: 0}
  m_AnchorMax: {x: 1, y: 1}
  m_AnchoredPosition: {x: 0, y: 0}
  m_SizeDelta: {x: -16, y: -16}
  m_Pivot: {x: 0.5, y: 0.5}
--- !u!114 &561091202
MonoBehaviour:
  m_ObjectHideFlags: 0
  m_CorrespondingSourceObject: {fileID: 0}
  m_PrefabInstance: {fileID: 0}
  m_PrefabAsset: {fileID: 0}
  m_GameObject: {fileID: 561091200}
  m_Enabled: 1
  m_EditorHideFlags: 0
  m_Script: {fileID: 11500000, guid: 2da0c512f12947e489f739169773d7ca, type: 3}
  m_Name: 
  m_EditorClassIdentifier: 
  m_Navigation:
    m_Mode: 3
    m_SelectOnUp: {fileID: 0}
    m_SelectOnDown: {fileID: 0}
    m_SelectOnLeft: {fileID: 0}
    m_SelectOnRight: {fileID: 0}
  m_Transition: 1
  m_Colors:
    m_NormalColor: {r: 1, g: 1, b: 1, a: 1}
    m_HighlightedColor: {r: 0.9607843, g: 0.9607843, b: 0.9607843, a: 1}
    m_PressedColor: {r: 0.78431374, g: 0.78431374, b: 0.78431374, a: 1}
    m_SelectedColor: {r: 0.9607843, g: 0.9607843, b: 0.9607843, a: 1}
    m_DisabledColor: {r: 0.78431374, g: 0.78431374, b: 0.78431374, a: 0.5019608}
    m_ColorMultiplier: 1
    m_FadeDuration: 0.1
  m_SpriteState:
    m_HighlightedSprite: {fileID: 0}
    m_PressedSprite: {fileID: 0}
    m_SelectedSprite: {fileID: 0}
    m_DisabledSprite: {fileID: 0}
  m_AnimationTriggers:
    m_NormalTrigger: Normal
    m_HighlightedTrigger: Highlighted
    m_PressedTrigger: Pressed
    m_SelectedTrigger: Highlighted
    m_DisabledTrigger: Disabled
  m_Interactable: 1
  m_TargetGraphic: {fileID: 561091203}
  m_TextViewport: {fileID: 969341981}
  m_TextComponent: {fileID: 132386943}
  m_Placeholder: {fileID: 2136049274}
  m_VerticalScrollbar: {fileID: 0}
  m_VerticalScrollbarEventHandler: {fileID: 0}
  m_ScrollSensitivity: 1
  m_ContentType: 2
  m_InputType: 0
  m_AsteriskChar: 42
  m_KeyboardType: 4
  m_LineType: 0
  m_HideMobileInput: 0
  m_HideSoftKeyboard: 0
  m_CharacterValidation: 2
  m_RegexValue: 
  m_GlobalPointSize: 24
  m_CharacterLimit: 0
  m_OnEndEdit:
    m_PersistentCalls:
      m_Calls: []
  m_OnSubmit:
    m_PersistentCalls:
      m_Calls: []
  m_OnSelect:
    m_PersistentCalls:
      m_Calls: []
  m_OnDeselect:
    m_PersistentCalls:
      m_Calls: []
  m_OnTextSelection:
    m_PersistentCalls:
      m_Calls: []
  m_OnEndTextSelection:
    m_PersistentCalls:
      m_Calls: []
  m_OnValueChanged:
    m_PersistentCalls:
      m_Calls: []
  m_OnTouchScreenKeyboardStatusChanged:
    m_PersistentCalls:
      m_Calls: []
  m_CaretColor: {r: 0.19607843, g: 0.19607843, b: 0.19607843, a: 1}
  m_CustomCaretColor: 0
  m_SelectionColor: {r: 0.65882355, g: 0.80784315, b: 1, a: 0.7529412}
  m_Text: 54321
  m_CaretBlinkRate: 0.85
  m_CaretWidth: 1
  m_ReadOnly: 0
  m_RichText: 1
  m_GlobalFontAsset: {fileID: 0}
  m_OnFocusSelectAll: 1
  m_ResetOnDeActivation: 1
  m_RestoreOriginalTextOnEscape: 1
  m_isRichTextEditingAllowed: 0
  m_LineLimit: 0
  m_InputValidator: {fileID: 0}
--- !u!114 &561091203
MonoBehaviour:
  m_ObjectHideFlags: 0
  m_CorrespondingSourceObject: {fileID: 0}
  m_PrefabInstance: {fileID: 0}
  m_PrefabAsset: {fileID: 0}
  m_GameObject: {fileID: 561091200}
  m_Enabled: 1
  m_EditorHideFlags: 0
  m_Script: {fileID: 11500000, guid: fe87c0e1cc204ed48ad3b37840f39efc, type: 3}
  m_Name: 
  m_EditorClassIdentifier: 
  m_Material: {fileID: 0}
  m_Color: {r: 0.43529415, g: 0.5411765, b: 0.5686275, a: 1}
  m_RaycastTarget: 1
  m_OnCullStateChanged:
    m_PersistentCalls:
      m_Calls: []
  m_Sprite: {fileID: 0}
  m_Type: 1
  m_PreserveAspect: 0
  m_FillCenter: 1
  m_FillMethod: 4
  m_FillAmount: 1
  m_FillClockwise: 1
  m_FillOrigin: 0
  m_UseSpriteMesh: 0
  m_PixelsPerUnitMultiplier: 1
--- !u!222 &561091204
CanvasRenderer:
  m_ObjectHideFlags: 0
  m_CorrespondingSourceObject: {fileID: 0}
  m_PrefabInstance: {fileID: 0}
  m_PrefabAsset: {fileID: 0}
  m_GameObject: {fileID: 561091200}
  m_CullTransparentMesh: 0
--- !u!1 &579529193
GameObject:
  m_ObjectHideFlags: 0
  m_CorrespondingSourceObject: {fileID: 0}
  m_PrefabInstance: {fileID: 0}
  m_PrefabAsset: {fileID: 0}
  serializedVersion: 6
  m_Component:
  - component: {fileID: 579529194}
  - component: {fileID: 579529196}
  - component: {fileID: 579529195}
  m_Layer: 5
  m_Name: Label
  m_TagString: Untagged
  m_Icon: {fileID: 0}
  m_NavMeshLayer: 0
  m_StaticEditorFlags: 0
  m_IsActive: 1
--- !u!224 &579529194
RectTransform:
  m_ObjectHideFlags: 0
  m_CorrespondingSourceObject: {fileID: 0}
  m_PrefabInstance: {fileID: 0}
  m_PrefabAsset: {fileID: 0}
  m_GameObject: {fileID: 579529193}
  m_LocalRotation: {x: -0, y: -0, z: -0, w: 1}
  m_LocalPosition: {x: 0, y: 0, z: 0}
  m_LocalScale: {x: 1, y: 1, z: 1}
  m_Children: []
  m_Father: {fileID: 816994074}
  m_RootOrder: 0
  m_LocalEulerAnglesHint: {x: 0, y: 0, z: 0}
  m_AnchorMin: {x: 0, y: 0}
  m_AnchorMax: {x: 0, y: 1}
  m_AnchoredPosition: {x: 0.000030517578, y: 0}
  m_SizeDelta: {x: 168, y: 0}
  m_Pivot: {x: 0, y: 0.5}
--- !u!114 &579529195
MonoBehaviour:
  m_ObjectHideFlags: 0
  m_CorrespondingSourceObject: {fileID: 0}
  m_PrefabInstance: {fileID: 0}
  m_PrefabAsset: {fileID: 0}
  m_GameObject: {fileID: 579529193}
  m_Enabled: 1
  m_EditorHideFlags: 0
  m_Script: {fileID: 11500000, guid: f4688fdb7df04437aeb418b961361dc5, type: 3}
  m_Name: 
  m_EditorClassIdentifier: 
  m_Material: {fileID: 0}
  m_Color: {r: 1, g: 1, b: 1, a: 1}
  m_RaycastTarget: 1
  m_OnCullStateChanged:
    m_PersistentCalls:
      m_Calls: []
  m_text: imd port
  m_isRightToLeft: 0
  m_fontAsset: {fileID: 11400000, guid: 5a19f4193fe2bf64089ade0b38163199, type: 2}
  m_sharedMaterial: {fileID: 21566619404874456, guid: 5a19f4193fe2bf64089ade0b38163199,
    type: 2}
  m_fontSharedMaterials: []
  m_fontMaterial: {fileID: 0}
  m_fontMaterials: []
  m_fontColor32:
    serializedVersion: 2
    rgba: 4284702540
  m_fontColor: {r: 0.30008277, g: 0.37307587, b: 0.39200002, a: 1}
  m_enableVertexGradient: 0
  m_colorMode: 3
  m_fontColorGradient:
    topLeft: {r: 1, g: 1, b: 1, a: 1}
    topRight: {r: 1, g: 1, b: 1, a: 1}
    bottomLeft: {r: 1, g: 1, b: 1, a: 1}
    bottomRight: {r: 1, g: 1, b: 1, a: 1}
  m_fontColorGradientPreset: {fileID: 0}
  m_spriteAsset: {fileID: 0}
  m_tintAllSprites: 0
  m_overrideHtmlColors: 0
  m_faceColor:
    serializedVersion: 2
    rgba: 4294967295
  m_outlineColor:
    serializedVersion: 2
    rgba: 4278190080
  m_fontSize: 24
  m_fontSizeBase: 24
  m_fontWeight: 400
  m_enableAutoSizing: 0
  m_fontSizeMin: 18
  m_fontSizeMax: 72
  m_fontStyle: 16
  m_textAlignment: 514
  m_characterSpacing: 0
  m_wordSpacing: 0
  m_lineSpacing: 0
  m_lineSpacingMax: 0
  m_paragraphSpacing: 0
  m_charWidthMaxAdj: 0
  m_enableWordWrapping: 1
  m_wordWrappingRatios: 0.4
  m_overflowMode: 0
  m_firstOverflowCharacterIndex: -1
  m_linkedTextComponent: {fileID: 0}
  m_isLinkedTextComponent: 0
  m_isTextTruncated: 0
  m_enableKerning: 1
  m_enableExtraPadding: 0
  checkPaddingRequired: 0
  m_isRichText: 1
  m_parseCtrlCharacters: 1
  m_isOrthographic: 1
  m_isCullingEnabled: 0
  m_ignoreRectMaskCulling: 0
  m_ignoreCulling: 1
  m_horizontalMapping: 0
  m_verticalMapping: 0
  m_uvLineOffset: 0
  m_geometrySortingOrder: 0
  m_VertexBufferAutoSizeReduction: 1
  m_firstVisibleCharacter: 0
  m_useMaxVisibleDescender: 1
  m_pageToDisplay: 1
  m_margin: {x: 16, y: 16, z: 16, w: 16}
  m_textInfo:
    textComponent: {fileID: 579529195}
    characterCount: 8
    spriteCount: 0
    spaceCount: 1
    wordCount: 2
    linkCount: 0
    lineCount: 1
    pageCount: 1
    materialCount: 1
  m_isUsingLegacyAnimationComponent: 0
  m_isVolumetricText: 0
  m_spriteAnimator: {fileID: 0}
  m_hasFontAssetChanged: 0
  m_subTextObjects:
  - {fileID: 0}
  - {fileID: 0}
  - {fileID: 0}
  - {fileID: 0}
  - {fileID: 0}
  - {fileID: 0}
  - {fileID: 0}
  - {fileID: 0}
  m_baseMaterial: {fileID: 0}
  m_maskOffset: {x: 0, y: 0, z: 0, w: 0}
--- !u!222 &579529196
CanvasRenderer:
  m_ObjectHideFlags: 0
  m_CorrespondingSourceObject: {fileID: 0}
  m_PrefabInstance: {fileID: 0}
  m_PrefabAsset: {fileID: 0}
  m_GameObject: {fileID: 579529193}
  m_CullTransparentMesh: 0
--- !u!1 &586438650
GameObject:
  m_ObjectHideFlags: 0
  m_CorrespondingSourceObject: {fileID: 0}
  m_PrefabInstance: {fileID: 0}
  m_PrefabAsset: {fileID: 0}
  serializedVersion: 6
  m_Component:
  - component: {fileID: 586438651}
  - component: {fileID: 586438654}
  - component: {fileID: 586438653}
  - component: {fileID: 586438652}
  m_Layer: 5
  m_Name: InputField (TMP)
  m_TagString: Untagged
  m_Icon: {fileID: 0}
  m_NavMeshLayer: 0
  m_StaticEditorFlags: 0
  m_IsActive: 1
--- !u!224 &586438651
RectTransform:
  m_ObjectHideFlags: 0
  m_CorrespondingSourceObject: {fileID: 0}
  m_PrefabInstance: {fileID: 0}
  m_PrefabAsset: {fileID: 0}
  m_GameObject: {fileID: 586438650}
  m_LocalRotation: {x: 0, y: 0, z: 0, w: 1}
  m_LocalPosition: {x: 0, y: 0, z: 0}
  m_LocalScale: {x: 1, y: 1, z: 1}
  m_Children:
  - {fileID: 1437844076}
  m_Father: {fileID: 1574251813}
  m_RootOrder: 0
  m_LocalEulerAnglesHint: {x: 0, y: 0, z: 0}
  m_AnchorMin: {x: 0, y: 0}
  m_AnchorMax: {x: 1, y: 1}
  m_AnchoredPosition: {x: 0, y: 0}
  m_SizeDelta: {x: -16, y: -16}
  m_Pivot: {x: 0.5, y: 0.5}
--- !u!114 &586438652
MonoBehaviour:
  m_ObjectHideFlags: 0
  m_CorrespondingSourceObject: {fileID: 0}
  m_PrefabInstance: {fileID: 0}
  m_PrefabAsset: {fileID: 0}
  m_GameObject: {fileID: 586438650}
  m_Enabled: 1
  m_EditorHideFlags: 0
  m_Script: {fileID: 11500000, guid: 2da0c512f12947e489f739169773d7ca, type: 3}
  m_Name: 
  m_EditorClassIdentifier: 
  m_Navigation:
    m_Mode: 3
    m_SelectOnUp: {fileID: 0}
    m_SelectOnDown: {fileID: 0}
    m_SelectOnLeft: {fileID: 0}
    m_SelectOnRight: {fileID: 0}
  m_Transition: 1
  m_Colors:
    m_NormalColor: {r: 1, g: 1, b: 1, a: 1}
    m_HighlightedColor: {r: 0.9607843, g: 0.9607843, b: 0.9607843, a: 1}
    m_PressedColor: {r: 0.78431374, g: 0.78431374, b: 0.78431374, a: 1}
    m_SelectedColor: {r: 0.9607843, g: 0.9607843, b: 0.9607843, a: 1}
    m_DisabledColor: {r: 0.78431374, g: 0.78431374, b: 0.78431374, a: 0.5019608}
    m_ColorMultiplier: 1
    m_FadeDuration: 0.1
  m_SpriteState:
    m_HighlightedSprite: {fileID: 0}
    m_PressedSprite: {fileID: 0}
    m_SelectedSprite: {fileID: 0}
    m_DisabledSprite: {fileID: 0}
  m_AnimationTriggers:
    m_NormalTrigger: Normal
    m_HighlightedTrigger: Highlighted
    m_PressedTrigger: Pressed
    m_SelectedTrigger: Highlighted
    m_DisabledTrigger: Disabled
  m_Interactable: 1
  m_TargetGraphic: {fileID: 586438653}
  m_TextViewport: {fileID: 1437844076}
  m_TextComponent: {fileID: 1627060380}
  m_Placeholder: {fileID: 2048555310}
  m_VerticalScrollbar: {fileID: 0}
  m_VerticalScrollbarEventHandler: {fileID: 0}
  m_ScrollSensitivity: 1
  m_ContentType: 2
  m_InputType: 0
  m_AsteriskChar: 42
  m_KeyboardType: 4
  m_LineType: 0
  m_HideMobileInput: 0
  m_HideSoftKeyboard: 0
  m_CharacterValidation: 2
  m_RegexValue: 
  m_GlobalPointSize: 24
  m_CharacterLimit: 0
  m_OnEndEdit:
    m_PersistentCalls:
      m_Calls: []
  m_OnSubmit:
    m_PersistentCalls:
      m_Calls: []
  m_OnSelect:
    m_PersistentCalls:
      m_Calls: []
  m_OnDeselect:
    m_PersistentCalls:
      m_Calls: []
  m_OnTextSelection:
    m_PersistentCalls:
      m_Calls: []
  m_OnEndTextSelection:
    m_PersistentCalls:
      m_Calls: []
  m_OnValueChanged:
    m_PersistentCalls:
      m_Calls: []
  m_OnTouchScreenKeyboardStatusChanged:
    m_PersistentCalls:
      m_Calls: []
  m_CaretColor: {r: 0.19607843, g: 0.19607843, b: 0.19607843, a: 1}
  m_CustomCaretColor: 0
  m_SelectionColor: {r: 0.65882355, g: 0.80784315, b: 1, a: 0.7529412}
  m_Text: 54322
  m_CaretBlinkRate: 0.85
  m_CaretWidth: 1
  m_ReadOnly: 0
  m_RichText: 1
  m_GlobalFontAsset: {fileID: 0}
  m_OnFocusSelectAll: 1
  m_ResetOnDeActivation: 1
  m_RestoreOriginalTextOnEscape: 1
  m_isRichTextEditingAllowed: 0
  m_LineLimit: 0
  m_InputValidator: {fileID: 0}
--- !u!114 &586438653
MonoBehaviour:
  m_ObjectHideFlags: 0
  m_CorrespondingSourceObject: {fileID: 0}
  m_PrefabInstance: {fileID: 0}
  m_PrefabAsset: {fileID: 0}
  m_GameObject: {fileID: 586438650}
  m_Enabled: 1
  m_EditorHideFlags: 0
  m_Script: {fileID: 11500000, guid: fe87c0e1cc204ed48ad3b37840f39efc, type: 3}
  m_Name: 
  m_EditorClassIdentifier: 
  m_Material: {fileID: 0}
  m_Color: {r: 0.43529415, g: 0.5411765, b: 0.5686275, a: 1}
  m_RaycastTarget: 1
  m_OnCullStateChanged:
    m_PersistentCalls:
      m_Calls: []
  m_Sprite: {fileID: 0}
  m_Type: 1
  m_PreserveAspect: 0
  m_FillCenter: 1
  m_FillMethod: 4
  m_FillAmount: 1
  m_FillClockwise: 1
  m_FillOrigin: 0
  m_UseSpriteMesh: 0
  m_PixelsPerUnitMultiplier: 1
--- !u!222 &586438654
CanvasRenderer:
  m_ObjectHideFlags: 0
  m_CorrespondingSourceObject: {fileID: 0}
  m_PrefabInstance: {fileID: 0}
  m_PrefabAsset: {fileID: 0}
  m_GameObject: {fileID: 586438650}
  m_CullTransparentMesh: 0
--- !u!1 &603696410
GameObject:
  m_ObjectHideFlags: 0
  m_CorrespondingSourceObject: {fileID: 0}
  m_PrefabInstance: {fileID: 0}
  m_PrefabAsset: {fileID: 0}
  serializedVersion: 6
  m_Component:
  - component: {fileID: 603696411}
  - component: {fileID: 603696413}
  - component: {fileID: 603696412}
  m_Layer: 5
  m_Name: Debug Text
  m_TagString: Untagged
  m_Icon: {fileID: 0}
  m_NavMeshLayer: 0
  m_StaticEditorFlags: 0
  m_IsActive: 1
--- !u!224 &603696411
RectTransform:
  m_ObjectHideFlags: 0
  m_CorrespondingSourceObject: {fileID: 0}
  m_PrefabInstance: {fileID: 0}
  m_PrefabAsset: {fileID: 0}
  m_GameObject: {fileID: 603696410}
  m_LocalRotation: {x: 0, y: 0, z: 0, w: 1}
  m_LocalPosition: {x: 0, y: 0, z: 0}
  m_LocalScale: {x: 1, y: 1, z: 1}
  m_Children: []
  m_Father: {fileID: 1588991416}
  m_RootOrder: 0
  m_LocalEulerAnglesHint: {x: 0, y: 0, z: 0}
  m_AnchorMin: {x: 0, y: 0}
  m_AnchorMax: {x: 1, y: 1}
  m_AnchoredPosition: {x: 0, y: 0}
  m_SizeDelta: {x: -32, y: -32}
  m_Pivot: {x: 0.5, y: 0.5}
--- !u!114 &603696412
MonoBehaviour:
  m_ObjectHideFlags: 0
  m_CorrespondingSourceObject: {fileID: 0}
  m_PrefabInstance: {fileID: 0}
  m_PrefabAsset: {fileID: 0}
  m_GameObject: {fileID: 603696410}
  m_Enabled: 1
  m_EditorHideFlags: 0
  m_Script: {fileID: 11500000, guid: f4688fdb7df04437aeb418b961361dc5, type: 3}
  m_Name: 
  m_EditorClassIdentifier: 
  m_Material: {fileID: 0}
  m_Color: {r: 1, g: 1, b: 1, a: 1}
  m_RaycastTarget: 1
  m_OnCullStateChanged:
    m_PersistentCalls:
      m_Calls: []
  m_text: 'Frame Index: 400'
  m_isRightToLeft: 0
  m_fontAsset: {fileID: 11400000, guid: 0cd382c4d470f174791dd96eb8f7b786, type: 2}
  m_sharedMaterial: {fileID: 1549604112718095413, guid: 0cd382c4d470f174791dd96eb8f7b786,
    type: 2}
  m_fontSharedMaterials: []
  m_fontMaterial: {fileID: 0}
  m_fontMaterials: []
  m_fontColor32:
    serializedVersion: 2
    rgba: 4294967295
  m_fontColor: {r: 1, g: 1, b: 1, a: 1}
  m_enableVertexGradient: 0
  m_colorMode: 3
  m_fontColorGradient:
    topLeft: {r: 1, g: 1, b: 1, a: 1}
    topRight: {r: 1, g: 1, b: 1, a: 1}
    bottomLeft: {r: 1, g: 1, b: 1, a: 1}
    bottomRight: {r: 1, g: 1, b: 1, a: 1}
  m_fontColorGradientPreset: {fileID: 0}
  m_spriteAsset: {fileID: 0}
  m_tintAllSprites: 0
  m_overrideHtmlColors: 0
  m_faceColor:
    serializedVersion: 2
    rgba: 4294967295
  m_outlineColor:
    serializedVersion: 2
    rgba: 4278190080
  m_fontSize: 48
  m_fontSizeBase: 48
  m_fontWeight: 400
  m_enableAutoSizing: 1
  m_fontSizeMin: 24
  m_fontSizeMax: 48
  m_fontStyle: 0
  m_textAlignment: 257
  m_characterSpacing: 0
  m_wordSpacing: 0
  m_lineSpacing: 0
  m_lineSpacingMax: 0
  m_paragraphSpacing: 0
  m_charWidthMaxAdj: 0
  m_enableWordWrapping: 1
  m_wordWrappingRatios: 0.4
  m_overflowMode: 4
  m_firstOverflowCharacterIndex: -1
  m_linkedTextComponent: {fileID: 0}
  m_isLinkedTextComponent: 0
  m_isTextTruncated: 0
  m_enableKerning: 1
  m_enableExtraPadding: 0
  checkPaddingRequired: 0
  m_isRichText: 1
  m_parseCtrlCharacters: 1
  m_isOrthographic: 1
  m_isCullingEnabled: 0
  m_ignoreRectMaskCulling: 0
  m_ignoreCulling: 1
  m_horizontalMapping: 0
  m_verticalMapping: 0
  m_uvLineOffset: 0
  m_geometrySortingOrder: 0
  m_VertexBufferAutoSizeReduction: 1
  m_firstVisibleCharacter: 0
  m_useMaxVisibleDescender: 1
  m_pageToDisplay: 1
  m_margin: {x: 0, y: 0, z: 0, w: 0}
  m_textInfo:
    textComponent: {fileID: 603696412}
    characterCount: 16
    spriteCount: 0
    spaceCount: 2
    wordCount: 3
    linkCount: 0
    lineCount: 1
    pageCount: 1
    materialCount: 1
  m_isUsingLegacyAnimationComponent: 0
  m_isVolumetricText: 0
  m_spriteAnimator: {fileID: 0}
  m_hasFontAssetChanged: 0
  m_subTextObjects:
  - {fileID: 0}
  - {fileID: 0}
  - {fileID: 0}
  - {fileID: 0}
  - {fileID: 0}
  - {fileID: 0}
  - {fileID: 0}
  - {fileID: 0}
  m_baseMaterial: {fileID: 0}
  m_maskOffset: {x: 0, y: 0, z: 0, w: 0}
--- !u!222 &603696413
CanvasRenderer:
  m_ObjectHideFlags: 0
  m_CorrespondingSourceObject: {fileID: 0}
  m_PrefabInstance: {fileID: 0}
  m_PrefabAsset: {fileID: 0}
  m_GameObject: {fileID: 603696410}
  m_CullTransparentMesh: 0
--- !u!1 &624357299
GameObject:
  m_ObjectHideFlags: 0
  m_CorrespondingSourceObject: {fileID: 0}
  m_PrefabInstance: {fileID: 0}
  m_PrefabAsset: {fileID: 0}
  serializedVersion: 6
  m_Component:
  - component: {fileID: 624357300}
  - component: {fileID: 624357302}
  - component: {fileID: 624357301}
  m_Layer: 5
  m_Name: Label
  m_TagString: Untagged
  m_Icon: {fileID: 0}
  m_NavMeshLayer: 0
  m_StaticEditorFlags: 0
  m_IsActive: 1
--- !u!224 &624357300
RectTransform:
  m_ObjectHideFlags: 0
  m_CorrespondingSourceObject: {fileID: 0}
  m_PrefabInstance: {fileID: 0}
  m_PrefabAsset: {fileID: 0}
  m_GameObject: {fileID: 624357299}
  m_LocalRotation: {x: -0, y: -0, z: -0, w: 1}
  m_LocalPosition: {x: 0, y: 0, z: 0}
  m_LocalScale: {x: 1, y: 1, z: 1}
  m_Children: []
  m_Father: {fileID: 159567282}
  m_RootOrder: 1
  m_LocalEulerAnglesHint: {x: 0, y: 0, z: 0}
  m_AnchorMin: {x: 0, y: 0}
  m_AnchorMax: {x: 1, y: 1}
  m_AnchoredPosition: {x: 0, y: 0}
  m_SizeDelta: {x: 0, y: 0}
  m_Pivot: {x: 0.5, y: 0.5}
--- !u!114 &624357301
MonoBehaviour:
  m_ObjectHideFlags: 0
  m_CorrespondingSourceObject: {fileID: 0}
  m_PrefabInstance: {fileID: 0}
  m_PrefabAsset: {fileID: 0}
  m_GameObject: {fileID: 624357299}
  m_Enabled: 1
  m_EditorHideFlags: 0
  m_Script: {fileID: 11500000, guid: f4688fdb7df04437aeb418b961361dc5, type: 3}
  m_Name: 
  m_EditorClassIdentifier: 
  m_Material: {fileID: 0}
  m_Color: {r: 1, g: 1, b: 1, a: 1}
  m_RaycastTarget: 1
  m_OnCullStateChanged:
    m_PersistentCalls:
      m_Calls: []
  m_text: show test renderer
  m_isRightToLeft: 0
  m_fontAsset: {fileID: 11400000, guid: 5a19f4193fe2bf64089ade0b38163199, type: 2}
  m_sharedMaterial: {fileID: 21566619404874456, guid: 5a19f4193fe2bf64089ade0b38163199,
    type: 2}
  m_fontSharedMaterials: []
  m_fontMaterial: {fileID: 0}
  m_fontMaterials: []
  m_fontColor32:
    serializedVersion: 2
    rgba: 4294967295
  m_fontColor: {r: 1, g: 1, b: 1, a: 1}
  m_enableVertexGradient: 0
  m_colorMode: 3
  m_fontColorGradient:
    topLeft: {r: 1, g: 1, b: 1, a: 1}
    topRight: {r: 1, g: 1, b: 1, a: 1}
    bottomLeft: {r: 1, g: 1, b: 1, a: 1}
    bottomRight: {r: 1, g: 1, b: 1, a: 1}
  m_fontColorGradientPreset: {fileID: 0}
  m_spriteAsset: {fileID: 0}
  m_tintAllSprites: 0
  m_overrideHtmlColors: 0
  m_faceColor:
    serializedVersion: 2
    rgba: 4294967295
  m_outlineColor:
    serializedVersion: 2
    rgba: 4278190080
  m_fontSize: 24
  m_fontSizeBase: 24
  m_fontWeight: 400
  m_enableAutoSizing: 0
  m_fontSizeMin: 18
  m_fontSizeMax: 72
  m_fontStyle: 16
  m_textAlignment: 514
  m_characterSpacing: 0
  m_wordSpacing: 0
  m_lineSpacing: 0
  m_lineSpacingMax: 0
  m_paragraphSpacing: 0
  m_charWidthMaxAdj: 0
  m_enableWordWrapping: 1
  m_wordWrappingRatios: 0.4
  m_overflowMode: 0
  m_firstOverflowCharacterIndex: -1
  m_linkedTextComponent: {fileID: 0}
  m_isLinkedTextComponent: 0
  m_isTextTruncated: 0
  m_enableKerning: 1
  m_enableExtraPadding: 0
  checkPaddingRequired: 0
  m_isRichText: 1
  m_parseCtrlCharacters: 1
  m_isOrthographic: 1
  m_isCullingEnabled: 0
  m_ignoreRectMaskCulling: 0
  m_ignoreCulling: 1
  m_horizontalMapping: 0
  m_verticalMapping: 0
  m_uvLineOffset: 0
  m_geometrySortingOrder: 0
  m_VertexBufferAutoSizeReduction: 1
  m_firstVisibleCharacter: 0
  m_useMaxVisibleDescender: 1
  m_pageToDisplay: 1
  m_margin: {x: 16, y: 16, z: 16, w: 16}
  m_textInfo:
    textComponent: {fileID: 624357301}
    characterCount: 18
    spriteCount: 0
    spaceCount: 2
    wordCount: 3
    linkCount: 0
    lineCount: 1
    pageCount: 1
    materialCount: 1
  m_isUsingLegacyAnimationComponent: 0
  m_isVolumetricText: 0
  m_spriteAnimator: {fileID: 0}
  m_hasFontAssetChanged: 0
  m_subTextObjects:
  - {fileID: 0}
  - {fileID: 0}
  - {fileID: 0}
  - {fileID: 0}
  - {fileID: 0}
  - {fileID: 0}
  - {fileID: 0}
  - {fileID: 0}
  m_baseMaterial: {fileID: 0}
  m_maskOffset: {x: 0, y: 0, z: 0, w: 0}
--- !u!222 &624357302
CanvasRenderer:
  m_ObjectHideFlags: 0
  m_CorrespondingSourceObject: {fileID: 0}
  m_PrefabInstance: {fileID: 0}
  m_PrefabAsset: {fileID: 0}
  m_GameObject: {fileID: 624357299}
  m_CullTransparentMesh: 0
--- !u!1 &644197855
GameObject:
  m_ObjectHideFlags: 0
  m_CorrespondingSourceObject: {fileID: 0}
  m_PrefabInstance: {fileID: 0}
  m_PrefabAsset: {fileID: 0}
  serializedVersion: 6
  m_Component:
  - component: {fileID: 644197856}
  - component: {fileID: 644197859}
  - component: {fileID: 644197858}
  - component: {fileID: 644197857}
  m_Layer: 5
  m_Name: InputField (TMP)
  m_TagString: Untagged
  m_Icon: {fileID: 0}
  m_NavMeshLayer: 0
  m_StaticEditorFlags: 0
  m_IsActive: 1
--- !u!224 &644197856
RectTransform:
  m_ObjectHideFlags: 0
  m_CorrespondingSourceObject: {fileID: 0}
  m_PrefabInstance: {fileID: 0}
  m_PrefabAsset: {fileID: 0}
  m_GameObject: {fileID: 644197855}
  m_LocalRotation: {x: 0, y: 0, z: 0, w: 1}
  m_LocalPosition: {x: 0, y: 0, z: 0}
  m_LocalScale: {x: 1, y: 1, z: 1}
  m_Children:
  - {fileID: 244093879}
  m_Father: {fileID: 2054644341}
  m_RootOrder: 0
  m_LocalEulerAnglesHint: {x: 0, y: 0, z: 0}
  m_AnchorMin: {x: 0, y: 0}
  m_AnchorMax: {x: 1, y: 1}
  m_AnchoredPosition: {x: 0, y: 0}
  m_SizeDelta: {x: -16, y: -16}
  m_Pivot: {x: 0.5, y: 0.5}
--- !u!114 &644197857
MonoBehaviour:
  m_ObjectHideFlags: 0
  m_CorrespondingSourceObject: {fileID: 0}
  m_PrefabInstance: {fileID: 0}
  m_PrefabAsset: {fileID: 0}
  m_GameObject: {fileID: 644197855}
  m_Enabled: 1
  m_EditorHideFlags: 0
  m_Script: {fileID: 11500000, guid: 2da0c512f12947e489f739169773d7ca, type: 3}
  m_Name: 
  m_EditorClassIdentifier: 
  m_Navigation:
    m_Mode: 3
    m_SelectOnUp: {fileID: 0}
    m_SelectOnDown: {fileID: 0}
    m_SelectOnLeft: {fileID: 0}
    m_SelectOnRight: {fileID: 0}
  m_Transition: 1
  m_Colors:
    m_NormalColor: {r: 1, g: 1, b: 1, a: 1}
    m_HighlightedColor: {r: 0.9607843, g: 0.9607843, b: 0.9607843, a: 1}
    m_PressedColor: {r: 0.78431374, g: 0.78431374, b: 0.78431374, a: 1}
    m_SelectedColor: {r: 0.9607843, g: 0.9607843, b: 0.9607843, a: 1}
    m_DisabledColor: {r: 0.78431374, g: 0.78431374, b: 0.78431374, a: 0.5019608}
    m_ColorMultiplier: 1
    m_FadeDuration: 0.1
  m_SpriteState:
    m_HighlightedSprite: {fileID: 0}
    m_PressedSprite: {fileID: 0}
    m_SelectedSprite: {fileID: 0}
    m_DisabledSprite: {fileID: 0}
  m_AnimationTriggers:
    m_NormalTrigger: Normal
    m_HighlightedTrigger: Highlighted
    m_PressedTrigger: Pressed
    m_SelectedTrigger: Highlighted
    m_DisabledTrigger: Disabled
  m_Interactable: 1
  m_TargetGraphic: {fileID: 644197858}
  m_TextViewport: {fileID: 244093879}
  m_TextComponent: {fileID: 193686853}
  m_Placeholder: {fileID: 270656327}
  m_VerticalScrollbar: {fileID: 0}
  m_VerticalScrollbarEventHandler: {fileID: 0}
  m_ScrollSensitivity: 1
  m_ContentType: 0
  m_InputType: 0
  m_AsteriskChar: 42
  m_KeyboardType: 0
  m_LineType: 0
  m_HideMobileInput: 0
  m_HideSoftKeyboard: 0
  m_CharacterValidation: 0
  m_RegexValue: 
  m_GlobalPointSize: 24
  m_CharacterLimit: 0
  m_OnEndEdit:
    m_PersistentCalls:
      m_Calls: []
  m_OnSubmit:
    m_PersistentCalls:
      m_Calls: []
  m_OnSelect:
    m_PersistentCalls:
      m_Calls: []
  m_OnDeselect:
    m_PersistentCalls:
      m_Calls: []
  m_OnTextSelection:
    m_PersistentCalls:
      m_Calls: []
  m_OnEndTextSelection:
    m_PersistentCalls:
      m_Calls: []
  m_OnValueChanged:
    m_PersistentCalls:
      m_Calls: []
  m_OnTouchScreenKeyboardStatusChanged:
    m_PersistentCalls:
      m_Calls: []
  m_CaretColor: {r: 0.19607843, g: 0.19607843, b: 0.19607843, a: 1}
  m_CustomCaretColor: 0
  m_SelectionColor: {r: 0.65882355, g: 0.80784315, b: 1, a: 0.7529412}
  m_Text: localhost
  m_CaretBlinkRate: 0.85
  m_CaretWidth: 1
  m_ReadOnly: 0
  m_RichText: 1
  m_GlobalFontAsset: {fileID: 0}
  m_OnFocusSelectAll: 1
  m_ResetOnDeActivation: 1
  m_RestoreOriginalTextOnEscape: 1
  m_isRichTextEditingAllowed: 0
  m_LineLimit: 0
  m_InputValidator: {fileID: 0}
--- !u!114 &644197858
MonoBehaviour:
  m_ObjectHideFlags: 0
  m_CorrespondingSourceObject: {fileID: 0}
  m_PrefabInstance: {fileID: 0}
  m_PrefabAsset: {fileID: 0}
  m_GameObject: {fileID: 644197855}
  m_Enabled: 1
  m_EditorHideFlags: 0
  m_Script: {fileID: 11500000, guid: fe87c0e1cc204ed48ad3b37840f39efc, type: 3}
  m_Name: 
  m_EditorClassIdentifier: 
  m_Material: {fileID: 0}
  m_Color: {r: 0.43529415, g: 0.5411765, b: 0.5686275, a: 1}
  m_RaycastTarget: 1
  m_OnCullStateChanged:
    m_PersistentCalls:
      m_Calls: []
  m_Sprite: {fileID: 0}
  m_Type: 1
  m_PreserveAspect: 0
  m_FillCenter: 1
  m_FillMethod: 4
  m_FillAmount: 1
  m_FillClockwise: 1
  m_FillOrigin: 0
  m_UseSpriteMesh: 0
  m_PixelsPerUnitMultiplier: 1
--- !u!222 &644197859
CanvasRenderer:
  m_ObjectHideFlags: 0
  m_CorrespondingSourceObject: {fileID: 0}
  m_PrefabInstance: {fileID: 0}
  m_PrefabAsset: {fileID: 0}
  m_GameObject: {fileID: 644197855}
  m_CullTransparentMesh: 0
--- !u!21 &743821566
Material:
  serializedVersion: 6
  m_ObjectHideFlags: 0
  m_CorrespondingSourceObject: {fileID: 0}
  m_PrefabInstance: {fileID: 0}
  m_PrefabAsset: {fileID: 0}
  m_Name: Sprites/Default
  m_Shader: {fileID: 10753, guid: 0000000000000000f000000000000000, type: 0}
  m_ShaderKeywords: 
  m_LightmapFlags: 4
  m_EnableInstancingVariants: 0
  m_DoubleSidedGI: 0
  m_CustomRenderQueue: -1
  stringTagMap: {}
  disabledShaderPasses: []
  m_SavedProperties:
    serializedVersion: 3
    m_TexEnvs:
    - _AlphaTex:
        m_Texture: {fileID: 0}
        m_Scale: {x: 1, y: 1}
        m_Offset: {x: 0, y: 0}
    - _MainTex:
        m_Texture: {fileID: 0}
        m_Scale: {x: 1, y: 1}
        m_Offset: {x: 0, y: 0}
    m_Floats:
    - PixelSnap: 0
    - _EnableExternalAlpha: 0
    m_Colors:
    - _Color: {r: 1, g: 1, b: 1, a: 1}
    - _Flip: {r: 1, g: 1, b: 1, a: 1}
    - _RendererColor: {r: 1, g: 1, b: 1, a: 1}
--- !u!1 &751644515
GameObject:
  m_ObjectHideFlags: 0
  m_CorrespondingSourceObject: {fileID: 0}
  m_PrefabInstance: {fileID: 0}
  m_PrefabAsset: {fileID: 0}
  serializedVersion: 6
  m_Component:
  - component: {fileID: 751644516}
  - component: {fileID: 751644519}
  - component: {fileID: 751644518}
  - component: {fileID: 751644517}
  m_Layer: 5
  m_Name: Button
  m_TagString: Untagged
  m_Icon: {fileID: 0}
  m_NavMeshLayer: 0
  m_StaticEditorFlags: 0
  m_IsActive: 1
--- !u!224 &751644516
RectTransform:
  m_ObjectHideFlags: 0
  m_CorrespondingSourceObject: {fileID: 0}
  m_PrefabInstance: {fileID: 0}
  m_PrefabAsset: {fileID: 0}
  m_GameObject: {fileID: 751644515}
  m_LocalRotation: {x: 0, y: 0, z: 0, w: 1}
  m_LocalPosition: {x: 0, y: 0, z: 0}
  m_LocalScale: {x: 1, y: 1, z: 1}
  m_Children:
  - {fileID: 984758405}
  m_Father: {fileID: 2093525893}
  m_RootOrder: 0
  m_LocalEulerAnglesHint: {x: 0, y: 0, z: 0}
  m_AnchorMin: {x: 0, y: 0}
  m_AnchorMax: {x: 1, y: 1}
  m_AnchoredPosition: {x: 0, y: 0}
  m_SizeDelta: {x: -16, y: -16}
  m_Pivot: {x: 0.5, y: 0.5}
--- !u!114 &751644517
MonoBehaviour:
  m_ObjectHideFlags: 0
  m_CorrespondingSourceObject: {fileID: 0}
  m_PrefabInstance: {fileID: 0}
  m_PrefabAsset: {fileID: 0}
  m_GameObject: {fileID: 751644515}
  m_Enabled: 1
  m_EditorHideFlags: 0
  m_Script: {fileID: 11500000, guid: 4e29b1a8efbd4b44bb3f3716e73f07ff, type: 3}
  m_Name: 
  m_EditorClassIdentifier: 
  m_Navigation:
    m_Mode: 0
    m_SelectOnUp: {fileID: 0}
    m_SelectOnDown: {fileID: 0}
    m_SelectOnLeft: {fileID: 0}
    m_SelectOnRight: {fileID: 0}
  m_Transition: 1
  m_Colors:
    m_NormalColor: {r: 0.43529415, g: 0.5411765, b: 0.5686275, a: 1}
    m_HighlightedColor: {r: 1, g: 0.40000004, b: 0, a: 1}
    m_PressedColor: {r: 0.30008277, g: 0.37307587, b: 0.39200002, a: 1}
    m_SelectedColor: {r: 1, g: 0.40000004, b: 0, a: 1}
    m_DisabledColor: {r: 0.78431374, g: 0.78431374, b: 0.78431374, a: 0.5019608}
    m_ColorMultiplier: 1
    m_FadeDuration: 0.1
  m_SpriteState:
    m_HighlightedSprite: {fileID: 0}
    m_PressedSprite: {fileID: 0}
    m_SelectedSprite: {fileID: 0}
    m_DisabledSprite: {fileID: 0}
  m_AnimationTriggers:
    m_NormalTrigger: Normal
    m_HighlightedTrigger: Highlighted
    m_PressedTrigger: Pressed
    m_SelectedTrigger: Highlighted
    m_DisabledTrigger: Disabled
  m_Interactable: 1
  m_TargetGraphic: {fileID: 751644518}
  m_OnClick:
    m_PersistentCalls:
      m_Calls:
      - m_Target: {fileID: 544060994}
        m_MethodName: Quit
        m_Mode: 1
        m_Arguments:
          m_ObjectArgument: {fileID: 0}
          m_ObjectArgumentAssemblyTypeName: UnityEngine.Object, UnityEngine
          m_IntArgument: 0
          m_FloatArgument: 0
          m_StringArgument: 
          m_BoolArgument: 1
        m_CallState: 2
--- !u!114 &751644518
MonoBehaviour:
  m_ObjectHideFlags: 0
  m_CorrespondingSourceObject: {fileID: 0}
  m_PrefabInstance: {fileID: 0}
  m_PrefabAsset: {fileID: 0}
  m_GameObject: {fileID: 751644515}
  m_Enabled: 1
  m_EditorHideFlags: 0
  m_Script: {fileID: 11500000, guid: fe87c0e1cc204ed48ad3b37840f39efc, type: 3}
  m_Name: 
  m_EditorClassIdentifier: 
  m_Material: {fileID: 0}
  m_Color: {r: 1, g: 1, b: 1, a: 1}
  m_RaycastTarget: 1
  m_OnCullStateChanged:
    m_PersistentCalls:
      m_Calls: []
  m_Sprite: {fileID: 0}
  m_Type: 0
  m_PreserveAspect: 0
  m_FillCenter: 1
  m_FillMethod: 4
  m_FillAmount: 1
  m_FillClockwise: 1
  m_FillOrigin: 0
  m_UseSpriteMesh: 0
  m_PixelsPerUnitMultiplier: 1
--- !u!222 &751644519
CanvasRenderer:
  m_ObjectHideFlags: 0
  m_CorrespondingSourceObject: {fileID: 0}
  m_PrefabInstance: {fileID: 0}
  m_PrefabAsset: {fileID: 0}
  m_GameObject: {fileID: 751644515}
  m_CullTransparentMesh: 0
--- !u!1 &752444915
GameObject:
  m_ObjectHideFlags: 0
  m_CorrespondingSourceObject: {fileID: 0}
  m_PrefabInstance: {fileID: 0}
  m_PrefabAsset: {fileID: 0}
  serializedVersion: 6
  m_Component:
  - component: {fileID: 752444916}
  - component: {fileID: 752444918}
  - component: {fileID: 752444917}
  m_Layer: 0
  m_Name: EventSystem
  m_TagString: Untagged
  m_Icon: {fileID: 0}
  m_NavMeshLayer: 0
  m_StaticEditorFlags: 0
  m_IsActive: 1
--- !u!4 &752444916
Transform:
  m_ObjectHideFlags: 0
  m_CorrespondingSourceObject: {fileID: 0}
  m_PrefabInstance: {fileID: 0}
  m_PrefabAsset: {fileID: 0}
  m_GameObject: {fileID: 752444915}
  m_LocalRotation: {x: -0, y: -0, z: -0, w: 1}
  m_LocalPosition: {x: -764.858, y: -539.99994, z: 0}
  m_LocalScale: {x: 1.1356466, y: 1.1356466, z: 1.1356466}
  m_Children: []
  m_Father: {fileID: 921160397}
  m_RootOrder: 0
  m_LocalEulerAnglesHint: {x: 0, y: 0, z: 0}
--- !u!114 &752444917
MonoBehaviour:
  m_ObjectHideFlags: 0
  m_CorrespondingSourceObject: {fileID: 0}
  m_PrefabInstance: {fileID: 0}
  m_PrefabAsset: {fileID: 0}
  m_GameObject: {fileID: 752444915}
  m_Enabled: 1
  m_EditorHideFlags: 0
  m_Script: {fileID: 11500000, guid: 4f231c4fb786f3946a6b90b886c48677, type: 3}
  m_Name: 
  m_EditorClassIdentifier: 
  m_HorizontalAxis: Horizontal
  m_VerticalAxis: Vertical
  m_SubmitButton: Submit
  m_CancelButton: Cancel
  m_InputActionsPerSecond: 10
  m_RepeatDelay: 0.5
  m_ForceModuleActive: 0
--- !u!114 &752444918
MonoBehaviour:
  m_ObjectHideFlags: 0
  m_CorrespondingSourceObject: {fileID: 0}
  m_PrefabInstance: {fileID: 0}
  m_PrefabAsset: {fileID: 0}
  m_GameObject: {fileID: 752444915}
  m_Enabled: 1
  m_EditorHideFlags: 0
  m_Script: {fileID: 11500000, guid: 76c392e42b5098c458856cdf6ecaaaa1, type: 3}
  m_Name: 
  m_EditorClassIdentifier: 
  m_FirstSelected: {fileID: 0}
  m_sendNavigationEvents: 1
  m_DragThreshold: 10
--- !u!1 &767694553
GameObject:
  m_ObjectHideFlags: 0
  m_CorrespondingSourceObject: {fileID: 0}
  m_PrefabInstance: {fileID: 0}
  m_PrefabAsset: {fileID: 0}
  serializedVersion: 6
  m_Component:
  - component: {fileID: 767694554}
  - component: {fileID: 767694557}
  - component: {fileID: 767694556}
  - component: {fileID: 767694555}
  m_Layer: 5
  m_Name: Toggle
  m_TagString: Untagged
  m_Icon: {fileID: 0}
  m_NavMeshLayer: 0
  m_StaticEditorFlags: 0
  m_IsActive: 1
--- !u!224 &767694554
RectTransform:
  m_ObjectHideFlags: 0
  m_CorrespondingSourceObject: {fileID: 0}
  m_PrefabInstance: {fileID: 0}
  m_PrefabAsset: {fileID: 0}
  m_GameObject: {fileID: 767694553}
  m_LocalRotation: {x: 0, y: 0, z: 0, w: 1}
  m_LocalPosition: {x: 0, y: 0, z: 0}
  m_LocalScale: {x: 1, y: 1, z: 1}
  m_Children:
  - {fileID: 423316706}
  - {fileID: 1843325384}
  m_Father: {fileID: 1512558925}
  m_RootOrder: 0
  m_LocalEulerAnglesHint: {x: 0, y: 0, z: 0}
  m_AnchorMin: {x: 0, y: 0}
  m_AnchorMax: {x: 1, y: 1}
  m_AnchoredPosition: {x: 0, y: 0}
  m_SizeDelta: {x: -16, y: -16}
  m_Pivot: {x: 0.5, y: 0.5}
--- !u!114 &767694555
MonoBehaviour:
  m_ObjectHideFlags: 0
  m_CorrespondingSourceObject: {fileID: 0}
  m_PrefabInstance: {fileID: 0}
  m_PrefabAsset: {fileID: 0}
  m_GameObject: {fileID: 767694553}
  m_Enabled: 1
  m_EditorHideFlags: 0
  m_Script: {fileID: 11500000, guid: 9085046f02f69544eb97fd06b6048fe2, type: 3}
  m_Name: 
  m_EditorClassIdentifier: 
  m_Navigation:
    m_Mode: 0
    m_SelectOnUp: {fileID: 0}
    m_SelectOnDown: {fileID: 0}
    m_SelectOnLeft: {fileID: 0}
    m_SelectOnRight: {fileID: 0}
  m_Transition: 1
  m_Colors:
    m_NormalColor: {r: 0.43529415, g: 0.5411765, b: 0.5686275, a: 1}
    m_HighlightedColor: {r: 1, g: 0.40000004, b: 0, a: 1}
    m_PressedColor: {r: 0.8313726, g: 0.33333334, b: 0, a: 1}
    m_SelectedColor: {r: 1, g: 0.40000004, b: 0, a: 1}
    m_DisabledColor: {r: 0.30008277, g: 0.37307587, b: 0.39200002, a: 1}
    m_ColorMultiplier: 1
    m_FadeDuration: 0.1
  m_SpriteState:
    m_HighlightedSprite: {fileID: 0}
    m_PressedSprite: {fileID: 0}
    m_SelectedSprite: {fileID: 0}
    m_DisabledSprite: {fileID: 0}
  m_AnimationTriggers:
    m_NormalTrigger: Normal
    m_HighlightedTrigger: Highlighted
    m_PressedTrigger: Pressed
    m_SelectedTrigger: Highlighted
    m_DisabledTrigger: Disabled
  m_Interactable: 1
  m_TargetGraphic: {fileID: 767694556}
  toggleTransition: 1
  graphic: {fileID: 423316707}
  m_Group: {fileID: 0}
  onValueChanged:
    m_PersistentCalls:
      m_Calls:
      - m_Target: {fileID: 513042378}
        m_MethodName: SetActive
        m_Mode: 0
        m_Arguments:
          m_ObjectArgument: {fileID: 0}
          m_ObjectArgumentAssemblyTypeName: UnityEngine.Object, UnityEngine
          m_IntArgument: 0
          m_FloatArgument: 0
          m_StringArgument: 
          m_BoolArgument: 0
        m_CallState: 2
  m_IsOn: 0
--- !u!114 &767694556
MonoBehaviour:
  m_ObjectHideFlags: 0
  m_CorrespondingSourceObject: {fileID: 0}
  m_PrefabInstance: {fileID: 0}
  m_PrefabAsset: {fileID: 0}
  m_GameObject: {fileID: 767694553}
  m_Enabled: 1
  m_EditorHideFlags: 0
  m_Script: {fileID: 11500000, guid: fe87c0e1cc204ed48ad3b37840f39efc, type: 3}
  m_Name: 
  m_EditorClassIdentifier: 
  m_Material: {fileID: 0}
  m_Color: {r: 1, g: 1, b: 1, a: 1}
  m_RaycastTarget: 1
  m_OnCullStateChanged:
    m_PersistentCalls:
      m_Calls: []
  m_Sprite: {fileID: 0}
  m_Type: 0
  m_PreserveAspect: 0
  m_FillCenter: 1
  m_FillMethod: 4
  m_FillAmount: 1
  m_FillClockwise: 1
  m_FillOrigin: 0
  m_UseSpriteMesh: 0
  m_PixelsPerUnitMultiplier: 1
--- !u!222 &767694557
CanvasRenderer:
  m_ObjectHideFlags: 0
  m_CorrespondingSourceObject: {fileID: 0}
  m_PrefabInstance: {fileID: 0}
  m_PrefabAsset: {fileID: 0}
  m_GameObject: {fileID: 767694553}
  m_CullTransparentMesh: 0
--- !u!1 &780997010
GameObject:
  m_ObjectHideFlags: 0
  m_CorrespondingSourceObject: {fileID: 0}
  m_PrefabInstance: {fileID: 0}
  m_PrefabAsset: {fileID: 0}
  serializedVersion: 6
  m_Component:
  - component: {fileID: 780997011}
  - component: {fileID: 780997013}
  - component: {fileID: 780997012}
  m_Layer: 5
  m_Name: Header
  m_TagString: Untagged
  m_Icon: {fileID: 0}
  m_NavMeshLayer: 0
  m_StaticEditorFlags: 0
  m_IsActive: 1
--- !u!224 &780997011
RectTransform:
  m_ObjectHideFlags: 0
  m_CorrespondingSourceObject: {fileID: 0}
  m_PrefabInstance: {fileID: 0}
  m_PrefabAsset: {fileID: 0}
  m_GameObject: {fileID: 780997010}
  m_LocalRotation: {x: 0, y: 0, z: 0, w: 1}
  m_LocalPosition: {x: 0, y: 0, z: 0}
  m_LocalScale: {x: 1, y: 1, z: 1}
  m_Children:
  - {fileID: 1787736711}
  m_Father: {fileID: 2054891945}
  m_RootOrder: 0
  m_LocalEulerAnglesHint: {x: 0, y: 0, z: 0}
  m_AnchorMin: {x: 0, y: 0}
  m_AnchorMax: {x: 0, y: 0}
  m_AnchoredPosition: {x: 0, y: 0}
  m_SizeDelta: {x: 0, y: 96}
  m_Pivot: {x: 0.5, y: 0.5}
--- !u!114 &780997012
MonoBehaviour:
  m_ObjectHideFlags: 0
  m_CorrespondingSourceObject: {fileID: 0}
  m_PrefabInstance: {fileID: 0}
  m_PrefabAsset: {fileID: 0}
  m_GameObject: {fileID: 780997010}
  m_Enabled: 1
  m_EditorHideFlags: 0
  m_Script: {fileID: 11500000, guid: fe87c0e1cc204ed48ad3b37840f39efc, type: 3}
  m_Name: 
  m_EditorClassIdentifier: 
  m_Material: {fileID: 0}
  m_Color: {r: 1, g: 0.40000004, b: 0, a: 1}
  m_RaycastTarget: 1
  m_OnCullStateChanged:
    m_PersistentCalls:
      m_Calls: []
  m_Sprite: {fileID: 0}
  m_Type: 0
  m_PreserveAspect: 0
  m_FillCenter: 1
  m_FillMethod: 4
  m_FillAmount: 1
  m_FillClockwise: 1
  m_FillOrigin: 0
  m_UseSpriteMesh: 0
  m_PixelsPerUnitMultiplier: 1
--- !u!222 &780997013
CanvasRenderer:
  m_ObjectHideFlags: 0
  m_CorrespondingSourceObject: {fileID: 0}
  m_PrefabInstance: {fileID: 0}
  m_PrefabAsset: {fileID: 0}
  m_GameObject: {fileID: 780997010}
  m_CullTransparentMesh: 0
--- !u!1 &816994073
GameObject:
  m_ObjectHideFlags: 0
  m_CorrespondingSourceObject: {fileID: 0}
  m_PrefabInstance: {fileID: 0}
  m_PrefabAsset: {fileID: 0}
  serializedVersion: 6
  m_Component:
  - component: {fileID: 816994074}
  m_Layer: 5
  m_Name: IMD Port Row
  m_TagString: Untagged
  m_Icon: {fileID: 0}
  m_NavMeshLayer: 0
  m_StaticEditorFlags: 0
  m_IsActive: 1
--- !u!224 &816994074
RectTransform:
  m_ObjectHideFlags: 0
  m_CorrespondingSourceObject: {fileID: 0}
  m_PrefabInstance: {fileID: 0}
  m_PrefabAsset: {fileID: 0}
  m_GameObject: {fileID: 816994073}
  m_LocalRotation: {x: 0, y: 0, z: 0, w: 1}
  m_LocalPosition: {x: 0, y: 0, z: 0}
  m_LocalScale: {x: 1, y: 1, z: 1}
  m_Children:
  - {fileID: 579529194}
  - {fileID: 1574251813}
  m_Father: {fileID: 1322106252}
  m_RootOrder: 3
  m_LocalEulerAnglesHint: {x: 0, y: 0, z: 0}
  m_AnchorMin: {x: 0, y: 1}
  m_AnchorMax: {x: 0, y: 1}
  m_AnchoredPosition: {x: 250, y: -296}
  m_SizeDelta: {x: 500, y: 80}
  m_Pivot: {x: 0.5, y: 0.5}
--- !u!43 &824722327
Mesh:
  m_ObjectHideFlags: 0
  m_CorrespondingSourceObject: {fileID: 0}
  m_PrefabInstance: {fileID: 0}
  m_PrefabAsset: {fileID: 0}
  m_Name: 
  serializedVersion: 10
  m_SubMeshes:
  - serializedVersion: 2
    firstByte: 0
    indexCount: 24
    topology: 0
    baseVertex: 0
    firstVertex: 0
    vertexCount: 8
    localAABB:
      m_Center: {x: 0, y: 0.01, z: 0}
      m_Extent: {x: 1.65, y: 0, z: 1.275}
  m_Shapes:
    vertices: []
    shapes: []
    channels: []
    fullWeights: []
  m_BindPose: []
  m_BoneNameHashes: 
  m_RootBoneNameHash: 0
  m_BonesAABB: []
  m_VariableBoneCountWeights:
    m_Data: 
  m_MeshCompression: 0
  m_IsReadable: 1
  m_KeepVertices: 1
  m_KeepIndices: 1
  m_IndexFormat: 0
  m_IndexBuffer: 000004000100010004000500010005000200020005000600020006000300030006000700030007000000000007000400
  m_VertexData:
    serializedVersion: 3
    m_VertexCount: 8
    m_Channels:
    - stream: 0
      offset: 0
      format: 0
      dimension: 3
    - stream: 0
      offset: 0
      format: 0
      dimension: 0
    - stream: 0
      offset: 0
      format: 0
      dimension: 0
    - stream: 0
      offset: 12
      format: 0
      dimension: 4
    - stream: 0
      offset: 28
      format: 0
      dimension: 2
    - stream: 0
      offset: 0
      format: 0
      dimension: 0
    - stream: 0
      offset: 0
      format: 0
      dimension: 0
    - stream: 0
      offset: 0
      format: 0
      dimension: 0
    - stream: 0
      offset: 0
      format: 0
      dimension: 0
    - stream: 0
      offset: 0
      format: 0
      dimension: 0
    - stream: 0
      offset: 0
      format: 0
      dimension: 0
    - stream: 0
      offset: 0
      format: 0
      dimension: 0
    - stream: 0
      offset: 0
      format: 0
      dimension: 0
    - stream: 0
      offset: 0
      format: 0
      dimension: 0
    m_DataSize: 288
    _typelessdata: 0000c03f0ad7233c000090bf000000000000803f0000803f0000803f00000000000000000000c0bf0ad7233c000090bf000000000000803f0000803f0000803f0000803f000000000000c0bf0ad7233c0000903f000000000000803f0000803f0000803f00000000000000000000c03f0ad7233c0000903f000000000000803f0000803f0000803f0000803f000000003333d33f0ad7233c3333a3bf000000000000803f0000803f00000000000000000000803f3333d3bf0ad7233c3333a3bf000000000000803f0000803f000000000000803f0000803f3333d3bf0ad7233c3333a33f000000000000803f0000803f00000000000000000000803f3333d33f0ad7233c3333a33f000000000000803f0000803f000000000000803f0000803f
  m_CompressedMesh:
    m_Vertices:
      m_NumItems: 0
      m_Range: 0
      m_Start: 0
      m_Data: 
      m_BitSize: 0
    m_UV:
      m_NumItems: 0
      m_Range: 0
      m_Start: 0
      m_Data: 
      m_BitSize: 0
    m_Normals:
      m_NumItems: 0
      m_Range: 0
      m_Start: 0
      m_Data: 
      m_BitSize: 0
    m_Tangents:
      m_NumItems: 0
      m_Range: 0
      m_Start: 0
      m_Data: 
      m_BitSize: 0
    m_Weights:
      m_NumItems: 0
      m_Data: 
      m_BitSize: 0
    m_NormalSigns:
      m_NumItems: 0
      m_Data: 
      m_BitSize: 0
    m_TangentSigns:
      m_NumItems: 0
      m_Data: 
      m_BitSize: 0
    m_FloatColors:
      m_NumItems: 0
      m_Range: 0
      m_Start: 0
      m_Data: 
      m_BitSize: 0
    m_BoneIndices:
      m_NumItems: 0
      m_Data: 
      m_BitSize: 0
    m_Triangles:
      m_NumItems: 0
      m_Data: 
      m_BitSize: 0
    m_UVInfo: 0
  m_LocalAABB:
    m_Center: {x: 0, y: 0.01, z: 0}
    m_Extent: {x: 1.65, y: 0, z: 1.275}
  m_MeshUsageFlags: 0
  m_BakedConvexCollisionMesh: 
  m_BakedTriangleCollisionMesh: 
  m_MeshMetrics[0]: 1
  m_MeshMetrics[1]: 1
  m_MeshOptimizationFlags: 1
  m_StreamData:
    offset: 0
    size: 0
    path: 
--- !u!1 &825831558
GameObject:
  m_ObjectHideFlags: 0
  m_CorrespondingSourceObject: {fileID: 0}
  m_PrefabInstance: {fileID: 0}
  m_PrefabAsset: {fileID: 0}
  serializedVersion: 6
  m_Component:
  - component: {fileID: 825831559}
  - component: {fileID: 825831561}
  - component: {fileID: 825831560}
  m_Layer: 5
  m_Name: Divider
  m_TagString: Untagged
  m_Icon: {fileID: 0}
  m_NavMeshLayer: 0
  m_StaticEditorFlags: 0
  m_IsActive: 1
--- !u!224 &825831559
RectTransform:
  m_ObjectHideFlags: 0
  m_CorrespondingSourceObject: {fileID: 0}
  m_PrefabInstance: {fileID: 0}
  m_PrefabAsset: {fileID: 0}
  m_GameObject: {fileID: 825831558}
  m_LocalRotation: {x: 0, y: 0, z: 0, w: 1}
  m_LocalPosition: {x: 0, y: 0, z: 0}
  m_LocalScale: {x: 1, y: 1, z: 1}
  m_Children: []
  m_Father: {fileID: 2054891945}
  m_RootOrder: 8
  m_LocalEulerAnglesHint: {x: 0, y: 0, z: 0}
  m_AnchorMin: {x: 0, y: 0}
  m_AnchorMax: {x: 0, y: 0}
  m_AnchoredPosition: {x: 0, y: 0}
  m_SizeDelta: {x: 0, y: 8}
  m_Pivot: {x: 0.5, y: 0.5}
--- !u!114 &825831560
MonoBehaviour:
  m_ObjectHideFlags: 0
  m_CorrespondingSourceObject: {fileID: 0}
  m_PrefabInstance: {fileID: 0}
  m_PrefabAsset: {fileID: 0}
  m_GameObject: {fileID: 825831558}
  m_Enabled: 1
  m_EditorHideFlags: 0
  m_Script: {fileID: 11500000, guid: fe87c0e1cc204ed48ad3b37840f39efc, type: 3}
  m_Name: 
  m_EditorClassIdentifier: 
  m_Material: {fileID: 0}
  m_Color: {r: 1, g: 0.40000004, b: 0, a: 1}
  m_RaycastTarget: 1
  m_OnCullStateChanged:
    m_PersistentCalls:
      m_Calls: []
  m_Sprite: {fileID: 0}
  m_Type: 0
  m_PreserveAspect: 0
  m_FillCenter: 1
  m_FillMethod: 4
  m_FillAmount: 1
  m_FillClockwise: 1
  m_FillOrigin: 0
  m_UseSpriteMesh: 0
  m_PixelsPerUnitMultiplier: 1
--- !u!222 &825831561
CanvasRenderer:
  m_ObjectHideFlags: 0
  m_CorrespondingSourceObject: {fileID: 0}
  m_PrefabInstance: {fileID: 0}
  m_PrefabAsset: {fileID: 0}
  m_GameObject: {fileID: 825831558}
  m_CullTransparentMesh: 0
--- !u!1 &838290069
GameObject:
  m_ObjectHideFlags: 0
  m_CorrespondingSourceObject: {fileID: 0}
  m_PrefabInstance: {fileID: 0}
  m_PrefabAsset: {fileID: 0}
  serializedVersion: 6
  m_Component:
  - component: {fileID: 838290070}
  - component: {fileID: 838290071}
  m_Layer: 0
  m_Name: Avatar Manager
  m_TagString: Untagged
  m_Icon: {fileID: 0}
  m_NavMeshLayer: 0
  m_StaticEditorFlags: 0
  m_IsActive: 1
--- !u!4 &838290070
Transform:
  m_ObjectHideFlags: 0
  m_CorrespondingSourceObject: {fileID: 0}
  m_PrefabInstance: {fileID: 0}
  m_PrefabAsset: {fileID: 0}
  m_GameObject: {fileID: 838290069}
  m_LocalRotation: {x: 0, y: 0, z: 0, w: 1}
  m_LocalPosition: {x: 0, y: 0, z: 0}
  m_LocalScale: {x: 1, y: 1, z: 1}
  m_Children: []
  m_Father: {fileID: 431384313}
  m_RootOrder: 1
  m_LocalEulerAnglesHint: {x: 0, y: 0, z: 0}
--- !u!114 &838290071
MonoBehaviour:
  m_ObjectHideFlags: 0
  m_CorrespondingSourceObject: {fileID: 0}
  m_PrefabInstance: {fileID: 0}
  m_PrefabAsset: {fileID: 0}
  m_GameObject: {fileID: 838290069}
  m_Enabled: 1
  m_EditorHideFlags: 0
  m_Script: {fileID: 11500000, guid: 633b34a1a229b0f4085c814cc2189bf9, type: 3}
  m_Name: 
  m_EditorClassIdentifier: 
  narupa: {fileID: 544060994}
--- !u!1 &883039636
GameObject:
  m_ObjectHideFlags: 0
  m_CorrespondingSourceObject: {fileID: 0}
  m_PrefabInstance: {fileID: 0}
  m_PrefabAsset: {fileID: 0}
  serializedVersion: 6
  m_Component:
  - component: {fileID: 883039637}
  m_Layer: 5
  m_Name: Interaction Force
  m_TagString: Untagged
  m_Icon: {fileID: 0}
  m_NavMeshLayer: 0
  m_StaticEditorFlags: 0
  m_IsActive: 1
--- !u!224 &883039637
RectTransform:
  m_ObjectHideFlags: 0
  m_CorrespondingSourceObject: {fileID: 0}
  m_PrefabInstance: {fileID: 0}
  m_PrefabAsset: {fileID: 0}
  m_GameObject: {fileID: 883039636}
  m_LocalRotation: {x: 0, y: 0, z: 0, w: 1}
  m_LocalPosition: {x: 0, y: 0, z: 0}
  m_LocalScale: {x: 1, y: 1, z: 1}
  m_Children:
  - {fileID: 1981335398}
  m_Father: {fileID: 2054891945}
  m_RootOrder: 1
  m_LocalEulerAnglesHint: {x: 0, y: 0, z: 0}
  m_AnchorMin: {x: 0, y: 0}
  m_AnchorMax: {x: 0, y: 0}
  m_AnchoredPosition: {x: 0, y: 0}
  m_SizeDelta: {x: 0, y: 80}
  m_Pivot: {x: 0.5, y: 0.5}
--- !u!1 &891408488
GameObject:
  m_ObjectHideFlags: 0
  m_CorrespondingSourceObject: {fileID: 0}
  m_PrefabInstance: {fileID: 0}
  m_PrefabAsset: {fileID: 0}
  serializedVersion: 6
  m_Component:
  - component: {fileID: 891408489}
  - component: {fileID: 891408491}
  - component: {fileID: 891408490}
  m_Layer: 5
  m_Name: Label
  m_TagString: Untagged
  m_Icon: {fileID: 0}
  m_NavMeshLayer: 0
  m_StaticEditorFlags: 0
  m_IsActive: 1
--- !u!224 &891408489
RectTransform:
  m_ObjectHideFlags: 0
  m_CorrespondingSourceObject: {fileID: 0}
  m_PrefabInstance: {fileID: 0}
  m_PrefabAsset: {fileID: 0}
  m_GameObject: {fileID: 891408488}
  m_LocalRotation: {x: -0, y: -0, z: -0, w: 1}
  m_LocalPosition: {x: 0, y: 0, z: 0}
  m_LocalScale: {x: 1, y: 1, z: 1}
  m_Children: []
  m_Father: {fileID: 1243937901}
  m_RootOrder: 0
  m_LocalEulerAnglesHint: {x: 0, y: 0, z: 0}
  m_AnchorMin: {x: 0, y: 0}
  m_AnchorMax: {x: 1, y: 1}
  m_AnchoredPosition: {x: 0, y: 0}
  m_SizeDelta: {x: 0, y: 0}
  m_Pivot: {x: 0.5, y: 0.5}
--- !u!114 &891408490
MonoBehaviour:
  m_ObjectHideFlags: 0
  m_CorrespondingSourceObject: {fileID: 0}
  m_PrefabInstance: {fileID: 0}
  m_PrefabAsset: {fileID: 0}
  m_GameObject: {fileID: 891408488}
  m_Enabled: 1
  m_EditorHideFlags: 0
  m_Script: {fileID: 11500000, guid: f4688fdb7df04437aeb418b961361dc5, type: 3}
  m_Name: 
  m_EditorClassIdentifier: 
  m_Material: {fileID: 0}
  m_Color: {r: 1, g: 1, b: 1, a: 1}
  m_RaycastTarget: 1
  m_OnCullStateChanged:
    m_PersistentCalls:
      m_Calls: []
  m_text: connect to server
  m_isRightToLeft: 0
  m_fontAsset: {fileID: 11400000, guid: 5a19f4193fe2bf64089ade0b38163199, type: 2}
  m_sharedMaterial: {fileID: 21566619404874456, guid: 5a19f4193fe2bf64089ade0b38163199,
    type: 2}
  m_fontSharedMaterials: []
  m_fontMaterial: {fileID: 0}
  m_fontMaterials: []
  m_fontColor32:
    serializedVersion: 2
    rgba: 4294967295
  m_fontColor: {r: 1, g: 1, b: 1, a: 1}
  m_enableVertexGradient: 0
  m_colorMode: 3
  m_fontColorGradient:
    topLeft: {r: 1, g: 1, b: 1, a: 1}
    topRight: {r: 1, g: 1, b: 1, a: 1}
    bottomLeft: {r: 1, g: 1, b: 1, a: 1}
    bottomRight: {r: 1, g: 1, b: 1, a: 1}
  m_fontColorGradientPreset: {fileID: 0}
  m_spriteAsset: {fileID: 0}
  m_tintAllSprites: 0
  m_overrideHtmlColors: 0
  m_faceColor:
    serializedVersion: 2
    rgba: 4294967295
  m_outlineColor:
    serializedVersion: 2
    rgba: 4278190080
  m_fontSize: 24
  m_fontSizeBase: 24
  m_fontWeight: 400
  m_enableAutoSizing: 0
  m_fontSizeMin: 18
  m_fontSizeMax: 72
  m_fontStyle: 16
  m_textAlignment: 514
  m_characterSpacing: 0
  m_wordSpacing: 0
  m_lineSpacing: 0
  m_lineSpacingMax: 0
  m_paragraphSpacing: 0
  m_charWidthMaxAdj: 0
  m_enableWordWrapping: 1
  m_wordWrappingRatios: 0.4
  m_overflowMode: 0
  m_firstOverflowCharacterIndex: -1
  m_linkedTextComponent: {fileID: 0}
  m_isLinkedTextComponent: 0
  m_isTextTruncated: 0
  m_enableKerning: 1
  m_enableExtraPadding: 0
  checkPaddingRequired: 0
  m_isRichText: 1
  m_parseCtrlCharacters: 1
  m_isOrthographic: 1
  m_isCullingEnabled: 0
  m_ignoreRectMaskCulling: 0
  m_ignoreCulling: 1
  m_horizontalMapping: 0
  m_verticalMapping: 0
  m_uvLineOffset: 0
  m_geometrySortingOrder: 0
  m_VertexBufferAutoSizeReduction: 1
  m_firstVisibleCharacter: 0
  m_useMaxVisibleDescender: 1
  m_pageToDisplay: 1
  m_margin: {x: 16, y: 16, z: 16, w: 16}
  m_textInfo:
    textComponent: {fileID: 891408490}
    characterCount: 17
    spriteCount: 0
    spaceCount: 2
    wordCount: 3
    linkCount: 0
    lineCount: 1
    pageCount: 1
    materialCount: 1
  m_isUsingLegacyAnimationComponent: 0
  m_isVolumetricText: 0
  m_spriteAnimator: {fileID: 0}
  m_hasFontAssetChanged: 0
  m_subTextObjects:
  - {fileID: 0}
  - {fileID: 0}
  - {fileID: 0}
  - {fileID: 0}
  - {fileID: 0}
  - {fileID: 0}
  - {fileID: 0}
  - {fileID: 0}
  m_baseMaterial: {fileID: 0}
  m_maskOffset: {x: 0, y: 0, z: 0, w: 0}
--- !u!222 &891408491
CanvasRenderer:
  m_ObjectHideFlags: 0
  m_CorrespondingSourceObject: {fileID: 0}
  m_PrefabInstance: {fileID: 0}
  m_PrefabAsset: {fileID: 0}
  m_GameObject: {fileID: 891408488}
  m_CullTransparentMesh: 0
--- !u!1 &921160393
GameObject:
  m_ObjectHideFlags: 0
  m_CorrespondingSourceObject: {fileID: 0}
  m_PrefabInstance: {fileID: 0}
  m_PrefabAsset: {fileID: 0}
  serializedVersion: 6
  m_Component:
  - component: {fileID: 921160397}
  - component: {fileID: 921160396}
  - component: {fileID: 921160395}
  - component: {fileID: 921160394}
  m_Layer: 5
  m_Name: Desktop UI
  m_TagString: Untagged
  m_Icon: {fileID: 0}
  m_NavMeshLayer: 0
  m_StaticEditorFlags: 0
  m_IsActive: 1
--- !u!114 &921160394
MonoBehaviour:
  m_ObjectHideFlags: 0
  m_CorrespondingSourceObject: {fileID: 0}
  m_PrefabInstance: {fileID: 0}
  m_PrefabAsset: {fileID: 0}
  m_GameObject: {fileID: 921160393}
  m_Enabled: 1
  m_EditorHideFlags: 0
  m_Script: {fileID: 11500000, guid: dc42784cf147c0c48a680349fa168899, type: 3}
  m_Name: 
  m_EditorClassIdentifier: 
  m_IgnoreReversedGraphics: 1
  m_BlockingObjects: 0
  m_BlockingMask:
    serializedVersion: 2
    m_Bits: 4294967295
--- !u!114 &921160395
MonoBehaviour:
  m_ObjectHideFlags: 0
  m_CorrespondingSourceObject: {fileID: 0}
  m_PrefabInstance: {fileID: 0}
  m_PrefabAsset: {fileID: 0}
  m_GameObject: {fileID: 921160393}
  m_Enabled: 1
  m_EditorHideFlags: 0
  m_Script: {fileID: 11500000, guid: 0cd44c1031e13a943bb63640046fad76, type: 3}
  m_Name: 
  m_EditorClassIdentifier: 
  m_UiScaleMode: 1
  m_ReferencePixelsPerUnit: 100
  m_ScaleFactor: 1
  m_ReferenceResolution: {x: 1920, y: 1080}
  m_ScreenMatchMode: 0
  m_MatchWidthOrHeight: 1
  m_PhysicalUnit: 3
  m_FallbackScreenDPI: 96
  m_DefaultSpriteDPI: 96
  m_DynamicPixelsPerUnit: 1
--- !u!223 &921160396
Canvas:
  m_ObjectHideFlags: 0
  m_CorrespondingSourceObject: {fileID: 0}
  m_PrefabInstance: {fileID: 0}
  m_PrefabAsset: {fileID: 0}
  m_GameObject: {fileID: 921160393}
  m_Enabled: 1
  serializedVersion: 3
  m_RenderMode: 0
  m_Camera: {fileID: 0}
  m_PlaneDistance: 100
  m_PixelPerfect: 0
  m_ReceivesEvents: 1
  m_OverrideSorting: 0
  m_OverridePixelPerfect: 0
  m_SortingBucketNormalizedSize: 0
  m_AdditionalShaderChannelsFlag: 25
  m_SortingLayerID: 0
  m_SortingOrder: 0
  m_TargetDisplay: 0
--- !u!224 &921160397
RectTransform:
  m_ObjectHideFlags: 0
  m_CorrespondingSourceObject: {fileID: 0}
  m_PrefabInstance: {fileID: 0}
  m_PrefabAsset: {fileID: 0}
  m_GameObject: {fileID: 921160393}
  m_LocalRotation: {x: 0, y: 0, z: 0, w: 1}
  m_LocalPosition: {x: 0, y: 0, z: 0}
  m_LocalScale: {x: 0, y: 0, z: 0}
  m_Children:
  - {fileID: 752444916}
  - {fileID: 2054891945}
  - {fileID: 1588991416}
  - {fileID: 1908252056}
  - {fileID: 430995091}
  m_Father: {fileID: 0}
  m_RootOrder: 3
  m_LocalEulerAnglesHint: {x: 0, y: 0, z: 0}
  m_AnchorMin: {x: 0, y: 0}
  m_AnchorMax: {x: 0, y: 0}
  m_AnchoredPosition: {x: 0, y: 0}
  m_SizeDelta: {x: 0, y: 0}
  m_Pivot: {x: 0, y: 0}
--- !u!1 &936630690
GameObject:
  m_ObjectHideFlags: 0
  m_CorrespondingSourceObject: {fileID: 0}
  m_PrefabInstance: {fileID: 0}
  m_PrefabAsset: {fileID: 0}
  serializedVersion: 6
  m_Component:
  - component: {fileID: 936630691}
  m_Layer: 5
  m_Name: Trajectory Port Row
  m_TagString: Untagged
  m_Icon: {fileID: 0}
  m_NavMeshLayer: 0
  m_StaticEditorFlags: 0
  m_IsActive: 1
--- !u!224 &936630691
RectTransform:
  m_ObjectHideFlags: 0
  m_CorrespondingSourceObject: {fileID: 0}
  m_PrefabInstance: {fileID: 0}
  m_PrefabAsset: {fileID: 0}
  m_GameObject: {fileID: 936630690}
  m_LocalRotation: {x: 0, y: 0, z: 0, w: 1}
  m_LocalPosition: {x: 0, y: 0, z: 0}
  m_LocalScale: {x: 1, y: 1, z: 1}
  m_Children:
  - {fileID: 2028492787}
  - {fileID: 49283541}
  m_Father: {fileID: 1322106252}
  m_RootOrder: 2
  m_LocalEulerAnglesHint: {x: 0, y: 0, z: 0}
  m_AnchorMin: {x: 0, y: 1}
  m_AnchorMax: {x: 0, y: 1}
  m_AnchoredPosition: {x: 250, y: -216}
  m_SizeDelta: {x: 500, y: 80}
  m_Pivot: {x: 0.5, y: 0.5}
--- !u!1 &942692456
GameObject:
  m_ObjectHideFlags: 0
  m_CorrespondingSourceObject: {fileID: 0}
  m_PrefabInstance: {fileID: 0}
  m_PrefabAsset: {fileID: 0}
  serializedVersion: 6
  m_Component:
  - component: {fileID: 942692457}
  - component: {fileID: 942692459}
  - component: {fileID: 942692458}
  m_Layer: 5
  m_Name: Label
  m_TagString: Untagged
  m_Icon: {fileID: 0}
  m_NavMeshLayer: 0
  m_StaticEditorFlags: 0
  m_IsActive: 1
--- !u!224 &942692457
RectTransform:
  m_ObjectHideFlags: 0
  m_CorrespondingSourceObject: {fileID: 0}
  m_PrefabInstance: {fileID: 0}
  m_PrefabAsset: {fileID: 0}
  m_GameObject: {fileID: 942692456}
  m_LocalRotation: {x: -0, y: -0, z: -0, w: 1}
  m_LocalPosition: {x: 0, y: 0, z: 0}
  m_LocalScale: {x: 1, y: 1, z: 1}
  m_Children: []
  m_Father: {fileID: 252551621}
  m_RootOrder: 0
  m_LocalEulerAnglesHint: {x: 0, y: 0, z: 0}
  m_AnchorMin: {x: 0, y: 0}
  m_AnchorMax: {x: 1, y: 1}
  m_AnchoredPosition: {x: 0, y: 0}
  m_SizeDelta: {x: 0, y: 0}
  m_Pivot: {x: 0.5, y: 0.5}
--- !u!114 &942692458
MonoBehaviour:
  m_ObjectHideFlags: 0
  m_CorrespondingSourceObject: {fileID: 0}
  m_PrefabInstance: {fileID: 0}
  m_PrefabAsset: {fileID: 0}
  m_GameObject: {fileID: 942692456}
  m_Enabled: 1
  m_EditorHideFlags: 0
  m_Script: {fileID: 11500000, guid: f4688fdb7df04437aeb418b961361dc5, type: 3}
  m_Name: 
  m_EditorClassIdentifier: 
  m_Material: {fileID: 0}
  m_Color: {r: 1, g: 1, b: 1, a: 1}
  m_RaycastTarget: 1
  m_OnCullStateChanged:
    m_PersistentCalls:
      m_Calls: []
  m_text: 'Close

'
  m_isRightToLeft: 0
  m_fontAsset: {fileID: 11400000, guid: 5a19f4193fe2bf64089ade0b38163199, type: 2}
  m_sharedMaterial: {fileID: 21566619404874456, guid: 5a19f4193fe2bf64089ade0b38163199,
    type: 2}
  m_fontSharedMaterials: []
  m_fontMaterial: {fileID: 0}
  m_fontMaterials: []
  m_fontColor32:
    serializedVersion: 2
    rgba: 4294967295
  m_fontColor: {r: 1, g: 1, b: 1, a: 1}
  m_enableVertexGradient: 0
  m_colorMode: 3
  m_fontColorGradient:
    topLeft: {r: 1, g: 1, b: 1, a: 1}
    topRight: {r: 1, g: 1, b: 1, a: 1}
    bottomLeft: {r: 1, g: 1, b: 1, a: 1}
    bottomRight: {r: 1, g: 1, b: 1, a: 1}
  m_fontColorGradientPreset: {fileID: 0}
  m_spriteAsset: {fileID: 0}
  m_tintAllSprites: 0
  m_overrideHtmlColors: 0
  m_faceColor:
    serializedVersion: 2
    rgba: 4294967295
  m_outlineColor:
    serializedVersion: 2
    rgba: 4278190080
  m_fontSize: 24
  m_fontSizeBase: 24
  m_fontWeight: 400
  m_enableAutoSizing: 0
  m_fontSizeMin: 18
  m_fontSizeMax: 72
  m_fontStyle: 16
  m_textAlignment: 514
  m_characterSpacing: 0
  m_wordSpacing: 0
  m_lineSpacing: 0
  m_lineSpacingMax: 0
  m_paragraphSpacing: 0
  m_charWidthMaxAdj: 0
  m_enableWordWrapping: 1
  m_wordWrappingRatios: 0.4
  m_overflowMode: 0
  m_firstOverflowCharacterIndex: -1
  m_linkedTextComponent: {fileID: 0}
  m_isLinkedTextComponent: 0
  m_isTextTruncated: 0
  m_enableKerning: 1
  m_enableExtraPadding: 0
  checkPaddingRequired: 0
  m_isRichText: 1
  m_parseCtrlCharacters: 1
  m_isOrthographic: 1
  m_isCullingEnabled: 0
  m_ignoreRectMaskCulling: 0
  m_ignoreCulling: 1
  m_horizontalMapping: 0
  m_verticalMapping: 0
  m_uvLineOffset: 0
  m_geometrySortingOrder: 0
  m_VertexBufferAutoSizeReduction: 1
  m_firstVisibleCharacter: 0
  m_useMaxVisibleDescender: 1
  m_pageToDisplay: 1
  m_margin: {x: 16, y: 16, z: 16, w: 16}
  m_textInfo:
    textComponent: {fileID: 942692458}
    characterCount: 6
    spriteCount: 0
    spaceCount: 1
    wordCount: 1
    linkCount: 0
    lineCount: 1
    pageCount: 1
    materialCount: 1
  m_isUsingLegacyAnimationComponent: 0
  m_isVolumetricText: 0
  m_spriteAnimator: {fileID: 0}
  m_hasFontAssetChanged: 0
  m_subTextObjects:
  - {fileID: 0}
  - {fileID: 0}
  - {fileID: 0}
  - {fileID: 0}
  - {fileID: 0}
  - {fileID: 0}
  - {fileID: 0}
  - {fileID: 0}
  m_baseMaterial: {fileID: 0}
  m_maskOffset: {x: 0, y: 0, z: 0, w: 0}
--- !u!222 &942692459
CanvasRenderer:
  m_ObjectHideFlags: 0
  m_CorrespondingSourceObject: {fileID: 0}
  m_PrefabInstance: {fileID: 0}
  m_PrefabAsset: {fileID: 0}
  m_GameObject: {fileID: 942692456}
  m_CullTransparentMesh: 0
--- !u!1 &953662105
GameObject:
  m_ObjectHideFlags: 0
  m_CorrespondingSourceObject: {fileID: 0}
  m_PrefabInstance: {fileID: 0}
  m_PrefabAsset: {fileID: 0}
  serializedVersion: 6
  m_Component:
  - component: {fileID: 953662106}
  - component: {fileID: 953662108}
  - component: {fileID: 953662107}
  m_Layer: 0
  m_Name: Box
  m_TagString: Untagged
  m_Icon: {fileID: 0}
  m_NavMeshLayer: 0
  m_StaticEditorFlags: 0
  m_IsActive: 1
--- !u!4 &953662106
Transform:
  m_ObjectHideFlags: 0
  m_CorrespondingSourceObject: {fileID: 0}
  m_PrefabInstance: {fileID: 0}
  m_PrefabAsset: {fileID: 0}
  m_GameObject: {fileID: 953662105}
  m_LocalRotation: {x: 0, y: 0, z: 0, w: 1}
  m_LocalPosition: {x: 0, y: 0, z: 0}
  m_LocalScale: {x: 1, y: 1, z: 1}
  m_Children: []
  m_Father: {fileID: 1414489306}
  m_RootOrder: 3
  m_LocalEulerAnglesHint: {x: 0, y: 0, z: 0}
--- !u!114 &953662107
MonoBehaviour:
  m_ObjectHideFlags: 0
  m_CorrespondingSourceObject: {fileID: 0}
  m_PrefabInstance: {fileID: 0}
  m_PrefabAsset: {fileID: 0}
  m_GameObject: {fileID: 953662105}
  m_Enabled: 1
  m_EditorHideFlags: 0
  m_Script: {fileID: 11500000, guid: 4ebe9be5bea44949b8485a900c1d82e7, type: 3}
  m_Name: 
  m_EditorClassIdentifier: 
  frameSource: {fileID: 544060996}
  boxVisualiser: {fileID: 953662108}
--- !u!114 &953662108
MonoBehaviour:
  m_ObjectHideFlags: 0
  m_CorrespondingSourceObject: {fileID: 0}
  m_PrefabInstance: {fileID: 0}
  m_PrefabAsset: {fileID: 0}
  m_GameObject: {fileID: 953662105}
  m_Enabled: 1
  m_EditorHideFlags: 0
  m_Script: {fileID: 11500000, guid: 7c91b8a838b4c2142a837b09d8d032a9, type: 3}
  m_Name: 
  m_EditorClassIdentifier: 
  box:
    xAxis: {x: 1, y: 0, z: 0}
    yAxis: {x: 0, y: 1, z: 0}
    zAxis: {x: 0, y: 0, z: 1}
    origin: {x: 0, y: 0, z: 0}
  width: 0.006
  mesh: {fileID: 10202, guid: 0000000000000000e000000000000000, type: 0}
  material: {fileID: 2100000, guid: cceac67cd55e64d43b334053e949f786, type: 2}
--- !u!1 &969341980
GameObject:
  m_ObjectHideFlags: 0
  m_CorrespondingSourceObject: {fileID: 0}
  m_PrefabInstance: {fileID: 0}
  m_PrefabAsset: {fileID: 0}
  serializedVersion: 6
  m_Component:
  - component: {fileID: 969341981}
  - component: {fileID: 969341982}
  m_Layer: 5
  m_Name: Text Area
  m_TagString: Untagged
  m_Icon: {fileID: 0}
  m_NavMeshLayer: 0
  m_StaticEditorFlags: 0
  m_IsActive: 1
--- !u!224 &969341981
RectTransform:
  m_ObjectHideFlags: 0
  m_CorrespondingSourceObject: {fileID: 0}
  m_PrefabInstance: {fileID: 0}
  m_PrefabAsset: {fileID: 0}
  m_GameObject: {fileID: 969341980}
  m_LocalRotation: {x: 0, y: 0, z: 0, w: 1}
  m_LocalPosition: {x: 0, y: 0, z: 0}
  m_LocalScale: {x: 1, y: 1, z: 1}
  m_Children:
  - {fileID: 2136049273}
  - {fileID: 132386942}
  m_Father: {fileID: 561091201}
  m_RootOrder: 0
  m_LocalEulerAnglesHint: {x: 0, y: 0, z: 0}
  m_AnchorMin: {x: 0, y: 0}
  m_AnchorMax: {x: 1, y: 1}
  m_AnchoredPosition: {x: 0, y: -0.5}
  m_SizeDelta: {x: -20, y: -13}
  m_Pivot: {x: 0.5, y: 0.5}
--- !u!114 &969341982
MonoBehaviour:
  m_ObjectHideFlags: 0
  m_CorrespondingSourceObject: {fileID: 0}
  m_PrefabInstance: {fileID: 0}
  m_PrefabAsset: {fileID: 0}
  m_GameObject: {fileID: 969341980}
  m_Enabled: 1
  m_EditorHideFlags: 0
  m_Script: {fileID: 11500000, guid: 3312d7739989d2b4e91e6319e9a96d76, type: 3}
  m_Name: 
  m_EditorClassIdentifier: 
--- !u!1 &976041901
GameObject:
  m_ObjectHideFlags: 0
  m_CorrespondingSourceObject: {fileID: 0}
  m_PrefabInstance: {fileID: 0}
  m_PrefabAsset: {fileID: 0}
  serializedVersion: 6
  m_Component:
  - component: {fileID: 976041902}
  - component: {fileID: 976041904}
  - component: {fileID: 976041903}
  m_Layer: 5
  m_Name: Label
  m_TagString: Untagged
  m_Icon: {fileID: 0}
  m_NavMeshLayer: 0
  m_StaticEditorFlags: 0
  m_IsActive: 1
--- !u!224 &976041902
RectTransform:
  m_ObjectHideFlags: 0
  m_CorrespondingSourceObject: {fileID: 0}
  m_PrefabInstance: {fileID: 0}
  m_PrefabAsset: {fileID: 0}
  m_GameObject: {fileID: 976041901}
  m_LocalRotation: {x: -0, y: -0, z: -0, w: 1}
  m_LocalPosition: {x: 0, y: 0, z: 0}
  m_LocalScale: {x: 1, y: 1, z: 1}
  m_Children: []
  m_Father: {fileID: 1981335398}
  m_RootOrder: 3
  m_LocalEulerAnglesHint: {x: 0, y: 0, z: 0}
  m_AnchorMin: {x: 0, y: 0}
  m_AnchorMax: {x: 1, y: 1}
  m_AnchoredPosition: {x: 0, y: 14.025}
  m_SizeDelta: {x: 0, y: -27.949999}
  m_Pivot: {x: 0.5, y: 0.5}
--- !u!114 &976041903
MonoBehaviour:
  m_ObjectHideFlags: 0
  m_CorrespondingSourceObject: {fileID: 0}
  m_PrefabInstance: {fileID: 0}
  m_PrefabAsset: {fileID: 0}
  m_GameObject: {fileID: 976041901}
  m_Enabled: 1
  m_EditorHideFlags: 0
  m_Script: {fileID: 11500000, guid: f4688fdb7df04437aeb418b961361dc5, type: 3}
  m_Name: 
  m_EditorClassIdentifier: 
  m_Material: {fileID: 0}
  m_Color: {r: 1, g: 1, b: 1, a: 1}
  m_RaycastTarget: 0
  m_OnCullStateChanged:
    m_PersistentCalls:
      m_Calls: []
  m_text: interaction force
  m_isRightToLeft: 0
  m_fontAsset: {fileID: 11400000, guid: 5a19f4193fe2bf64089ade0b38163199, type: 2}
  m_sharedMaterial: {fileID: 21566619404874456, guid: 5a19f4193fe2bf64089ade0b38163199,
    type: 2}
  m_fontSharedMaterials: []
  m_fontMaterial: {fileID: 0}
  m_fontMaterials: []
  m_fontColor32:
    serializedVersion: 2
    rgba: 4294967295
  m_fontColor: {r: 1, g: 1, b: 1, a: 1}
  m_enableVertexGradient: 0
  m_colorMode: 3
  m_fontColorGradient:
    topLeft: {r: 1, g: 1, b: 1, a: 1}
    topRight: {r: 1, g: 1, b: 1, a: 1}
    bottomLeft: {r: 1, g: 1, b: 1, a: 1}
    bottomRight: {r: 1, g: 1, b: 1, a: 1}
  m_fontColorGradientPreset: {fileID: 0}
  m_spriteAsset: {fileID: 0}
  m_tintAllSprites: 0
  m_overrideHtmlColors: 0
  m_faceColor:
    serializedVersion: 2
    rgba: 4294967295
  m_outlineColor:
    serializedVersion: 2
    rgba: 4278190080
  m_fontSize: 24
  m_fontSizeBase: 24
  m_fontWeight: 400
  m_enableAutoSizing: 0
  m_fontSizeMin: 18
  m_fontSizeMax: 72
  m_fontStyle: 16
  m_textAlignment: 514
  m_characterSpacing: 0
  m_wordSpacing: 0
  m_lineSpacing: 0
  m_lineSpacingMax: 0
  m_paragraphSpacing: 0
  m_charWidthMaxAdj: 0
  m_enableWordWrapping: 1
  m_wordWrappingRatios: 0.4
  m_overflowMode: 0
  m_firstOverflowCharacterIndex: -1
  m_linkedTextComponent: {fileID: 0}
  m_isLinkedTextComponent: 0
  m_isTextTruncated: 0
  m_enableKerning: 1
  m_enableExtraPadding: 0
  checkPaddingRequired: 0
  m_isRichText: 1
  m_parseCtrlCharacters: 1
  m_isOrthographic: 1
  m_isCullingEnabled: 0
  m_ignoreRectMaskCulling: 0
  m_ignoreCulling: 1
  m_horizontalMapping: 0
  m_verticalMapping: 0
  m_uvLineOffset: 0
  m_geometrySortingOrder: 0
  m_VertexBufferAutoSizeReduction: 1
  m_firstVisibleCharacter: 0
  m_useMaxVisibleDescender: 1
  m_pageToDisplay: 1
  m_margin: {x: 0, y: 0, z: 0, w: 0}
  m_textInfo:
    textComponent: {fileID: 976041903}
    characterCount: 17
    spriteCount: 0
    spaceCount: 1
    wordCount: 2
    linkCount: 0
    lineCount: 1
    pageCount: 1
    materialCount: 1
  m_isUsingLegacyAnimationComponent: 0
  m_isVolumetricText: 0
  m_spriteAnimator: {fileID: 0}
  m_hasFontAssetChanged: 0
  m_subTextObjects:
  - {fileID: 0}
  - {fileID: 0}
  - {fileID: 0}
  - {fileID: 0}
  - {fileID: 0}
  - {fileID: 0}
  - {fileID: 0}
  - {fileID: 0}
  m_baseMaterial: {fileID: 0}
  m_maskOffset: {x: 0, y: 0, z: 0, w: 0}
--- !u!222 &976041904
CanvasRenderer:
  m_ObjectHideFlags: 0
  m_CorrespondingSourceObject: {fileID: 0}
  m_PrefabInstance: {fileID: 0}
  m_PrefabAsset: {fileID: 0}
  m_GameObject: {fileID: 976041901}
  m_CullTransparentMesh: 0
--- !u!1 &984758404
GameObject:
  m_ObjectHideFlags: 0
  m_CorrespondingSourceObject: {fileID: 0}
  m_PrefabInstance: {fileID: 0}
  m_PrefabAsset: {fileID: 0}
  serializedVersion: 6
  m_Component:
  - component: {fileID: 984758405}
  - component: {fileID: 984758407}
  - component: {fileID: 984758406}
  m_Layer: 5
  m_Name: Label
  m_TagString: Untagged
  m_Icon: {fileID: 0}
  m_NavMeshLayer: 0
  m_StaticEditorFlags: 0
  m_IsActive: 1
--- !u!224 &984758405
RectTransform:
  m_ObjectHideFlags: 0
  m_CorrespondingSourceObject: {fileID: 0}
  m_PrefabInstance: {fileID: 0}
  m_PrefabAsset: {fileID: 0}
  m_GameObject: {fileID: 984758404}
  m_LocalRotation: {x: -0, y: -0, z: -0, w: 1}
  m_LocalPosition: {x: 0, y: 0, z: 0}
  m_LocalScale: {x: 1, y: 1, z: 1}
  m_Children: []
  m_Father: {fileID: 751644516}
  m_RootOrder: 0
  m_LocalEulerAnglesHint: {x: 0, y: 0, z: 0}
  m_AnchorMin: {x: 0, y: 0}
  m_AnchorMax: {x: 1, y: 1}
  m_AnchoredPosition: {x: 0, y: 0}
  m_SizeDelta: {x: 0, y: 0}
  m_Pivot: {x: 0.5, y: 0.5}
--- !u!114 &984758406
MonoBehaviour:
  m_ObjectHideFlags: 0
  m_CorrespondingSourceObject: {fileID: 0}
  m_PrefabInstance: {fileID: 0}
  m_PrefabAsset: {fileID: 0}
  m_GameObject: {fileID: 984758404}
  m_Enabled: 1
  m_EditorHideFlags: 0
  m_Script: {fileID: 11500000, guid: f4688fdb7df04437aeb418b961361dc5, type: 3}
  m_Name: 
  m_EditorClassIdentifier: 
  m_Material: {fileID: 0}
  m_Color: {r: 1, g: 1, b: 1, a: 1}
  m_RaycastTarget: 1
  m_OnCullStateChanged:
    m_PersistentCalls:
      m_Calls: []
  m_text: quit
  m_isRightToLeft: 0
  m_fontAsset: {fileID: 11400000, guid: 5a19f4193fe2bf64089ade0b38163199, type: 2}
  m_sharedMaterial: {fileID: 21566619404874456, guid: 5a19f4193fe2bf64089ade0b38163199,
    type: 2}
  m_fontSharedMaterials: []
  m_fontMaterial: {fileID: 0}
  m_fontMaterials: []
  m_fontColor32:
    serializedVersion: 2
    rgba: 4294967295
  m_fontColor: {r: 1, g: 1, b: 1, a: 1}
  m_enableVertexGradient: 0
  m_colorMode: 3
  m_fontColorGradient:
    topLeft: {r: 1, g: 1, b: 1, a: 1}
    topRight: {r: 1, g: 1, b: 1, a: 1}
    bottomLeft: {r: 1, g: 1, b: 1, a: 1}
    bottomRight: {r: 1, g: 1, b: 1, a: 1}
  m_fontColorGradientPreset: {fileID: 0}
  m_spriteAsset: {fileID: 0}
  m_tintAllSprites: 0
  m_overrideHtmlColors: 0
  m_faceColor:
    serializedVersion: 2
    rgba: 4294967295
  m_outlineColor:
    serializedVersion: 2
    rgba: 4278190080
  m_fontSize: 24
  m_fontSizeBase: 24
  m_fontWeight: 400
  m_enableAutoSizing: 0
  m_fontSizeMin: 18
  m_fontSizeMax: 72
  m_fontStyle: 16
  m_textAlignment: 514
  m_characterSpacing: 0
  m_wordSpacing: 0
  m_lineSpacing: 0
  m_lineSpacingMax: 0
  m_paragraphSpacing: 0
  m_charWidthMaxAdj: 0
  m_enableWordWrapping: 1
  m_wordWrappingRatios: 0.4
  m_overflowMode: 0
  m_firstOverflowCharacterIndex: -1
  m_linkedTextComponent: {fileID: 0}
  m_isLinkedTextComponent: 0
  m_isTextTruncated: 0
  m_enableKerning: 1
  m_enableExtraPadding: 0
  checkPaddingRequired: 0
  m_isRichText: 1
  m_parseCtrlCharacters: 1
  m_isOrthographic: 1
  m_isCullingEnabled: 0
  m_ignoreRectMaskCulling: 0
  m_ignoreCulling: 1
  m_horizontalMapping: 0
  m_verticalMapping: 0
  m_uvLineOffset: 0
  m_geometrySortingOrder: 0
  m_VertexBufferAutoSizeReduction: 1
  m_firstVisibleCharacter: 0
  m_useMaxVisibleDescender: 1
  m_pageToDisplay: 1
  m_margin: {x: 16, y: 16, z: 16, w: 16}
  m_textInfo:
    textComponent: {fileID: 984758406}
    characterCount: 4
    spriteCount: 0
    spaceCount: 0
    wordCount: 1
    linkCount: 0
    lineCount: 1
    pageCount: 1
    materialCount: 1
  m_isUsingLegacyAnimationComponent: 0
  m_isVolumetricText: 0
  m_spriteAnimator: {fileID: 0}
  m_hasFontAssetChanged: 0
  m_subTextObjects:
  - {fileID: 0}
  - {fileID: 0}
  - {fileID: 0}
  - {fileID: 0}
  - {fileID: 0}
  - {fileID: 0}
  - {fileID: 0}
  - {fileID: 0}
  m_baseMaterial: {fileID: 0}
  m_maskOffset: {x: 0, y: 0, z: 0, w: 0}
--- !u!222 &984758407
CanvasRenderer:
  m_ObjectHideFlags: 0
  m_CorrespondingSourceObject: {fileID: 0}
  m_PrefabInstance: {fileID: 0}
  m_PrefabAsset: {fileID: 0}
  m_GameObject: {fileID: 984758404}
  m_CullTransparentMesh: 0
--- !u!1 &1042607093
GameObject:
  m_ObjectHideFlags: 0
  m_CorrespondingSourceObject: {fileID: 0}
  m_PrefabInstance: {fileID: 0}
  m_PrefabAsset: {fileID: 0}
  serializedVersion: 6
  m_Component:
  - component: {fileID: 1042607094}
  - component: {fileID: 1042607095}
  m_Layer: 0
  m_Name: XR Box Interaction
  m_TagString: Untagged
  m_Icon: {fileID: 0}
  m_NavMeshLayer: 0
  m_StaticEditorFlags: 0
  m_IsActive: 1
--- !u!4 &1042607094
Transform:
  m_ObjectHideFlags: 0
  m_CorrespondingSourceObject: {fileID: 0}
  m_PrefabInstance: {fileID: 0}
  m_PrefabAsset: {fileID: 0}
  m_GameObject: {fileID: 1042607093}
  m_LocalRotation: {x: 0, y: 0, z: 0, w: 1}
  m_LocalPosition: {x: 0, y: 0, z: 0}
  m_LocalScale: {x: 1, y: 1, z: 1}
  m_Children: []
  m_Father: {fileID: 544060993}
  m_RootOrder: 0
  m_LocalEulerAnglesHint: {x: 0, y: 0, z: 0}
--- !u!114 &1042607095
MonoBehaviour:
  m_ObjectHideFlags: 0
  m_CorrespondingSourceObject: {fileID: 0}
  m_PrefabInstance: {fileID: 0}
  m_PrefabAsset: {fileID: 0}
  m_GameObject: {fileID: 1042607093}
  m_Enabled: 1
  m_EditorHideFlags: 0
  m_Script: {fileID: 11500000, guid: 84db36c832d367846ad21ef7734fd67d, type: 3}
  m_Name: 
  m_EditorClassIdentifier: 
  narupaXR: {fileID: 544060994}
  grabSpaceAction:
    actionPath: /actions/NarupaIMD/in/GrabSpace
    needsReinit: 0
  controllerManager: {fileID: 2074532958}
--- !u!1 &1072674306
GameObject:
  m_ObjectHideFlags: 0
  m_CorrespondingSourceObject: {fileID: 0}
  m_PrefabInstance: {fileID: 0}
  m_PrefabAsset: {fileID: 0}
  serializedVersion: 6
  m_Component:
  - component: {fileID: 1072674307}
  m_Layer: 5
  m_Name: Handle Slide Area
  m_TagString: Untagged
  m_Icon: {fileID: 0}
  m_NavMeshLayer: 0
  m_StaticEditorFlags: 0
  m_IsActive: 1
--- !u!224 &1072674307
RectTransform:
  m_ObjectHideFlags: 0
  m_CorrespondingSourceObject: {fileID: 0}
  m_PrefabInstance: {fileID: 0}
  m_PrefabAsset: {fileID: 0}
  m_GameObject: {fileID: 1072674306}
  m_LocalRotation: {x: 0, y: 0, z: 0, w: 1}
  m_LocalPosition: {x: 0, y: 0, z: 0}
  m_LocalScale: {x: 1, y: 1, z: 1}
  m_Children:
  - {fileID: 1268121288}
  m_Father: {fileID: 1981335398}
  m_RootOrder: 2
  m_LocalEulerAnglesHint: {x: 0, y: 0, z: 0}
  m_AnchorMin: {x: 0, y: 0}
  m_AnchorMax: {x: 1, y: 1}
  m_AnchoredPosition: {x: 0, y: 0}
  m_SizeDelta: {x: 0, y: 0}
  m_Pivot: {x: 0.5, y: 0.5}
--- !u!1 &1093802055
GameObject:
  m_ObjectHideFlags: 0
  m_CorrespondingSourceObject: {fileID: 0}
  m_PrefabInstance: {fileID: 0}
  m_PrefabAsset: {fileID: 0}
  serializedVersion: 6
  m_Component:
  - component: {fileID: 1093802056}
  - component: {fileID: 1093802057}
  m_Layer: 5
  m_Name: Text Area
  m_TagString: Untagged
  m_Icon: {fileID: 0}
  m_NavMeshLayer: 0
  m_StaticEditorFlags: 0
  m_IsActive: 1
--- !u!224 &1093802056
RectTransform:
  m_ObjectHideFlags: 0
  m_CorrespondingSourceObject: {fileID: 0}
  m_PrefabInstance: {fileID: 0}
  m_PrefabAsset: {fileID: 0}
  m_GameObject: {fileID: 1093802055}
  m_LocalRotation: {x: 0, y: 0, z: 0, w: 1}
  m_LocalPosition: {x: 0, y: 0, z: 0}
  m_LocalScale: {x: 1, y: 1, z: 1}
  m_Children:
  - {fileID: 155875676}
  - {fileID: 1140701222}
  m_Father: {fileID: 2103320929}
  m_RootOrder: 0
  m_LocalEulerAnglesHint: {x: 0, y: 0, z: 0}
  m_AnchorMin: {x: 0, y: 0}
  m_AnchorMax: {x: 1, y: 1}
  m_AnchoredPosition: {x: 0, y: -0.5}
  m_SizeDelta: {x: -20, y: -13}
  m_Pivot: {x: 0.5, y: 0.5}
--- !u!114 &1093802057
MonoBehaviour:
  m_ObjectHideFlags: 0
  m_CorrespondingSourceObject: {fileID: 0}
  m_PrefabInstance: {fileID: 0}
  m_PrefabAsset: {fileID: 0}
  m_GameObject: {fileID: 1093802055}
  m_Enabled: 1
  m_EditorHideFlags: 0
  m_Script: {fileID: 11500000, guid: 3312d7739989d2b4e91e6319e9a96d76, type: 3}
  m_Name: 
  m_EditorClassIdentifier: 
--- !u!1 &1140701221
GameObject:
  m_ObjectHideFlags: 0
  m_CorrespondingSourceObject: {fileID: 0}
  m_PrefabInstance: {fileID: 0}
  m_PrefabAsset: {fileID: 0}
  serializedVersion: 6
  m_Component:
  - component: {fileID: 1140701222}
  - component: {fileID: 1140701224}
  - component: {fileID: 1140701223}
  m_Layer: 5
  m_Name: Text
  m_TagString: Untagged
  m_Icon: {fileID: 0}
  m_NavMeshLayer: 0
  m_StaticEditorFlags: 0
  m_IsActive: 1
--- !u!224 &1140701222
RectTransform:
  m_ObjectHideFlags: 0
  m_CorrespondingSourceObject: {fileID: 0}
  m_PrefabInstance: {fileID: 0}
  m_PrefabAsset: {fileID: 0}
  m_GameObject: {fileID: 1140701221}
  m_LocalRotation: {x: 0, y: 0, z: 0, w: 1}
  m_LocalPosition: {x: 0, y: 0, z: 0}
  m_LocalScale: {x: 1, y: 1, z: 1}
  m_Children: []
  m_Father: {fileID: 1093802056}
  m_RootOrder: 1
  m_LocalEulerAnglesHint: {x: 0, y: 0, z: 0}
  m_AnchorMin: {x: 0, y: 0}
  m_AnchorMax: {x: 1, y: 1}
  m_AnchoredPosition: {x: 0, y: 0}
  m_SizeDelta: {x: 0, y: 0}
  m_Pivot: {x: 0.5, y: 0.5}
--- !u!114 &1140701223
MonoBehaviour:
  m_ObjectHideFlags: 0
  m_CorrespondingSourceObject: {fileID: 0}
  m_PrefabInstance: {fileID: 0}
  m_PrefabAsset: {fileID: 0}
  m_GameObject: {fileID: 1140701221}
  m_Enabled: 1
  m_EditorHideFlags: 0
  m_Script: {fileID: 11500000, guid: f4688fdb7df04437aeb418b961361dc5, type: 3}
  m_Name: 
  m_EditorClassIdentifier: 
  m_Material: {fileID: 0}
  m_Color: {r: 1, g: 1, b: 1, a: 1}
  m_RaycastTarget: 1
  m_OnCullStateChanged:
    m_PersistentCalls:
      m_Calls: []
  m_text: "54323\n\u200B"
  m_isRightToLeft: 0
  m_fontAsset: {fileID: 11400000, guid: 0cd382c4d470f174791dd96eb8f7b786, type: 2}
  m_sharedMaterial: {fileID: 1549604112718095413, guid: 0cd382c4d470f174791dd96eb8f7b786,
    type: 2}
  m_fontSharedMaterials: []
  m_fontMaterial: {fileID: 0}
  m_fontMaterials: []
  m_fontColor32:
    serializedVersion: 2
    rgba: 4292202422
  m_fontColor: {r: 0.71705234, g: 0.8146104, b: 0.839, a: 1}
  m_enableVertexGradient: 0
  m_colorMode: 3
  m_fontColorGradient:
    topLeft: {r: 1, g: 1, b: 1, a: 1}
    topRight: {r: 1, g: 1, b: 1, a: 1}
    bottomLeft: {r: 1, g: 1, b: 1, a: 1}
    bottomRight: {r: 1, g: 1, b: 1, a: 1}
  m_fontColorGradientPreset: {fileID: 0}
  m_spriteAsset: {fileID: 0}
  m_tintAllSprites: 0
  m_overrideHtmlColors: 0
  m_faceColor:
    serializedVersion: 2
    rgba: 4294967295
  m_outlineColor:
    serializedVersion: 2
    rgba: 4278190080
  m_fontSize: 24
  m_fontSizeBase: 24
  m_fontWeight: 400
  m_enableAutoSizing: 0
  m_fontSizeMin: 18
  m_fontSizeMax: 72
  m_fontStyle: 0
  m_textAlignment: 513
  m_characterSpacing: 0
  m_wordSpacing: 0
  m_lineSpacing: 0
  m_lineSpacingMax: 0
  m_paragraphSpacing: 0
  m_charWidthMaxAdj: 0
  m_enableWordWrapping: 0
  m_wordWrappingRatios: 0.4
  m_overflowMode: 0
  m_firstOverflowCharacterIndex: 6
  m_linkedTextComponent: {fileID: 0}
  m_isLinkedTextComponent: 0
  m_isTextTruncated: 0
  m_enableKerning: 1
  m_enableExtraPadding: 1
  checkPaddingRequired: 0
  m_isRichText: 1
  m_parseCtrlCharacters: 1
  m_isOrthographic: 1
  m_isCullingEnabled: 0
  m_ignoreRectMaskCulling: 0
  m_ignoreCulling: 1
  m_horizontalMapping: 0
  m_verticalMapping: 0
  m_uvLineOffset: 0
  m_geometrySortingOrder: 0
  m_VertexBufferAutoSizeReduction: 1
  m_firstVisibleCharacter: 0
  m_useMaxVisibleDescender: 1
  m_pageToDisplay: 1
  m_margin: {x: 0, y: 0, z: 0, w: 0}
  m_textInfo:
    textComponent: {fileID: 1140701223}
    characterCount: 7
    spriteCount: 0
    spaceCount: 1
    wordCount: 1
    linkCount: 0
    lineCount: 2
    pageCount: 1
    materialCount: 1
  m_isUsingLegacyAnimationComponent: 0
  m_isVolumetricText: 0
  m_spriteAnimator: {fileID: 0}
  m_hasFontAssetChanged: 0
  m_subTextObjects:
  - {fileID: 0}
  - {fileID: 0}
  - {fileID: 0}
  - {fileID: 0}
  - {fileID: 0}
  - {fileID: 0}
  - {fileID: 0}
  - {fileID: 0}
  m_baseMaterial: {fileID: 0}
  m_maskOffset: {x: 0, y: 0, z: 0, w: 0}
--- !u!222 &1140701224
CanvasRenderer:
  m_ObjectHideFlags: 0
  m_CorrespondingSourceObject: {fileID: 0}
  m_PrefabInstance: {fileID: 0}
  m_PrefabAsset: {fileID: 0}
  m_GameObject: {fileID: 1140701221}
  m_CullTransparentMesh: 0
--- !u!1 &1190993352
GameObject:
  m_ObjectHideFlags: 0
  m_CorrespondingSourceObject: {fileID: 0}
  m_PrefabInstance: {fileID: 0}
  m_PrefabAsset: {fileID: 0}
  serializedVersion: 6
  m_Component:
  - component: {fileID: 1190993353}
  m_Layer: 5
  m_Name: Input
  m_TagString: Untagged
  m_Icon: {fileID: 0}
  m_NavMeshLayer: 0
  m_StaticEditorFlags: 0
  m_IsActive: 1
--- !u!224 &1190993353
RectTransform:
  m_ObjectHideFlags: 0
  m_CorrespondingSourceObject: {fileID: 0}
  m_PrefabInstance: {fileID: 0}
  m_PrefabAsset: {fileID: 0}
  m_GameObject: {fileID: 1190993352}
  m_LocalRotation: {x: 0, y: 0, z: 0, w: 1}
  m_LocalPosition: {x: 0, y: 0, z: 0}
  m_LocalScale: {x: 1, y: 1, z: 1}
  m_Children:
  - {fileID: 2103320929}
  m_Father: {fileID: 317588296}
  m_RootOrder: 1
  m_LocalEulerAnglesHint: {x: 0, y: 0, z: 0}
  m_AnchorMin: {x: 0, y: 0}
  m_AnchorMax: {x: 1, y: 1}
  m_AnchoredPosition: {x: 84, y: 0}
  m_SizeDelta: {x: -168, y: 0}
  m_Pivot: {x: 0.5, y: 0.5}
--- !u!1 &1224460376
GameObject:
  m_ObjectHideFlags: 0
  m_CorrespondingSourceObject: {fileID: 0}
  m_PrefabInstance: {fileID: 0}
  m_PrefabAsset: {fileID: 0}
  serializedVersion: 6
  m_Component:
  - component: {fileID: 1224460377}
  - component: {fileID: 1224460380}
  - component: {fileID: 1224460379}
  - component: {fileID: 1224460378}
  m_Layer: 5
  m_Name: Debug
  m_TagString: Untagged
  m_Icon: {fileID: 0}
  m_NavMeshLayer: 0
  m_StaticEditorFlags: 0
  m_IsActive: 1
--- !u!224 &1224460377
RectTransform:
  m_ObjectHideFlags: 0
  m_CorrespondingSourceObject: {fileID: 0}
  m_PrefabInstance: {fileID: 0}
  m_PrefabAsset: {fileID: 0}
  m_GameObject: {fileID: 1224460376}
  m_LocalRotation: {x: 0, y: 0, z: 0, w: 1}
  m_LocalPosition: {x: 0, y: 0, z: 0}
  m_LocalScale: {x: 1, y: 1, z: 1}
  m_Children:
  - {fileID: 1924335622}
  m_Father: {fileID: 1317877497}
  m_RootOrder: 1
  m_LocalEulerAnglesHint: {x: 0, y: 0, z: 0}
  m_AnchorMin: {x: 0, y: 0}
  m_AnchorMax: {x: 0, y: 0}
  m_AnchoredPosition: {x: 0, y: 0}
  m_SizeDelta: {x: 0, y: 0}
  m_Pivot: {x: 0.5, y: 0.5}
--- !u!114 &1224460378
MonoBehaviour:
  m_ObjectHideFlags: 0
  m_CorrespondingSourceObject: {fileID: 0}
  m_PrefabInstance: {fileID: 0}
  m_PrefabAsset: {fileID: 0}
  m_GameObject: {fileID: 1224460376}
  m_Enabled: 1
  m_EditorHideFlags: 0
  m_Script: {fileID: 11500000, guid: 4e29b1a8efbd4b44bb3f3716e73f07ff, type: 3}
  m_Name: 
  m_EditorClassIdentifier: 
  m_Navigation:
    m_Mode: 0
    m_SelectOnUp: {fileID: 0}
    m_SelectOnDown: {fileID: 0}
    m_SelectOnLeft: {fileID: 0}
    m_SelectOnRight: {fileID: 0}
  m_Transition: 1
  m_Colors:
    m_NormalColor: {r: 0.43529415, g: 0.5411765, b: 0.5686275, a: 1}
    m_HighlightedColor: {r: 1, g: 0.40000004, b: 0, a: 1}
    m_PressedColor: {r: 0.30008277, g: 0.37307587, b: 0.39200002, a: 1}
    m_SelectedColor: {r: 1, g: 0.40000004, b: 0, a: 1}
    m_DisabledColor: {r: 0.78431374, g: 0.78431374, b: 0.78431374, a: 0.5019608}
    m_ColorMultiplier: 1
    m_FadeDuration: 0.1
  m_SpriteState:
    m_HighlightedSprite: {fileID: 0}
    m_PressedSprite: {fileID: 0}
    m_SelectedSprite: {fileID: 0}
    m_DisabledSprite: {fileID: 0}
  m_AnimationTriggers:
    m_NormalTrigger: Normal
    m_HighlightedTrigger: Highlighted
    m_PressedTrigger: Pressed
    m_SelectedTrigger: Highlighted
    m_DisabledTrigger: Disabled
  m_Interactable: 1
  m_TargetGraphic: {fileID: 1224460379}
  m_OnClick:
    m_PersistentCalls:
      m_Calls:
      - m_Target: {fileID: 1588991415}
        m_MethodName: SetActive
        m_Mode: 6
        m_Arguments:
          m_ObjectArgument: {fileID: 0}
          m_ObjectArgumentAssemblyTypeName: UnityEngine.Object, UnityEngine
          m_IntArgument: 0
          m_FloatArgument: 0
          m_StringArgument: 
          m_BoolArgument: 1
        m_CallState: 2
--- !u!114 &1224460379
MonoBehaviour:
  m_ObjectHideFlags: 0
  m_CorrespondingSourceObject: {fileID: 0}
  m_PrefabInstance: {fileID: 0}
  m_PrefabAsset: {fileID: 0}
  m_GameObject: {fileID: 1224460376}
  m_Enabled: 1
  m_EditorHideFlags: 0
  m_Script: {fileID: 11500000, guid: fe87c0e1cc204ed48ad3b37840f39efc, type: 3}
  m_Name: 
  m_EditorClassIdentifier: 
  m_Material: {fileID: 0}
  m_Color: {r: 1, g: 1, b: 1, a: 1}
  m_RaycastTarget: 1
  m_OnCullStateChanged:
    m_PersistentCalls:
      m_Calls: []
  m_Sprite: {fileID: 0}
  m_Type: 0
  m_PreserveAspect: 0
  m_FillCenter: 1
  m_FillMethod: 4
  m_FillAmount: 1
  m_FillClockwise: 1
  m_FillOrigin: 0
  m_UseSpriteMesh: 0
  m_PixelsPerUnitMultiplier: 1
--- !u!222 &1224460380
CanvasRenderer:
  m_ObjectHideFlags: 0
  m_CorrespondingSourceObject: {fileID: 0}
  m_PrefabInstance: {fileID: 0}
  m_PrefabAsset: {fileID: 0}
  m_GameObject: {fileID: 1224460376}
  m_CullTransparentMesh: 0
--- !u!1 &1243937900
GameObject:
  m_ObjectHideFlags: 0
  m_CorrespondingSourceObject: {fileID: 0}
  m_PrefabInstance: {fileID: 0}
  m_PrefabAsset: {fileID: 0}
  serializedVersion: 6
  m_Component:
  - component: {fileID: 1243937901}
  - component: {fileID: 1243937904}
  - component: {fileID: 1243937903}
  - component: {fileID: 1243937902}
  m_Layer: 5
  m_Name: Button
  m_TagString: Untagged
  m_Icon: {fileID: 0}
  m_NavMeshLayer: 0
  m_StaticEditorFlags: 0
  m_IsActive: 1
--- !u!224 &1243937901
RectTransform:
  m_ObjectHideFlags: 0
  m_CorrespondingSourceObject: {fileID: 0}
  m_PrefabInstance: {fileID: 0}
  m_PrefabAsset: {fileID: 0}
  m_GameObject: {fileID: 1243937900}
  m_LocalRotation: {x: 0, y: 0, z: 0, w: 1}
  m_LocalPosition: {x: 0, y: 0, z: 0}
  m_LocalScale: {x: 1, y: 1, z: 1}
  m_Children:
  - {fileID: 891408489}
  m_Father: {fileID: 1427002035}
  m_RootOrder: 0
  m_LocalEulerAnglesHint: {x: 0, y: 0, z: 0}
  m_AnchorMin: {x: 0, y: 0}
  m_AnchorMax: {x: 1, y: 1}
  m_AnchoredPosition: {x: 0, y: 0}
  m_SizeDelta: {x: -16, y: -16}
  m_Pivot: {x: 0.5, y: 0.5}
--- !u!114 &1243937902
MonoBehaviour:
  m_ObjectHideFlags: 0
  m_CorrespondingSourceObject: {fileID: 0}
  m_PrefabInstance: {fileID: 0}
  m_PrefabAsset: {fileID: 0}
  m_GameObject: {fileID: 1243937900}
  m_Enabled: 1
  m_EditorHideFlags: 0
  m_Script: {fileID: 11500000, guid: 4e29b1a8efbd4b44bb3f3716e73f07ff, type: 3}
  m_Name: 
  m_EditorClassIdentifier: 
  m_Navigation:
    m_Mode: 0
    m_SelectOnUp: {fileID: 0}
    m_SelectOnDown: {fileID: 0}
    m_SelectOnLeft: {fileID: 0}
    m_SelectOnRight: {fileID: 0}
  m_Transition: 1
  m_Colors:
    m_NormalColor: {r: 0.43529415, g: 0.5411765, b: 0.5686275, a: 1}
    m_HighlightedColor: {r: 1, g: 0.40000004, b: 0, a: 1}
    m_PressedColor: {r: 0.30008277, g: 0.37307587, b: 0.39200002, a: 1}
    m_SelectedColor: {r: 1, g: 0.40000004, b: 0, a: 1}
    m_DisabledColor: {r: 0.78431374, g: 0.78431374, b: 0.78431374, a: 0.5019608}
    m_ColorMultiplier: 1
    m_FadeDuration: 0.1
  m_SpriteState:
    m_HighlightedSprite: {fileID: 0}
    m_PressedSprite: {fileID: 0}
    m_SelectedSprite: {fileID: 0}
    m_DisabledSprite: {fileID: 0}
  m_AnimationTriggers:
    m_NormalTrigger: Normal
    m_HighlightedTrigger: Highlighted
    m_PressedTrigger: Pressed
    m_SelectedTrigger: Highlighted
    m_DisabledTrigger: Disabled
  m_Interactable: 1
  m_TargetGraphic: {fileID: 1243937903}
  m_OnClick:
    m_PersistentCalls:
      m_Calls:
      - m_Target: {fileID: 1908252055}
        m_MethodName: SetActive
        m_Mode: 6
        m_Arguments:
          m_ObjectArgument: {fileID: 0}
          m_ObjectArgumentAssemblyTypeName: UnityEngine.Object, UnityEngine
          m_IntArgument: 0
          m_FloatArgument: 0
          m_StringArgument: 
          m_BoolArgument: 1
        m_CallState: 2
--- !u!114 &1243937903
MonoBehaviour:
  m_ObjectHideFlags: 0
  m_CorrespondingSourceObject: {fileID: 0}
  m_PrefabInstance: {fileID: 0}
  m_PrefabAsset: {fileID: 0}
  m_GameObject: {fileID: 1243937900}
  m_Enabled: 1
  m_EditorHideFlags: 0
  m_Script: {fileID: 11500000, guid: fe87c0e1cc204ed48ad3b37840f39efc, type: 3}
  m_Name: 
  m_EditorClassIdentifier: 
  m_Material: {fileID: 0}
  m_Color: {r: 1, g: 1, b: 1, a: 1}
  m_RaycastTarget: 1
  m_OnCullStateChanged:
    m_PersistentCalls:
      m_Calls: []
  m_Sprite: {fileID: 0}
  m_Type: 0
  m_PreserveAspect: 0
  m_FillCenter: 1
  m_FillMethod: 4
  m_FillAmount: 1
  m_FillClockwise: 1
  m_FillOrigin: 0
  m_UseSpriteMesh: 0
  m_PixelsPerUnitMultiplier: 1
--- !u!222 &1243937904
CanvasRenderer:
  m_ObjectHideFlags: 0
  m_CorrespondingSourceObject: {fileID: 0}
  m_PrefabInstance: {fileID: 0}
  m_PrefabAsset: {fileID: 0}
  m_GameObject: {fileID: 1243937900}
  m_CullTransparentMesh: 0
--- !u!1 &1268121287
GameObject:
  m_ObjectHideFlags: 0
  m_CorrespondingSourceObject: {fileID: 0}
  m_PrefabInstance: {fileID: 0}
  m_PrefabAsset: {fileID: 0}
  serializedVersion: 6
  m_Component:
  - component: {fileID: 1268121288}
  - component: {fileID: 1268121290}
  - component: {fileID: 1268121289}
  m_Layer: 5
  m_Name: Handle
  m_TagString: Untagged
  m_Icon: {fileID: 0}
  m_NavMeshLayer: 0
  m_StaticEditorFlags: 0
  m_IsActive: 0
--- !u!224 &1268121288
RectTransform:
  m_ObjectHideFlags: 0
  m_CorrespondingSourceObject: {fileID: 0}
  m_PrefabInstance: {fileID: 0}
  m_PrefabAsset: {fileID: 0}
  m_GameObject: {fileID: 1268121287}
  m_LocalRotation: {x: 0, y: 0, z: 0, w: 1}
  m_LocalPosition: {x: 0, y: 0, z: 0}
  m_LocalScale: {x: 1, y: 1, z: 1}
  m_Children: []
  m_Father: {fileID: 1072674307}
  m_RootOrder: 0
  m_LocalEulerAnglesHint: {x: 0, y: 0, z: 0}
  m_AnchorMin: {x: 0, y: 0}
  m_AnchorMax: {x: 0, y: 0}
  m_AnchoredPosition: {x: 0, y: 0}
  m_SizeDelta: {x: 20, y: 0}
  m_Pivot: {x: 0.5, y: 0.5}
--- !u!114 &1268121289
MonoBehaviour:
  m_ObjectHideFlags: 0
  m_CorrespondingSourceObject: {fileID: 0}
  m_PrefabInstance: {fileID: 0}
  m_PrefabAsset: {fileID: 0}
  m_GameObject: {fileID: 1268121287}
  m_Enabled: 1
  m_EditorHideFlags: 0
  m_Script: {fileID: 11500000, guid: fe87c0e1cc204ed48ad3b37840f39efc, type: 3}
  m_Name: 
  m_EditorClassIdentifier: 
  m_Material: {fileID: 0}
  m_Color: {r: 1, g: 1, b: 1, a: 1}
  m_RaycastTarget: 1
  m_OnCullStateChanged:
    m_PersistentCalls:
      m_Calls: []
  m_Sprite: {fileID: 10913, guid: 0000000000000000f000000000000000, type: 0}
  m_Type: 0
  m_PreserveAspect: 0
  m_FillCenter: 1
  m_FillMethod: 4
  m_FillAmount: 1
  m_FillClockwise: 1
  m_FillOrigin: 0
  m_UseSpriteMesh: 0
  m_PixelsPerUnitMultiplier: 1
--- !u!222 &1268121290
CanvasRenderer:
  m_ObjectHideFlags: 0
  m_CorrespondingSourceObject: {fileID: 0}
  m_PrefabInstance: {fileID: 0}
  m_PrefabAsset: {fileID: 0}
  m_GameObject: {fileID: 1268121287}
  m_CullTransparentMesh: 0
--- !u!1 &1285424157
GameObject:
  m_ObjectHideFlags: 0
  m_CorrespondingSourceObject: {fileID: 0}
  m_PrefabInstance: {fileID: 0}
  m_PrefabAsset: {fileID: 0}
  serializedVersion: 6
  m_Component:
  - component: {fileID: 1285424158}
  - component: {fileID: 1285424161}
  - component: {fileID: 1285424160}
  - component: {fileID: 1285424159}
  m_Layer: 5
  m_Name: Close Button
  m_TagString: Untagged
  m_Icon: {fileID: 0}
  m_NavMeshLayer: 0
  m_StaticEditorFlags: 0
  m_IsActive: 1
--- !u!224 &1285424158
RectTransform:
  m_ObjectHideFlags: 0
  m_CorrespondingSourceObject: {fileID: 0}
  m_PrefabInstance: {fileID: 0}
  m_PrefabAsset: {fileID: 0}
  m_GameObject: {fileID: 1285424157}
  m_LocalRotation: {x: -0, y: -0, z: -0, w: 1}
  m_LocalPosition: {x: 0, y: 0, z: 0}
  m_LocalScale: {x: 1, y: 1, z: 1}
  m_Children:
  - {fileID: 2109659938}
  m_Father: {fileID: 1588991416}
  m_RootOrder: 1
  m_LocalEulerAnglesHint: {x: 0, y: 0, z: 0}
  m_AnchorMin: {x: 1, y: 0}
  m_AnchorMax: {x: 1, y: 0}
  m_AnchoredPosition: {x: -16, y: 16}
  m_SizeDelta: {x: 192, y: 64}
  m_Pivot: {x: 1, y: 0.00000052154064}
--- !u!114 &1285424159
MonoBehaviour:
  m_ObjectHideFlags: 0
  m_CorrespondingSourceObject: {fileID: 0}
  m_PrefabInstance: {fileID: 0}
  m_PrefabAsset: {fileID: 0}
  m_GameObject: {fileID: 1285424157}
  m_Enabled: 1
  m_EditorHideFlags: 0
  m_Script: {fileID: 11500000, guid: 4e29b1a8efbd4b44bb3f3716e73f07ff, type: 3}
  m_Name: 
  m_EditorClassIdentifier: 
  m_Navigation:
    m_Mode: 0
    m_SelectOnUp: {fileID: 0}
    m_SelectOnDown: {fileID: 0}
    m_SelectOnLeft: {fileID: 0}
    m_SelectOnRight: {fileID: 0}
  m_Transition: 1
  m_Colors:
    m_NormalColor: {r: 0.43529415, g: 0.5411765, b: 0.5686275, a: 1}
    m_HighlightedColor: {r: 1, g: 0.40000004, b: 0, a: 1}
    m_PressedColor: {r: 0.30008277, g: 0.37307587, b: 0.39200002, a: 1}
    m_SelectedColor: {r: 1, g: 0.40000004, b: 0, a: 1}
    m_DisabledColor: {r: 0.78431374, g: 0.78431374, b: 0.78431374, a: 0.5019608}
    m_ColorMultiplier: 1
    m_FadeDuration: 0.1
  m_SpriteState:
    m_HighlightedSprite: {fileID: 0}
    m_PressedSprite: {fileID: 0}
    m_SelectedSprite: {fileID: 0}
    m_DisabledSprite: {fileID: 0}
  m_AnimationTriggers:
    m_NormalTrigger: Normal
    m_HighlightedTrigger: Highlighted
    m_PressedTrigger: Pressed
    m_SelectedTrigger: Highlighted
    m_DisabledTrigger: Disabled
  m_Interactable: 1
  m_TargetGraphic: {fileID: 1285424160}
  m_OnClick:
    m_PersistentCalls:
      m_Calls:
      - m_Target: {fileID: 1588991415}
        m_MethodName: SetActive
        m_Mode: 6
        m_Arguments:
          m_ObjectArgument: {fileID: 0}
          m_ObjectArgumentAssemblyTypeName: UnityEngine.Object, UnityEngine
          m_IntArgument: 0
          m_FloatArgument: 0
          m_StringArgument: 
          m_BoolArgument: 0
        m_CallState: 2
--- !u!114 &1285424160
MonoBehaviour:
  m_ObjectHideFlags: 0
  m_CorrespondingSourceObject: {fileID: 0}
  m_PrefabInstance: {fileID: 0}
  m_PrefabAsset: {fileID: 0}
  m_GameObject: {fileID: 1285424157}
  m_Enabled: 1
  m_EditorHideFlags: 0
  m_Script: {fileID: 11500000, guid: fe87c0e1cc204ed48ad3b37840f39efc, type: 3}
  m_Name: 
  m_EditorClassIdentifier: 
  m_Material: {fileID: 0}
  m_Color: {r: 1, g: 1, b: 1, a: 1}
  m_RaycastTarget: 1
  m_OnCullStateChanged:
    m_PersistentCalls:
      m_Calls: []
  m_Sprite: {fileID: 0}
  m_Type: 0
  m_PreserveAspect: 0
  m_FillCenter: 1
  m_FillMethod: 4
  m_FillAmount: 1
  m_FillClockwise: 1
  m_FillOrigin: 0
  m_UseSpriteMesh: 0
  m_PixelsPerUnitMultiplier: 1
--- !u!222 &1285424161
CanvasRenderer:
  m_ObjectHideFlags: 0
  m_CorrespondingSourceObject: {fileID: 0}
  m_PrefabInstance: {fileID: 0}
  m_PrefabAsset: {fileID: 0}
  m_GameObject: {fileID: 1285424157}
  m_CullTransparentMesh: 0
--- !u!1 &1292114515
GameObject:
  m_ObjectHideFlags: 0
  m_CorrespondingSourceObject: {fileID: 0}
  m_PrefabInstance: {fileID: 0}
  m_PrefabAsset: {fileID: 0}
  serializedVersion: 6
  m_Component:
  - component: {fileID: 1292114516}
  - component: {fileID: 1292114518}
  - component: {fileID: 1292114517}
  m_Layer: 5
  m_Name: Label
  m_TagString: Untagged
  m_Icon: {fileID: 0}
  m_NavMeshLayer: 0
  m_StaticEditorFlags: 0
  m_IsActive: 1
--- !u!224 &1292114516
RectTransform:
  m_ObjectHideFlags: 0
  m_CorrespondingSourceObject: {fileID: 0}
  m_PrefabInstance: {fileID: 0}
  m_PrefabAsset: {fileID: 0}
  m_GameObject: {fileID: 1292114515}
  m_LocalRotation: {x: -0, y: -0, z: -0, w: 1}
  m_LocalPosition: {x: 0, y: 0, z: 0}
  m_LocalScale: {x: 1, y: 1, z: 1}
  m_Children: []
  m_Father: {fileID: 317588296}
  m_RootOrder: 0
  m_LocalEulerAnglesHint: {x: 0, y: 0, z: 0}
  m_AnchorMin: {x: 0, y: 0}
  m_AnchorMax: {x: 0, y: 1}
  m_AnchoredPosition: {x: 0.000030517578, y: 0}
  m_SizeDelta: {x: 168, y: 0}
  m_Pivot: {x: 0, y: 0.5}
--- !u!114 &1292114517
MonoBehaviour:
  m_ObjectHideFlags: 0
  m_CorrespondingSourceObject: {fileID: 0}
  m_PrefabInstance: {fileID: 0}
  m_PrefabAsset: {fileID: 0}
  m_GameObject: {fileID: 1292114515}
  m_Enabled: 1
  m_EditorHideFlags: 0
  m_Script: {fileID: 11500000, guid: f4688fdb7df04437aeb418b961361dc5, type: 3}
  m_Name: 
  m_EditorClassIdentifier: 
  m_Material: {fileID: 0}
  m_Color: {r: 1, g: 1, b: 1, a: 1}
  m_RaycastTarget: 1
  m_OnCullStateChanged:
    m_PersistentCalls:
      m_Calls: []
  m_text: multiplayer port
  m_isRightToLeft: 0
  m_fontAsset: {fileID: 11400000, guid: 5a19f4193fe2bf64089ade0b38163199, type: 2}
  m_sharedMaterial: {fileID: 21566619404874456, guid: 5a19f4193fe2bf64089ade0b38163199,
    type: 2}
  m_fontSharedMaterials: []
  m_fontMaterial: {fileID: 0}
  m_fontMaterials: []
  m_fontColor32:
    serializedVersion: 2
    rgba: 4284702540
  m_fontColor: {r: 0.30008277, g: 0.37307587, b: 0.39200002, a: 1}
  m_enableVertexGradient: 0
  m_colorMode: 3
  m_fontColorGradient:
    topLeft: {r: 1, g: 1, b: 1, a: 1}
    topRight: {r: 1, g: 1, b: 1, a: 1}
    bottomLeft: {r: 1, g: 1, b: 1, a: 1}
    bottomRight: {r: 1, g: 1, b: 1, a: 1}
  m_fontColorGradientPreset: {fileID: 0}
  m_spriteAsset: {fileID: 0}
  m_tintAllSprites: 0
  m_overrideHtmlColors: 0
  m_faceColor:
    serializedVersion: 2
    rgba: 4294967295
  m_outlineColor:
    serializedVersion: 2
    rgba: 4278190080
  m_fontSize: 24
  m_fontSizeBase: 24
  m_fontWeight: 400
  m_enableAutoSizing: 0
  m_fontSizeMin: 18
  m_fontSizeMax: 72
  m_fontStyle: 16
  m_textAlignment: 514
  m_characterSpacing: 0
  m_wordSpacing: 0
  m_lineSpacing: 0
  m_lineSpacingMax: 0
  m_paragraphSpacing: 0
  m_charWidthMaxAdj: 0
  m_enableWordWrapping: 1
  m_wordWrappingRatios: 0.4
  m_overflowMode: 0
  m_firstOverflowCharacterIndex: 8
  m_linkedTextComponent: {fileID: 0}
  m_isLinkedTextComponent: 0
  m_isTextTruncated: 0
  m_enableKerning: 1
  m_enableExtraPadding: 0
  checkPaddingRequired: 0
  m_isRichText: 1
  m_parseCtrlCharacters: 1
  m_isOrthographic: 1
  m_isCullingEnabled: 0
  m_ignoreRectMaskCulling: 0
  m_ignoreCulling: 1
  m_horizontalMapping: 0
  m_verticalMapping: 0
  m_uvLineOffset: 0
  m_geometrySortingOrder: 0
  m_VertexBufferAutoSizeReduction: 1
  m_firstVisibleCharacter: 0
  m_useMaxVisibleDescender: 1
  m_pageToDisplay: 1
  m_margin: {x: 16, y: 16, z: 16, w: 16}
  m_textInfo:
    textComponent: {fileID: 1292114517}
    characterCount: 16
    spriteCount: 0
    spaceCount: 1
    wordCount: 2
    linkCount: 0
    lineCount: 2
    pageCount: 1
    materialCount: 1
  m_isUsingLegacyAnimationComponent: 0
  m_isVolumetricText: 0
  m_spriteAnimator: {fileID: 0}
  m_hasFontAssetChanged: 0
  m_subTextObjects:
  - {fileID: 0}
  - {fileID: 0}
  - {fileID: 0}
  - {fileID: 0}
  - {fileID: 0}
  - {fileID: 0}
  - {fileID: 0}
  - {fileID: 0}
  m_baseMaterial: {fileID: 0}
  m_maskOffset: {x: 0, y: 0, z: 0, w: 0}
--- !u!222 &1292114518
CanvasRenderer:
  m_ObjectHideFlags: 0
  m_CorrespondingSourceObject: {fileID: 0}
  m_PrefabInstance: {fileID: 0}
  m_PrefabAsset: {fileID: 0}
  m_GameObject: {fileID: 1292114515}
  m_CullTransparentMesh: 0
--- !u!1 &1317877496
GameObject:
  m_ObjectHideFlags: 0
  m_CorrespondingSourceObject: {fileID: 0}
  m_PrefabInstance: {fileID: 0}
  m_PrefabAsset: {fileID: 0}
  serializedVersion: 6
  m_Component:
  - component: {fileID: 1317877497}
  - component: {fileID: 1317877498}
  m_Layer: 5
  m_Name: Show Log
  m_TagString: Untagged
  m_Icon: {fileID: 0}
  m_NavMeshLayer: 0
  m_StaticEditorFlags: 0
  m_IsActive: 1
--- !u!224 &1317877497
RectTransform:
  m_ObjectHideFlags: 0
  m_CorrespondingSourceObject: {fileID: 0}
  m_PrefabInstance: {fileID: 0}
  m_PrefabAsset: {fileID: 0}
  m_GameObject: {fileID: 1317877496}
  m_LocalRotation: {x: 0, y: 0, z: 0, w: 1}
  m_LocalPosition: {x: 0, y: 0, z: 0}
  m_LocalScale: {x: 1, y: 1, z: 1}
  m_Children:
  - {fileID: 1943645057}
  - {fileID: 1224460377}
  m_Father: {fileID: 2054891945}
  m_RootOrder: 7
  m_LocalEulerAnglesHint: {x: 0, y: 0, z: 0}
  m_AnchorMin: {x: 0, y: 0}
  m_AnchorMax: {x: 0, y: 0}
  m_AnchoredPosition: {x: 0, y: 0}
  m_SizeDelta: {x: 0, y: 80}
  m_Pivot: {x: 0.5, y: 0.5}
--- !u!114 &1317877498
MonoBehaviour:
  m_ObjectHideFlags: 0
  m_CorrespondingSourceObject: {fileID: 0}
  m_PrefabInstance: {fileID: 0}
  m_PrefabAsset: {fileID: 0}
  m_GameObject: {fileID: 1317877496}
  m_Enabled: 1
  m_EditorHideFlags: 0
  m_Script: {fileID: 11500000, guid: 30649d3a9faa99c48a7b1166b86bf2a0, type: 3}
  m_Name: 
  m_EditorClassIdentifier: 
  m_Padding:
    m_Left: 8
    m_Right: 8
    m_Top: 8
    m_Bottom: 8
  m_ChildAlignment: 0
  m_Spacing: 8
  m_ChildForceExpandWidth: 1
  m_ChildForceExpandHeight: 1
  m_ChildControlWidth: 1
  m_ChildControlHeight: 1
  m_ChildScaleWidth: 0
  m_ChildScaleHeight: 0
--- !u!1 &1322106251
GameObject:
  m_ObjectHideFlags: 0
  m_CorrespondingSourceObject: {fileID: 0}
  m_PrefabInstance: {fileID: 0}
  m_PrefabAsset: {fileID: 0}
  serializedVersion: 6
  m_Component:
  - component: {fileID: 1322106252}
  - component: {fileID: 1322106256}
  - component: {fileID: 1322106255}
  - component: {fileID: 1322106254}
  - component: {fileID: 1322106253}
  m_Layer: 5
  m_Name: Panel
  m_TagString: Untagged
  m_Icon: {fileID: 0}
  m_NavMeshLayer: 0
  m_StaticEditorFlags: 0
  m_IsActive: 1
--- !u!224 &1322106252
RectTransform:
  m_ObjectHideFlags: 0
  m_CorrespondingSourceObject: {fileID: 0}
  m_PrefabInstance: {fileID: 0}
  m_PrefabAsset: {fileID: 0}
  m_GameObject: {fileID: 1322106251}
  m_LocalRotation: {x: -0, y: -0, z: -0, w: 1}
  m_LocalPosition: {x: 0, y: 0, z: 0}
  m_LocalScale: {x: 1, y: 1, z: 1}
  m_Children:
  - {fileID: 94545910}
  - {fileID: 75423798}
  - {fileID: 936630691}
  - {fileID: 816994074}
  - {fileID: 317588296}
  - {fileID: 162886307}
  m_Father: {fileID: 1908252056}
  m_RootOrder: 0
  m_LocalEulerAnglesHint: {x: 0, y: 0, z: 0}
  m_AnchorMin: {x: 0.5, y: 0.5}
  m_AnchorMax: {x: 0.5, y: 0.5}
  m_AnchoredPosition: {x: 0, y: 0}
  m_SizeDelta: {x: 500, y: 496}
  m_Pivot: {x: 0.5, y: 0.5}
--- !u!114 &1322106253
MonoBehaviour:
  m_ObjectHideFlags: 0
  m_CorrespondingSourceObject: {fileID: 0}
  m_PrefabInstance: {fileID: 0}
  m_PrefabAsset: {fileID: 0}
  m_GameObject: {fileID: 1322106251}
  m_Enabled: 1
  m_EditorHideFlags: 0
  m_Script: {fileID: 11500000, guid: 3245ec927659c4140ac4f8d17403cc18, type: 3}
  m_Name: 
  m_EditorClassIdentifier: 
  m_HorizontalFit: 0
  m_VerticalFit: 2
--- !u!114 &1322106254
MonoBehaviour:
  m_ObjectHideFlags: 0
  m_CorrespondingSourceObject: {fileID: 0}
  m_PrefabInstance: {fileID: 0}
  m_PrefabAsset: {fileID: 0}
  m_GameObject: {fileID: 1322106251}
  m_Enabled: 1
  m_EditorHideFlags: 0
  m_Script: {fileID: 11500000, guid: 59f8146938fff824cb5fd77236b75775, type: 3}
  m_Name: 
  m_EditorClassIdentifier: 
  m_Padding:
    m_Left: 0
    m_Right: 0
    m_Top: 0
    m_Bottom: 0
  m_ChildAlignment: 0
  m_Spacing: 0
  m_ChildForceExpandWidth: 1
  m_ChildForceExpandHeight: 1
  m_ChildControlWidth: 1
  m_ChildControlHeight: 0
  m_ChildScaleWidth: 0
  m_ChildScaleHeight: 0
--- !u!114 &1322106255
MonoBehaviour:
  m_ObjectHideFlags: 0
  m_CorrespondingSourceObject: {fileID: 0}
  m_PrefabInstance: {fileID: 0}
  m_PrefabAsset: {fileID: 0}
  m_GameObject: {fileID: 1322106251}
  m_Enabled: 1
  m_EditorHideFlags: 0
  m_Script: {fileID: 11500000, guid: fe87c0e1cc204ed48ad3b37840f39efc, type: 3}
  m_Name: 
  m_EditorClassIdentifier: 
  m_Material: {fileID: 0}
  m_Color: {r: 0.5764706, g: 0.654902, b: 0.6745098, a: 1}
  m_RaycastTarget: 1
  m_OnCullStateChanged:
    m_PersistentCalls:
      m_Calls: []
  m_Sprite: {fileID: 0}
  m_Type: 0
  m_PreserveAspect: 0
  m_FillCenter: 1
  m_FillMethod: 4
  m_FillAmount: 1
  m_FillClockwise: 1
  m_FillOrigin: 0
  m_UseSpriteMesh: 0
  m_PixelsPerUnitMultiplier: 1
--- !u!222 &1322106256
CanvasRenderer:
  m_ObjectHideFlags: 0
  m_CorrespondingSourceObject: {fileID: 0}
  m_PrefabInstance: {fileID: 0}
  m_PrefabAsset: {fileID: 0}
  m_GameObject: {fileID: 1322106251}
  m_CullTransparentMesh: 0
--- !u!1 &1387937674
GameObject:
  m_ObjectHideFlags: 0
  m_CorrespondingSourceObject: {fileID: 0}
  m_PrefabInstance: {fileID: 0}
  m_PrefabAsset: {fileID: 0}
  serializedVersion: 6
  m_Component:
  - component: {fileID: 1387937675}
  - component: {fileID: 1387937677}
  - component: {fileID: 1387937676}
  m_Layer: 5
  m_Name: Log Text
  m_TagString: Untagged
  m_Icon: {fileID: 0}
  m_NavMeshLayer: 0
  m_StaticEditorFlags: 0
  m_IsActive: 1
--- !u!224 &1387937675
RectTransform:
  m_ObjectHideFlags: 0
  m_CorrespondingSourceObject: {fileID: 0}
  m_PrefabInstance: {fileID: 0}
  m_PrefabAsset: {fileID: 0}
  m_GameObject: {fileID: 1387937674}
  m_LocalRotation: {x: 0, y: 0, z: 0, w: 1}
  m_LocalPosition: {x: 0, y: 0, z: 0}
  m_LocalScale: {x: 1, y: 1, z: 1}
  m_Children: []
  m_Father: {fileID: 430995091}
  m_RootOrder: 0
  m_LocalEulerAnglesHint: {x: 0, y: 0, z: 0}
  m_AnchorMin: {x: 0, y: 0}
  m_AnchorMax: {x: 1, y: 1}
  m_AnchoredPosition: {x: 0, y: 0}
  m_SizeDelta: {x: -32, y: -32}
  m_Pivot: {x: 0.5, y: 0.5}
--- !u!114 &1387937676
MonoBehaviour:
  m_ObjectHideFlags: 0
  m_CorrespondingSourceObject: {fileID: 0}
  m_PrefabInstance: {fileID: 0}
  m_PrefabAsset: {fileID: 0}
  m_GameObject: {fileID: 1387937674}
  m_Enabled: 1
  m_EditorHideFlags: 0
  m_Script: {fileID: 11500000, guid: f4688fdb7df04437aeb418b961361dc5, type: 3}
  m_Name: 
  m_EditorClassIdentifier: 
  m_Material: {fileID: 0}
  m_Color: {r: 1, g: 1, b: 1, a: 1}
  m_RaycastTarget: 1
  m_OnCullStateChanged:
    m_PersistentCalls:
      m_Calls: []
  m_text: No log output yet.
  m_isRightToLeft: 0
  m_fontAsset: {fileID: 11400000, guid: 0cd382c4d470f174791dd96eb8f7b786, type: 2}
  m_sharedMaterial: {fileID: 1549604112718095413, guid: 0cd382c4d470f174791dd96eb8f7b786,
    type: 2}
  m_fontSharedMaterials: []
  m_fontMaterial: {fileID: 0}
  m_fontMaterials: []
  m_fontColor32:
    serializedVersion: 2
    rgba: 4294967295
  m_fontColor: {r: 1, g: 1, b: 1, a: 1}
  m_enableVertexGradient: 0
  m_colorMode: 3
  m_fontColorGradient:
    topLeft: {r: 1, g: 1, b: 1, a: 1}
    topRight: {r: 1, g: 1, b: 1, a: 1}
    bottomLeft: {r: 1, g: 1, b: 1, a: 1}
    bottomRight: {r: 1, g: 1, b: 1, a: 1}
  m_fontColorGradientPreset: {fileID: 0}
  m_spriteAsset: {fileID: 0}
  m_tintAllSprites: 0
  m_overrideHtmlColors: 0
  m_faceColor:
    serializedVersion: 2
    rgba: 4294967295
  m_outlineColor:
    serializedVersion: 2
    rgba: 4278190080
  m_fontSize: 24
  m_fontSizeBase: 24
  m_fontWeight: 400
  m_enableAutoSizing: 0
  m_fontSizeMin: 18
  m_fontSizeMax: 72
  m_fontStyle: 0
  m_textAlignment: 1025
  m_characterSpacing: 0
  m_wordSpacing: 0
  m_lineSpacing: 0
  m_lineSpacingMax: 0
  m_paragraphSpacing: 0
  m_charWidthMaxAdj: 0
  m_enableWordWrapping: 1
  m_wordWrappingRatios: 0.4
  m_overflowMode: 4
  m_firstOverflowCharacterIndex: -1
  m_linkedTextComponent: {fileID: 0}
  m_isLinkedTextComponent: 0
  m_isTextTruncated: 0
  m_enableKerning: 1
  m_enableExtraPadding: 0
  checkPaddingRequired: 0
  m_isRichText: 1
  m_parseCtrlCharacters: 1
  m_isOrthographic: 1
  m_isCullingEnabled: 0
  m_ignoreRectMaskCulling: 0
  m_ignoreCulling: 1
  m_horizontalMapping: 0
  m_verticalMapping: 0
  m_uvLineOffset: 0
  m_geometrySortingOrder: 0
  m_VertexBufferAutoSizeReduction: 1
  m_firstVisibleCharacter: 0
  m_useMaxVisibleDescender: 1
  m_pageToDisplay: 1
  m_margin: {x: 0, y: 0, z: 0, w: 0}
  m_textInfo:
    textComponent: {fileID: 1387937676}
    characterCount: 18
    spriteCount: 0
    spaceCount: 3
    wordCount: 4
    linkCount: 0
    lineCount: 1
    pageCount: 1
    materialCount: 1
  m_isUsingLegacyAnimationComponent: 0
  m_isVolumetricText: 0
  m_spriteAnimator: {fileID: 0}
  m_hasFontAssetChanged: 0
  m_subTextObjects:
  - {fileID: 0}
  - {fileID: 0}
  - {fileID: 0}
  - {fileID: 0}
  - {fileID: 0}
  - {fileID: 0}
  - {fileID: 0}
  - {fileID: 0}
  m_baseMaterial: {fileID: 0}
  m_maskOffset: {x: 0, y: 0, z: 0, w: 0}
--- !u!222 &1387937677
CanvasRenderer:
  m_ObjectHideFlags: 0
  m_CorrespondingSourceObject: {fileID: 0}
  m_PrefabInstance: {fileID: 0}
  m_PrefabAsset: {fileID: 0}
  m_GameObject: {fileID: 1387937674}
  m_CullTransparentMesh: 0
--- !u!1 &1404593537
GameObject:
  m_ObjectHideFlags: 0
  m_CorrespondingSourceObject: {fileID: 0}
  m_PrefabInstance: {fileID: 0}
  m_PrefabAsset: {fileID: 0}
  serializedVersion: 6
  m_Component:
  - component: {fileID: 1404593538}
  - component: {fileID: 1404593540}
  - component: {fileID: 1404593539}
  m_Layer: 5
  m_Name: Highlight
  m_TagString: Untagged
  m_Icon: {fileID: 0}
  m_NavMeshLayer: 0
  m_StaticEditorFlags: 0
  m_IsActive: 1
--- !u!224 &1404593538
RectTransform:
  m_ObjectHideFlags: 0
  m_CorrespondingSourceObject: {fileID: 0}
  m_PrefabInstance: {fileID: 0}
  m_PrefabAsset: {fileID: 0}
  m_GameObject: {fileID: 1404593537}
  m_LocalRotation: {x: 0, y: 0, z: 0, w: 1}
  m_LocalPosition: {x: 0, y: 0, z: 0}
  m_LocalScale: {x: 1, y: 1, z: 1}
  m_Children: []
  m_Father: {fileID: 159567282}
  m_RootOrder: 0
  m_LocalEulerAnglesHint: {x: 0, y: 0, z: 0}
  m_AnchorMin: {x: 0, y: 0}
  m_AnchorMax: {x: 1, y: 1}
  m_AnchoredPosition: {x: 0, y: 0}
  m_SizeDelta: {x: 0, y: 0}
  m_Pivot: {x: 0.5, y: 0.5}
--- !u!114 &1404593539
MonoBehaviour:
  m_ObjectHideFlags: 0
  m_CorrespondingSourceObject: {fileID: 0}
  m_PrefabInstance: {fileID: 0}
  m_PrefabAsset: {fileID: 0}
  m_GameObject: {fileID: 1404593537}
  m_Enabled: 1
  m_EditorHideFlags: 0
  m_Script: {fileID: 11500000, guid: fe87c0e1cc204ed48ad3b37840f39efc, type: 3}
  m_Name: 
  m_EditorClassIdentifier: 
  m_Material: {fileID: 0}
  m_Color: {r: 0.8313726, g: 0.33333334, b: 0, a: 1}
  m_RaycastTarget: 0
  m_OnCullStateChanged:
    m_PersistentCalls:
      m_Calls: []
  m_Sprite: {fileID: 0}
  m_Type: 0
  m_PreserveAspect: 0
  m_FillCenter: 1
  m_FillMethod: 4
  m_FillAmount: 1
  m_FillClockwise: 1
  m_FillOrigin: 0
  m_UseSpriteMesh: 0
  m_PixelsPerUnitMultiplier: 1
--- !u!222 &1404593540
CanvasRenderer:
  m_ObjectHideFlags: 0
  m_CorrespondingSourceObject: {fileID: 0}
  m_PrefabInstance: {fileID: 0}
  m_PrefabAsset: {fileID: 0}
  m_GameObject: {fileID: 1404593537}
  m_CullTransparentMesh: 0
--- !u!1 &1414489305
GameObject:
  m_ObjectHideFlags: 0
  m_CorrespondingSourceObject: {fileID: 0}
  m_PrefabInstance: {fileID: 0}
  m_PrefabAsset: {fileID: 0}
  serializedVersion: 6
  m_Component:
  - component: {fileID: 1414489306}
  m_Layer: 0
  m_Name: Right-handed Simulation Space
  m_TagString: Untagged
  m_Icon: {fileID: 0}
  m_NavMeshLayer: 0
  m_StaticEditorFlags: 0
  m_IsActive: 1
--- !u!4 &1414489306
Transform:
  m_ObjectHideFlags: 0
  m_CorrespondingSourceObject: {fileID: 0}
  m_PrefabInstance: {fileID: 0}
  m_PrefabAsset: {fileID: 0}
  m_GameObject: {fileID: 1414489305}
  m_LocalRotation: {x: 0, y: 0, z: 0, w: 1}
  m_LocalPosition: {x: 0, y: 0, z: 0}
  m_LocalScale: {x: -1, y: 1, z: 1}
  m_Children:
  - {fileID: 1723385465}
  - {fileID: 2022253374}
  - {fileID: 1924537625}
  - {fileID: 953662106}
  m_Father: {fileID: 1946000298}
  m_RootOrder: 0
  m_LocalEulerAnglesHint: {x: 0, y: 0, z: 0}
--- !u!1 &1427002034
GameObject:
  m_ObjectHideFlags: 0
  m_CorrespondingSourceObject: {fileID: 0}
  m_PrefabInstance: {fileID: 0}
  m_PrefabAsset: {fileID: 0}
  serializedVersion: 6
  m_Component:
  - component: {fileID: 1427002035}
  m_Layer: 5
  m_Name: Connect
  m_TagString: Untagged
  m_Icon: {fileID: 0}
  m_NavMeshLayer: 0
  m_StaticEditorFlags: 0
  m_IsActive: 1
--- !u!224 &1427002035
RectTransform:
  m_ObjectHideFlags: 0
  m_CorrespondingSourceObject: {fileID: 0}
  m_PrefabInstance: {fileID: 0}
  m_PrefabAsset: {fileID: 0}
  m_GameObject: {fileID: 1427002034}
  m_LocalRotation: {x: 0, y: 0, z: 0, w: 1}
  m_LocalPosition: {x: 0, y: 0, z: 0}
  m_LocalScale: {x: 1, y: 1, z: 1}
  m_Children:
  - {fileID: 1243937901}
  m_Father: {fileID: 2054891945}
  m_RootOrder: 3
  m_LocalEulerAnglesHint: {x: 0, y: 0, z: 0}
  m_AnchorMin: {x: 0, y: 0}
  m_AnchorMax: {x: 0, y: 0}
  m_AnchoredPosition: {x: 0, y: 0}
  m_SizeDelta: {x: 0, y: 80}
  m_Pivot: {x: 0.5, y: 0.5}
--- !u!1 &1437844075
GameObject:
  m_ObjectHideFlags: 0
  m_CorrespondingSourceObject: {fileID: 0}
  m_PrefabInstance: {fileID: 0}
  m_PrefabAsset: {fileID: 0}
  serializedVersion: 6
  m_Component:
  - component: {fileID: 1437844076}
  - component: {fileID: 1437844077}
  m_Layer: 5
  m_Name: Text Area
  m_TagString: Untagged
  m_Icon: {fileID: 0}
  m_NavMeshLayer: 0
  m_StaticEditorFlags: 0
  m_IsActive: 1
--- !u!224 &1437844076
RectTransform:
  m_ObjectHideFlags: 0
  m_CorrespondingSourceObject: {fileID: 0}
  m_PrefabInstance: {fileID: 0}
  m_PrefabAsset: {fileID: 0}
  m_GameObject: {fileID: 1437844075}
  m_LocalRotation: {x: 0, y: 0, z: 0, w: 1}
  m_LocalPosition: {x: 0, y: 0, z: 0}
  m_LocalScale: {x: 1, y: 1, z: 1}
  m_Children:
  - {fileID: 2048555309}
  - {fileID: 1627060379}
  m_Father: {fileID: 586438651}
  m_RootOrder: 0
  m_LocalEulerAnglesHint: {x: 0, y: 0, z: 0}
  m_AnchorMin: {x: 0, y: 0}
  m_AnchorMax: {x: 1, y: 1}
  m_AnchoredPosition: {x: 0, y: -0.5}
  m_SizeDelta: {x: -20, y: -13}
  m_Pivot: {x: 0.5, y: 0.5}
--- !u!114 &1437844077
MonoBehaviour:
  m_ObjectHideFlags: 0
  m_CorrespondingSourceObject: {fileID: 0}
  m_PrefabInstance: {fileID: 0}
  m_PrefabAsset: {fileID: 0}
  m_GameObject: {fileID: 1437844075}
  m_Enabled: 1
  m_EditorHideFlags: 0
  m_Script: {fileID: 11500000, guid: 3312d7739989d2b4e91e6319e9a96d76, type: 3}
  m_Name: 
  m_EditorClassIdentifier: 
--- !u!1 &1512558924
GameObject:
  m_ObjectHideFlags: 0
  m_CorrespondingSourceObject: {fileID: 0}
  m_PrefabInstance: {fileID: 0}
  m_PrefabAsset: {fileID: 0}
  serializedVersion: 6
  m_Component:
  - component: {fileID: 1512558925}
  m_Layer: 5
  m_Name: Simulate Controllers
  m_TagString: Untagged
  m_Icon: {fileID: 0}
  m_NavMeshLayer: 0
  m_StaticEditorFlags: 0
  m_IsActive: 1
--- !u!224 &1512558925
RectTransform:
  m_ObjectHideFlags: 0
  m_CorrespondingSourceObject: {fileID: 0}
  m_PrefabInstance: {fileID: 0}
  m_PrefabAsset: {fileID: 0}
  m_GameObject: {fileID: 1512558924}
  m_LocalRotation: {x: 0, y: 0, z: 0, w: 1}
  m_LocalPosition: {x: 0, y: 0, z: 0}
  m_LocalScale: {x: 1, y: 1, z: 1}
  m_Children:
  - {fileID: 767694554}
  m_Father: {fileID: 2054891945}
  m_RootOrder: 6
  m_LocalEulerAnglesHint: {x: 0, y: 0, z: 0}
  m_AnchorMin: {x: 0, y: 0}
  m_AnchorMax: {x: 0, y: 0}
  m_AnchoredPosition: {x: 0, y: 0}
  m_SizeDelta: {x: 0, y: 80}
  m_Pivot: {x: 0.5, y: 0.5}
--- !u!1 &1529171856
GameObject:
  m_ObjectHideFlags: 0
  m_CorrespondingSourceObject: {fileID: 0}
  m_PrefabInstance: {fileID: 0}
  m_PrefabAsset: {fileID: 0}
  serializedVersion: 6
  m_Component:
  - component: {fileID: 1529171857}
  - component: {fileID: 1529171859}
  - component: {fileID: 1529171858}
  m_Layer: 5
  m_Name: Background
  m_TagString: Untagged
  m_Icon: {fileID: 0}
  m_NavMeshLayer: 0
  m_StaticEditorFlags: 0
  m_IsActive: 1
--- !u!224 &1529171857
RectTransform:
  m_ObjectHideFlags: 0
  m_CorrespondingSourceObject: {fileID: 0}
  m_PrefabInstance: {fileID: 0}
  m_PrefabAsset: {fileID: 0}
  m_GameObject: {fileID: 1529171856}
  m_LocalRotation: {x: 0, y: 0, z: 0, w: 1}
  m_LocalPosition: {x: 0, y: 0, z: 0}
  m_LocalScale: {x: 1, y: 1, z: 1}
  m_Children: []
  m_Father: {fileID: 1981335398}
  m_RootOrder: 0
  m_LocalEulerAnglesHint: {x: 0, y: 0, z: 0}
  m_AnchorMin: {x: 0, y: 0}
  m_AnchorMax: {x: 1, y: 1}
  m_AnchoredPosition: {x: 0, y: 0}
  m_SizeDelta: {x: 0, y: 0}
  m_Pivot: {x: 0.5, y: 0.5}
--- !u!114 &1529171858
MonoBehaviour:
  m_ObjectHideFlags: 0
  m_CorrespondingSourceObject: {fileID: 0}
  m_PrefabInstance: {fileID: 0}
  m_PrefabAsset: {fileID: 0}
  m_GameObject: {fileID: 1529171856}
  m_Enabled: 1
  m_EditorHideFlags: 0
  m_Script: {fileID: 11500000, guid: fe87c0e1cc204ed48ad3b37840f39efc, type: 3}
  m_Name: 
  m_EditorClassIdentifier: 
  m_Material: {fileID: 0}
  m_Color: {r: 0.30008277, g: 0.37307587, b: 0.39200002, a: 1}
  m_RaycastTarget: 1
  m_OnCullStateChanged:
    m_PersistentCalls:
      m_Calls: []
  m_Sprite: {fileID: 0}
  m_Type: 1
  m_PreserveAspect: 0
  m_FillCenter: 1
  m_FillMethod: 4
  m_FillAmount: 1
  m_FillClockwise: 1
  m_FillOrigin: 0
  m_UseSpriteMesh: 0
  m_PixelsPerUnitMultiplier: 1
--- !u!222 &1529171859
CanvasRenderer:
  m_ObjectHideFlags: 0
  m_CorrespondingSourceObject: {fileID: 0}
  m_PrefabInstance: {fileID: 0}
  m_PrefabAsset: {fileID: 0}
  m_GameObject: {fileID: 1529171856}
  m_CullTransparentMesh: 0
--- !u!1 &1534800855
GameObject:
  m_ObjectHideFlags: 0
  m_CorrespondingSourceObject: {fileID: 0}
  m_PrefabInstance: {fileID: 0}
  m_PrefabAsset: {fileID: 0}
  serializedVersion: 6
  m_Component:
  - component: {fileID: 1534800856}
  m_Layer: 0
  m_Name: SteamVR
  m_TagString: Untagged
  m_Icon: {fileID: 0}
  m_NavMeshLayer: 0
  m_StaticEditorFlags: 0
  m_IsActive: 1
--- !u!4 &1534800856
Transform:
  m_ObjectHideFlags: 0
  m_CorrespondingSourceObject: {fileID: 0}
  m_PrefabInstance: {fileID: 0}
  m_PrefabAsset: {fileID: 0}
  m_GameObject: {fileID: 1534800855}
  m_LocalRotation: {x: 0, y: 0, z: 0, w: 1}
  m_LocalPosition: {x: 0, y: 0, z: 0}
  m_LocalScale: {x: 1, y: 1, z: 1}
  m_Children:
  - {fileID: 1897242026}
  m_Father: {fileID: 0}
  m_RootOrder: 2
  m_LocalEulerAnglesHint: {x: 0, y: 0, z: 0}
--- !u!1 &1574251812
GameObject:
  m_ObjectHideFlags: 0
  m_CorrespondingSourceObject: {fileID: 0}
  m_PrefabInstance: {fileID: 0}
  m_PrefabAsset: {fileID: 0}
  serializedVersion: 6
  m_Component:
  - component: {fileID: 1574251813}
  m_Layer: 5
  m_Name: Input
  m_TagString: Untagged
  m_Icon: {fileID: 0}
  m_NavMeshLayer: 0
  m_StaticEditorFlags: 0
  m_IsActive: 1
--- !u!224 &1574251813
RectTransform:
  m_ObjectHideFlags: 0
  m_CorrespondingSourceObject: {fileID: 0}
  m_PrefabInstance: {fileID: 0}
  m_PrefabAsset: {fileID: 0}
  m_GameObject: {fileID: 1574251812}
  m_LocalRotation: {x: 0, y: 0, z: 0, w: 1}
  m_LocalPosition: {x: 0, y: 0, z: 0}
  m_LocalScale: {x: 1, y: 1, z: 1}
  m_Children:
  - {fileID: 586438651}
  m_Father: {fileID: 816994074}
  m_RootOrder: 1
  m_LocalEulerAnglesHint: {x: 0, y: 0, z: 0}
  m_AnchorMin: {x: 0, y: 0}
  m_AnchorMax: {x: 1, y: 1}
  m_AnchoredPosition: {x: 84, y: 0}
  m_SizeDelta: {x: -168, y: 0}
  m_Pivot: {x: 0.5, y: 0.5}
--- !u!1 &1588991415
GameObject:
  m_ObjectHideFlags: 0
  m_CorrespondingSourceObject: {fileID: 0}
  m_PrefabInstance: {fileID: 0}
  m_PrefabAsset: {fileID: 0}
  serializedVersion: 6
  m_Component:
  - component: {fileID: 1588991416}
  - component: {fileID: 1588991418}
  - component: {fileID: 1588991417}
  m_Layer: 5
  m_Name: Debug Values
  m_TagString: Untagged
  m_Icon: {fileID: 0}
  m_NavMeshLayer: 0
  m_StaticEditorFlags: 0
  m_IsActive: 0
--- !u!224 &1588991416
RectTransform:
  m_ObjectHideFlags: 0
  m_CorrespondingSourceObject: {fileID: 0}
  m_PrefabInstance: {fileID: 0}
  m_PrefabAsset: {fileID: 0}
  m_GameObject: {fileID: 1588991415}
  m_LocalRotation: {x: 0, y: 0, z: 0, w: 1}
  m_LocalPosition: {x: 0, y: 0, z: 0}
  m_LocalScale: {x: 1, y: 1, z: 1}
  m_Children:
  - {fileID: 603696411}
  - {fileID: 1285424158}
  m_Father: {fileID: 921160397}
  m_RootOrder: 2
  m_LocalEulerAnglesHint: {x: 0, y: 0, z: 0}
  m_AnchorMin: {x: 0, y: 0}
  m_AnchorMax: {x: 0.5, y: 1}
  m_AnchoredPosition: {x: -0.024902344, y: 0}
  m_SizeDelta: {x: 0.049927, y: 0}
  m_Pivot: {x: 0.5, y: 0.5}
--- !u!114 &1588991417
MonoBehaviour:
  m_ObjectHideFlags: 0
  m_CorrespondingSourceObject: {fileID: 0}
  m_PrefabInstance: {fileID: 0}
  m_PrefabAsset: {fileID: 0}
  m_GameObject: {fileID: 1588991415}
  m_Enabled: 1
  m_EditorHideFlags: 0
  m_Script: {fileID: 11500000, guid: fe87c0e1cc204ed48ad3b37840f39efc, type: 3}
  m_Name: 
  m_EditorClassIdentifier: 
  m_Material: {fileID: 0}
  m_Color: {r: 0, g: 0, b: 0, a: 0.9019608}
  m_RaycastTarget: 1
  m_OnCullStateChanged:
    m_PersistentCalls:
      m_Calls: []
  m_Sprite: {fileID: 0}
  m_Type: 0
  m_PreserveAspect: 0
  m_FillCenter: 1
  m_FillMethod: 4
  m_FillAmount: 1
  m_FillClockwise: 1
  m_FillOrigin: 0
  m_UseSpriteMesh: 0
  m_PixelsPerUnitMultiplier: 1
--- !u!222 &1588991418
CanvasRenderer:
  m_ObjectHideFlags: 0
  m_CorrespondingSourceObject: {fileID: 0}
  m_PrefabInstance: {fileID: 0}
  m_PrefabAsset: {fileID: 0}
  m_GameObject: {fileID: 1588991415}
  m_CullTransparentMesh: 0
--- !u!1 &1615574117
GameObject:
  m_ObjectHideFlags: 0
  m_CorrespondingSourceObject: {fileID: 0}
  m_PrefabInstance: {fileID: 0}
  m_PrefabAsset: {fileID: 0}
  serializedVersion: 6
  m_Component:
  - component: {fileID: 1615574118}
  - component: {fileID: 1615574121}
  - component: {fileID: 1615574120}
  - component: {fileID: 1615574119}
  m_Layer: 5
  m_Name: Connect Button
  m_TagString: Untagged
  m_Icon: {fileID: 0}
  m_NavMeshLayer: 0
  m_StaticEditorFlags: 0
  m_IsActive: 1
--- !u!224 &1615574118
RectTransform:
  m_ObjectHideFlags: 0
  m_CorrespondingSourceObject: {fileID: 0}
  m_PrefabInstance: {fileID: 0}
  m_PrefabAsset: {fileID: 0}
  m_GameObject: {fileID: 1615574117}
  m_LocalRotation: {x: 0, y: 0, z: 0, w: 1}
  m_LocalPosition: {x: 0, y: 0, z: 0}
  m_LocalScale: {x: 1, y: 1, z: 1}
  m_Children:
  - {fileID: 55615653}
  m_Father: {fileID: 162886307}
  m_RootOrder: 1
  m_LocalEulerAnglesHint: {x: 0, y: 0, z: 0}
  m_AnchorMin: {x: 0, y: 1}
  m_AnchorMax: {x: 0, y: 1}
  m_AnchoredPosition: {x: 375, y: -40}
  m_SizeDelta: {x: 234, y: 64}
  m_Pivot: {x: 0.5, y: 0.5}
--- !u!114 &1615574119
MonoBehaviour:
  m_ObjectHideFlags: 0
  m_CorrespondingSourceObject: {fileID: 0}
  m_PrefabInstance: {fileID: 0}
  m_PrefabAsset: {fileID: 0}
  m_GameObject: {fileID: 1615574117}
  m_Enabled: 1
  m_EditorHideFlags: 0
  m_Script: {fileID: 11500000, guid: 4e29b1a8efbd4b44bb3f3716e73f07ff, type: 3}
  m_Name: 
  m_EditorClassIdentifier: 
  m_Navigation:
    m_Mode: 0
    m_SelectOnUp: {fileID: 0}
    m_SelectOnDown: {fileID: 0}
    m_SelectOnLeft: {fileID: 0}
    m_SelectOnRight: {fileID: 0}
  m_Transition: 1
  m_Colors:
    m_NormalColor: {r: 0.43529415, g: 0.5411765, b: 0.5686275, a: 1}
    m_HighlightedColor: {r: 1, g: 0.40000004, b: 0, a: 1}
    m_PressedColor: {r: 0.30008277, g: 0.37307587, b: 0.39200002, a: 1}
    m_SelectedColor: {r: 1, g: 0.40000004, b: 0, a: 1}
    m_DisabledColor: {r: 0.78431374, g: 0.78431374, b: 0.78431374, a: 0.5019608}
    m_ColorMultiplier: 1
    m_FadeDuration: 0.1
  m_SpriteState:
    m_HighlightedSprite: {fileID: 0}
    m_PressedSprite: {fileID: 0}
    m_SelectedSprite: {fileID: 0}
    m_DisabledSprite: {fileID: 0}
  m_AnimationTriggers:
    m_NormalTrigger: Normal
    m_HighlightedTrigger: Highlighted
    m_PressedTrigger: Pressed
    m_SelectedTrigger: Highlighted
    m_DisabledTrigger: Disabled
  m_Interactable: 1
  m_TargetGraphic: {fileID: 1615574120}
  m_OnClick:
    m_PersistentCalls:
      m_Calls:
      - m_Target: {fileID: 1908252059}
        m_MethodName: OnConnectButtonPressed
        m_Mode: 1
        m_Arguments:
          m_ObjectArgument: {fileID: 0}
          m_ObjectArgumentAssemblyTypeName: UnityEngine.Object, UnityEngine
          m_IntArgument: 0
          m_FloatArgument: 0
          m_StringArgument: 
          m_BoolArgument: 0
        m_CallState: 2
      - m_Target: {fileID: 1908252055}
        m_MethodName: SetActive
        m_Mode: 6
        m_Arguments:
          m_ObjectArgument: {fileID: 0}
          m_ObjectArgumentAssemblyTypeName: UnityEngine.Object, UnityEngine
          m_IntArgument: 0
          m_FloatArgument: 0
          m_StringArgument: 
          m_BoolArgument: 0
        m_CallState: 2
      - m_Target: {fileID: 0}
        m_MethodName: SetActive
        m_Mode: 6
        m_Arguments:
          m_ObjectArgument: {fileID: 0}
          m_ObjectArgumentAssemblyTypeName: UnityEngine.Object, UnityEngine
          m_IntArgument: 0
          m_FloatArgument: 0
          m_StringArgument: 
          m_BoolArgument: 0
        m_CallState: 2
      - m_Target: {fileID: 432278072}
        m_MethodName: SetActive
        m_Mode: 6
        m_Arguments:
          m_ObjectArgument: {fileID: 0}
          m_ObjectArgumentAssemblyTypeName: UnityEngine.Object, UnityEngine
          m_IntArgument: 0
          m_FloatArgument: 0
          m_StringArgument: 
          m_BoolArgument: 1
        m_CallState: 2
--- !u!114 &1615574120
MonoBehaviour:
  m_ObjectHideFlags: 0
  m_CorrespondingSourceObject: {fileID: 0}
  m_PrefabInstance: {fileID: 0}
  m_PrefabAsset: {fileID: 0}
  m_GameObject: {fileID: 1615574117}
  m_Enabled: 1
  m_EditorHideFlags: 0
  m_Script: {fileID: 11500000, guid: fe87c0e1cc204ed48ad3b37840f39efc, type: 3}
  m_Name: 
  m_EditorClassIdentifier: 
  m_Material: {fileID: 0}
  m_Color: {r: 1, g: 1, b: 1, a: 1}
  m_RaycastTarget: 1
  m_OnCullStateChanged:
    m_PersistentCalls:
      m_Calls: []
  m_Sprite: {fileID: 0}
  m_Type: 0
  m_PreserveAspect: 0
  m_FillCenter: 1
  m_FillMethod: 4
  m_FillAmount: 1
  m_FillClockwise: 1
  m_FillOrigin: 0
  m_UseSpriteMesh: 0
  m_PixelsPerUnitMultiplier: 1
--- !u!222 &1615574121
CanvasRenderer:
  m_ObjectHideFlags: 0
  m_CorrespondingSourceObject: {fileID: 0}
  m_PrefabInstance: {fileID: 0}
  m_PrefabAsset: {fileID: 0}
  m_GameObject: {fileID: 1615574117}
  m_CullTransparentMesh: 0
--- !u!1 &1627060378
GameObject:
  m_ObjectHideFlags: 0
  m_CorrespondingSourceObject: {fileID: 0}
  m_PrefabInstance: {fileID: 0}
  m_PrefabAsset: {fileID: 0}
  serializedVersion: 6
  m_Component:
  - component: {fileID: 1627060379}
  - component: {fileID: 1627060381}
  - component: {fileID: 1627060380}
  m_Layer: 5
  m_Name: Text
  m_TagString: Untagged
  m_Icon: {fileID: 0}
  m_NavMeshLayer: 0
  m_StaticEditorFlags: 0
  m_IsActive: 1
--- !u!224 &1627060379
RectTransform:
  m_ObjectHideFlags: 0
  m_CorrespondingSourceObject: {fileID: 0}
  m_PrefabInstance: {fileID: 0}
  m_PrefabAsset: {fileID: 0}
  m_GameObject: {fileID: 1627060378}
  m_LocalRotation: {x: 0, y: 0, z: 0, w: 1}
  m_LocalPosition: {x: 0, y: 0, z: 0}
  m_LocalScale: {x: 1, y: 1, z: 1}
  m_Children: []
  m_Father: {fileID: 1437844076}
  m_RootOrder: 1
  m_LocalEulerAnglesHint: {x: 0, y: 0, z: 0}
  m_AnchorMin: {x: 0, y: 0}
  m_AnchorMax: {x: 1, y: 1}
  m_AnchoredPosition: {x: 0, y: 0}
  m_SizeDelta: {x: 0, y: 0}
  m_Pivot: {x: 0.5, y: 0.5}
--- !u!114 &1627060380
MonoBehaviour:
  m_ObjectHideFlags: 0
  m_CorrespondingSourceObject: {fileID: 0}
  m_PrefabInstance: {fileID: 0}
  m_PrefabAsset: {fileID: 0}
  m_GameObject: {fileID: 1627060378}
  m_Enabled: 1
  m_EditorHideFlags: 0
  m_Script: {fileID: 11500000, guid: f4688fdb7df04437aeb418b961361dc5, type: 3}
  m_Name: 
  m_EditorClassIdentifier: 
  m_Material: {fileID: 0}
  m_Color: {r: 1, g: 1, b: 1, a: 1}
  m_RaycastTarget: 1
  m_OnCullStateChanged:
    m_PersistentCalls:
      m_Calls: []
  m_text: "54322\u200B"
  m_isRightToLeft: 0
  m_fontAsset: {fileID: 11400000, guid: 0cd382c4d470f174791dd96eb8f7b786, type: 2}
  m_sharedMaterial: {fileID: 1549604112718095413, guid: 0cd382c4d470f174791dd96eb8f7b786,
    type: 2}
  m_fontSharedMaterials: []
  m_fontMaterial: {fileID: 0}
  m_fontMaterials: []
  m_fontColor32:
    serializedVersion: 2
    rgba: 4292202422
  m_fontColor: {r: 0.71705234, g: 0.8146104, b: 0.839, a: 1}
  m_enableVertexGradient: 0
  m_colorMode: 3
  m_fontColorGradient:
    topLeft: {r: 1, g: 1, b: 1, a: 1}
    topRight: {r: 1, g: 1, b: 1, a: 1}
    bottomLeft: {r: 1, g: 1, b: 1, a: 1}
    bottomRight: {r: 1, g: 1, b: 1, a: 1}
  m_fontColorGradientPreset: {fileID: 0}
  m_spriteAsset: {fileID: 0}
  m_tintAllSprites: 0
  m_overrideHtmlColors: 0
  m_faceColor:
    serializedVersion: 2
    rgba: 4294967295
  m_outlineColor:
    serializedVersion: 2
    rgba: 4278190080
  m_fontSize: 24
  m_fontSizeBase: 24
  m_fontWeight: 400
  m_enableAutoSizing: 0
  m_fontSizeMin: 18
  m_fontSizeMax: 72
  m_fontStyle: 0
  m_textAlignment: 513
  m_characterSpacing: 0
  m_wordSpacing: 0
  m_lineSpacing: 0
  m_lineSpacingMax: 0
  m_paragraphSpacing: 0
  m_charWidthMaxAdj: 0
  m_enableWordWrapping: 0
  m_wordWrappingRatios: 0.4
  m_overflowMode: 0
  m_firstOverflowCharacterIndex: -1
  m_linkedTextComponent: {fileID: 0}
  m_isLinkedTextComponent: 0
  m_isTextTruncated: 0
  m_enableKerning: 1
  m_enableExtraPadding: 1
  checkPaddingRequired: 0
  m_isRichText: 1
  m_parseCtrlCharacters: 1
  m_isOrthographic: 1
  m_isCullingEnabled: 0
  m_ignoreRectMaskCulling: 0
  m_ignoreCulling: 1
  m_horizontalMapping: 0
  m_verticalMapping: 0
  m_uvLineOffset: 0
  m_geometrySortingOrder: 0
  m_VertexBufferAutoSizeReduction: 1
  m_firstVisibleCharacter: 0
  m_useMaxVisibleDescender: 1
  m_pageToDisplay: 1
  m_margin: {x: 0, y: 0, z: 0, w: 0}
  m_textInfo:
    textComponent: {fileID: 1627060380}
    characterCount: 6
    spriteCount: 0
    spaceCount: 0
    wordCount: 1
    linkCount: 0
    lineCount: 1
    pageCount: 1
    materialCount: 1
  m_isUsingLegacyAnimationComponent: 0
  m_isVolumetricText: 0
  m_spriteAnimator: {fileID: 0}
  m_hasFontAssetChanged: 0
  m_subTextObjects:
  - {fileID: 0}
  - {fileID: 0}
  - {fileID: 0}
  - {fileID: 0}
  - {fileID: 0}
  - {fileID: 0}
  - {fileID: 0}
  - {fileID: 0}
  m_baseMaterial: {fileID: 0}
  m_maskOffset: {x: 0, y: 0, z: 0, w: 0}
--- !u!222 &1627060381
CanvasRenderer:
  m_ObjectHideFlags: 0
  m_CorrespondingSourceObject: {fileID: 0}
  m_PrefabInstance: {fileID: 0}
  m_PrefabAsset: {fileID: 0}
  m_GameObject: {fileID: 1627060378}
  m_CullTransparentMesh: 0
--- !u!1 &1688168142
GameObject:
  m_ObjectHideFlags: 0
  m_CorrespondingSourceObject: {fileID: 0}
  m_PrefabInstance: {fileID: 0}
  m_PrefabAsset: {fileID: 0}
  serializedVersion: 6
  m_Component:
  - component: {fileID: 1688168143}
  m_Layer: 5
  m_Name: Test Renderer
  m_TagString: Untagged
  m_Icon: {fileID: 0}
  m_NavMeshLayer: 0
  m_StaticEditorFlags: 0
  m_IsActive: 1
--- !u!224 &1688168143
RectTransform:
  m_ObjectHideFlags: 0
  m_CorrespondingSourceObject: {fileID: 0}
  m_PrefabInstance: {fileID: 0}
  m_PrefabAsset: {fileID: 0}
  m_GameObject: {fileID: 1688168142}
  m_LocalRotation: {x: 0, y: 0, z: 0, w: 1}
  m_LocalPosition: {x: 0, y: 0, z: 0}
  m_LocalScale: {x: 1, y: 1, z: 1}
  m_Children:
  - {fileID: 159567282}
  m_Father: {fileID: 2054891945}
  m_RootOrder: 5
  m_LocalEulerAnglesHint: {x: 0, y: 0, z: 0}
  m_AnchorMin: {x: 0, y: 0}
  m_AnchorMax: {x: 0, y: 0}
  m_AnchoredPosition: {x: 0, y: 0}
  m_SizeDelta: {x: 0, y: 80}
  m_Pivot: {x: 0.5, y: 0.5}
--- !u!1 &1723385464
GameObject:
  m_ObjectHideFlags: 0
  m_CorrespondingSourceObject: {fileID: 0}
  m_PrefabInstance: {fileID: 0}
  m_PrefabAsset: {fileID: 0}
  serializedVersion: 6
  m_Component:
  - component: {fileID: 1723385465}
  - component: {fileID: 1723385466}
  m_Layer: 0
  m_Name: Visualiser
  m_TagString: Untagged
  m_Icon: {fileID: 0}
  m_NavMeshLayer: 0
  m_StaticEditorFlags: 0
  m_IsActive: 1
--- !u!4 &1723385465
Transform:
  m_ObjectHideFlags: 0
  m_CorrespondingSourceObject: {fileID: 0}
  m_PrefabInstance: {fileID: 0}
  m_PrefabAsset: {fileID: 0}
  m_GameObject: {fileID: 1723385464}
  m_LocalRotation: {x: -0, y: 0, z: 0, w: 1}
  m_LocalPosition: {x: 0, y: 0, z: 0}
  m_LocalScale: {x: 1, y: 1, z: 1}
  m_Children: []
  m_Father: {fileID: 1414489306}
  m_RootOrder: 0
  m_LocalEulerAnglesHint: {x: 0, y: 0, z: 0}
--- !u!114 &1723385466
MonoBehaviour:
  m_ObjectHideFlags: 0
  m_CorrespondingSourceObject: {fileID: 0}
  m_PrefabInstance: {fileID: 0}
  m_PrefabAsset: {fileID: 0}
  m_GameObject: {fileID: 1723385464}
  m_Enabled: 1
  m_EditorHideFlags: 0
  m_Script: {fileID: 11500000, guid: 9118c999ddd840f1bc754648bd1576ec, type: 3}
  m_Name: 
  m_EditorClassIdentifier: 
  particleMaterial:
    isValueProvided: 1
    value: {fileID: 2100000, guid: 393f247d900223443927eecea10d89e8, type: 2}
  bondMaterial:
    isValueProvided: 1
    value: {fileID: 2100000, guid: 8ab524378960e644f9a238927b43e467, type: 2}
  particleMesh:
    isValueProvided: 1
    value: {fileID: 10202, guid: 0000000000000000e000000000000000, type: 0}
  bondMesh:
    isValueProvided: 1
    value: {fileID: 10202, guid: 0000000000000000e000000000000000, type: 0}
  tint:
    isValueProvided: 1
    value: {r: 1, g: 1, b: 1, a: 1}
  colorScheme:
    isValueProvided: 1
    value: {fileID: 11400000, guid: f1a9c849f018f42adbab12e856c0da60, type: 2}
  particleScale:
    isValueProvided: 1
    value: 0.7
  bondScale:
    isValueProvided: 1
    value: 0.07
  useVdwRadii:
    isValueProvided: 1
    value: 1
--- !u!1 &1730465031
GameObject:
  m_ObjectHideFlags: 0
  m_CorrespondingSourceObject: {fileID: 0}
  m_PrefabInstance: {fileID: 0}
  m_PrefabAsset: {fileID: 0}
  serializedVersion: 6
  m_Component:
  - component: {fileID: 1730465032}
  - component: {fileID: 1730465034}
  - component: {fileID: 1730465033}
  m_Layer: 5
  m_Name: Label
  m_TagString: Untagged
  m_Icon: {fileID: 0}
  m_NavMeshLayer: 0
  m_StaticEditorFlags: 0
  m_IsActive: 1
--- !u!224 &1730465032
RectTransform:
  m_ObjectHideFlags: 0
  m_CorrespondingSourceObject: {fileID: 0}
  m_PrefabInstance: {fileID: 0}
  m_PrefabAsset: {fileID: 0}
  m_GameObject: {fileID: 1730465031}
  m_LocalRotation: {x: 0, y: 0, z: 0, w: 1}
  m_LocalPosition: {x: 0, y: 0, z: 0}
  m_LocalScale: {x: 1, y: 1, z: 1}
  m_Children: []
  m_Father: {fileID: 94545910}
  m_RootOrder: 0
  m_LocalEulerAnglesHint: {x: 0, y: 0, z: 0}
  m_AnchorMin: {x: 0, y: 0}
  m_AnchorMax: {x: 1, y: 1}
  m_AnchoredPosition: {x: 0, y: 0}
  m_SizeDelta: {x: -32, y: -32}
  m_Pivot: {x: 0.5, y: 0.5}
--- !u!114 &1730465033
MonoBehaviour:
  m_ObjectHideFlags: 0
  m_CorrespondingSourceObject: {fileID: 0}
  m_PrefabInstance: {fileID: 0}
  m_PrefabAsset: {fileID: 0}
  m_GameObject: {fileID: 1730465031}
  m_Enabled: 1
  m_EditorHideFlags: 0
  m_Script: {fileID: 11500000, guid: f4688fdb7df04437aeb418b961361dc5, type: 3}
  m_Name: 
  m_EditorClassIdentifier: 
  m_Material: {fileID: 0}
  m_Color: {r: 1, g: 1, b: 1, a: 1}
  m_RaycastTarget: 1
  m_OnCullStateChanged:
    m_PersistentCalls:
      m_Calls: []
  m_text: "direct connect \nto narupa 2 server"
  m_isRightToLeft: 0
  m_fontAsset: {fileID: 11400000, guid: 5a19f4193fe2bf64089ade0b38163199, type: 2}
  m_sharedMaterial: {fileID: 21566619404874456, guid: 5a19f4193fe2bf64089ade0b38163199,
    type: 2}
  m_fontSharedMaterials: []
  m_fontMaterial: {fileID: 0}
  m_fontMaterials: []
  m_fontColor32:
    serializedVersion: 2
    rgba: 4294967295
  m_fontColor: {r: 1, g: 1, b: 1, a: 1}
  m_enableVertexGradient: 0
  m_colorMode: 3
  m_fontColorGradient:
    topLeft: {r: 1, g: 1, b: 1, a: 1}
    topRight: {r: 1, g: 1, b: 1, a: 1}
    bottomLeft: {r: 1, g: 1, b: 1, a: 1}
    bottomRight: {r: 1, g: 1, b: 1, a: 1}
  m_fontColorGradientPreset: {fileID: 0}
  m_spriteAsset: {fileID: 0}
  m_tintAllSprites: 0
  m_overrideHtmlColors: 0
  m_faceColor:
    serializedVersion: 2
    rgba: 4294967295
  m_outlineColor:
    serializedVersion: 2
    rgba: 4278190080
  m_fontSize: 28
  m_fontSizeBase: 28
  m_fontWeight: 400
  m_enableAutoSizing: 0
  m_fontSizeMin: 18
  m_fontSizeMax: 72
  m_fontStyle: 16
  m_textAlignment: 514
  m_characterSpacing: 0
  m_wordSpacing: 0
  m_lineSpacing: 0
  m_lineSpacingMax: 0
  m_paragraphSpacing: 0
  m_charWidthMaxAdj: 0
  m_enableWordWrapping: 1
  m_wordWrappingRatios: 0.4
  m_overflowMode: 0
  m_firstOverflowCharacterIndex: 16
  m_linkedTextComponent: {fileID: 0}
  m_isLinkedTextComponent: 0
  m_isTextTruncated: 0
  m_enableKerning: 1
  m_enableExtraPadding: 0
  checkPaddingRequired: 0
  m_isRichText: 1
  m_parseCtrlCharacters: 1
  m_isOrthographic: 1
  m_isCullingEnabled: 0
  m_ignoreRectMaskCulling: 0
  m_ignoreCulling: 1
  m_horizontalMapping: 0
  m_verticalMapping: 0
  m_uvLineOffset: 0
  m_geometrySortingOrder: 0
  m_VertexBufferAutoSizeReduction: 1
  m_firstVisibleCharacter: 0
  m_useMaxVisibleDescender: 1
  m_pageToDisplay: 1
  m_margin: {x: 0, y: 0, z: 0, w: 0}
  m_textInfo:
    textComponent: {fileID: 1730465033}
    characterCount: 34
    spriteCount: 0
    spaceCount: 6
    wordCount: 6
    linkCount: 0
    lineCount: 2
    pageCount: 1
    materialCount: 1
  m_isUsingLegacyAnimationComponent: 0
  m_isVolumetricText: 0
  m_spriteAnimator: {fileID: 0}
  m_hasFontAssetChanged: 0
  m_subTextObjects:
  - {fileID: 0}
  - {fileID: 0}
  - {fileID: 0}
  - {fileID: 0}
  - {fileID: 0}
  - {fileID: 0}
  - {fileID: 0}
  - {fileID: 0}
  m_baseMaterial: {fileID: 0}
  m_maskOffset: {x: 0, y: 0, z: 0, w: 0}
--- !u!222 &1730465034
CanvasRenderer:
  m_ObjectHideFlags: 0
  m_CorrespondingSourceObject: {fileID: 0}
  m_PrefabInstance: {fileID: 0}
  m_PrefabAsset: {fileID: 0}
  m_GameObject: {fileID: 1730465031}
  m_CullTransparentMesh: 0
--- !u!1 &1787736710
GameObject:
  m_ObjectHideFlags: 0
  m_CorrespondingSourceObject: {fileID: 0}
  m_PrefabInstance: {fileID: 0}
  m_PrefabAsset: {fileID: 0}
  serializedVersion: 6
  m_Component:
  - component: {fileID: 1787736711}
  - component: {fileID: 1787736713}
  - component: {fileID: 1787736712}
  m_Layer: 5
  m_Name: Label
  m_TagString: Untagged
  m_Icon: {fileID: 0}
  m_NavMeshLayer: 0
  m_StaticEditorFlags: 0
  m_IsActive: 1
--- !u!224 &1787736711
RectTransform:
  m_ObjectHideFlags: 0
  m_CorrespondingSourceObject: {fileID: 0}
  m_PrefabInstance: {fileID: 0}
  m_PrefabAsset: {fileID: 0}
  m_GameObject: {fileID: 1787736710}
  m_LocalRotation: {x: 0, y: 0, z: 0, w: 1}
  m_LocalPosition: {x: 0, y: 0, z: 0}
  m_LocalScale: {x: 1, y: 1, z: 1}
  m_Children: []
  m_Father: {fileID: 780997011}
  m_RootOrder: 0
  m_LocalEulerAnglesHint: {x: 0, y: 0, z: 0}
  m_AnchorMin: {x: 0, y: 0}
  m_AnchorMax: {x: 1, y: 1}
  m_AnchoredPosition: {x: 0, y: 0}
  m_SizeDelta: {x: -32, y: -32}
  m_Pivot: {x: 0.5, y: 0.5}
--- !u!114 &1787736712
MonoBehaviour:
  m_ObjectHideFlags: 0
  m_CorrespondingSourceObject: {fileID: 0}
  m_PrefabInstance: {fileID: 0}
  m_PrefabAsset: {fileID: 0}
  m_GameObject: {fileID: 1787736710}
  m_Enabled: 1
  m_EditorHideFlags: 0
  m_Script: {fileID: 11500000, guid: f4688fdb7df04437aeb418b961361dc5, type: 3}
  m_Name: 
  m_EditorClassIdentifier: 
  m_Material: {fileID: 0}
  m_Color: {r: 1, g: 1, b: 1, a: 1}
  m_RaycastTarget: 1
  m_OnCullStateChanged:
    m_PersistentCalls:
      m_Calls: []
  m_text: narupa 2 prototype
  m_isRightToLeft: 0
  m_fontAsset: {fileID: 11400000, guid: 5a19f4193fe2bf64089ade0b38163199, type: 2}
  m_sharedMaterial: {fileID: 21566619404874456, guid: 5a19f4193fe2bf64089ade0b38163199,
    type: 2}
  m_fontSharedMaterials: []
  m_fontMaterial: {fileID: 0}
  m_fontMaterials: []
  m_fontColor32:
    serializedVersion: 2
    rgba: 4294967295
  m_fontColor: {r: 1, g: 1, b: 1, a: 1}
  m_enableVertexGradient: 0
  m_colorMode: 3
  m_fontColorGradient:
    topLeft: {r: 1, g: 1, b: 1, a: 1}
    topRight: {r: 1, g: 1, b: 1, a: 1}
    bottomLeft: {r: 1, g: 1, b: 1, a: 1}
    bottomRight: {r: 1, g: 1, b: 1, a: 1}
  m_fontColorGradientPreset: {fileID: 0}
  m_spriteAsset: {fileID: 0}
  m_tintAllSprites: 0
  m_overrideHtmlColors: 0
  m_faceColor:
    serializedVersion: 2
    rgba: 4294967295
  m_outlineColor:
    serializedVersion: 2
    rgba: 4278190080
  m_fontSize: 28
  m_fontSizeBase: 28
  m_fontWeight: 400
  m_enableAutoSizing: 0
  m_fontSizeMin: 18
  m_fontSizeMax: 72
  m_fontStyle: 16
  m_textAlignment: 514
  m_characterSpacing: 0
  m_wordSpacing: 0
  m_lineSpacing: 0
  m_lineSpacingMax: 0
  m_paragraphSpacing: 0
  m_charWidthMaxAdj: 0
  m_enableWordWrapping: 1
  m_wordWrappingRatios: 0.4
  m_overflowMode: 0
  m_firstOverflowCharacterIndex: -1
  m_linkedTextComponent: {fileID: 0}
  m_isLinkedTextComponent: 0
  m_isTextTruncated: 0
  m_enableKerning: 1
  m_enableExtraPadding: 0
  checkPaddingRequired: 0
  m_isRichText: 1
  m_parseCtrlCharacters: 1
  m_isOrthographic: 1
  m_isCullingEnabled: 0
  m_ignoreRectMaskCulling: 0
  m_ignoreCulling: 1
  m_horizontalMapping: 0
  m_verticalMapping: 0
  m_uvLineOffset: 0
  m_geometrySortingOrder: 0
  m_VertexBufferAutoSizeReduction: 1
  m_firstVisibleCharacter: 0
  m_useMaxVisibleDescender: 1
  m_pageToDisplay: 1
  m_margin: {x: 0, y: 0, z: 0, w: 0}
  m_textInfo:
    textComponent: {fileID: 1787736712}
    characterCount: 18
    spriteCount: 0
    spaceCount: 2
    wordCount: 3
    linkCount: 0
    lineCount: 1
    pageCount: 1
    materialCount: 1
  m_isUsingLegacyAnimationComponent: 0
  m_isVolumetricText: 0
  m_spriteAnimator: {fileID: 0}
  m_hasFontAssetChanged: 0
  m_subTextObjects:
  - {fileID: 0}
  - {fileID: 0}
  - {fileID: 0}
  - {fileID: 0}
  - {fileID: 0}
  - {fileID: 0}
  - {fileID: 0}
  - {fileID: 0}
  m_baseMaterial: {fileID: 0}
  m_maskOffset: {x: 0, y: 0, z: 0, w: 0}
--- !u!222 &1787736713
CanvasRenderer:
  m_ObjectHideFlags: 0
  m_CorrespondingSourceObject: {fileID: 0}
  m_PrefabInstance: {fileID: 0}
  m_PrefabAsset: {fileID: 0}
  m_GameObject: {fileID: 1787736710}
  m_CullTransparentMesh: 0
--- !u!1 &1843315715
GameObject:
  m_ObjectHideFlags: 0
  m_CorrespondingSourceObject: {fileID: 0}
  m_PrefabInstance: {fileID: 0}
  m_PrefabAsset: {fileID: 0}
  serializedVersion: 6
  m_Component:
  - component: {fileID: 1843315717}
  - component: {fileID: 1843315716}
  m_Layer: 0
  m_Name: Directional Light
  m_TagString: Untagged
  m_Icon: {fileID: 0}
  m_NavMeshLayer: 0
  m_StaticEditorFlags: 0
  m_IsActive: 1
--- !u!108 &1843315716
Light:
  m_ObjectHideFlags: 0
  m_CorrespondingSourceObject: {fileID: 0}
  m_PrefabInstance: {fileID: 0}
  m_PrefabAsset: {fileID: 0}
  m_GameObject: {fileID: 1843315715}
  m_Enabled: 1
  serializedVersion: 9
  m_Type: 1
  m_Color: {r: 1, g: 1, b: 1, a: 1}
  m_Intensity: 1
  m_Range: 10
  m_SpotAngle: 30
  m_InnerSpotAngle: 21.80208
  m_CookieSize: 10
  m_Shadows:
    m_Type: 0
    m_Resolution: -1
    m_CustomResolution: -1
    m_Strength: 1
    m_Bias: 0.05
    m_NormalBias: 0.4
    m_NearPlane: 0.2
    m_CullingMatrixOverride:
      e00: 1
      e01: 0
      e02: 0
      e03: 0
      e10: 0
      e11: 1
      e12: 0
      e13: 0
      e20: 0
      e21: 0
      e22: 1
      e23: 0
      e30: 0
      e31: 0
      e32: 0
      e33: 1
    m_UseCullingMatrixOverride: 0
  m_Cookie: {fileID: 0}
  m_DrawHalo: 0
  m_Flare: {fileID: 0}
  m_RenderMode: 0
  m_CullingMask:
    serializedVersion: 2
    m_Bits: 4294967295
  m_RenderingLayerMask: 1
  m_Lightmapping: 4
  m_LightShadowCasterMode: 0
  m_AreaSize: {x: 1, y: 1}
  m_BounceIntensity: 1
  m_ColorTemperature: 6570
  m_UseColorTemperature: 0
  m_BoundingSphereOverride: {x: 0, y: 0, z: 0, w: 0}
  m_UseBoundingSphereOverride: 0
  m_ShadowRadius: 0
  m_ShadowAngle: 0
--- !u!4 &1843315717
Transform:
  m_ObjectHideFlags: 0
  m_CorrespondingSourceObject: {fileID: 0}
  m_PrefabInstance: {fileID: 0}
  m_PrefabAsset: {fileID: 0}
  m_GameObject: {fileID: 1843315715}
  m_LocalRotation: {x: 0.40821788, y: -0.23456968, z: 0.10938163, w: 0.8754261}
  m_LocalPosition: {x: 0, y: 3, z: 0}
  m_LocalScale: {x: 1, y: 1, z: 1}
  m_Children: []
  m_Father: {fileID: 431384313}
  m_RootOrder: 0
  m_LocalEulerAnglesHint: {x: 50, y: -30, z: 0}
--- !u!1 &1843325383
GameObject:
  m_ObjectHideFlags: 0
  m_CorrespondingSourceObject: {fileID: 0}
  m_PrefabInstance: {fileID: 0}
  m_PrefabAsset: {fileID: 0}
  serializedVersion: 6
  m_Component:
  - component: {fileID: 1843325384}
  - component: {fileID: 1843325386}
  - component: {fileID: 1843325385}
  m_Layer: 5
  m_Name: Label
  m_TagString: Untagged
  m_Icon: {fileID: 0}
  m_NavMeshLayer: 0
  m_StaticEditorFlags: 0
  m_IsActive: 1
--- !u!224 &1843325384
RectTransform:
  m_ObjectHideFlags: 0
  m_CorrespondingSourceObject: {fileID: 0}
  m_PrefabInstance: {fileID: 0}
  m_PrefabAsset: {fileID: 0}
  m_GameObject: {fileID: 1843325383}
  m_LocalRotation: {x: -0, y: -0, z: -0, w: 1}
  m_LocalPosition: {x: 0, y: 0, z: 0}
  m_LocalScale: {x: 1, y: 1, z: 1}
  m_Children: []
  m_Father: {fileID: 767694554}
  m_RootOrder: 1
  m_LocalEulerAnglesHint: {x: 0, y: 0, z: 0}
  m_AnchorMin: {x: 0, y: 0}
  m_AnchorMax: {x: 1, y: 1}
  m_AnchoredPosition: {x: 0, y: 0}
  m_SizeDelta: {x: 0, y: 0}
  m_Pivot: {x: 0.5, y: 0.5}
--- !u!114 &1843325385
MonoBehaviour:
  m_ObjectHideFlags: 0
  m_CorrespondingSourceObject: {fileID: 0}
  m_PrefabInstance: {fileID: 0}
  m_PrefabAsset: {fileID: 0}
  m_GameObject: {fileID: 1843325383}
  m_Enabled: 1
  m_EditorHideFlags: 0
  m_Script: {fileID: 11500000, guid: f4688fdb7df04437aeb418b961361dc5, type: 3}
  m_Name: 
  m_EditorClassIdentifier: 
  m_Material: {fileID: 0}
  m_Color: {r: 1, g: 1, b: 1, a: 1}
  m_RaycastTarget: 1
  m_OnCullStateChanged:
    m_PersistentCalls:
      m_Calls: []
  m_text: simulate controllers
  m_isRightToLeft: 0
  m_fontAsset: {fileID: 11400000, guid: 5a19f4193fe2bf64089ade0b38163199, type: 2}
  m_sharedMaterial: {fileID: 21566619404874456, guid: 5a19f4193fe2bf64089ade0b38163199,
    type: 2}
  m_fontSharedMaterials: []
  m_fontMaterial: {fileID: 0}
  m_fontMaterials: []
  m_fontColor32:
    serializedVersion: 2
    rgba: 4294967295
  m_fontColor: {r: 1, g: 1, b: 1, a: 1}
  m_enableVertexGradient: 0
  m_colorMode: 3
  m_fontColorGradient:
    topLeft: {r: 1, g: 1, b: 1, a: 1}
    topRight: {r: 1, g: 1, b: 1, a: 1}
    bottomLeft: {r: 1, g: 1, b: 1, a: 1}
    bottomRight: {r: 1, g: 1, b: 1, a: 1}
  m_fontColorGradientPreset: {fileID: 0}
  m_spriteAsset: {fileID: 0}
  m_tintAllSprites: 0
  m_overrideHtmlColors: 0
  m_faceColor:
    serializedVersion: 2
    rgba: 4294967295
  m_outlineColor:
    serializedVersion: 2
    rgba: 4278190080
  m_fontSize: 24
  m_fontSizeBase: 24
  m_fontWeight: 400
  m_enableAutoSizing: 0
  m_fontSizeMin: 18
  m_fontSizeMax: 72
  m_fontStyle: 16
  m_textAlignment: 514
  m_characterSpacing: 0
  m_wordSpacing: 0
  m_lineSpacing: 0
  m_lineSpacingMax: 0
  m_paragraphSpacing: 0
  m_charWidthMaxAdj: 0
  m_enableWordWrapping: 1
  m_wordWrappingRatios: 0.4
  m_overflowMode: 0
  m_firstOverflowCharacterIndex: -1
  m_linkedTextComponent: {fileID: 0}
  m_isLinkedTextComponent: 0
  m_isTextTruncated: 0
  m_enableKerning: 1
  m_enableExtraPadding: 0
  checkPaddingRequired: 0
  m_isRichText: 1
  m_parseCtrlCharacters: 1
  m_isOrthographic: 1
  m_isCullingEnabled: 0
  m_ignoreRectMaskCulling: 0
  m_ignoreCulling: 1
  m_horizontalMapping: 0
  m_verticalMapping: 0
  m_uvLineOffset: 0
  m_geometrySortingOrder: 0
  m_VertexBufferAutoSizeReduction: 1
  m_firstVisibleCharacter: 0
  m_useMaxVisibleDescender: 1
  m_pageToDisplay: 1
  m_margin: {x: 16, y: 16, z: 16, w: 16}
  m_textInfo:
    textComponent: {fileID: 1843325385}
    characterCount: 20
    spriteCount: 0
    spaceCount: 1
    wordCount: 2
    linkCount: 0
    lineCount: 1
    pageCount: 1
    materialCount: 1
  m_isUsingLegacyAnimationComponent: 0
  m_isVolumetricText: 0
  m_spriteAnimator: {fileID: 0}
  m_hasFontAssetChanged: 0
  m_subTextObjects:
  - {fileID: 0}
  - {fileID: 0}
  - {fileID: 0}
  - {fileID: 0}
  - {fileID: 0}
  - {fileID: 0}
  - {fileID: 0}
  - {fileID: 0}
  m_baseMaterial: {fileID: 0}
  m_maskOffset: {x: 0, y: 0, z: 0, w: 0}
--- !u!222 &1843325386
CanvasRenderer:
  m_ObjectHideFlags: 0
  m_CorrespondingSourceObject: {fileID: 0}
  m_PrefabInstance: {fileID: 0}
  m_PrefabAsset: {fileID: 0}
  m_GameObject: {fileID: 1843325383}
  m_CullTransparentMesh: 0
--- !u!21 &1864966357
Material:
  serializedVersion: 6
  m_ObjectHideFlags: 0
  m_CorrespondingSourceObject: {fileID: 0}
  m_PrefabInstance: {fileID: 0}
  m_PrefabAsset: {fileID: 0}
  m_Name: Sprites/Default
  m_Shader: {fileID: 10753, guid: 0000000000000000f000000000000000, type: 0}
  m_ShaderKeywords: 
  m_LightmapFlags: 4
  m_EnableInstancingVariants: 0
  m_DoubleSidedGI: 0
  m_CustomRenderQueue: -1
  stringTagMap: {}
  disabledShaderPasses: []
  m_SavedProperties:
    serializedVersion: 3
    m_TexEnvs:
    - _AlphaTex:
        m_Texture: {fileID: 0}
        m_Scale: {x: 1, y: 1}
        m_Offset: {x: 0, y: 0}
    - _MainTex:
        m_Texture: {fileID: 0}
        m_Scale: {x: 1, y: 1}
        m_Offset: {x: 0, y: 0}
    m_Floats:
    - PixelSnap: 0
    - _EnableExternalAlpha: 0
    m_Colors:
    - _Color: {r: 1, g: 1, b: 1, a: 1}
    - _Flip: {r: 1, g: 1, b: 1, a: 1}
    - _RendererColor: {r: 1, g: 1, b: 1, a: 1}
--- !u!4 &1897242026 stripped
Transform:
  m_CorrespondingSourceObject: {fileID: 3529211918885727118, guid: 44e6cce32ce12e0468da54bc4179b425,
    type: 3}
  m_PrefabInstance: {fileID: 3529211919708838411}
  m_PrefabAsset: {fileID: 0}
--- !u!114 &1897242033 stripped
MonoBehaviour:
  m_CorrespondingSourceObject: {fileID: 1897242033, guid: 44e6cce32ce12e0468da54bc4179b425,
    type: 3}
  m_PrefabInstance: {fileID: 3529211919708838411}
  m_PrefabAsset: {fileID: 0}
  m_GameObject: {fileID: 0}
  m_Enabled: 1
  m_EditorHideFlags: 0
  m_Script: {fileID: 11500000, guid: 642a98395bcd4cf3a66bed3e0d1b713e, type: 3}
  m_Name: 
  m_EditorClassIdentifier: 
--- !u!114 &1897242036 stripped
MonoBehaviour:
  m_CorrespondingSourceObject: {fileID: 1897242036, guid: 44e6cce32ce12e0468da54bc4179b425,
    type: 3}
  m_PrefabInstance: {fileID: 3529211919708838411}
  m_PrefabAsset: {fileID: 0}
  m_GameObject: {fileID: 0}
  m_Enabled: 1
  m_EditorHideFlags: 0
  m_Script: {fileID: 11500000, guid: 642a98395bcd4cf3a66bed3e0d1b713e, type: 3}
  m_Name: 
  m_EditorClassIdentifier: 
--- !u!43 &1897921045
Mesh:
  m_ObjectHideFlags: 0
  m_CorrespondingSourceObject: {fileID: 0}
  m_PrefabInstance: {fileID: 0}
  m_PrefabAsset: {fileID: 0}
  m_Name: 
  serializedVersion: 10
  m_SubMeshes:
  - serializedVersion: 2
    firstByte: 0
    indexCount: 24
    topology: 0
    baseVertex: 0
    firstVertex: 0
    vertexCount: 8
    localAABB:
      m_Center: {x: 0, y: 0.01, z: 0}
      m_Extent: {x: 1.65, y: 0, z: 1.275}
  m_Shapes:
    vertices: []
    shapes: []
    channels: []
    fullWeights: []
  m_BindPose: []
  m_BoneNameHashes: 
  m_RootBoneNameHash: 0
  m_BonesAABB: []
  m_VariableBoneCountWeights:
    m_Data: 
  m_MeshCompression: 0
  m_IsReadable: 1
  m_KeepVertices: 1
  m_KeepIndices: 1
  m_IndexFormat: 0
  m_IndexBuffer: 000004000100010004000500010005000200020005000600020006000300030006000700030007000000000007000400
  m_VertexData:
    serializedVersion: 3
    m_VertexCount: 8
    m_Channels:
    - stream: 0
      offset: 0
      format: 0
      dimension: 3
    - stream: 0
      offset: 0
      format: 0
      dimension: 0
    - stream: 0
      offset: 0
      format: 0
      dimension: 0
    - stream: 0
      offset: 12
      format: 0
      dimension: 4
    - stream: 0
      offset: 28
      format: 0
      dimension: 2
    - stream: 0
      offset: 0
      format: 0
      dimension: 0
    - stream: 0
      offset: 0
      format: 0
      dimension: 0
    - stream: 0
      offset: 0
      format: 0
      dimension: 0
    - stream: 0
      offset: 0
      format: 0
      dimension: 0
    - stream: 0
      offset: 0
      format: 0
      dimension: 0
    - stream: 0
      offset: 0
      format: 0
      dimension: 0
    - stream: 0
      offset: 0
      format: 0
      dimension: 0
    - stream: 0
      offset: 0
      format: 0
      dimension: 0
    - stream: 0
      offset: 0
      format: 0
      dimension: 0
    m_DataSize: 288
    _typelessdata: 0000c03f0ad7233c000090bf000000000000803f0000803f0000803f00000000000000000000c0bf0ad7233c000090bf000000000000803f0000803f0000803f0000803f000000000000c0bf0ad7233c0000903f000000000000803f0000803f0000803f00000000000000000000c03f0ad7233c0000903f000000000000803f0000803f0000803f0000803f000000003333d33f0ad7233c3333a3bf000000000000803f0000803f00000000000000000000803f3333d3bf0ad7233c3333a3bf000000000000803f0000803f000000000000803f0000803f3333d3bf0ad7233c3333a33f000000000000803f0000803f00000000000000000000803f3333d33f0ad7233c3333a33f000000000000803f0000803f000000000000803f0000803f
  m_CompressedMesh:
    m_Vertices:
      m_NumItems: 0
      m_Range: 0
      m_Start: 0
      m_Data: 
      m_BitSize: 0
    m_UV:
      m_NumItems: 0
      m_Range: 0
      m_Start: 0
      m_Data: 
      m_BitSize: 0
    m_Normals:
      m_NumItems: 0
      m_Range: 0
      m_Start: 0
      m_Data: 
      m_BitSize: 0
    m_Tangents:
      m_NumItems: 0
      m_Range: 0
      m_Start: 0
      m_Data: 
      m_BitSize: 0
    m_Weights:
      m_NumItems: 0
      m_Data: 
      m_BitSize: 0
    m_NormalSigns:
      m_NumItems: 0
      m_Data: 
      m_BitSize: 0
    m_TangentSigns:
      m_NumItems: 0
      m_Data: 
      m_BitSize: 0
    m_FloatColors:
      m_NumItems: 0
      m_Range: 0
      m_Start: 0
      m_Data: 
      m_BitSize: 0
    m_BoneIndices:
      m_NumItems: 0
      m_Data: 
      m_BitSize: 0
    m_Triangles:
      m_NumItems: 0
      m_Data: 
      m_BitSize: 0
    m_UVInfo: 0
  m_LocalAABB:
    m_Center: {x: 0, y: 0.01, z: 0}
    m_Extent: {x: 1.65, y: 0, z: 1.275}
  m_MeshUsageFlags: 0
  m_BakedConvexCollisionMesh: 
  m_BakedTriangleCollisionMesh: 
  m_MeshMetrics[0]: 1
  m_MeshMetrics[1]: 1
  m_MeshOptimizationFlags: 1
  m_StreamData:
    offset: 0
    size: 0
    path: 
--- !u!1 &1908252055
GameObject:
  m_ObjectHideFlags: 0
  m_CorrespondingSourceObject: {fileID: 0}
  m_PrefabInstance: {fileID: 0}
  m_PrefabAsset: {fileID: 0}
  serializedVersion: 6
  m_Component:
  - component: {fileID: 1908252056}
  - component: {fileID: 1908252058}
  - component: {fileID: 1908252057}
  - component: {fileID: 1908252059}
  m_Layer: 5
  m_Name: Connect Window
  m_TagString: Untagged
  m_Icon: {fileID: 0}
  m_NavMeshLayer: 0
  m_StaticEditorFlags: 0
  m_IsActive: 0
--- !u!224 &1908252056
RectTransform:
  m_ObjectHideFlags: 0
  m_CorrespondingSourceObject: {fileID: 0}
  m_PrefabInstance: {fileID: 0}
  m_PrefabAsset: {fileID: 0}
  m_GameObject: {fileID: 1908252055}
  m_LocalRotation: {x: 0, y: 0, z: 0, w: 1}
  m_LocalPosition: {x: 0, y: 0, z: 0}
  m_LocalScale: {x: 1, y: 1, z: 1}
  m_Children:
  - {fileID: 1322106252}
  m_Father: {fileID: 921160397}
  m_RootOrder: 3
  m_LocalEulerAnglesHint: {x: 0, y: 0, z: 0}
  m_AnchorMin: {x: 0, y: 0}
  m_AnchorMax: {x: 1, y: 1}
  m_AnchoredPosition: {x: 0, y: 0}
  m_SizeDelta: {x: 0, y: 0}
  m_Pivot: {x: 0.5, y: 0.5}
--- !u!114 &1908252057
MonoBehaviour:
  m_ObjectHideFlags: 0
  m_CorrespondingSourceObject: {fileID: 0}
  m_PrefabInstance: {fileID: 0}
  m_PrefabAsset: {fileID: 0}
  m_GameObject: {fileID: 1908252055}
  m_Enabled: 1
  m_EditorHideFlags: 0
  m_Script: {fileID: 11500000, guid: fe87c0e1cc204ed48ad3b37840f39efc, type: 3}
  m_Name: 
  m_EditorClassIdentifier: 
  m_Material: {fileID: 0}
  m_Color: {r: 0, g: 0, b: 0, a: 0.7490196}
  m_RaycastTarget: 1
  m_OnCullStateChanged:
    m_PersistentCalls:
      m_Calls: []
  m_Sprite: {fileID: 0}
  m_Type: 0
  m_PreserveAspect: 0
  m_FillCenter: 1
  m_FillMethod: 4
  m_FillAmount: 1
  m_FillClockwise: 1
  m_FillOrigin: 0
  m_UseSpriteMesh: 0
  m_PixelsPerUnitMultiplier: 1
--- !u!222 &1908252058
CanvasRenderer:
  m_ObjectHideFlags: 0
  m_CorrespondingSourceObject: {fileID: 0}
  m_PrefabInstance: {fileID: 0}
  m_PrefabAsset: {fileID: 0}
  m_GameObject: {fileID: 1908252055}
  m_CullTransparentMesh: 0
--- !u!114 &1908252059
MonoBehaviour:
  m_ObjectHideFlags: 0
  m_CorrespondingSourceObject: {fileID: 0}
  m_PrefabInstance: {fileID: 0}
  m_PrefabAsset: {fileID: 0}
  m_GameObject: {fileID: 1908252055}
  m_Enabled: 1
  m_EditorHideFlags: 0
  m_Script: {fileID: 11500000, guid: 3cdf4238c0648104c80a307fb6e0bcba, type: 3}
  m_Name: 
  m_EditorClassIdentifier: 
  narupaXR: {fileID: 544060994}
  hostInputField: {fileID: 644197857}
  trajectoryPortInput: {fileID: 561091202}
  imdPortInput: {fileID: 586438652}
  multiplayerPortInput: {fileID: 2103320930}
--- !u!1 &1924335621
GameObject:
  m_ObjectHideFlags: 0
  m_CorrespondingSourceObject: {fileID: 0}
  m_PrefabInstance: {fileID: 0}
  m_PrefabAsset: {fileID: 0}
  serializedVersion: 6
  m_Component:
  - component: {fileID: 1924335622}
  - component: {fileID: 1924335624}
  - component: {fileID: 1924335623}
  m_Layer: 5
  m_Name: Label
  m_TagString: Untagged
  m_Icon: {fileID: 0}
  m_NavMeshLayer: 0
  m_StaticEditorFlags: 0
  m_IsActive: 1
--- !u!224 &1924335622
RectTransform:
  m_ObjectHideFlags: 0
  m_CorrespondingSourceObject: {fileID: 0}
  m_PrefabInstance: {fileID: 0}
  m_PrefabAsset: {fileID: 0}
  m_GameObject: {fileID: 1924335621}
  m_LocalRotation: {x: -0, y: -0, z: -0, w: 1}
  m_LocalPosition: {x: 0, y: 0, z: 0}
  m_LocalScale: {x: 1, y: 1, z: 1}
  m_Children: []
  m_Father: {fileID: 1224460377}
  m_RootOrder: 0
  m_LocalEulerAnglesHint: {x: 0, y: 0, z: 0}
  m_AnchorMin: {x: 0, y: 0}
  m_AnchorMax: {x: 1, y: 1}
  m_AnchoredPosition: {x: 0, y: 0}
  m_SizeDelta: {x: 0, y: 0}
  m_Pivot: {x: 0.5, y: 0.5}
--- !u!114 &1924335623
MonoBehaviour:
  m_ObjectHideFlags: 0
  m_CorrespondingSourceObject: {fileID: 0}
  m_PrefabInstance: {fileID: 0}
  m_PrefabAsset: {fileID: 0}
  m_GameObject: {fileID: 1924335621}
  m_Enabled: 1
  m_EditorHideFlags: 0
  m_Script: {fileID: 11500000, guid: f4688fdb7df04437aeb418b961361dc5, type: 3}
  m_Name: 
  m_EditorClassIdentifier: 
  m_Material: {fileID: 0}
  m_Color: {r: 1, g: 1, b: 1, a: 1}
  m_RaycastTarget: 1
  m_OnCullStateChanged:
    m_PersistentCalls:
      m_Calls: []
  m_text: debug
  m_isRightToLeft: 0
  m_fontAsset: {fileID: 11400000, guid: 5a19f4193fe2bf64089ade0b38163199, type: 2}
  m_sharedMaterial: {fileID: 21566619404874456, guid: 5a19f4193fe2bf64089ade0b38163199,
    type: 2}
  m_fontSharedMaterials: []
  m_fontMaterial: {fileID: 0}
  m_fontMaterials: []
  m_fontColor32:
    serializedVersion: 2
    rgba: 4294967295
  m_fontColor: {r: 1, g: 1, b: 1, a: 1}
  m_enableVertexGradient: 0
  m_colorMode: 3
  m_fontColorGradient:
    topLeft: {r: 1, g: 1, b: 1, a: 1}
    topRight: {r: 1, g: 1, b: 1, a: 1}
    bottomLeft: {r: 1, g: 1, b: 1, a: 1}
    bottomRight: {r: 1, g: 1, b: 1, a: 1}
  m_fontColorGradientPreset: {fileID: 0}
  m_spriteAsset: {fileID: 0}
  m_tintAllSprites: 0
  m_overrideHtmlColors: 0
  m_faceColor:
    serializedVersion: 2
    rgba: 4294967295
  m_outlineColor:
    serializedVersion: 2
    rgba: 4278190080
  m_fontSize: 24
  m_fontSizeBase: 24
  m_fontWeight: 400
  m_enableAutoSizing: 0
  m_fontSizeMin: 18
  m_fontSizeMax: 72
  m_fontStyle: 16
  m_textAlignment: 514
  m_characterSpacing: 0
  m_wordSpacing: 0
  m_lineSpacing: 0
  m_lineSpacingMax: 0
  m_paragraphSpacing: 0
  m_charWidthMaxAdj: 0
  m_enableWordWrapping: 1
  m_wordWrappingRatios: 0.4
  m_overflowMode: 0
  m_firstOverflowCharacterIndex: -1
  m_linkedTextComponent: {fileID: 0}
  m_isLinkedTextComponent: 0
  m_isTextTruncated: 0
  m_enableKerning: 1
  m_enableExtraPadding: 0
  checkPaddingRequired: 0
  m_isRichText: 1
  m_parseCtrlCharacters: 1
  m_isOrthographic: 1
  m_isCullingEnabled: 0
  m_ignoreRectMaskCulling: 0
  m_ignoreCulling: 1
  m_horizontalMapping: 0
  m_verticalMapping: 0
  m_uvLineOffset: 0
  m_geometrySortingOrder: 0
  m_VertexBufferAutoSizeReduction: 1
  m_firstVisibleCharacter: 0
  m_useMaxVisibleDescender: 1
  m_pageToDisplay: 1
  m_margin: {x: 16, y: 16, z: 16, w: 16}
  m_textInfo:
    textComponent: {fileID: 1924335623}
    characterCount: 5
    spriteCount: 0
    spaceCount: 0
    wordCount: 1
    linkCount: 0
    lineCount: 1
    pageCount: 1
    materialCount: 1
  m_isUsingLegacyAnimationComponent: 0
  m_isVolumetricText: 0
  m_spriteAnimator: {fileID: 0}
  m_hasFontAssetChanged: 0
  m_subTextObjects:
  - {fileID: 0}
  - {fileID: 0}
  - {fileID: 0}
  - {fileID: 0}
  - {fileID: 0}
  - {fileID: 0}
  - {fileID: 0}
  - {fileID: 0}
  m_baseMaterial: {fileID: 0}
  m_maskOffset: {x: 0, y: 0, z: 0, w: 0}
--- !u!222 &1924335624
CanvasRenderer:
  m_ObjectHideFlags: 0
  m_CorrespondingSourceObject: {fileID: 0}
  m_PrefabInstance: {fileID: 0}
  m_PrefabAsset: {fileID: 0}
  m_GameObject: {fileID: 1924335621}
  m_CullTransparentMesh: 0
--- !u!1001 &1924537624
PrefabInstance:
  m_ObjectHideFlags: 0
  serializedVersion: 2
  m_Modification:
    m_TransformParent: {fileID: 1414489306}
    m_Modifications:
    - target: {fileID: 8846464453813286905, guid: c7274a5a054024549b81595ae167ce8c,
        type: 3}
      propertyPath: m_Name
      value: InteractionWave Rendering
      objectReference: {fileID: 0}
    - target: {fileID: 8846464453813286902, guid: c7274a5a054024549b81595ae167ce8c,
        type: 3}
      propertyPath: m_LocalPosition.x
      value: 0
      objectReference: {fileID: 0}
    - target: {fileID: 8846464453813286902, guid: c7274a5a054024549b81595ae167ce8c,
        type: 3}
      propertyPath: m_LocalPosition.y
      value: 0
      objectReference: {fileID: 0}
    - target: {fileID: 8846464453813286902, guid: c7274a5a054024549b81595ae167ce8c,
        type: 3}
      propertyPath: m_LocalPosition.z
      value: 0
      objectReference: {fileID: 0}
    - target: {fileID: 8846464453813286902, guid: c7274a5a054024549b81595ae167ce8c,
        type: 3}
      propertyPath: m_LocalRotation.x
      value: -0
      objectReference: {fileID: 0}
    - target: {fileID: 8846464453813286902, guid: c7274a5a054024549b81595ae167ce8c,
        type: 3}
      propertyPath: m_LocalRotation.y
      value: 0
      objectReference: {fileID: 0}
    - target: {fileID: 8846464453813286902, guid: c7274a5a054024549b81595ae167ce8c,
        type: 3}
      propertyPath: m_LocalRotation.z
      value: 0
      objectReference: {fileID: 0}
    - target: {fileID: 8846464453813286902, guid: c7274a5a054024549b81595ae167ce8c,
        type: 3}
      propertyPath: m_LocalRotation.w
      value: 1
      objectReference: {fileID: 0}
    - target: {fileID: 8846464453813286902, guid: c7274a5a054024549b81595ae167ce8c,
        type: 3}
      propertyPath: m_RootOrder
      value: 2
      objectReference: {fileID: 0}
    - target: {fileID: 8846464453813286902, guid: c7274a5a054024549b81595ae167ce8c,
        type: 3}
      propertyPath: m_LocalEulerAnglesHint.x
      value: 0
      objectReference: {fileID: 0}
    - target: {fileID: 8846464453813286902, guid: c7274a5a054024549b81595ae167ce8c,
        type: 3}
      propertyPath: m_LocalEulerAnglesHint.y
      value: 0
      objectReference: {fileID: 0}
    - target: {fileID: 8846464453813286902, guid: c7274a5a054024549b81595ae167ce8c,
        type: 3}
      propertyPath: m_LocalEulerAnglesHint.z
      value: 0
      objectReference: {fileID: 0}
    - target: {fileID: 8846464453813286902, guid: c7274a5a054024549b81595ae167ce8c,
        type: 3}
      propertyPath: m_LocalScale.x
      value: 1
      objectReference: {fileID: 0}
    - target: {fileID: 8846464453813286903, guid: c7274a5a054024549b81595ae167ce8c,
        type: 3}
      propertyPath: narupaXR
      value: 
      objectReference: {fileID: 544060994}
    - target: {fileID: 8846464453798673889, guid: c7274a5a054024549b81595ae167ce8c,
        type: 3}
      propertyPath: narupaXR
      value: 
      objectReference: {fileID: 544060994}
    m_RemovedComponents: []
  m_SourcePrefab: {fileID: 100100000, guid: c7274a5a054024549b81595ae167ce8c, type: 3}
--- !u!4 &1924537625 stripped
Transform:
  m_CorrespondingSourceObject: {fileID: 8846464453813286902, guid: c7274a5a054024549b81595ae167ce8c,
    type: 3}
  m_PrefabInstance: {fileID: 1924537624}
  m_PrefabAsset: {fileID: 0}
--- !u!1 &1943645056
GameObject:
  m_ObjectHideFlags: 0
  m_CorrespondingSourceObject: {fileID: 0}
  m_PrefabInstance: {fileID: 0}
  m_PrefabAsset: {fileID: 0}
  serializedVersion: 6
  m_Component:
  - component: {fileID: 1943645057}
  - component: {fileID: 1943645060}
  - component: {fileID: 1943645059}
  - component: {fileID: 1943645058}
  m_Layer: 5
  m_Name: Button
  m_TagString: Untagged
  m_Icon: {fileID: 0}
  m_NavMeshLayer: 0
  m_StaticEditorFlags: 0
  m_IsActive: 1
--- !u!224 &1943645057
RectTransform:
  m_ObjectHideFlags: 0
  m_CorrespondingSourceObject: {fileID: 0}
  m_PrefabInstance: {fileID: 0}
  m_PrefabAsset: {fileID: 0}
  m_GameObject: {fileID: 1943645056}
  m_LocalRotation: {x: 0, y: 0, z: 0, w: 1}
  m_LocalPosition: {x: 0, y: 0, z: 0}
  m_LocalScale: {x: 1, y: 1, z: 1}
  m_Children:
  - {fileID: 342727988}
  m_Father: {fileID: 1317877497}
  m_RootOrder: 0
  m_LocalEulerAnglesHint: {x: 0, y: 0, z: 0}
  m_AnchorMin: {x: 0, y: 0}
  m_AnchorMax: {x: 0, y: 0}
  m_AnchoredPosition: {x: 0, y: 0}
  m_SizeDelta: {x: 0, y: 0}
  m_Pivot: {x: 0.5, y: 0.5}
--- !u!114 &1943645058
MonoBehaviour:
  m_ObjectHideFlags: 0
  m_CorrespondingSourceObject: {fileID: 0}
  m_PrefabInstance: {fileID: 0}
  m_PrefabAsset: {fileID: 0}
  m_GameObject: {fileID: 1943645056}
  m_Enabled: 1
  m_EditorHideFlags: 0
  m_Script: {fileID: 11500000, guid: 4e29b1a8efbd4b44bb3f3716e73f07ff, type: 3}
  m_Name: 
  m_EditorClassIdentifier: 
  m_Navigation:
    m_Mode: 0
    m_SelectOnUp: {fileID: 0}
    m_SelectOnDown: {fileID: 0}
    m_SelectOnLeft: {fileID: 0}
    m_SelectOnRight: {fileID: 0}
  m_Transition: 1
  m_Colors:
    m_NormalColor: {r: 0.43529415, g: 0.5411765, b: 0.5686275, a: 1}
    m_HighlightedColor: {r: 1, g: 0.40000004, b: 0, a: 1}
    m_PressedColor: {r: 0.30008277, g: 0.37307587, b: 0.39200002, a: 1}
    m_SelectedColor: {r: 1, g: 0.40000004, b: 0, a: 1}
    m_DisabledColor: {r: 0.78431374, g: 0.78431374, b: 0.78431374, a: 0.5019608}
    m_ColorMultiplier: 1
    m_FadeDuration: 0.1
  m_SpriteState:
    m_HighlightedSprite: {fileID: 0}
    m_PressedSprite: {fileID: 0}
    m_SelectedSprite: {fileID: 0}
    m_DisabledSprite: {fileID: 0}
  m_AnimationTriggers:
    m_NormalTrigger: Normal
    m_HighlightedTrigger: Highlighted
    m_PressedTrigger: Pressed
    m_SelectedTrigger: Highlighted
    m_DisabledTrigger: Disabled
  m_Interactable: 1
  m_TargetGraphic: {fileID: 1943645059}
  m_OnClick:
    m_PersistentCalls:
      m_Calls:
      - m_Target: {fileID: 430995090}
        m_MethodName: SetActive
        m_Mode: 6
        m_Arguments:
          m_ObjectArgument: {fileID: 0}
          m_ObjectArgumentAssemblyTypeName: UnityEngine.Object, UnityEngine
          m_IntArgument: 0
          m_FloatArgument: 0
          m_StringArgument: 
          m_BoolArgument: 1
        m_CallState: 2
--- !u!114 &1943645059
MonoBehaviour:
  m_ObjectHideFlags: 0
  m_CorrespondingSourceObject: {fileID: 0}
  m_PrefabInstance: {fileID: 0}
  m_PrefabAsset: {fileID: 0}
  m_GameObject: {fileID: 1943645056}
  m_Enabled: 1
  m_EditorHideFlags: 0
  m_Script: {fileID: 11500000, guid: fe87c0e1cc204ed48ad3b37840f39efc, type: 3}
  m_Name: 
  m_EditorClassIdentifier: 
  m_Material: {fileID: 0}
  m_Color: {r: 1, g: 1, b: 1, a: 1}
  m_RaycastTarget: 1
  m_OnCullStateChanged:
    m_PersistentCalls:
      m_Calls: []
  m_Sprite: {fileID: 0}
  m_Type: 0
  m_PreserveAspect: 0
  m_FillCenter: 1
  m_FillMethod: 4
  m_FillAmount: 1
  m_FillClockwise: 1
  m_FillOrigin: 0
  m_UseSpriteMesh: 0
  m_PixelsPerUnitMultiplier: 1
--- !u!222 &1943645060
CanvasRenderer:
  m_ObjectHideFlags: 0
  m_CorrespondingSourceObject: {fileID: 0}
  m_PrefabInstance: {fileID: 0}
  m_PrefabAsset: {fileID: 0}
  m_GameObject: {fileID: 1943645056}
  m_CullTransparentMesh: 0
--- !u!1 &1945982421
GameObject:
  m_ObjectHideFlags: 0
  m_CorrespondingSourceObject: {fileID: 0}
  m_PrefabInstance: {fileID: 0}
  m_PrefabAsset: {fileID: 0}
  serializedVersion: 6
  m_Component:
  - component: {fileID: 1945982422}
  - component: {fileID: 1945982424}
  - component: {fileID: 1945982423}
  m_Layer: 5
  m_Name: Fill
  m_TagString: Untagged
  m_Icon: {fileID: 0}
  m_NavMeshLayer: 0
  m_StaticEditorFlags: 0
  m_IsActive: 1
--- !u!224 &1945982422
RectTransform:
  m_ObjectHideFlags: 0
  m_CorrespondingSourceObject: {fileID: 0}
  m_PrefabInstance: {fileID: 0}
  m_PrefabAsset: {fileID: 0}
  m_GameObject: {fileID: 1945982421}
  m_LocalRotation: {x: 0, y: 0, z: 0, w: 1}
  m_LocalPosition: {x: 0, y: 0, z: 0}
  m_LocalScale: {x: 1, y: 1, z: 1}
  m_Children: []
  m_Father: {fileID: 46446781}
  m_RootOrder: 0
  m_LocalEulerAnglesHint: {x: 0, y: 0, z: 0}
  m_AnchorMin: {x: 0, y: 0}
  m_AnchorMax: {x: 0, y: 0}
  m_AnchoredPosition: {x: 0, y: 0}
  m_SizeDelta: {x: 0, y: 0}
  m_Pivot: {x: 0.5, y: 0.5}
--- !u!114 &1945982423
MonoBehaviour:
  m_ObjectHideFlags: 0
  m_CorrespondingSourceObject: {fileID: 0}
  m_PrefabInstance: {fileID: 0}
  m_PrefabAsset: {fileID: 0}
  m_GameObject: {fileID: 1945982421}
  m_Enabled: 1
  m_EditorHideFlags: 0
  m_Script: {fileID: 11500000, guid: fe87c0e1cc204ed48ad3b37840f39efc, type: 3}
  m_Name: 
  m_EditorClassIdentifier: 
  m_Material: {fileID: 0}
  m_Color: {r: 1, g: 0.40000004, b: 0, a: 1}
  m_RaycastTarget: 1
  m_OnCullStateChanged:
    m_PersistentCalls:
      m_Calls: []
  m_Sprite: {fileID: 0}
  m_Type: 1
  m_PreserveAspect: 0
  m_FillCenter: 1
  m_FillMethod: 4
  m_FillAmount: 1
  m_FillClockwise: 1
  m_FillOrigin: 0
  m_UseSpriteMesh: 0
  m_PixelsPerUnitMultiplier: 1
--- !u!222 &1945982424
CanvasRenderer:
  m_ObjectHideFlags: 0
  m_CorrespondingSourceObject: {fileID: 0}
  m_PrefabInstance: {fileID: 0}
  m_PrefabAsset: {fileID: 0}
  m_GameObject: {fileID: 1945982421}
  m_CullTransparentMesh: 0
--- !u!1 &1946000297
GameObject:
  m_ObjectHideFlags: 0
  m_CorrespondingSourceObject: {fileID: 0}
  m_PrefabInstance: {fileID: 0}
  m_PrefabAsset: {fileID: 0}
  serializedVersion: 6
  m_Component:
  - component: {fileID: 1946000298}
  m_Layer: 0
  m_Name: Simulation Space
  m_TagString: Untagged
  m_Icon: {fileID: 0}
  m_NavMeshLayer: 0
  m_StaticEditorFlags: 0
  m_IsActive: 1
--- !u!4 &1946000298
Transform:
  m_ObjectHideFlags: 0
  m_CorrespondingSourceObject: {fileID: 0}
  m_PrefabInstance: {fileID: 0}
  m_PrefabAsset: {fileID: 0}
  m_GameObject: {fileID: 1946000297}
  m_LocalRotation: {x: -0, y: -0, z: -0, w: 1}
  m_LocalPosition: {x: 0, y: 0, z: 0}
  m_LocalScale: {x: 1, y: 1, z: 1}
  m_Children:
  - {fileID: 1414489306}
  m_Father: {fileID: 431384313}
  m_RootOrder: 2
  m_LocalEulerAnglesHint: {x: 0, y: 0, z: 0}
--- !u!1 &1981335397
GameObject:
  m_ObjectHideFlags: 0
  m_CorrespondingSourceObject: {fileID: 0}
  m_PrefabInstance: {fileID: 0}
  m_PrefabAsset: {fileID: 0}
  serializedVersion: 6
  m_Component:
  - component: {fileID: 1981335398}
  - component: {fileID: 1981335399}
  m_Layer: 5
  m_Name: Slider
  m_TagString: Untagged
  m_Icon: {fileID: 0}
  m_NavMeshLayer: 0
  m_StaticEditorFlags: 0
  m_IsActive: 1
--- !u!224 &1981335398
RectTransform:
  m_ObjectHideFlags: 0
  m_CorrespondingSourceObject: {fileID: 0}
  m_PrefabInstance: {fileID: 0}
  m_PrefabAsset: {fileID: 0}
  m_GameObject: {fileID: 1981335397}
  m_LocalRotation: {x: 0, y: 0, z: 0, w: 1}
  m_LocalPosition: {x: 0, y: 0, z: 0}
  m_LocalScale: {x: 1, y: 1, z: 1}
  m_Children:
  - {fileID: 1529171857}
  - {fileID: 46446781}
  - {fileID: 1072674307}
  - {fileID: 976041902}
  - {fileID: 481889309}
  m_Father: {fileID: 883039637}
  m_RootOrder: 0
  m_LocalEulerAnglesHint: {x: 0, y: 0, z: 0}
  m_AnchorMin: {x: 0, y: 0}
  m_AnchorMax: {x: 1, y: 1}
  m_AnchoredPosition: {x: 0, y: 0}
  m_SizeDelta: {x: -16, y: -16}
  m_Pivot: {x: 0.5, y: 0.5}
--- !u!114 &1981335399
MonoBehaviour:
  m_ObjectHideFlags: 0
  m_CorrespondingSourceObject: {fileID: 0}
  m_PrefabInstance: {fileID: 0}
  m_PrefabAsset: {fileID: 0}
  m_GameObject: {fileID: 1981335397}
  m_Enabled: 1
  m_EditorHideFlags: 0
  m_Script: {fileID: 11500000, guid: 67db9e8f0e2ae9c40bc1e2b64352a6b4, type: 3}
  m_Name: 
  m_EditorClassIdentifier: 
  m_Navigation:
    m_Mode: 3
    m_SelectOnUp: {fileID: 0}
    m_SelectOnDown: {fileID: 0}
    m_SelectOnLeft: {fileID: 0}
    m_SelectOnRight: {fileID: 0}
  m_Transition: 1
  m_Colors:
    m_NormalColor: {r: 1, g: 1, b: 1, a: 1}
    m_HighlightedColor: {r: 0.9607843, g: 0.9607843, b: 0.9607843, a: 1}
    m_PressedColor: {r: 0.78431374, g: 0.78431374, b: 0.78431374, a: 1}
    m_SelectedColor: {r: 0.9607843, g: 0.9607843, b: 0.9607843, a: 1}
    m_DisabledColor: {r: 0.78431374, g: 0.78431374, b: 0.78431374, a: 0.5019608}
    m_ColorMultiplier: 1
    m_FadeDuration: 0.1
  m_SpriteState:
    m_HighlightedSprite: {fileID: 0}
    m_PressedSprite: {fileID: 0}
    m_SelectedSprite: {fileID: 0}
    m_DisabledSprite: {fileID: 0}
  m_AnimationTriggers:
    m_NormalTrigger: Normal
    m_HighlightedTrigger: Highlighted
    m_PressedTrigger: Pressed
    m_SelectedTrigger: Highlighted
    m_DisabledTrigger: Disabled
  m_Interactable: 1
  m_TargetGraphic: {fileID: 1268121289}
  m_FillRect: {fileID: 1945982422}
  m_HandleRect: {fileID: 1268121288}
  m_Direction: 0
  m_MinValue: 0
  m_MaxValue: 5000
  m_WholeNumbers: 1
  m_Value: 1000
  m_OnValueChanged:
    m_PersistentCalls:
      m_Calls:
      - m_Target: {fileID: 544060992}
        m_MethodName: 
        m_Mode: 1
        m_Arguments:
          m_ObjectArgument: {fileID: 0}
          m_ObjectArgumentAssemblyTypeName: 
          m_IntArgument: 0
          m_FloatArgument: 0
          m_StringArgument: 
          m_BoolArgument: 0
        m_CallState: 2
--- !u!1 &1983726410
GameObject:
  m_ObjectHideFlags: 0
  m_CorrespondingSourceObject: {fileID: 0}
  m_PrefabInstance: {fileID: 0}
  m_PrefabAsset: {fileID: 0}
  serializedVersion: 6
  m_Component:
  - component: {fileID: 1983726411}
  - component: {fileID: 1983726413}
  - component: {fileID: 1983726412}
  m_Layer: 5
  m_Name: Label
  m_TagString: Untagged
  m_Icon: {fileID: 0}
  m_NavMeshLayer: 0
  m_StaticEditorFlags: 0
  m_IsActive: 1
--- !u!224 &1983726411
RectTransform:
  m_ObjectHideFlags: 0
  m_CorrespondingSourceObject: {fileID: 0}
  m_PrefabInstance: {fileID: 0}
  m_PrefabAsset: {fileID: 0}
  m_GameObject: {fileID: 1983726410}
  m_LocalRotation: {x: -0, y: -0, z: -0, w: 1}
  m_LocalPosition: {x: 0, y: 0, z: 0}
  m_LocalScale: {x: 1, y: 1, z: 1}
  m_Children: []
  m_Father: {fileID: 75423798}
  m_RootOrder: 0
  m_LocalEulerAnglesHint: {x: 0, y: 0, z: 0}
  m_AnchorMin: {x: 0, y: 0}
  m_AnchorMax: {x: 0, y: 1}
  m_AnchoredPosition: {x: 0.000030517578, y: 0}
  m_SizeDelta: {x: 168, y: 0}
  m_Pivot: {x: 0, y: 0.5}
--- !u!114 &1983726412
MonoBehaviour:
  m_ObjectHideFlags: 0
  m_CorrespondingSourceObject: {fileID: 0}
  m_PrefabInstance: {fileID: 0}
  m_PrefabAsset: {fileID: 0}
  m_GameObject: {fileID: 1983726410}
  m_Enabled: 1
  m_EditorHideFlags: 0
  m_Script: {fileID: 11500000, guid: f4688fdb7df04437aeb418b961361dc5, type: 3}
  m_Name: 
  m_EditorClassIdentifier: 
  m_Material: {fileID: 0}
  m_Color: {r: 1, g: 1, b: 1, a: 1}
  m_RaycastTarget: 1
  m_OnCullStateChanged:
    m_PersistentCalls:
      m_Calls: []
  m_text: host address
  m_isRightToLeft: 0
  m_fontAsset: {fileID: 11400000, guid: 5a19f4193fe2bf64089ade0b38163199, type: 2}
  m_sharedMaterial: {fileID: 21566619404874456, guid: 5a19f4193fe2bf64089ade0b38163199,
    type: 2}
  m_fontSharedMaterials: []
  m_fontMaterial: {fileID: 0}
  m_fontMaterials: []
  m_fontColor32:
    serializedVersion: 2
    rgba: 4284702540
  m_fontColor: {r: 0.30008277, g: 0.37307587, b: 0.39200002, a: 1}
  m_enableVertexGradient: 0
  m_colorMode: 3
  m_fontColorGradient:
    topLeft: {r: 1, g: 1, b: 1, a: 1}
    topRight: {r: 1, g: 1, b: 1, a: 1}
    bottomLeft: {r: 1, g: 1, b: 1, a: 1}
    bottomRight: {r: 1, g: 1, b: 1, a: 1}
  m_fontColorGradientPreset: {fileID: 0}
  m_spriteAsset: {fileID: 0}
  m_tintAllSprites: 0
  m_overrideHtmlColors: 0
  m_faceColor:
    serializedVersion: 2
    rgba: 4294967295
  m_outlineColor:
    serializedVersion: 2
    rgba: 4278190080
  m_fontSize: 24
  m_fontSizeBase: 24
  m_fontWeight: 400
  m_enableAutoSizing: 0
  m_fontSizeMin: 18
  m_fontSizeMax: 72
  m_fontStyle: 16
  m_textAlignment: 514
  m_characterSpacing: 0
  m_wordSpacing: 0
  m_lineSpacing: 0
  m_lineSpacingMax: 0
  m_paragraphSpacing: 0
  m_charWidthMaxAdj: 0
  m_enableWordWrapping: 1
  m_wordWrappingRatios: 0.4
  m_overflowMode: 0
  m_firstOverflowCharacterIndex: 5
  m_linkedTextComponent: {fileID: 0}
  m_isLinkedTextComponent: 0
  m_isTextTruncated: 0
  m_enableKerning: 1
  m_enableExtraPadding: 0
  checkPaddingRequired: 0
  m_isRichText: 1
  m_parseCtrlCharacters: 1
  m_isOrthographic: 1
  m_isCullingEnabled: 0
  m_ignoreRectMaskCulling: 0
  m_ignoreCulling: 1
  m_horizontalMapping: 0
  m_verticalMapping: 0
  m_uvLineOffset: 0
  m_geometrySortingOrder: 0
  m_VertexBufferAutoSizeReduction: 1
  m_firstVisibleCharacter: 0
  m_useMaxVisibleDescender: 1
  m_pageToDisplay: 1
  m_margin: {x: 16, y: 16, z: 16, w: 16}
  m_textInfo:
    textComponent: {fileID: 1983726412}
    characterCount: 12
    spriteCount: 0
    spaceCount: 1
    wordCount: 2
    linkCount: 0
    lineCount: 2
    pageCount: 1
    materialCount: 1
  m_isUsingLegacyAnimationComponent: 0
  m_isVolumetricText: 0
  m_spriteAnimator: {fileID: 0}
  m_hasFontAssetChanged: 0
  m_subTextObjects:
  - {fileID: 0}
  - {fileID: 0}
  - {fileID: 0}
  - {fileID: 0}
  - {fileID: 0}
  - {fileID: 0}
  - {fileID: 0}
  - {fileID: 0}
  m_baseMaterial: {fileID: 0}
  m_maskOffset: {x: 0, y: 0, z: 0, w: 0}
--- !u!222 &1983726413
CanvasRenderer:
  m_ObjectHideFlags: 0
  m_CorrespondingSourceObject: {fileID: 0}
  m_PrefabInstance: {fileID: 0}
  m_PrefabAsset: {fileID: 0}
  m_GameObject: {fileID: 1983726410}
  m_CullTransparentMesh: 0
--- !u!1 &2022253373
GameObject:
  m_ObjectHideFlags: 0
  m_CorrespondingSourceObject: {fileID: 0}
  m_PrefabInstance: {fileID: 0}
  m_PrefabAsset: {fileID: 0}
  serializedVersion: 6
  m_Component:
  - component: {fileID: 2022253374}
  - component: {fileID: 2022253375}
  m_Layer: 0
  m_Name: Test Renderer
  m_TagString: Untagged
  m_Icon: {fileID: 0}
  m_NavMeshLayer: 0
  m_StaticEditorFlags: 0
  m_IsActive: 0
--- !u!4 &2022253374
Transform:
  m_ObjectHideFlags: 0
  m_CorrespondingSourceObject: {fileID: 0}
  m_PrefabInstance: {fileID: 0}
  m_PrefabAsset: {fileID: 0}
  m_GameObject: {fileID: 2022253373}
  m_LocalRotation: {x: -0, y: 0, z: 0, w: 1}
  m_LocalPosition: {x: 0, y: 0, z: 0}
  m_LocalScale: {x: 1, y: 1, z: 1}
  m_Children: []
  m_Father: {fileID: 1414489306}
  m_RootOrder: 1
  m_LocalEulerAnglesHint: {x: 0, y: 0, z: 0}
--- !u!114 &2022253375
MonoBehaviour:
  m_ObjectHideFlags: 0
  m_CorrespondingSourceObject: {fileID: 0}
  m_PrefabInstance: {fileID: 0}
  m_PrefabAsset: {fileID: 0}
  m_GameObject: {fileID: 2022253373}
  m_Enabled: 1
  m_EditorHideFlags: 0
  m_Script: {fileID: 11500000, guid: 32fed961f9744b4591e673790b3df752, type: 3}
  m_Name: 
  m_EditorClassIdentifier: 
  atomMaterial: {fileID: 2100000, guid: 393f247d900223443927eecea10d89e8, type: 2}
  atomMesh: {fileID: 10202, guid: 0000000000000000e000000000000000, type: 0}
  bondMaterial: {fileID: 2100000, guid: 8ab524378960e644f9a238927b43e467, type: 2}
  bondMesh: {fileID: 10202, guid: 0000000000000000e000000000000000, type: 0}
  particleCount: 50
  bondCutoff: 1
  minSize: 0.2
  maxSize: 0.5
  maxParticleDisplacement: 2
  seed: 0
--- !u!1 &2028492786
GameObject:
  m_ObjectHideFlags: 0
  m_CorrespondingSourceObject: {fileID: 0}
  m_PrefabInstance: {fileID: 0}
  m_PrefabAsset: {fileID: 0}
  serializedVersion: 6
  m_Component:
  - component: {fileID: 2028492787}
  - component: {fileID: 2028492789}
  - component: {fileID: 2028492788}
  m_Layer: 5
  m_Name: Label
  m_TagString: Untagged
  m_Icon: {fileID: 0}
  m_NavMeshLayer: 0
  m_StaticEditorFlags: 0
  m_IsActive: 1
--- !u!224 &2028492787
RectTransform:
  m_ObjectHideFlags: 0
  m_CorrespondingSourceObject: {fileID: 0}
  m_PrefabInstance: {fileID: 0}
  m_PrefabAsset: {fileID: 0}
  m_GameObject: {fileID: 2028492786}
  m_LocalRotation: {x: -0, y: -0, z: -0, w: 1}
  m_LocalPosition: {x: 0, y: 0, z: 0}
  m_LocalScale: {x: 1, y: 1, z: 1}
  m_Children: []
  m_Father: {fileID: 936630691}
  m_RootOrder: 0
  m_LocalEulerAnglesHint: {x: 0, y: 0, z: 0}
  m_AnchorMin: {x: 0, y: 0}
  m_AnchorMax: {x: 0, y: 1}
  m_AnchoredPosition: {x: 0.000030517578, y: 0}
  m_SizeDelta: {x: 168, y: 0}
  m_Pivot: {x: 0, y: 0.5}
--- !u!114 &2028492788
MonoBehaviour:
  m_ObjectHideFlags: 0
  m_CorrespondingSourceObject: {fileID: 0}
  m_PrefabInstance: {fileID: 0}
  m_PrefabAsset: {fileID: 0}
  m_GameObject: {fileID: 2028492786}
  m_Enabled: 1
  m_EditorHideFlags: 0
  m_Script: {fileID: 11500000, guid: f4688fdb7df04437aeb418b961361dc5, type: 3}
  m_Name: 
  m_EditorClassIdentifier: 
  m_Material: {fileID: 0}
  m_Color: {r: 1, g: 1, b: 1, a: 1}
  m_RaycastTarget: 1
  m_OnCullStateChanged:
    m_PersistentCalls:
      m_Calls: []
  m_text: frame port
  m_isRightToLeft: 0
  m_fontAsset: {fileID: 11400000, guid: 5a19f4193fe2bf64089ade0b38163199, type: 2}
  m_sharedMaterial: {fileID: 21566619404874456, guid: 5a19f4193fe2bf64089ade0b38163199,
    type: 2}
  m_fontSharedMaterials: []
  m_fontMaterial: {fileID: 0}
  m_fontMaterials: []
  m_fontColor32:
    serializedVersion: 2
    rgba: 4284702540
  m_fontColor: {r: 0.30008277, g: 0.37307587, b: 0.39200002, a: 1}
  m_enableVertexGradient: 0
  m_colorMode: 3
  m_fontColorGradient:
    topLeft: {r: 1, g: 1, b: 1, a: 1}
    topRight: {r: 1, g: 1, b: 1, a: 1}
    bottomLeft: {r: 1, g: 1, b: 1, a: 1}
    bottomRight: {r: 1, g: 1, b: 1, a: 1}
  m_fontColorGradientPreset: {fileID: 0}
  m_spriteAsset: {fileID: 0}
  m_tintAllSprites: 0
  m_overrideHtmlColors: 0
  m_faceColor:
    serializedVersion: 2
    rgba: 4294967295
  m_outlineColor:
    serializedVersion: 2
    rgba: 4278190080
  m_fontSize: 24
  m_fontSizeBase: 24
  m_fontWeight: 400
  m_enableAutoSizing: 0
  m_fontSizeMin: 18
  m_fontSizeMax: 72
  m_fontStyle: 16
  m_textAlignment: 514
  m_characterSpacing: 0
  m_wordSpacing: 0
  m_lineSpacing: 0
  m_lineSpacingMax: 0
  m_paragraphSpacing: 0
  m_charWidthMaxAdj: 0
  m_enableWordWrapping: 1
  m_wordWrappingRatios: 0.4
  m_overflowMode: 0
  m_firstOverflowCharacterIndex: 6
  m_linkedTextComponent: {fileID: 0}
  m_isLinkedTextComponent: 0
  m_isTextTruncated: 0
  m_enableKerning: 1
  m_enableExtraPadding: 0
  checkPaddingRequired: 0
  m_isRichText: 1
  m_parseCtrlCharacters: 1
  m_isOrthographic: 1
  m_isCullingEnabled: 0
  m_ignoreRectMaskCulling: 0
  m_ignoreCulling: 1
  m_horizontalMapping: 0
  m_verticalMapping: 0
  m_uvLineOffset: 0
  m_geometrySortingOrder: 0
  m_VertexBufferAutoSizeReduction: 1
  m_firstVisibleCharacter: 0
  m_useMaxVisibleDescender: 1
  m_pageToDisplay: 1
  m_margin: {x: 16, y: 16, z: 16, w: 16}
  m_textInfo:
    textComponent: {fileID: 2028492788}
    characterCount: 10
    spriteCount: 0
    spaceCount: 1
    wordCount: 2
    linkCount: 0
    lineCount: 2
    pageCount: 1
    materialCount: 1
  m_isUsingLegacyAnimationComponent: 0
  m_isVolumetricText: 0
  m_spriteAnimator: {fileID: 0}
  m_hasFontAssetChanged: 0
  m_subTextObjects:
  - {fileID: 0}
  - {fileID: 0}
  - {fileID: 0}
  - {fileID: 0}
  - {fileID: 0}
  - {fileID: 0}
  - {fileID: 0}
  - {fileID: 0}
  m_baseMaterial: {fileID: 0}
  m_maskOffset: {x: 0, y: 0, z: 0, w: 0}
--- !u!222 &2028492789
CanvasRenderer:
  m_ObjectHideFlags: 0
  m_CorrespondingSourceObject: {fileID: 0}
  m_PrefabInstance: {fileID: 0}
  m_PrefabAsset: {fileID: 0}
  m_GameObject: {fileID: 2028492786}
  m_CullTransparentMesh: 0
--- !u!1 &2048555308
GameObject:
  m_ObjectHideFlags: 0
  m_CorrespondingSourceObject: {fileID: 0}
  m_PrefabInstance: {fileID: 0}
  m_PrefabAsset: {fileID: 0}
  serializedVersion: 6
  m_Component:
  - component: {fileID: 2048555309}
  - component: {fileID: 2048555311}
  - component: {fileID: 2048555310}
  m_Layer: 5
  m_Name: Placeholder
  m_TagString: Untagged
  m_Icon: {fileID: 0}
  m_NavMeshLayer: 0
  m_StaticEditorFlags: 0
  m_IsActive: 1
--- !u!224 &2048555309
RectTransform:
  m_ObjectHideFlags: 0
  m_CorrespondingSourceObject: {fileID: 0}
  m_PrefabInstance: {fileID: 0}
  m_PrefabAsset: {fileID: 0}
  m_GameObject: {fileID: 2048555308}
  m_LocalRotation: {x: 0, y: 0, z: 0, w: 1}
  m_LocalPosition: {x: 0, y: 0, z: 0}
  m_LocalScale: {x: 1, y: 1, z: 1}
  m_Children: []
  m_Father: {fileID: 1437844076}
  m_RootOrder: 0
  m_LocalEulerAnglesHint: {x: 0, y: 0, z: 0}
  m_AnchorMin: {x: 0, y: 0}
  m_AnchorMax: {x: 1, y: 1}
  m_AnchoredPosition: {x: 0, y: 0}
  m_SizeDelta: {x: 0, y: 0}
  m_Pivot: {x: 0.5, y: 0.5}
--- !u!114 &2048555310
MonoBehaviour:
  m_ObjectHideFlags: 0
  m_CorrespondingSourceObject: {fileID: 0}
  m_PrefabInstance: {fileID: 0}
  m_PrefabAsset: {fileID: 0}
  m_GameObject: {fileID: 2048555308}
  m_Enabled: 0
  m_EditorHideFlags: 0
  m_Script: {fileID: 11500000, guid: f4688fdb7df04437aeb418b961361dc5, type: 3}
  m_Name: 
  m_EditorClassIdentifier: 
  m_Material: {fileID: 0}
  m_Color: {r: 1, g: 1, b: 1, a: 1}
  m_RaycastTarget: 1
  m_OnCullStateChanged:
    m_PersistentCalls:
      m_Calls: []
  m_text: Enter port number
  m_isRightToLeft: 0
  m_fontAsset: {fileID: 11400000, guid: 0cd382c4d470f174791dd96eb8f7b786, type: 2}
  m_sharedMaterial: {fileID: 1549604112718095413, guid: 0cd382c4d470f174791dd96eb8f7b786,
    type: 2}
  m_fontSharedMaterials: []
  m_fontMaterial: {fileID: 0}
  m_fontMaterials: []
  m_fontColor32:
    serializedVersion: 2
    rgba: 4289505171
  m_fontColor: {r: 0.5764706, g: 0.654902, b: 0.6745098, a: 1}
  m_enableVertexGradient: 0
  m_colorMode: 3
  m_fontColorGradient:
    topLeft: {r: 1, g: 1, b: 1, a: 1}
    topRight: {r: 1, g: 1, b: 1, a: 1}
    bottomLeft: {r: 1, g: 1, b: 1, a: 1}
    bottomRight: {r: 1, g: 1, b: 1, a: 1}
  m_fontColorGradientPreset: {fileID: 0}
  m_spriteAsset: {fileID: 0}
  m_tintAllSprites: 0
  m_overrideHtmlColors: 0
  m_faceColor:
    serializedVersion: 2
    rgba: 4294967295
  m_outlineColor:
    serializedVersion: 2
    rgba: 4278190080
  m_fontSize: 24
  m_fontSizeBase: 24
  m_fontWeight: 400
  m_enableAutoSizing: 0
  m_fontSizeMin: 18
  m_fontSizeMax: 72
  m_fontStyle: 18
  m_textAlignment: 513
  m_characterSpacing: 0
  m_wordSpacing: 0
  m_lineSpacing: 0
  m_lineSpacingMax: 0
  m_paragraphSpacing: 0
  m_charWidthMaxAdj: 0
  m_enableWordWrapping: 0
  m_wordWrappingRatios: 0.4
  m_overflowMode: 0
  m_firstOverflowCharacterIndex: -1
  m_linkedTextComponent: {fileID: 0}
  m_isLinkedTextComponent: 0
  m_isTextTruncated: 0
  m_enableKerning: 1
  m_enableExtraPadding: 1
  checkPaddingRequired: 0
  m_isRichText: 1
  m_parseCtrlCharacters: 1
  m_isOrthographic: 1
  m_isCullingEnabled: 0
  m_ignoreRectMaskCulling: 0
  m_ignoreCulling: 1
  m_horizontalMapping: 0
  m_verticalMapping: 0
  m_uvLineOffset: 0
  m_geometrySortingOrder: 0
  m_VertexBufferAutoSizeReduction: 1
  m_firstVisibleCharacter: 0
  m_useMaxVisibleDescender: 1
  m_pageToDisplay: 1
  m_margin: {x: 0, y: 0, z: 0, w: 0}
  m_textInfo:
    textComponent: {fileID: 2048555310}
    characterCount: 0
    spriteCount: 0
    spaceCount: 0
    wordCount: 0
    linkCount: 0
    lineCount: 0
    pageCount: 0
    materialCount: 1
  m_isUsingLegacyAnimationComponent: 0
  m_isVolumetricText: 0
  m_spriteAnimator: {fileID: 0}
  m_hasFontAssetChanged: 0
  m_subTextObjects:
  - {fileID: 0}
  - {fileID: 0}
  - {fileID: 0}
  - {fileID: 0}
  - {fileID: 0}
  - {fileID: 0}
  - {fileID: 0}
  - {fileID: 0}
  m_baseMaterial: {fileID: 0}
  m_maskOffset: {x: 0, y: 0, z: 0, w: 0}
--- !u!222 &2048555311
CanvasRenderer:
  m_ObjectHideFlags: 0
  m_CorrespondingSourceObject: {fileID: 0}
  m_PrefabInstance: {fileID: 0}
  m_PrefabAsset: {fileID: 0}
  m_GameObject: {fileID: 2048555308}
  m_CullTransparentMesh: 0
--- !u!1 &2054644340
GameObject:
  m_ObjectHideFlags: 0
  m_CorrespondingSourceObject: {fileID: 0}
  m_PrefabInstance: {fileID: 0}
  m_PrefabAsset: {fileID: 0}
  serializedVersion: 6
  m_Component:
  - component: {fileID: 2054644341}
  m_Layer: 5
  m_Name: Input
  m_TagString: Untagged
  m_Icon: {fileID: 0}
  m_NavMeshLayer: 0
  m_StaticEditorFlags: 0
  m_IsActive: 1
--- !u!224 &2054644341
RectTransform:
  m_ObjectHideFlags: 0
  m_CorrespondingSourceObject: {fileID: 0}
  m_PrefabInstance: {fileID: 0}
  m_PrefabAsset: {fileID: 0}
  m_GameObject: {fileID: 2054644340}
  m_LocalRotation: {x: 0, y: 0, z: 0, w: 1}
  m_LocalPosition: {x: 0, y: 0, z: 0}
  m_LocalScale: {x: 1, y: 1, z: 1}
  m_Children:
  - {fileID: 644197856}
  m_Father: {fileID: 75423798}
  m_RootOrder: 1
  m_LocalEulerAnglesHint: {x: 0, y: 0, z: 0}
  m_AnchorMin: {x: 0, y: 0}
  m_AnchorMax: {x: 1, y: 1}
  m_AnchoredPosition: {x: 84, y: 0}
  m_SizeDelta: {x: -168, y: 0}
  m_Pivot: {x: 0.5, y: 0.5}
--- !u!1 &2054891944
GameObject:
  m_ObjectHideFlags: 0
  m_CorrespondingSourceObject: {fileID: 0}
  m_PrefabInstance: {fileID: 0}
  m_PrefabAsset: {fileID: 0}
  serializedVersion: 6
  m_Component:
  - component: {fileID: 2054891945}
  - component: {fileID: 2054891949}
  - component: {fileID: 2054891948}
  - component: {fileID: 2054891947}
  - component: {fileID: 2054891946}
  m_Layer: 5
  m_Name: Temporary Toolbar
  m_TagString: Untagged
  m_Icon: {fileID: 0}
  m_NavMeshLayer: 0
  m_StaticEditorFlags: 0
  m_IsActive: 1
--- !u!224 &2054891945
RectTransform:
  m_ObjectHideFlags: 0
  m_CorrespondingSourceObject: {fileID: 0}
  m_PrefabInstance: {fileID: 0}
  m_PrefabAsset: {fileID: 0}
  m_GameObject: {fileID: 2054891944}
  m_LocalRotation: {x: 0, y: 0, z: 0, w: 1}
  m_LocalPosition: {x: 0, y: 0, z: 0}
  m_LocalScale: {x: 1, y: 1, z: 1}
  m_Children:
  - {fileID: 780997011}
  - {fileID: 883039637}
  - {fileID: 432278073}
  - {fileID: 1427002035}
  - {fileID: 171922771}
  - {fileID: 1688168143}
  - {fileID: 1512558925}
  - {fileID: 1317877497}
  - {fileID: 825831559}
  - {fileID: 2093525893}
  m_Father: {fileID: 921160397}
  m_RootOrder: 1
  m_LocalEulerAnglesHint: {x: 0, y: 0, z: 0}
  m_AnchorMin: {x: 1, y: 1}
  m_AnchorMax: {x: 1, y: 1}
  m_AnchoredPosition: {x: -16, y: -16}
  m_SizeDelta: {x: 380, y: 0}
  m_Pivot: {x: 1, y: 1}
--- !u!114 &2054891946
MonoBehaviour:
  m_ObjectHideFlags: 0
  m_CorrespondingSourceObject: {fileID: 0}
  m_PrefabInstance: {fileID: 0}
  m_PrefabAsset: {fileID: 0}
  m_GameObject: {fileID: 2054891944}
  m_Enabled: 1
  m_EditorHideFlags: 0
  m_Script: {fileID: 11500000, guid: 3245ec927659c4140ac4f8d17403cc18, type: 3}
  m_Name: 
  m_EditorClassIdentifier: 
  m_HorizontalFit: 0
  m_VerticalFit: 2
--- !u!114 &2054891947
MonoBehaviour:
  m_ObjectHideFlags: 0
  m_CorrespondingSourceObject: {fileID: 0}
  m_PrefabInstance: {fileID: 0}
  m_PrefabAsset: {fileID: 0}
  m_GameObject: {fileID: 2054891944}
  m_Enabled: 1
  m_EditorHideFlags: 0
  m_Script: {fileID: 11500000, guid: 59f8146938fff824cb5fd77236b75775, type: 3}
  m_Name: 
  m_EditorClassIdentifier: 
  m_Padding:
    m_Left: 0
    m_Right: 0
    m_Top: 0
    m_Bottom: 0
  m_ChildAlignment: 0
  m_Spacing: 0
  m_ChildForceExpandWidth: 1
  m_ChildForceExpandHeight: 1
  m_ChildControlWidth: 1
  m_ChildControlHeight: 0
  m_ChildScaleWidth: 0
  m_ChildScaleHeight: 0
--- !u!114 &2054891948
MonoBehaviour:
  m_ObjectHideFlags: 0
  m_CorrespondingSourceObject: {fileID: 0}
  m_PrefabInstance: {fileID: 0}
  m_PrefabAsset: {fileID: 0}
  m_GameObject: {fileID: 2054891944}
  m_Enabled: 1
  m_EditorHideFlags: 0
  m_Script: {fileID: 11500000, guid: fe87c0e1cc204ed48ad3b37840f39efc, type: 3}
  m_Name: 
  m_EditorClassIdentifier: 
  m_Material: {fileID: 0}
  m_Color: {r: 0.5764706, g: 0.654902, b: 0.6745098, a: 1}
  m_RaycastTarget: 1
  m_OnCullStateChanged:
    m_PersistentCalls:
      m_Calls: []
  m_Sprite: {fileID: 0}
  m_Type: 0
  m_PreserveAspect: 0
  m_FillCenter: 1
  m_FillMethod: 4
  m_FillAmount: 1
  m_FillClockwise: 1
  m_FillOrigin: 0
  m_UseSpriteMesh: 0
  m_PixelsPerUnitMultiplier: 1
--- !u!222 &2054891949
CanvasRenderer:
  m_ObjectHideFlags: 0
  m_CorrespondingSourceObject: {fileID: 0}
  m_PrefabInstance: {fileID: 0}
  m_PrefabAsset: {fileID: 0}
  m_GameObject: {fileID: 2054891944}
  m_CullTransparentMesh: 0
--- !u!1 &2074532957
GameObject:
  m_ObjectHideFlags: 0
  m_CorrespondingSourceObject: {fileID: 0}
  m_PrefabInstance: {fileID: 0}
  m_PrefabAsset: {fileID: 0}
  serializedVersion: 6
  m_Component:
  - component: {fileID: 2074532959}
  - component: {fileID: 2074532958}
  m_Layer: 0
  m_Name: Controller Manager
  m_TagString: Untagged
  m_Icon: {fileID: 0}
  m_NavMeshLayer: 0
  m_StaticEditorFlags: 0
  m_IsActive: 1
--- !u!114 &2074532958
MonoBehaviour:
  m_ObjectHideFlags: 0
  m_CorrespondingSourceObject: {fileID: 0}
  m_PrefabInstance: {fileID: 0}
  m_PrefabAsset: {fileID: 0}
  m_GameObject: {fileID: 2074532957}
  m_Enabled: 1
  m_EditorHideFlags: 0
  m_Script: {fileID: 11500000, guid: e40c94a4c5ab5ed4e82bb6182a985fc2, type: 3}
  m_Name: 
  m_EditorClassIdentifier: 
  leftController: {fileID: 1897242036}
  rightController: {fileID: 1897242033}
--- !u!4 &2074532959
Transform:
  m_ObjectHideFlags: 0
  m_CorrespondingSourceObject: {fileID: 0}
  m_PrefabInstance: {fileID: 0}
  m_PrefabAsset: {fileID: 0}
  m_GameObject: {fileID: 2074532957}
  m_LocalRotation: {x: 0, y: 0, z: 0, w: 1}
  m_LocalPosition: {x: 0, y: 0, z: 0}
  m_LocalScale: {x: 1, y: 1, z: 1}
  m_Children: []
  m_Father: {fileID: 544060993}
  m_RootOrder: 3
  m_LocalEulerAnglesHint: {x: 0, y: 0, z: 0}
--- !u!1 &2093525892
GameObject:
  m_ObjectHideFlags: 0
  m_CorrespondingSourceObject: {fileID: 0}
  m_PrefabInstance: {fileID: 0}
  m_PrefabAsset: {fileID: 0}
  serializedVersion: 6
  m_Component:
  - component: {fileID: 2093525893}
  m_Layer: 5
  m_Name: Quit
  m_TagString: Untagged
  m_Icon: {fileID: 0}
  m_NavMeshLayer: 0
  m_StaticEditorFlags: 0
  m_IsActive: 1
--- !u!224 &2093525893
RectTransform:
  m_ObjectHideFlags: 0
  m_CorrespondingSourceObject: {fileID: 0}
  m_PrefabInstance: {fileID: 0}
  m_PrefabAsset: {fileID: 0}
  m_GameObject: {fileID: 2093525892}
  m_LocalRotation: {x: 0, y: 0, z: 0, w: 1}
  m_LocalPosition: {x: 0, y: 0, z: 0}
  m_LocalScale: {x: 1, y: 1, z: 1}
  m_Children:
  - {fileID: 751644516}
  m_Father: {fileID: 2054891945}
  m_RootOrder: 9
  m_LocalEulerAnglesHint: {x: 0, y: 0, z: 0}
  m_AnchorMin: {x: 0, y: 0}
  m_AnchorMax: {x: 0, y: 0}
  m_AnchoredPosition: {x: 0, y: 0}
  m_SizeDelta: {x: 0, y: 80}
  m_Pivot: {x: 0.5, y: 0.5}
--- !u!1 &2103320928
GameObject:
  m_ObjectHideFlags: 0
  m_CorrespondingSourceObject: {fileID: 0}
  m_PrefabInstance: {fileID: 0}
  m_PrefabAsset: {fileID: 0}
  serializedVersion: 6
  m_Component:
  - component: {fileID: 2103320929}
  - component: {fileID: 2103320932}
  - component: {fileID: 2103320931}
  - component: {fileID: 2103320930}
  m_Layer: 5
  m_Name: InputField (TMP)
  m_TagString: Untagged
  m_Icon: {fileID: 0}
  m_NavMeshLayer: 0
  m_StaticEditorFlags: 0
  m_IsActive: 1
--- !u!224 &2103320929
RectTransform:
  m_ObjectHideFlags: 0
  m_CorrespondingSourceObject: {fileID: 0}
  m_PrefabInstance: {fileID: 0}
  m_PrefabAsset: {fileID: 0}
  m_GameObject: {fileID: 2103320928}
  m_LocalRotation: {x: 0, y: 0, z: 0, w: 1}
  m_LocalPosition: {x: 0, y: 0, z: 0}
  m_LocalScale: {x: 1, y: 1, z: 1}
  m_Children:
  - {fileID: 1093802056}
  m_Father: {fileID: 1190993353}
  m_RootOrder: 0
  m_LocalEulerAnglesHint: {x: 0, y: 0, z: 0}
  m_AnchorMin: {x: 0, y: 0}
  m_AnchorMax: {x: 1, y: 1}
  m_AnchoredPosition: {x: 0, y: 0}
  m_SizeDelta: {x: -16, y: -16}
  m_Pivot: {x: 0.5, y: 0.5}
--- !u!114 &2103320930
MonoBehaviour:
  m_ObjectHideFlags: 0
  m_CorrespondingSourceObject: {fileID: 0}
  m_PrefabInstance: {fileID: 0}
  m_PrefabAsset: {fileID: 0}
  m_GameObject: {fileID: 2103320928}
  m_Enabled: 1
  m_EditorHideFlags: 0
  m_Script: {fileID: 11500000, guid: 2da0c512f12947e489f739169773d7ca, type: 3}
  m_Name: 
  m_EditorClassIdentifier: 
  m_Navigation:
    m_Mode: 3
    m_SelectOnUp: {fileID: 0}
    m_SelectOnDown: {fileID: 0}
    m_SelectOnLeft: {fileID: 0}
    m_SelectOnRight: {fileID: 0}
  m_Transition: 1
  m_Colors:
    m_NormalColor: {r: 1, g: 1, b: 1, a: 1}
    m_HighlightedColor: {r: 0.9607843, g: 0.9607843, b: 0.9607843, a: 1}
    m_PressedColor: {r: 0.78431374, g: 0.78431374, b: 0.78431374, a: 1}
    m_SelectedColor: {r: 0.9607843, g: 0.9607843, b: 0.9607843, a: 1}
    m_DisabledColor: {r: 0.78431374, g: 0.78431374, b: 0.78431374, a: 0.5019608}
    m_ColorMultiplier: 1
    m_FadeDuration: 0.1
  m_SpriteState:
    m_HighlightedSprite: {fileID: 0}
    m_PressedSprite: {fileID: 0}
    m_SelectedSprite: {fileID: 0}
    m_DisabledSprite: {fileID: 0}
  m_AnimationTriggers:
    m_NormalTrigger: Normal
    m_HighlightedTrigger: Highlighted
    m_PressedTrigger: Pressed
    m_SelectedTrigger: Highlighted
    m_DisabledTrigger: Disabled
  m_Interactable: 1
  m_TargetGraphic: {fileID: 2103320931}
  m_TextViewport: {fileID: 1093802056}
  m_TextComponent: {fileID: 1140701223}
  m_Placeholder: {fileID: 155875677}
  m_VerticalScrollbar: {fileID: 0}
  m_VerticalScrollbarEventHandler: {fileID: 0}
  m_ScrollSensitivity: 1
  m_ContentType: 2
  m_InputType: 0
  m_AsteriskChar: 42
  m_KeyboardType: 4
  m_LineType: 0
  m_HideMobileInput: 0
  m_HideSoftKeyboard: 0
  m_CharacterValidation: 2
  m_RegexValue: 
  m_GlobalPointSize: 24
  m_CharacterLimit: 0
  m_OnEndEdit:
    m_PersistentCalls:
      m_Calls: []
  m_OnSubmit:
    m_PersistentCalls:
      m_Calls: []
  m_OnSelect:
    m_PersistentCalls:
      m_Calls: []
  m_OnDeselect:
    m_PersistentCalls:
      m_Calls: []
  m_OnTextSelection:
    m_PersistentCalls:
      m_Calls: []
  m_OnEndTextSelection:
    m_PersistentCalls:
      m_Calls: []
  m_OnValueChanged:
    m_PersistentCalls:
      m_Calls: []
  m_OnTouchScreenKeyboardStatusChanged:
    m_PersistentCalls:
      m_Calls: []
  m_CaretColor: {r: 0.19607843, g: 0.19607843, b: 0.19607843, a: 1}
  m_CustomCaretColor: 0
  m_SelectionColor: {r: 0.65882355, g: 0.80784315, b: 1, a: 0.7529412}
  m_Text: 54323
  m_CaretBlinkRate: 0.85
  m_CaretWidth: 1
  m_ReadOnly: 0
  m_RichText: 1
  m_GlobalFontAsset: {fileID: 0}
  m_OnFocusSelectAll: 1
  m_ResetOnDeActivation: 1
  m_RestoreOriginalTextOnEscape: 1
  m_isRichTextEditingAllowed: 0
  m_LineLimit: 0
  m_InputValidator: {fileID: 0}
--- !u!114 &2103320931
MonoBehaviour:
  m_ObjectHideFlags: 0
  m_CorrespondingSourceObject: {fileID: 0}
  m_PrefabInstance: {fileID: 0}
  m_PrefabAsset: {fileID: 0}
  m_GameObject: {fileID: 2103320928}
  m_Enabled: 1
  m_EditorHideFlags: 0
  m_Script: {fileID: 11500000, guid: fe87c0e1cc204ed48ad3b37840f39efc, type: 3}
  m_Name: 
  m_EditorClassIdentifier: 
  m_Material: {fileID: 0}
  m_Color: {r: 0.43529415, g: 0.5411765, b: 0.5686275, a: 1}
  m_RaycastTarget: 1
  m_OnCullStateChanged:
    m_PersistentCalls:
      m_Calls: []
  m_Sprite: {fileID: 0}
  m_Type: 1
  m_PreserveAspect: 0
  m_FillCenter: 1
  m_FillMethod: 4
  m_FillAmount: 1
  m_FillClockwise: 1
  m_FillOrigin: 0
  m_UseSpriteMesh: 0
  m_PixelsPerUnitMultiplier: 1
--- !u!222 &2103320932
CanvasRenderer:
  m_ObjectHideFlags: 0
  m_CorrespondingSourceObject: {fileID: 0}
  m_PrefabInstance: {fileID: 0}
  m_PrefabAsset: {fileID: 0}
  m_GameObject: {fileID: 2103320928}
  m_CullTransparentMesh: 0
--- !u!1 &2109659937
GameObject:
  m_ObjectHideFlags: 0
  m_CorrespondingSourceObject: {fileID: 0}
  m_PrefabInstance: {fileID: 0}
  m_PrefabAsset: {fileID: 0}
  serializedVersion: 6
  m_Component:
  - component: {fileID: 2109659938}
  - component: {fileID: 2109659940}
  - component: {fileID: 2109659939}
  m_Layer: 5
  m_Name: Label
  m_TagString: Untagged
  m_Icon: {fileID: 0}
  m_NavMeshLayer: 0
  m_StaticEditorFlags: 0
  m_IsActive: 1
--- !u!224 &2109659938
RectTransform:
  m_ObjectHideFlags: 0
  m_CorrespondingSourceObject: {fileID: 0}
  m_PrefabInstance: {fileID: 0}
  m_PrefabAsset: {fileID: 0}
  m_GameObject: {fileID: 2109659937}
  m_LocalRotation: {x: -0, y: -0, z: -0, w: 1}
  m_LocalPosition: {x: 0, y: 0, z: 0}
  m_LocalScale: {x: 1, y: 1, z: 1}
  m_Children: []
  m_Father: {fileID: 1285424158}
  m_RootOrder: 0
  m_LocalEulerAnglesHint: {x: 0, y: 0, z: 0}
  m_AnchorMin: {x: 0, y: 0}
  m_AnchorMax: {x: 1, y: 1}
  m_AnchoredPosition: {x: 0, y: 0}
  m_SizeDelta: {x: 0, y: 0}
  m_Pivot: {x: 0.5, y: 0.5}
--- !u!114 &2109659939
MonoBehaviour:
  m_ObjectHideFlags: 0
  m_CorrespondingSourceObject: {fileID: 0}
  m_PrefabInstance: {fileID: 0}
  m_PrefabAsset: {fileID: 0}
  m_GameObject: {fileID: 2109659937}
  m_Enabled: 1
  m_EditorHideFlags: 0
  m_Script: {fileID: 11500000, guid: f4688fdb7df04437aeb418b961361dc5, type: 3}
  m_Name: 
  m_EditorClassIdentifier: 
  m_Material: {fileID: 0}
  m_Color: {r: 1, g: 1, b: 1, a: 1}
  m_RaycastTarget: 1
  m_OnCullStateChanged:
    m_PersistentCalls:
      m_Calls: []
  m_text: 'Close

'
  m_isRightToLeft: 0
  m_fontAsset: {fileID: 11400000, guid: 5a19f4193fe2bf64089ade0b38163199, type: 2}
  m_sharedMaterial: {fileID: 21566619404874456, guid: 5a19f4193fe2bf64089ade0b38163199,
    type: 2}
  m_fontSharedMaterials: []
  m_fontMaterial: {fileID: 0}
  m_fontMaterials: []
  m_fontColor32:
    serializedVersion: 2
    rgba: 4294967295
  m_fontColor: {r: 1, g: 1, b: 1, a: 1}
  m_enableVertexGradient: 0
  m_colorMode: 3
  m_fontColorGradient:
    topLeft: {r: 1, g: 1, b: 1, a: 1}
    topRight: {r: 1, g: 1, b: 1, a: 1}
    bottomLeft: {r: 1, g: 1, b: 1, a: 1}
    bottomRight: {r: 1, g: 1, b: 1, a: 1}
  m_fontColorGradientPreset: {fileID: 0}
  m_spriteAsset: {fileID: 0}
  m_tintAllSprites: 0
  m_overrideHtmlColors: 0
  m_faceColor:
    serializedVersion: 2
    rgba: 4294967295
  m_outlineColor:
    serializedVersion: 2
    rgba: 4278190080
  m_fontSize: 24
  m_fontSizeBase: 24
  m_fontWeight: 400
  m_enableAutoSizing: 0
  m_fontSizeMin: 18
  m_fontSizeMax: 72
  m_fontStyle: 16
  m_textAlignment: 514
  m_characterSpacing: 0
  m_wordSpacing: 0
  m_lineSpacing: 0
  m_lineSpacingMax: 0
  m_paragraphSpacing: 0
  m_charWidthMaxAdj: 0
  m_enableWordWrapping: 1
  m_wordWrappingRatios: 0.4
  m_overflowMode: 0
  m_firstOverflowCharacterIndex: -1
  m_linkedTextComponent: {fileID: 0}
  m_isLinkedTextComponent: 0
  m_isTextTruncated: 0
  m_enableKerning: 1
  m_enableExtraPadding: 0
  checkPaddingRequired: 0
  m_isRichText: 1
  m_parseCtrlCharacters: 1
  m_isOrthographic: 1
  m_isCullingEnabled: 0
  m_ignoreRectMaskCulling: 0
  m_ignoreCulling: 1
  m_horizontalMapping: 0
  m_verticalMapping: 0
  m_uvLineOffset: 0
  m_geometrySortingOrder: 0
  m_VertexBufferAutoSizeReduction: 1
  m_firstVisibleCharacter: 0
  m_useMaxVisibleDescender: 1
  m_pageToDisplay: 1
  m_margin: {x: 16, y: 16, z: 16, w: 16}
  m_textInfo:
    textComponent: {fileID: 2109659939}
    characterCount: 6
    spriteCount: 0
    spaceCount: 1
    wordCount: 1
    linkCount: 0
    lineCount: 1
    pageCount: 1
    materialCount: 1
  m_isUsingLegacyAnimationComponent: 0
  m_isVolumetricText: 0
  m_spriteAnimator: {fileID: 0}
  m_hasFontAssetChanged: 1
  m_subTextObjects:
  - {fileID: 0}
  - {fileID: 0}
  - {fileID: 0}
  - {fileID: 0}
  - {fileID: 0}
  - {fileID: 0}
  - {fileID: 0}
  - {fileID: 0}
  m_baseMaterial: {fileID: 0}
  m_maskOffset: {x: 0, y: 0, z: 0, w: 0}
--- !u!222 &2109659940
CanvasRenderer:
  m_ObjectHideFlags: 0
  m_CorrespondingSourceObject: {fileID: 0}
  m_PrefabInstance: {fileID: 0}
  m_PrefabAsset: {fileID: 0}
  m_GameObject: {fileID: 2109659937}
  m_CullTransparentMesh: 0
--- !u!1 &2126267226
GameObject:
  m_ObjectHideFlags: 0
  m_CorrespondingSourceObject: {fileID: 0}
  m_PrefabInstance: {fileID: 0}
  m_PrefabAsset: {fileID: 0}
  serializedVersion: 6
  m_Component:
  - component: {fileID: 2126267227}
  - component: {fileID: 2126267230}
  - component: {fileID: 2126267229}
  - component: {fileID: 2126267228}
  m_Layer: 5
  m_Name: Cancel Button
  m_TagString: Untagged
  m_Icon: {fileID: 0}
  m_NavMeshLayer: 0
  m_StaticEditorFlags: 0
  m_IsActive: 1
--- !u!224 &2126267227
RectTransform:
  m_ObjectHideFlags: 0
  m_CorrespondingSourceObject: {fileID: 0}
  m_PrefabInstance: {fileID: 0}
  m_PrefabAsset: {fileID: 0}
  m_GameObject: {fileID: 2126267226}
  m_LocalRotation: {x: 0, y: 0, z: 0, w: 1}
  m_LocalPosition: {x: 0, y: 0, z: 0}
  m_LocalScale: {x: 1, y: 1, z: 1}
  m_Children:
  - {fileID: 54241514}
  m_Father: {fileID: 162886307}
  m_RootOrder: 0
  m_LocalEulerAnglesHint: {x: 0, y: 0, z: 0}
  m_AnchorMin: {x: 0, y: 1}
  m_AnchorMax: {x: 0, y: 1}
  m_AnchoredPosition: {x: 125, y: -40}
  m_SizeDelta: {x: 234, y: 64}
  m_Pivot: {x: 0.5, y: 0.5}
--- !u!114 &2126267228
MonoBehaviour:
  m_ObjectHideFlags: 0
  m_CorrespondingSourceObject: {fileID: 0}
  m_PrefabInstance: {fileID: 0}
  m_PrefabAsset: {fileID: 0}
  m_GameObject: {fileID: 2126267226}
  m_Enabled: 1
  m_EditorHideFlags: 0
  m_Script: {fileID: 11500000, guid: 4e29b1a8efbd4b44bb3f3716e73f07ff, type: 3}
  m_Name: 
  m_EditorClassIdentifier: 
  m_Navigation:
    m_Mode: 0
    m_SelectOnUp: {fileID: 0}
    m_SelectOnDown: {fileID: 0}
    m_SelectOnLeft: {fileID: 0}
    m_SelectOnRight: {fileID: 0}
  m_Transition: 1
  m_Colors:
    m_NormalColor: {r: 0.43529415, g: 0.5411765, b: 0.5686275, a: 1}
    m_HighlightedColor: {r: 1, g: 0.40000004, b: 0, a: 1}
    m_PressedColor: {r: 0.30008277, g: 0.37307587, b: 0.39200002, a: 1}
    m_SelectedColor: {r: 1, g: 0.40000004, b: 0, a: 1}
    m_DisabledColor: {r: 0.78431374, g: 0.78431374, b: 0.78431374, a: 0.5019608}
    m_ColorMultiplier: 1
    m_FadeDuration: 0.1
  m_SpriteState:
    m_HighlightedSprite: {fileID: 0}
    m_PressedSprite: {fileID: 0}
    m_SelectedSprite: {fileID: 0}
    m_DisabledSprite: {fileID: 0}
  m_AnimationTriggers:
    m_NormalTrigger: Normal
    m_HighlightedTrigger: Highlighted
    m_PressedTrigger: Pressed
    m_SelectedTrigger: Highlighted
    m_DisabledTrigger: Disabled
  m_Interactable: 1
  m_TargetGraphic: {fileID: 2126267229}
  m_OnClick:
    m_PersistentCalls:
      m_Calls:
      - m_Target: {fileID: 1908252055}
        m_MethodName: SetActive
        m_Mode: 6
        m_Arguments:
          m_ObjectArgument: {fileID: 0}
          m_ObjectArgumentAssemblyTypeName: UnityEngine.Object, UnityEngine
          m_IntArgument: 0
          m_FloatArgument: 0
          m_StringArgument: 
          m_BoolArgument: 0
        m_CallState: 2
--- !u!114 &2126267229
MonoBehaviour:
  m_ObjectHideFlags: 0
  m_CorrespondingSourceObject: {fileID: 0}
  m_PrefabInstance: {fileID: 0}
  m_PrefabAsset: {fileID: 0}
  m_GameObject: {fileID: 2126267226}
  m_Enabled: 1
  m_EditorHideFlags: 0
  m_Script: {fileID: 11500000, guid: fe87c0e1cc204ed48ad3b37840f39efc, type: 3}
  m_Name: 
  m_EditorClassIdentifier: 
  m_Material: {fileID: 0}
  m_Color: {r: 1, g: 1, b: 1, a: 1}
  m_RaycastTarget: 1
  m_OnCullStateChanged:
    m_PersistentCalls:
      m_Calls: []
  m_Sprite: {fileID: 0}
  m_Type: 0
  m_PreserveAspect: 0
  m_FillCenter: 1
  m_FillMethod: 4
  m_FillAmount: 1
  m_FillClockwise: 1
  m_FillOrigin: 0
  m_UseSpriteMesh: 0
  m_PixelsPerUnitMultiplier: 1
--- !u!222 &2126267230
CanvasRenderer:
  m_ObjectHideFlags: 0
  m_CorrespondingSourceObject: {fileID: 0}
  m_PrefabInstance: {fileID: 0}
  m_PrefabAsset: {fileID: 0}
  m_GameObject: {fileID: 2126267226}
  m_CullTransparentMesh: 0
--- !u!1 &2133969600
GameObject:
  m_ObjectHideFlags: 0
  m_CorrespondingSourceObject: {fileID: 0}
  m_PrefabInstance: {fileID: 0}
  m_PrefabAsset: {fileID: 0}
  serializedVersion: 6
  m_Component:
  - component: {fileID: 2133969604}
  - component: {fileID: 2133969603}
  - component: {fileID: 2133969602}
  - component: {fileID: 2133969601}
  m_Layer: 0
  m_Name: Plane
  m_TagString: Untagged
  m_Icon: {fileID: 0}
  m_NavMeshLayer: 0
  m_StaticEditorFlags: 0
  m_IsActive: 1
--- !u!64 &2133969601
MeshCollider:
  m_ObjectHideFlags: 0
  m_CorrespondingSourceObject: {fileID: 0}
  m_PrefabInstance: {fileID: 0}
  m_PrefabAsset: {fileID: 0}
  m_GameObject: {fileID: 2133969600}
  m_Material: {fileID: 0}
  m_IsTrigger: 0
  m_Enabled: 1
  serializedVersion: 3
  m_Convex: 0
  m_CookingOptions: 14
  m_Mesh: {fileID: 10209, guid: 0000000000000000e000000000000000, type: 0}
--- !u!23 &2133969602
MeshRenderer:
  m_ObjectHideFlags: 0
  m_CorrespondingSourceObject: {fileID: 0}
  m_PrefabInstance: {fileID: 0}
  m_PrefabAsset: {fileID: 0}
  m_GameObject: {fileID: 2133969600}
  m_Enabled: 1
  m_CastShadows: 1
  m_ReceiveShadows: 1
  m_DynamicOccludee: 1
  m_MotionVectors: 1
  m_LightProbeUsage: 1
  m_ReflectionProbeUsage: 1
  m_RenderingLayerMask: 1
  m_RendererPriority: 0
  m_Materials:
  - {fileID: 2100000, guid: cb06fc62c68a8194780ba71b39e9e1ae, type: 2}
  m_StaticBatchInfo:
    firstSubMesh: 0
    subMeshCount: 0
  m_StaticBatchRoot: {fileID: 0}
  m_ProbeAnchor: {fileID: 0}
  m_LightProbeVolumeOverride: {fileID: 0}
  m_ScaleInLightmap: 1
  m_ReceiveGI: 1
  m_PreserveUVs: 0
  m_IgnoreNormalsForChartDetection: 0
  m_ImportantGI: 0
  m_StitchLightmapSeams: 1
  m_SelectedEditorRenderState: 3
  m_MinimumChartSize: 4
  m_AutoUVMaxDistance: 0.5
  m_AutoUVMaxAngle: 89
  m_LightmapParameters: {fileID: 0}
  m_SortingLayerID: 0
  m_SortingLayer: 0
  m_SortingOrder: 0
--- !u!33 &2133969603
MeshFilter:
  m_ObjectHideFlags: 0
  m_CorrespondingSourceObject: {fileID: 0}
  m_PrefabInstance: {fileID: 0}
  m_PrefabAsset: {fileID: 0}
  m_GameObject: {fileID: 2133969600}
  m_Mesh: {fileID: 10209, guid: 0000000000000000e000000000000000, type: 0}
--- !u!4 &2133969604
Transform:
  m_ObjectHideFlags: 0
  m_CorrespondingSourceObject: {fileID: 0}
  m_PrefabInstance: {fileID: 0}
  m_PrefabAsset: {fileID: 0}
  m_GameObject: {fileID: 2133969600}
  m_LocalRotation: {x: 0, y: 0, z: 0, w: 1}
  m_LocalPosition: {x: 0, y: 0, z: 0}
  m_LocalScale: {x: 10, y: 10, z: 10}
  m_Children: []
  m_Father: {fileID: 0}
  m_RootOrder: 4
  m_LocalEulerAnglesHint: {x: 0, y: 0, z: 0}
--- !u!1 &2136049272
GameObject:
  m_ObjectHideFlags: 0
  m_CorrespondingSourceObject: {fileID: 0}
  m_PrefabInstance: {fileID: 0}
  m_PrefabAsset: {fileID: 0}
  serializedVersion: 6
  m_Component:
  - component: {fileID: 2136049273}
  - component: {fileID: 2136049275}
  - component: {fileID: 2136049274}
  m_Layer: 5
  m_Name: Placeholder
  m_TagString: Untagged
  m_Icon: {fileID: 0}
  m_NavMeshLayer: 0
  m_StaticEditorFlags: 0
  m_IsActive: 1
--- !u!224 &2136049273
RectTransform:
  m_ObjectHideFlags: 0
  m_CorrespondingSourceObject: {fileID: 0}
  m_PrefabInstance: {fileID: 0}
  m_PrefabAsset: {fileID: 0}
  m_GameObject: {fileID: 2136049272}
  m_LocalRotation: {x: 0, y: 0, z: 0, w: 1}
  m_LocalPosition: {x: 0, y: 0, z: 0}
  m_LocalScale: {x: 1, y: 1, z: 1}
  m_Children: []
  m_Father: {fileID: 969341981}
  m_RootOrder: 0
  m_LocalEulerAnglesHint: {x: 0, y: 0, z: 0}
  m_AnchorMin: {x: 0, y: 0}
  m_AnchorMax: {x: 1, y: 1}
  m_AnchoredPosition: {x: 0, y: 0}
  m_SizeDelta: {x: 0, y: 0}
  m_Pivot: {x: 0.5, y: 0.5}
--- !u!114 &2136049274
MonoBehaviour:
  m_ObjectHideFlags: 0
  m_CorrespondingSourceObject: {fileID: 0}
  m_PrefabInstance: {fileID: 0}
  m_PrefabAsset: {fileID: 0}
  m_GameObject: {fileID: 2136049272}
  m_Enabled: 0
  m_EditorHideFlags: 0
  m_Script: {fileID: 11500000, guid: f4688fdb7df04437aeb418b961361dc5, type: 3}
  m_Name: 
  m_EditorClassIdentifier: 
  m_Material: {fileID: 0}
  m_Color: {r: 1, g: 1, b: 1, a: 1}
  m_RaycastTarget: 1
  m_OnCullStateChanged:
    m_PersistentCalls:
      m_Calls: []
  m_text: Enter port number
  m_isRightToLeft: 0
  m_fontAsset: {fileID: 11400000, guid: 0cd382c4d470f174791dd96eb8f7b786, type: 2}
  m_sharedMaterial: {fileID: 1549604112718095413, guid: 0cd382c4d470f174791dd96eb8f7b786,
    type: 2}
  m_fontSharedMaterials: []
  m_fontMaterial: {fileID: 0}
  m_fontMaterials: []
  m_fontColor32:
    serializedVersion: 2
    rgba: 4289505171
  m_fontColor: {r: 0.5764706, g: 0.654902, b: 0.6745098, a: 1}
  m_enableVertexGradient: 0
  m_colorMode: 3
  m_fontColorGradient:
    topLeft: {r: 1, g: 1, b: 1, a: 1}
    topRight: {r: 1, g: 1, b: 1, a: 1}
    bottomLeft: {r: 1, g: 1, b: 1, a: 1}
    bottomRight: {r: 1, g: 1, b: 1, a: 1}
  m_fontColorGradientPreset: {fileID: 0}
  m_spriteAsset: {fileID: 0}
  m_tintAllSprites: 0
  m_overrideHtmlColors: 0
  m_faceColor:
    serializedVersion: 2
    rgba: 4294967295
  m_outlineColor:
    serializedVersion: 2
    rgba: 4278190080
  m_fontSize: 24
  m_fontSizeBase: 24
  m_fontWeight: 400
  m_enableAutoSizing: 0
  m_fontSizeMin: 18
  m_fontSizeMax: 72
  m_fontStyle: 18
  m_textAlignment: 513
  m_characterSpacing: 0
  m_wordSpacing: 0
  m_lineSpacing: 0
  m_lineSpacingMax: 0
  m_paragraphSpacing: 0
  m_charWidthMaxAdj: 0
  m_enableWordWrapping: 0
  m_wordWrappingRatios: 0.4
  m_overflowMode: 0
  m_firstOverflowCharacterIndex: -1
  m_linkedTextComponent: {fileID: 0}
  m_isLinkedTextComponent: 0
  m_isTextTruncated: 0
  m_enableKerning: 1
  m_enableExtraPadding: 1
  checkPaddingRequired: 0
  m_isRichText: 1
  m_parseCtrlCharacters: 1
  m_isOrthographic: 1
  m_isCullingEnabled: 0
  m_ignoreRectMaskCulling: 0
  m_ignoreCulling: 1
  m_horizontalMapping: 0
  m_verticalMapping: 0
  m_uvLineOffset: 0
  m_geometrySortingOrder: 0
  m_VertexBufferAutoSizeReduction: 1
  m_firstVisibleCharacter: 0
  m_useMaxVisibleDescender: 1
  m_pageToDisplay: 1
  m_margin: {x: 0, y: 0, z: 0, w: 0}
  m_textInfo:
    textComponent: {fileID: 2136049274}
    characterCount: 0
    spriteCount: 0
    spaceCount: 0
    wordCount: 0
    linkCount: 0
    lineCount: 0
    pageCount: 0
    materialCount: 1
  m_isUsingLegacyAnimationComponent: 0
  m_isVolumetricText: 0
  m_spriteAnimator: {fileID: 0}
  m_hasFontAssetChanged: 0
  m_subTextObjects:
  - {fileID: 0}
  - {fileID: 0}
  - {fileID: 0}
  - {fileID: 0}
  - {fileID: 0}
  - {fileID: 0}
  - {fileID: 0}
  - {fileID: 0}
  m_baseMaterial: {fileID: 0}
  m_maskOffset: {x: 0, y: 0, z: 0, w: 0}
--- !u!222 &2136049275
CanvasRenderer:
  m_ObjectHideFlags: 0
  m_CorrespondingSourceObject: {fileID: 0}
  m_PrefabInstance: {fileID: 0}
  m_PrefabAsset: {fileID: 0}
  m_GameObject: {fileID: 2136049272}
  m_CullTransparentMesh: 0
--- !u!1001 &3529211919708838411
PrefabInstance:
  m_ObjectHideFlags: 0
  serializedVersion: 2
  m_Modification:
    m_TransformParent: {fileID: 1534800856}
    m_Modifications:
    - target: {fileID: 3529211918886009462, guid: 44e6cce32ce12e0468da54bc4179b425,
        type: 3}
      propertyPath: m_Name
      value: SteamVR Rig
      objectReference: {fileID: 0}
    - target: {fileID: 3529211918885727118, guid: 44e6cce32ce12e0468da54bc4179b425,
        type: 3}
      propertyPath: m_LocalPosition.x
      value: 0
      objectReference: {fileID: 0}
    - target: {fileID: 3529211918885727118, guid: 44e6cce32ce12e0468da54bc4179b425,
        type: 3}
      propertyPath: m_LocalPosition.y
      value: 0
      objectReference: {fileID: 0}
    - target: {fileID: 3529211918885727118, guid: 44e6cce32ce12e0468da54bc4179b425,
        type: 3}
      propertyPath: m_LocalPosition.z
      value: 0
      objectReference: {fileID: 0}
    - target: {fileID: 3529211918885727118, guid: 44e6cce32ce12e0468da54bc4179b425,
        type: 3}
      propertyPath: m_LocalRotation.x
      value: -0
      objectReference: {fileID: 0}
    - target: {fileID: 3529211918885727118, guid: 44e6cce32ce12e0468da54bc4179b425,
        type: 3}
      propertyPath: m_LocalRotation.y
      value: -0
      objectReference: {fileID: 0}
    - target: {fileID: 3529211918885727118, guid: 44e6cce32ce12e0468da54bc4179b425,
        type: 3}
      propertyPath: m_LocalRotation.z
      value: -0
      objectReference: {fileID: 0}
    - target: {fileID: 3529211918885727118, guid: 44e6cce32ce12e0468da54bc4179b425,
        type: 3}
      propertyPath: m_LocalRotation.w
      value: 1
      objectReference: {fileID: 0}
    - target: {fileID: 3529211918885727118, guid: 44e6cce32ce12e0468da54bc4179b425,
        type: 3}
      propertyPath: m_RootOrder
      value: 0
      objectReference: {fileID: 0}
    - target: {fileID: 3529211918885727118, guid: 44e6cce32ce12e0468da54bc4179b425,
        type: 3}
      propertyPath: m_LocalEulerAnglesHint.x
      value: 0
      objectReference: {fileID: 0}
    - target: {fileID: 3529211918885727118, guid: 44e6cce32ce12e0468da54bc4179b425,
        type: 3}
      propertyPath: m_LocalEulerAnglesHint.y
      value: 0
      objectReference: {fileID: 0}
    - target: {fileID: 3529211918885727118, guid: 44e6cce32ce12e0468da54bc4179b425,
        type: 3}
      propertyPath: m_LocalEulerAnglesHint.z
      value: 0
      objectReference: {fileID: 0}
    - target: {fileID: 3529211918888177872, guid: 44e6cce32ce12e0468da54bc4179b425,
        type: 3}
      propertyPath: m_Materials.Array.data[0]
      value: 
<<<<<<< HEAD
      objectReference: {fileID: 1864966357}
=======
      objectReference: {fileID: 743821566}
>>>>>>> 81602dd8
    - target: {fileID: 3529211918889242964, guid: 44e6cce32ce12e0468da54bc4179b425,
        type: 3}
      propertyPath: m_Mesh
      value: 
<<<<<<< HEAD
      objectReference: {fileID: 1897921045}
=======
      objectReference: {fileID: 824722327}
>>>>>>> 81602dd8
    m_RemovedComponents: []
  m_SourcePrefab: {fileID: 100100000, guid: 44e6cce32ce12e0468da54bc4179b425, type: 3}<|MERGE_RESOLUTION|>--- conflicted
+++ resolved
@@ -1929,8 +1929,6 @@
   m_PrefabAsset: {fileID: 0}
   m_GameObject: {fileID: 342727987}
   m_CullTransparentMesh: 0
-<<<<<<< HEAD
-=======
 --- !u!1 &362090850
 GameObject:
   m_ObjectHideFlags: 0
@@ -1961,7 +1959,6 @@
   m_Father: {fileID: 431384313}
   m_RootOrder: 3
   m_LocalEulerAnglesHint: {x: 0, y: 0, z: 0}
->>>>>>> 81602dd8
 --- !u!1 &418898940
 GameObject:
   m_ObjectHideFlags: 0
@@ -8156,40 +8153,6 @@
   m_PrefabAsset: {fileID: 0}
   m_GameObject: {fileID: 1843325383}
   m_CullTransparentMesh: 0
---- !u!21 &1864966357
-Material:
-  serializedVersion: 6
-  m_ObjectHideFlags: 0
-  m_CorrespondingSourceObject: {fileID: 0}
-  m_PrefabInstance: {fileID: 0}
-  m_PrefabAsset: {fileID: 0}
-  m_Name: Sprites/Default
-  m_Shader: {fileID: 10753, guid: 0000000000000000f000000000000000, type: 0}
-  m_ShaderKeywords: 
-  m_LightmapFlags: 4
-  m_EnableInstancingVariants: 0
-  m_DoubleSidedGI: 0
-  m_CustomRenderQueue: -1
-  stringTagMap: {}
-  disabledShaderPasses: []
-  m_SavedProperties:
-    serializedVersion: 3
-    m_TexEnvs:
-    - _AlphaTex:
-        m_Texture: {fileID: 0}
-        m_Scale: {x: 1, y: 1}
-        m_Offset: {x: 0, y: 0}
-    - _MainTex:
-        m_Texture: {fileID: 0}
-        m_Scale: {x: 1, y: 1}
-        m_Offset: {x: 0, y: 0}
-    m_Floats:
-    - PixelSnap: 0
-    - _EnableExternalAlpha: 0
-    m_Colors:
-    - _Color: {r: 1, g: 1, b: 1, a: 1}
-    - _Flip: {r: 1, g: 1, b: 1, a: 1}
-    - _RendererColor: {r: 1, g: 1, b: 1, a: 1}
 --- !u!4 &1897242026 stripped
 Transform:
   m_CorrespondingSourceObject: {fileID: 3529211918885727118, guid: 44e6cce32ce12e0468da54bc4179b425,
@@ -8220,169 +8183,6 @@
   m_Script: {fileID: 11500000, guid: 642a98395bcd4cf3a66bed3e0d1b713e, type: 3}
   m_Name: 
   m_EditorClassIdentifier: 
---- !u!43 &1897921045
-Mesh:
-  m_ObjectHideFlags: 0
-  m_CorrespondingSourceObject: {fileID: 0}
-  m_PrefabInstance: {fileID: 0}
-  m_PrefabAsset: {fileID: 0}
-  m_Name: 
-  serializedVersion: 10
-  m_SubMeshes:
-  - serializedVersion: 2
-    firstByte: 0
-    indexCount: 24
-    topology: 0
-    baseVertex: 0
-    firstVertex: 0
-    vertexCount: 8
-    localAABB:
-      m_Center: {x: 0, y: 0.01, z: 0}
-      m_Extent: {x: 1.65, y: 0, z: 1.275}
-  m_Shapes:
-    vertices: []
-    shapes: []
-    channels: []
-    fullWeights: []
-  m_BindPose: []
-  m_BoneNameHashes: 
-  m_RootBoneNameHash: 0
-  m_BonesAABB: []
-  m_VariableBoneCountWeights:
-    m_Data: 
-  m_MeshCompression: 0
-  m_IsReadable: 1
-  m_KeepVertices: 1
-  m_KeepIndices: 1
-  m_IndexFormat: 0
-  m_IndexBuffer: 000004000100010004000500010005000200020005000600020006000300030006000700030007000000000007000400
-  m_VertexData:
-    serializedVersion: 3
-    m_VertexCount: 8
-    m_Channels:
-    - stream: 0
-      offset: 0
-      format: 0
-      dimension: 3
-    - stream: 0
-      offset: 0
-      format: 0
-      dimension: 0
-    - stream: 0
-      offset: 0
-      format: 0
-      dimension: 0
-    - stream: 0
-      offset: 12
-      format: 0
-      dimension: 4
-    - stream: 0
-      offset: 28
-      format: 0
-      dimension: 2
-    - stream: 0
-      offset: 0
-      format: 0
-      dimension: 0
-    - stream: 0
-      offset: 0
-      format: 0
-      dimension: 0
-    - stream: 0
-      offset: 0
-      format: 0
-      dimension: 0
-    - stream: 0
-      offset: 0
-      format: 0
-      dimension: 0
-    - stream: 0
-      offset: 0
-      format: 0
-      dimension: 0
-    - stream: 0
-      offset: 0
-      format: 0
-      dimension: 0
-    - stream: 0
-      offset: 0
-      format: 0
-      dimension: 0
-    - stream: 0
-      offset: 0
-      format: 0
-      dimension: 0
-    - stream: 0
-      offset: 0
-      format: 0
-      dimension: 0
-    m_DataSize: 288
-    _typelessdata: 0000c03f0ad7233c000090bf000000000000803f0000803f0000803f00000000000000000000c0bf0ad7233c000090bf000000000000803f0000803f0000803f0000803f000000000000c0bf0ad7233c0000903f000000000000803f0000803f0000803f00000000000000000000c03f0ad7233c0000903f000000000000803f0000803f0000803f0000803f000000003333d33f0ad7233c3333a3bf000000000000803f0000803f00000000000000000000803f3333d3bf0ad7233c3333a3bf000000000000803f0000803f000000000000803f0000803f3333d3bf0ad7233c3333a33f000000000000803f0000803f00000000000000000000803f3333d33f0ad7233c3333a33f000000000000803f0000803f000000000000803f0000803f
-  m_CompressedMesh:
-    m_Vertices:
-      m_NumItems: 0
-      m_Range: 0
-      m_Start: 0
-      m_Data: 
-      m_BitSize: 0
-    m_UV:
-      m_NumItems: 0
-      m_Range: 0
-      m_Start: 0
-      m_Data: 
-      m_BitSize: 0
-    m_Normals:
-      m_NumItems: 0
-      m_Range: 0
-      m_Start: 0
-      m_Data: 
-      m_BitSize: 0
-    m_Tangents:
-      m_NumItems: 0
-      m_Range: 0
-      m_Start: 0
-      m_Data: 
-      m_BitSize: 0
-    m_Weights:
-      m_NumItems: 0
-      m_Data: 
-      m_BitSize: 0
-    m_NormalSigns:
-      m_NumItems: 0
-      m_Data: 
-      m_BitSize: 0
-    m_TangentSigns:
-      m_NumItems: 0
-      m_Data: 
-      m_BitSize: 0
-    m_FloatColors:
-      m_NumItems: 0
-      m_Range: 0
-      m_Start: 0
-      m_Data: 
-      m_BitSize: 0
-    m_BoneIndices:
-      m_NumItems: 0
-      m_Data: 
-      m_BitSize: 0
-    m_Triangles:
-      m_NumItems: 0
-      m_Data: 
-      m_BitSize: 0
-    m_UVInfo: 0
-  m_LocalAABB:
-    m_Center: {x: 0, y: 0.01, z: 0}
-    m_Extent: {x: 1.65, y: 0, z: 1.275}
-  m_MeshUsageFlags: 0
-  m_BakedConvexCollisionMesh: 
-  m_BakedTriangleCollisionMesh: 
-  m_MeshMetrics[0]: 1
-  m_MeshMetrics[1]: 1
-  m_MeshOptimizationFlags: 1
-  m_StreamData:
-    offset: 0
-    size: 0
-    path: 
 --- !u!1 &1908252055
 GameObject:
   m_ObjectHideFlags: 0
@@ -10596,19 +10396,11 @@
         type: 3}
       propertyPath: m_Materials.Array.data[0]
       value: 
-<<<<<<< HEAD
-      objectReference: {fileID: 1864966357}
-=======
       objectReference: {fileID: 743821566}
->>>>>>> 81602dd8
     - target: {fileID: 3529211918889242964, guid: 44e6cce32ce12e0468da54bc4179b425,
         type: 3}
       propertyPath: m_Mesh
       value: 
-<<<<<<< HEAD
-      objectReference: {fileID: 1897921045}
-=======
       objectReference: {fileID: 824722327}
->>>>>>> 81602dd8
     m_RemovedComponents: []
   m_SourcePrefab: {fileID: 100100000, guid: 44e6cce32ce12e0468da54bc4179b425, type: 3}