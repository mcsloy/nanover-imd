%YAML 1.1
%TAG !u! tag:unity3d.com,2011:
--- !u!29 &1
OcclusionCullingSettings:
  m_ObjectHideFlags: 0
  serializedVersion: 2
  m_OcclusionBakeSettings:
    smallestOccluder: 5
    smallestHole: 0.25
    backfaceThreshold: 100
  m_SceneGUID: 00000000000000000000000000000000
  m_OcclusionCullingData: {fileID: 0}
--- !u!104 &2
RenderSettings:
  m_ObjectHideFlags: 0
  serializedVersion: 9
  m_Fog: 0
  m_FogColor: {r: 0.5, g: 0.5, b: 0.5, a: 1}
  m_FogMode: 3
  m_FogDensity: 0.01
  m_LinearFogStart: 0
  m_LinearFogEnd: 300
  m_AmbientSkyColor: {r: 0.212, g: 0.227, b: 0.259, a: 1}
  m_AmbientEquatorColor: {r: 0.114, g: 0.125, b: 0.133, a: 1}
  m_AmbientGroundColor: {r: 0.047, g: 0.043, b: 0.035, a: 1}
  m_AmbientIntensity: 1
  m_AmbientMode: 0
  m_SubtractiveShadowColor: {r: 0.42, g: 0.478, b: 0.627, a: 1}
  m_SkyboxMaterial: {fileID: 2100000, guid: 0004044ad5cba7144bbce2d330d86d5b, type: 2}
  m_HaloStrength: 0.5
  m_FlareStrength: 1
  m_FlareFadeSpeed: 3
  m_HaloTexture: {fileID: 0}
  m_SpotCookie: {fileID: 10001, guid: 0000000000000000e000000000000000, type: 0}
  m_DefaultReflectionMode: 0
  m_DefaultReflectionResolution: 128
  m_ReflectionBounces: 1
  m_ReflectionIntensity: 1
  m_CustomReflection: {fileID: 0}
  m_Sun: {fileID: 0}
  m_IndirectSpecularColor: {r: 0, g: 0, b: 0, a: 1}
  m_UseRadianceAmbientProbe: 0
--- !u!157 &3
LightmapSettings:
  m_ObjectHideFlags: 0
  serializedVersion: 11
  m_GIWorkflowMode: 1
  m_GISettings:
    serializedVersion: 2
    m_BounceScale: 1
    m_IndirectOutputScale: 1
    m_AlbedoBoost: 1
    m_EnvironmentLightingMode: 0
    m_EnableBakedLightmaps: 1
    m_EnableRealtimeLightmaps: 1
  m_LightmapEditorSettings:
    serializedVersion: 12
    m_Resolution: 2
    m_BakeResolution: 40
    m_AtlasSize: 1024
    m_AO: 0
    m_AOMaxDistance: 1
    m_CompAOExponent: 1
    m_CompAOExponentDirect: 0
    m_ExtractAmbientOcclusion: 0
    m_Padding: 2
    m_LightmapParameters: {fileID: 0}
    m_LightmapsBakeMode: 1
    m_TextureCompression: 1
    m_FinalGather: 0
    m_FinalGatherFiltering: 1
    m_FinalGatherRayCount: 256
    m_ReflectionCompression: 2
    m_MixedBakeMode: 2
    m_BakeBackend: 1
    m_PVRSampling: 1
    m_PVRDirectSampleCount: 32
    m_PVRSampleCount: 512
    m_PVRBounces: 2
    m_PVREnvironmentSampleCount: 512
    m_PVREnvironmentReferencePointCount: 2048
    m_PVRFilteringMode: 2
    m_PVRDenoiserTypeDirect: 0
    m_PVRDenoiserTypeIndirect: 0
    m_PVRDenoiserTypeAO: 0
    m_PVRFilterTypeDirect: 0
    m_PVRFilterTypeIndirect: 0
    m_PVRFilterTypeAO: 0
    m_PVREnvironmentMIS: 0
    m_PVRCulling: 1
    m_PVRFilteringGaussRadiusDirect: 1
    m_PVRFilteringGaussRadiusIndirect: 5
    m_PVRFilteringGaussRadiusAO: 2
    m_PVRFilteringAtrousPositionSigmaDirect: 0.5
    m_PVRFilteringAtrousPositionSigmaIndirect: 2
    m_PVRFilteringAtrousPositionSigmaAO: 1
    m_ExportTrainingData: 0
    m_TrainingDataDestination: TrainingData
  m_LightingDataAsset: {fileID: 0}
  m_UseShadowmask: 1
--- !u!196 &4
NavMeshSettings:
  serializedVersion: 2
  m_ObjectHideFlags: 0
  m_BuildSettings:
    serializedVersion: 2
    agentTypeID: 0
    agentRadius: 0.5
    agentHeight: 2
    agentSlope: 45
    agentClimb: 0.4
    ledgeDropHeight: 0
    maxJumpAcrossDistance: 0
    minRegionArea: 2
    manualCellSize: 0
    cellSize: 0.16666667
    manualTileSize: 0
    tileSize: 256
    accuratePlacement: 0
    debug:
      m_Flags: 0
  m_NavMeshData: {fileID: 0}
--- !u!1 &46446780
GameObject:
  m_ObjectHideFlags: 0
  m_CorrespondingSourceObject: {fileID: 0}
  m_PrefabInstance: {fileID: 0}
  m_PrefabAsset: {fileID: 0}
  serializedVersion: 6
  m_Component:
  - component: {fileID: 46446781}
  m_Layer: 5
  m_Name: Fill Area
  m_TagString: Untagged
  m_Icon: {fileID: 0}
  m_NavMeshLayer: 0
  m_StaticEditorFlags: 0
  m_IsActive: 1
--- !u!224 &46446781
RectTransform:
  m_ObjectHideFlags: 0
  m_CorrespondingSourceObject: {fileID: 0}
  m_PrefabInstance: {fileID: 0}
  m_PrefabAsset: {fileID: 0}
  m_GameObject: {fileID: 46446780}
  m_LocalRotation: {x: 0, y: 0, z: 0, w: 1}
  m_LocalPosition: {x: 0, y: 0, z: 0}
  m_LocalScale: {x: 1, y: 1, z: 1}
  m_Children:
  - {fileID: 1945982422}
  m_Father: {fileID: 1981335398}
  m_RootOrder: 1
  m_LocalEulerAnglesHint: {x: 0, y: 0, z: 0}
  m_AnchorMin: {x: 0, y: 0}
  m_AnchorMax: {x: 1, y: 1}
  m_AnchoredPosition: {x: 0, y: 0}
  m_SizeDelta: {x: 0, y: 0}
  m_Pivot: {x: 0.5, y: 0.5}
--- !u!1 &49283540
GameObject:
  m_ObjectHideFlags: 0
  m_CorrespondingSourceObject: {fileID: 0}
  m_PrefabInstance: {fileID: 0}
  m_PrefabAsset: {fileID: 0}
  serializedVersion: 6
  m_Component:
  - component: {fileID: 49283541}
  m_Layer: 5
  m_Name: Input
  m_TagString: Untagged
  m_Icon: {fileID: 0}
  m_NavMeshLayer: 0
  m_StaticEditorFlags: 0
  m_IsActive: 1
--- !u!224 &49283541
RectTransform:
  m_ObjectHideFlags: 0
  m_CorrespondingSourceObject: {fileID: 0}
  m_PrefabInstance: {fileID: 0}
  m_PrefabAsset: {fileID: 0}
  m_GameObject: {fileID: 49283540}
  m_LocalRotation: {x: 0, y: 0, z: 0, w: 1}
  m_LocalPosition: {x: 0, y: 0, z: 0}
  m_LocalScale: {x: 1, y: 1, z: 1}
  m_Children:
  - {fileID: 561091201}
  m_Father: {fileID: 936630691}
  m_RootOrder: 1
  m_LocalEulerAnglesHint: {x: 0, y: 0, z: 0}
  m_AnchorMin: {x: 0, y: 0}
  m_AnchorMax: {x: 1, y: 1}
  m_AnchoredPosition: {x: 84, y: 0}
  m_SizeDelta: {x: -168, y: 0}
  m_Pivot: {x: 0.5, y: 0.5}
--- !u!1 &54241513
GameObject:
  m_ObjectHideFlags: 0
  m_CorrespondingSourceObject: {fileID: 0}
  m_PrefabInstance: {fileID: 0}
  m_PrefabAsset: {fileID: 0}
  serializedVersion: 6
  m_Component:
  - component: {fileID: 54241514}
  - component: {fileID: 54241516}
  - component: {fileID: 54241515}
  m_Layer: 5
  m_Name: Label
  m_TagString: Untagged
  m_Icon: {fileID: 0}
  m_NavMeshLayer: 0
  m_StaticEditorFlags: 0
  m_IsActive: 1
--- !u!224 &54241514
RectTransform:
  m_ObjectHideFlags: 0
  m_CorrespondingSourceObject: {fileID: 0}
  m_PrefabInstance: {fileID: 0}
  m_PrefabAsset: {fileID: 0}
  m_GameObject: {fileID: 54241513}
  m_LocalRotation: {x: -0, y: -0, z: -0, w: 1}
  m_LocalPosition: {x: 0, y: 0, z: 0}
  m_LocalScale: {x: 1, y: 1, z: 1}
  m_Children: []
  m_Father: {fileID: 2126267227}
  m_RootOrder: 0
  m_LocalEulerAnglesHint: {x: 0, y: 0, z: 0}
  m_AnchorMin: {x: 0, y: 0}
  m_AnchorMax: {x: 1, y: 1}
  m_AnchoredPosition: {x: 0, y: 0}
  m_SizeDelta: {x: 0, y: 0}
  m_Pivot: {x: 0.5, y: 0.5}
--- !u!114 &54241515
MonoBehaviour:
  m_ObjectHideFlags: 0
  m_CorrespondingSourceObject: {fileID: 0}
  m_PrefabInstance: {fileID: 0}
  m_PrefabAsset: {fileID: 0}
  m_GameObject: {fileID: 54241513}
  m_Enabled: 1
  m_EditorHideFlags: 0
  m_Script: {fileID: 11500000, guid: f4688fdb7df04437aeb418b961361dc5, type: 3}
  m_Name: 
  m_EditorClassIdentifier: 
  m_Material: {fileID: 0}
  m_Color: {r: 1, g: 1, b: 1, a: 1}
  m_RaycastTarget: 1
  m_OnCullStateChanged:
    m_PersistentCalls:
      m_Calls: []
  m_text: Cancel
  m_isRightToLeft: 0
  m_fontAsset: {fileID: 11400000, guid: 5a19f4193fe2bf64089ade0b38163199, type: 2}
  m_sharedMaterial: {fileID: 21566619404874456, guid: 5a19f4193fe2bf64089ade0b38163199,
    type: 2}
  m_fontSharedMaterials: []
  m_fontMaterial: {fileID: 0}
  m_fontMaterials: []
  m_fontColor32:
    serializedVersion: 2
    rgba: 4294967295
  m_fontColor: {r: 1, g: 1, b: 1, a: 1}
  m_enableVertexGradient: 0
  m_colorMode: 3
  m_fontColorGradient:
    topLeft: {r: 1, g: 1, b: 1, a: 1}
    topRight: {r: 1, g: 1, b: 1, a: 1}
    bottomLeft: {r: 1, g: 1, b: 1, a: 1}
    bottomRight: {r: 1, g: 1, b: 1, a: 1}
  m_fontColorGradientPreset: {fileID: 0}
  m_spriteAsset: {fileID: 0}
  m_tintAllSprites: 0
  m_overrideHtmlColors: 0
  m_faceColor:
    serializedVersion: 2
    rgba: 4294967295
  m_outlineColor:
    serializedVersion: 2
    rgba: 4278190080
  m_fontSize: 24
  m_fontSizeBase: 24
  m_fontWeight: 400
  m_enableAutoSizing: 0
  m_fontSizeMin: 18
  m_fontSizeMax: 72
  m_fontStyle: 16
  m_textAlignment: 514
  m_characterSpacing: 0
  m_wordSpacing: 0
  m_lineSpacing: 0
  m_lineSpacingMax: 0
  m_paragraphSpacing: 0
  m_charWidthMaxAdj: 0
  m_enableWordWrapping: 1
  m_wordWrappingRatios: 0.4
  m_overflowMode: 0
  m_firstOverflowCharacterIndex: -1
  m_linkedTextComponent: {fileID: 0}
  m_isLinkedTextComponent: 0
  m_isTextTruncated: 0
  m_enableKerning: 1
  m_enableExtraPadding: 0
  checkPaddingRequired: 0
  m_isRichText: 1
  m_parseCtrlCharacters: 1
  m_isOrthographic: 1
  m_isCullingEnabled: 0
  m_ignoreRectMaskCulling: 0
  m_ignoreCulling: 1
  m_horizontalMapping: 0
  m_verticalMapping: 0
  m_uvLineOffset: 0
  m_geometrySortingOrder: 0
  m_VertexBufferAutoSizeReduction: 1
  m_firstVisibleCharacter: 0
  m_useMaxVisibleDescender: 1
  m_pageToDisplay: 1
  m_margin: {x: 16, y: 16, z: 16, w: 16}
  m_textInfo:
    textComponent: {fileID: 54241515}
    characterCount: 6
    spriteCount: 0
    spaceCount: 0
    wordCount: 1
    linkCount: 0
    lineCount: 1
    pageCount: 1
    materialCount: 1
  m_isUsingLegacyAnimationComponent: 0
  m_isVolumetricText: 0
  m_spriteAnimator: {fileID: 0}
  m_hasFontAssetChanged: 0
  m_subTextObjects:
  - {fileID: 0}
  - {fileID: 0}
  - {fileID: 0}
  - {fileID: 0}
  - {fileID: 0}
  - {fileID: 0}
  - {fileID: 0}
  - {fileID: 0}
  m_baseMaterial: {fileID: 0}
  m_maskOffset: {x: 0, y: 0, z: 0, w: 0}
--- !u!222 &54241516
CanvasRenderer:
  m_ObjectHideFlags: 0
  m_CorrespondingSourceObject: {fileID: 0}
  m_PrefabInstance: {fileID: 0}
  m_PrefabAsset: {fileID: 0}
  m_GameObject: {fileID: 54241513}
  m_CullTransparentMesh: 0
--- !u!1 &55615652
GameObject:
  m_ObjectHideFlags: 0
  m_CorrespondingSourceObject: {fileID: 0}
  m_PrefabInstance: {fileID: 0}
  m_PrefabAsset: {fileID: 0}
  serializedVersion: 6
  m_Component:
  - component: {fileID: 55615653}
  - component: {fileID: 55615655}
  - component: {fileID: 55615654}
  m_Layer: 5
  m_Name: Label
  m_TagString: Untagged
  m_Icon: {fileID: 0}
  m_NavMeshLayer: 0
  m_StaticEditorFlags: 0
  m_IsActive: 1
--- !u!224 &55615653
RectTransform:
  m_ObjectHideFlags: 0
  m_CorrespondingSourceObject: {fileID: 0}
  m_PrefabInstance: {fileID: 0}
  m_PrefabAsset: {fileID: 0}
  m_GameObject: {fileID: 55615652}
  m_LocalRotation: {x: -0, y: -0, z: -0, w: 1}
  m_LocalPosition: {x: 0, y: 0, z: 0}
  m_LocalScale: {x: 1, y: 1, z: 1}
  m_Children: []
  m_Father: {fileID: 1615574118}
  m_RootOrder: 0
  m_LocalEulerAnglesHint: {x: 0, y: 0, z: 0}
  m_AnchorMin: {x: 0, y: 0}
  m_AnchorMax: {x: 1, y: 1}
  m_AnchoredPosition: {x: 0, y: 0}
  m_SizeDelta: {x: 0, y: 0}
  m_Pivot: {x: 0.5, y: 0.5}
--- !u!114 &55615654
MonoBehaviour:
  m_ObjectHideFlags: 0
  m_CorrespondingSourceObject: {fileID: 0}
  m_PrefabInstance: {fileID: 0}
  m_PrefabAsset: {fileID: 0}
  m_GameObject: {fileID: 55615652}
  m_Enabled: 1
  m_EditorHideFlags: 0
  m_Script: {fileID: 11500000, guid: f4688fdb7df04437aeb418b961361dc5, type: 3}
  m_Name: 
  m_EditorClassIdentifier: 
  m_Material: {fileID: 0}
  m_Color: {r: 1, g: 1, b: 1, a: 1}
  m_RaycastTarget: 1
  m_OnCullStateChanged:
    m_PersistentCalls:
      m_Calls: []
  m_text: Connect
  m_isRightToLeft: 0
  m_fontAsset: {fileID: 11400000, guid: 5a19f4193fe2bf64089ade0b38163199, type: 2}
  m_sharedMaterial: {fileID: 21566619404874456, guid: 5a19f4193fe2bf64089ade0b38163199,
    type: 2}
  m_fontSharedMaterials: []
  m_fontMaterial: {fileID: 0}
  m_fontMaterials: []
  m_fontColor32:
    serializedVersion: 2
    rgba: 4294967295
  m_fontColor: {r: 1, g: 1, b: 1, a: 1}
  m_enableVertexGradient: 0
  m_colorMode: 3
  m_fontColorGradient:
    topLeft: {r: 1, g: 1, b: 1, a: 1}
    topRight: {r: 1, g: 1, b: 1, a: 1}
    bottomLeft: {r: 1, g: 1, b: 1, a: 1}
    bottomRight: {r: 1, g: 1, b: 1, a: 1}
  m_fontColorGradientPreset: {fileID: 0}
  m_spriteAsset: {fileID: 0}
  m_tintAllSprites: 0
  m_overrideHtmlColors: 0
  m_faceColor:
    serializedVersion: 2
    rgba: 4294967295
  m_outlineColor:
    serializedVersion: 2
    rgba: 4278190080
  m_fontSize: 24
  m_fontSizeBase: 24
  m_fontWeight: 400
  m_enableAutoSizing: 0
  m_fontSizeMin: 18
  m_fontSizeMax: 72
  m_fontStyle: 16
  m_textAlignment: 514
  m_characterSpacing: 0
  m_wordSpacing: 0
  m_lineSpacing: 0
  m_lineSpacingMax: 0
  m_paragraphSpacing: 0
  m_charWidthMaxAdj: 0
  m_enableWordWrapping: 1
  m_wordWrappingRatios: 0.4
  m_overflowMode: 0
  m_firstOverflowCharacterIndex: -1
  m_linkedTextComponent: {fileID: 0}
  m_isLinkedTextComponent: 0
  m_isTextTruncated: 0
  m_enableKerning: 1
  m_enableExtraPadding: 0
  checkPaddingRequired: 0
  m_isRichText: 1
  m_parseCtrlCharacters: 1
  m_isOrthographic: 1
  m_isCullingEnabled: 0
  m_ignoreRectMaskCulling: 0
  m_ignoreCulling: 1
  m_horizontalMapping: 0
  m_verticalMapping: 0
  m_uvLineOffset: 0
  m_geometrySortingOrder: 0
  m_VertexBufferAutoSizeReduction: 1
  m_firstVisibleCharacter: 0
  m_useMaxVisibleDescender: 1
  m_pageToDisplay: 1
  m_margin: {x: 16, y: 16, z: 16, w: 16}
  m_textInfo:
    textComponent: {fileID: 55615654}
    characterCount: 7
    spriteCount: 0
    spaceCount: 0
    wordCount: 1
    linkCount: 0
    lineCount: 1
    pageCount: 1
    materialCount: 1
  m_isUsingLegacyAnimationComponent: 0
  m_isVolumetricText: 0
  m_spriteAnimator: {fileID: 0}
  m_hasFontAssetChanged: 0
  m_subTextObjects:
  - {fileID: 0}
  - {fileID: 0}
  - {fileID: 0}
  - {fileID: 0}
  - {fileID: 0}
  - {fileID: 0}
  - {fileID: 0}
  - {fileID: 0}
  m_baseMaterial: {fileID: 0}
  m_maskOffset: {x: 0, y: 0, z: 0, w: 0}
--- !u!222 &55615655
CanvasRenderer:
  m_ObjectHideFlags: 0
  m_CorrespondingSourceObject: {fileID: 0}
  m_PrefabInstance: {fileID: 0}
  m_PrefabAsset: {fileID: 0}
  m_GameObject: {fileID: 55615652}
  m_CullTransparentMesh: 0
--- !u!1 &75423797
GameObject:
  m_ObjectHideFlags: 0
  m_CorrespondingSourceObject: {fileID: 0}
  m_PrefabInstance: {fileID: 0}
  m_PrefabAsset: {fileID: 0}
  serializedVersion: 6
  m_Component:
  - component: {fileID: 75423798}
  m_Layer: 5
  m_Name: Address Row
  m_TagString: Untagged
  m_Icon: {fileID: 0}
  m_NavMeshLayer: 0
  m_StaticEditorFlags: 0
  m_IsActive: 1
--- !u!224 &75423798
RectTransform:
  m_ObjectHideFlags: 0
  m_CorrespondingSourceObject: {fileID: 0}
  m_PrefabInstance: {fileID: 0}
  m_PrefabAsset: {fileID: 0}
  m_GameObject: {fileID: 75423797}
  m_LocalRotation: {x: 0, y: 0, z: 0, w: 1}
  m_LocalPosition: {x: 0, y: 0, z: 0}
  m_LocalScale: {x: 1, y: 1, z: 1}
  m_Children:
  - {fileID: 1983726411}
  - {fileID: 2054644341}
  m_Father: {fileID: 1322106252}
  m_RootOrder: 1
  m_LocalEulerAnglesHint: {x: 0, y: 0, z: 0}
  m_AnchorMin: {x: 0, y: 1}
  m_AnchorMax: {x: 0, y: 1}
  m_AnchoredPosition: {x: 250, y: -136}
  m_SizeDelta: {x: 500, y: 80}
  m_Pivot: {x: 0.5, y: 0.5}
--- !u!1 &94545909
GameObject:
  m_ObjectHideFlags: 0
  m_CorrespondingSourceObject: {fileID: 0}
  m_PrefabInstance: {fileID: 0}
  m_PrefabAsset: {fileID: 0}
  serializedVersion: 6
  m_Component:
  - component: {fileID: 94545910}
  - component: {fileID: 94545912}
  - component: {fileID: 94545911}
  m_Layer: 5
  m_Name: Header
  m_TagString: Untagged
  m_Icon: {fileID: 0}
  m_NavMeshLayer: 0
  m_StaticEditorFlags: 0
  m_IsActive: 1
--- !u!224 &94545910
RectTransform:
  m_ObjectHideFlags: 0
  m_CorrespondingSourceObject: {fileID: 0}
  m_PrefabInstance: {fileID: 0}
  m_PrefabAsset: {fileID: 0}
  m_GameObject: {fileID: 94545909}
  m_LocalRotation: {x: 0, y: 0, z: 0, w: 1}
  m_LocalPosition: {x: 0, y: 0, z: 0}
  m_LocalScale: {x: 1, y: 1, z: 1}
  m_Children:
  - {fileID: 1730465032}
  m_Father: {fileID: 1322106252}
  m_RootOrder: 0
  m_LocalEulerAnglesHint: {x: 0, y: 0, z: 0}
  m_AnchorMin: {x: 0, y: 1}
  m_AnchorMax: {x: 0, y: 1}
  m_AnchoredPosition: {x: 250, y: -48}
  m_SizeDelta: {x: 500, y: 96}
  m_Pivot: {x: 0.5, y: 0.5}
--- !u!114 &94545911
MonoBehaviour:
  m_ObjectHideFlags: 0
  m_CorrespondingSourceObject: {fileID: 0}
  m_PrefabInstance: {fileID: 0}
  m_PrefabAsset: {fileID: 0}
  m_GameObject: {fileID: 94545909}
  m_Enabled: 1
  m_EditorHideFlags: 0
  m_Script: {fileID: 11500000, guid: fe87c0e1cc204ed48ad3b37840f39efc, type: 3}
  m_Name: 
  m_EditorClassIdentifier: 
  m_Material: {fileID: 0}
  m_Color: {r: 1, g: 0.40000004, b: 0, a: 1}
  m_RaycastTarget: 1
  m_OnCullStateChanged:
    m_PersistentCalls:
      m_Calls: []
  m_Sprite: {fileID: 0}
  m_Type: 0
  m_PreserveAspect: 0
  m_FillCenter: 1
  m_FillMethod: 4
  m_FillAmount: 1
  m_FillClockwise: 1
  m_FillOrigin: 0
  m_UseSpriteMesh: 0
  m_PixelsPerUnitMultiplier: 1
--- !u!222 &94545912
CanvasRenderer:
  m_ObjectHideFlags: 0
  m_CorrespondingSourceObject: {fileID: 0}
  m_PrefabInstance: {fileID: 0}
  m_PrefabAsset: {fileID: 0}
  m_GameObject: {fileID: 94545909}
  m_CullTransparentMesh: 0
--- !u!1 &132386941
GameObject:
  m_ObjectHideFlags: 0
  m_CorrespondingSourceObject: {fileID: 0}
  m_PrefabInstance: {fileID: 0}
  m_PrefabAsset: {fileID: 0}
  serializedVersion: 6
  m_Component:
  - component: {fileID: 132386942}
  - component: {fileID: 132386944}
  - component: {fileID: 132386943}
  m_Layer: 5
  m_Name: Text
  m_TagString: Untagged
  m_Icon: {fileID: 0}
  m_NavMeshLayer: 0
  m_StaticEditorFlags: 0
  m_IsActive: 1
--- !u!224 &132386942
RectTransform:
  m_ObjectHideFlags: 0
  m_CorrespondingSourceObject: {fileID: 0}
  m_PrefabInstance: {fileID: 0}
  m_PrefabAsset: {fileID: 0}
  m_GameObject: {fileID: 132386941}
  m_LocalRotation: {x: 0, y: 0, z: 0, w: 1}
  m_LocalPosition: {x: 0, y: 0, z: 0}
  m_LocalScale: {x: 1, y: 1, z: 1}
  m_Children: []
  m_Father: {fileID: 969341981}
  m_RootOrder: 1
  m_LocalEulerAnglesHint: {x: 0, y: 0, z: 0}
  m_AnchorMin: {x: 0, y: 0}
  m_AnchorMax: {x: 1, y: 1}
  m_AnchoredPosition: {x: 0, y: 0}
  m_SizeDelta: {x: 0, y: 0}
  m_Pivot: {x: 0.5, y: 0.5}
--- !u!114 &132386943
MonoBehaviour:
  m_ObjectHideFlags: 0
  m_CorrespondingSourceObject: {fileID: 0}
  m_PrefabInstance: {fileID: 0}
  m_PrefabAsset: {fileID: 0}
  m_GameObject: {fileID: 132386941}
  m_Enabled: 1
  m_EditorHideFlags: 0
  m_Script: {fileID: 11500000, guid: f4688fdb7df04437aeb418b961361dc5, type: 3}
  m_Name: 
  m_EditorClassIdentifier: 
  m_Material: {fileID: 0}
  m_Color: {r: 1, g: 1, b: 1, a: 1}
  m_RaycastTarget: 1
  m_OnCullStateChanged:
    m_PersistentCalls:
      m_Calls: []
  m_text: "54321\u200B"
  m_isRightToLeft: 0
  m_fontAsset: {fileID: 11400000, guid: 0cd382c4d470f174791dd96eb8f7b786, type: 2}
  m_sharedMaterial: {fileID: 1549604112718095413, guid: 0cd382c4d470f174791dd96eb8f7b786,
    type: 2}
  m_fontSharedMaterials: []
  m_fontMaterial: {fileID: 0}
  m_fontMaterials: []
  m_fontColor32:
    serializedVersion: 2
    rgba: 4292202422
  m_fontColor: {r: 0.71705234, g: 0.8146104, b: 0.839, a: 1}
  m_enableVertexGradient: 0
  m_colorMode: 3
  m_fontColorGradient:
    topLeft: {r: 1, g: 1, b: 1, a: 1}
    topRight: {r: 1, g: 1, b: 1, a: 1}
    bottomLeft: {r: 1, g: 1, b: 1, a: 1}
    bottomRight: {r: 1, g: 1, b: 1, a: 1}
  m_fontColorGradientPreset: {fileID: 0}
  m_spriteAsset: {fileID: 0}
  m_tintAllSprites: 0
  m_overrideHtmlColors: 0
  m_faceColor:
    serializedVersion: 2
    rgba: 4294967295
  m_outlineColor:
    serializedVersion: 2
    rgba: 4278190080
  m_fontSize: 24
  m_fontSizeBase: 24
  m_fontWeight: 400
  m_enableAutoSizing: 0
  m_fontSizeMin: 18
  m_fontSizeMax: 72
  m_fontStyle: 0
  m_textAlignment: 513
  m_characterSpacing: 0
  m_wordSpacing: 0
  m_lineSpacing: 0
  m_lineSpacingMax: 0
  m_paragraphSpacing: 0
  m_charWidthMaxAdj: 0
  m_enableWordWrapping: 0
  m_wordWrappingRatios: 0.4
  m_overflowMode: 0
  m_firstOverflowCharacterIndex: -1
  m_linkedTextComponent: {fileID: 0}
  m_isLinkedTextComponent: 0
  m_isTextTruncated: 0
  m_enableKerning: 1
  m_enableExtraPadding: 1
  checkPaddingRequired: 0
  m_isRichText: 1
  m_parseCtrlCharacters: 1
  m_isOrthographic: 1
  m_isCullingEnabled: 0
  m_ignoreRectMaskCulling: 0
  m_ignoreCulling: 1
  m_horizontalMapping: 0
  m_verticalMapping: 0
  m_uvLineOffset: 0
  m_geometrySortingOrder: 0
  m_VertexBufferAutoSizeReduction: 1
  m_firstVisibleCharacter: 0
  m_useMaxVisibleDescender: 1
  m_pageToDisplay: 1
  m_margin: {x: 0, y: 0, z: 0, w: 0}
  m_textInfo:
    textComponent: {fileID: 132386943}
    characterCount: 6
    spriteCount: 0
    spaceCount: 0
    wordCount: 1
    linkCount: 0
    lineCount: 1
    pageCount: 1
    materialCount: 1
  m_isUsingLegacyAnimationComponent: 0
  m_isVolumetricText: 0
  m_spriteAnimator: {fileID: 0}
  m_hasFontAssetChanged: 0
  m_subTextObjects:
  - {fileID: 0}
  - {fileID: 0}
  - {fileID: 0}
  - {fileID: 0}
  - {fileID: 0}
  - {fileID: 0}
  - {fileID: 0}
  - {fileID: 0}
  m_baseMaterial: {fileID: 0}
  m_maskOffset: {x: 0, y: 0, z: 0, w: 0}
--- !u!222 &132386944
CanvasRenderer:
  m_ObjectHideFlags: 0
  m_CorrespondingSourceObject: {fileID: 0}
  m_PrefabInstance: {fileID: 0}
  m_PrefabAsset: {fileID: 0}
  m_GameObject: {fileID: 132386941}
  m_CullTransparentMesh: 0
--- !u!1 &155875675
GameObject:
  m_ObjectHideFlags: 0
  m_CorrespondingSourceObject: {fileID: 0}
  m_PrefabInstance: {fileID: 0}
  m_PrefabAsset: {fileID: 0}
  serializedVersion: 6
  m_Component:
  - component: {fileID: 155875676}
  - component: {fileID: 155875678}
  - component: {fileID: 155875677}
  m_Layer: 5
  m_Name: Placeholder
  m_TagString: Untagged
  m_Icon: {fileID: 0}
  m_NavMeshLayer: 0
  m_StaticEditorFlags: 0
  m_IsActive: 1
--- !u!224 &155875676
RectTransform:
  m_ObjectHideFlags: 0
  m_CorrespondingSourceObject: {fileID: 0}
  m_PrefabInstance: {fileID: 0}
  m_PrefabAsset: {fileID: 0}
  m_GameObject: {fileID: 155875675}
  m_LocalRotation: {x: 0, y: 0, z: 0, w: 1}
  m_LocalPosition: {x: 0, y: 0, z: 0}
  m_LocalScale: {x: 1, y: 1, z: 1}
  m_Children: []
  m_Father: {fileID: 1093802056}
  m_RootOrder: 0
  m_LocalEulerAnglesHint: {x: 0, y: 0, z: 0}
  m_AnchorMin: {x: 0, y: 0}
  m_AnchorMax: {x: 1, y: 1}
  m_AnchoredPosition: {x: 0, y: 0}
  m_SizeDelta: {x: 0, y: 0}
  m_Pivot: {x: 0.5, y: 0.5}
--- !u!114 &155875677
MonoBehaviour:
  m_ObjectHideFlags: 0
  m_CorrespondingSourceObject: {fileID: 0}
  m_PrefabInstance: {fileID: 0}
  m_PrefabAsset: {fileID: 0}
  m_GameObject: {fileID: 155875675}
  m_Enabled: 0
  m_EditorHideFlags: 0
  m_Script: {fileID: 11500000, guid: f4688fdb7df04437aeb418b961361dc5, type: 3}
  m_Name: 
  m_EditorClassIdentifier: 
  m_Material: {fileID: 0}
  m_Color: {r: 1, g: 1, b: 1, a: 1}
  m_RaycastTarget: 1
  m_OnCullStateChanged:
    m_PersistentCalls:
      m_Calls: []
  m_text: Enter port number
  m_isRightToLeft: 0
  m_fontAsset: {fileID: 11400000, guid: 0cd382c4d470f174791dd96eb8f7b786, type: 2}
  m_sharedMaterial: {fileID: 1549604112718095413, guid: 0cd382c4d470f174791dd96eb8f7b786,
    type: 2}
  m_fontSharedMaterials: []
  m_fontMaterial: {fileID: 0}
  m_fontMaterials: []
  m_fontColor32:
    serializedVersion: 2
    rgba: 4289505171
  m_fontColor: {r: 0.5764706, g: 0.654902, b: 0.6745098, a: 1}
  m_enableVertexGradient: 0
  m_colorMode: 3
  m_fontColorGradient:
    topLeft: {r: 1, g: 1, b: 1, a: 1}
    topRight: {r: 1, g: 1, b: 1, a: 1}
    bottomLeft: {r: 1, g: 1, b: 1, a: 1}
    bottomRight: {r: 1, g: 1, b: 1, a: 1}
  m_fontColorGradientPreset: {fileID: 0}
  m_spriteAsset: {fileID: 0}
  m_tintAllSprites: 0
  m_overrideHtmlColors: 0
  m_faceColor:
    serializedVersion: 2
    rgba: 4294967295
  m_outlineColor:
    serializedVersion: 2
    rgba: 4278190080
  m_fontSize: 24
  m_fontSizeBase: 24
  m_fontWeight: 400
  m_enableAutoSizing: 0
  m_fontSizeMin: 18
  m_fontSizeMax: 72
  m_fontStyle: 18
  m_textAlignment: 513
  m_characterSpacing: 0
  m_wordSpacing: 0
  m_lineSpacing: 0
  m_lineSpacingMax: 0
  m_paragraphSpacing: 0
  m_charWidthMaxAdj: 0
  m_enableWordWrapping: 0
  m_wordWrappingRatios: 0.4
  m_overflowMode: 0
  m_firstOverflowCharacterIndex: -1
  m_linkedTextComponent: {fileID: 0}
  m_isLinkedTextComponent: 0
  m_isTextTruncated: 0
  m_enableKerning: 1
  m_enableExtraPadding: 1
  checkPaddingRequired: 0
  m_isRichText: 1
  m_parseCtrlCharacters: 1
  m_isOrthographic: 1
  m_isCullingEnabled: 0
  m_ignoreRectMaskCulling: 0
  m_ignoreCulling: 1
  m_horizontalMapping: 0
  m_verticalMapping: 0
  m_uvLineOffset: 0
  m_geometrySortingOrder: 0
  m_VertexBufferAutoSizeReduction: 1
  m_firstVisibleCharacter: 0
  m_useMaxVisibleDescender: 1
  m_pageToDisplay: 1
  m_margin: {x: 0, y: 0, z: 0, w: 0}
  m_textInfo:
    textComponent: {fileID: 155875677}
    characterCount: 0
    spriteCount: 0
    spaceCount: 0
    wordCount: 0
    linkCount: 0
    lineCount: 0
    pageCount: 0
    materialCount: 1
  m_isUsingLegacyAnimationComponent: 0
  m_isVolumetricText: 0
  m_spriteAnimator: {fileID: 0}
  m_hasFontAssetChanged: 0
  m_subTextObjects:
  - {fileID: 0}
  - {fileID: 0}
  - {fileID: 0}
  - {fileID: 0}
  - {fileID: 0}
  - {fileID: 0}
  - {fileID: 0}
  - {fileID: 0}
  m_baseMaterial: {fileID: 0}
  m_maskOffset: {x: 0, y: 0, z: 0, w: 0}
--- !u!222 &155875678
CanvasRenderer:
  m_ObjectHideFlags: 0
  m_CorrespondingSourceObject: {fileID: 0}
  m_PrefabInstance: {fileID: 0}
  m_PrefabAsset: {fileID: 0}
  m_GameObject: {fileID: 155875675}
  m_CullTransparentMesh: 0
--- !u!1 &159567281
GameObject:
  m_ObjectHideFlags: 0
  m_CorrespondingSourceObject: {fileID: 0}
  m_PrefabInstance: {fileID: 0}
  m_PrefabAsset: {fileID: 0}
  serializedVersion: 6
  m_Component:
  - component: {fileID: 159567282}
  - component: {fileID: 159567285}
  - component: {fileID: 159567284}
  - component: {fileID: 159567283}
  m_Layer: 5
  m_Name: Toggle
  m_TagString: Untagged
  m_Icon: {fileID: 0}
  m_NavMeshLayer: 0
  m_StaticEditorFlags: 0
  m_IsActive: 1
--- !u!224 &159567282
RectTransform:
  m_ObjectHideFlags: 0
  m_CorrespondingSourceObject: {fileID: 0}
  m_PrefabInstance: {fileID: 0}
  m_PrefabAsset: {fileID: 0}
  m_GameObject: {fileID: 159567281}
  m_LocalRotation: {x: 0, y: 0, z: 0, w: 1}
  m_LocalPosition: {x: 0, y: 0, z: 0}
  m_LocalScale: {x: 1, y: 1, z: 1}
  m_Children:
  - {fileID: 1404593538}
  - {fileID: 624357300}
  m_Father: {fileID: 1688168143}
  m_RootOrder: 0
  m_LocalEulerAnglesHint: {x: 0, y: 0, z: 0}
  m_AnchorMin: {x: 0, y: 0}
  m_AnchorMax: {x: 1, y: 1}
  m_AnchoredPosition: {x: 0, y: 0}
  m_SizeDelta: {x: -16, y: -16}
  m_Pivot: {x: 0.5, y: 0.5}
--- !u!114 &159567283
MonoBehaviour:
  m_ObjectHideFlags: 0
  m_CorrespondingSourceObject: {fileID: 0}
  m_PrefabInstance: {fileID: 0}
  m_PrefabAsset: {fileID: 0}
  m_GameObject: {fileID: 159567281}
  m_Enabled: 1
  m_EditorHideFlags: 0
  m_Script: {fileID: 11500000, guid: 9085046f02f69544eb97fd06b6048fe2, type: 3}
  m_Name: 
  m_EditorClassIdentifier: 
  m_Navigation:
    m_Mode: 0
    m_SelectOnUp: {fileID: 0}
    m_SelectOnDown: {fileID: 0}
    m_SelectOnLeft: {fileID: 0}
    m_SelectOnRight: {fileID: 0}
  m_Transition: 1
  m_Colors:
    m_NormalColor: {r: 0.43529415, g: 0.5411765, b: 0.5686275, a: 1}
    m_HighlightedColor: {r: 1, g: 0.40000004, b: 0, a: 1}
    m_PressedColor: {r: 0.8313726, g: 0.33333334, b: 0, a: 1}
    m_SelectedColor: {r: 1, g: 0.40000004, b: 0, a: 1}
    m_DisabledColor: {r: 0.30008277, g: 0.37307587, b: 0.39200002, a: 1}
    m_ColorMultiplier: 1
    m_FadeDuration: 0.1
  m_SpriteState:
    m_HighlightedSprite: {fileID: 0}
    m_PressedSprite: {fileID: 0}
    m_SelectedSprite: {fileID: 0}
    m_DisabledSprite: {fileID: 0}
  m_AnimationTriggers:
    m_NormalTrigger: Normal
    m_HighlightedTrigger: Highlighted
    m_PressedTrigger: Pressed
    m_SelectedTrigger: Highlighted
    m_DisabledTrigger: Disabled
  m_Interactable: 1
  m_TargetGraphic: {fileID: 159567284}
  toggleTransition: 1
  graphic: {fileID: 1404593539}
  m_Group: {fileID: 0}
  onValueChanged:
    m_PersistentCalls:
      m_Calls:
      - m_Target: {fileID: 2022253373}
        m_MethodName: SetActive
        m_Mode: 0
        m_Arguments:
          m_ObjectArgument: {fileID: 0}
          m_ObjectArgumentAssemblyTypeName: UnityEngine.Object, UnityEngine
          m_IntArgument: 0
          m_FloatArgument: 0
          m_StringArgument: 
          m_BoolArgument: 0
        m_CallState: 2
  m_IsOn: 0
--- !u!114 &159567284
MonoBehaviour:
  m_ObjectHideFlags: 0
  m_CorrespondingSourceObject: {fileID: 0}
  m_PrefabInstance: {fileID: 0}
  m_PrefabAsset: {fileID: 0}
  m_GameObject: {fileID: 159567281}
  m_Enabled: 1
  m_EditorHideFlags: 0
  m_Script: {fileID: 11500000, guid: fe87c0e1cc204ed48ad3b37840f39efc, type: 3}
  m_Name: 
  m_EditorClassIdentifier: 
  m_Material: {fileID: 0}
  m_Color: {r: 1, g: 1, b: 1, a: 1}
  m_RaycastTarget: 1
  m_OnCullStateChanged:
    m_PersistentCalls:
      m_Calls: []
  m_Sprite: {fileID: 0}
  m_Type: 0
  m_PreserveAspect: 0
  m_FillCenter: 1
  m_FillMethod: 4
  m_FillAmount: 1
  m_FillClockwise: 1
  m_FillOrigin: 0
  m_UseSpriteMesh: 0
  m_PixelsPerUnitMultiplier: 1
--- !u!222 &159567285
CanvasRenderer:
  m_ObjectHideFlags: 0
  m_CorrespondingSourceObject: {fileID: 0}
  m_PrefabInstance: {fileID: 0}
  m_PrefabAsset: {fileID: 0}
  m_GameObject: {fileID: 159567281}
  m_CullTransparentMesh: 0
--- !u!1 &162886306
GameObject:
  m_ObjectHideFlags: 0
  m_CorrespondingSourceObject: {fileID: 0}
  m_PrefabInstance: {fileID: 0}
  m_PrefabAsset: {fileID: 0}
  serializedVersion: 6
  m_Component:
  - component: {fileID: 162886307}
  - component: {fileID: 162886308}
  m_Layer: 5
  m_Name: Submit Row
  m_TagString: Untagged
  m_Icon: {fileID: 0}
  m_NavMeshLayer: 0
  m_StaticEditorFlags: 0
  m_IsActive: 1
--- !u!224 &162886307
RectTransform:
  m_ObjectHideFlags: 0
  m_CorrespondingSourceObject: {fileID: 0}
  m_PrefabInstance: {fileID: 0}
  m_PrefabAsset: {fileID: 0}
  m_GameObject: {fileID: 162886306}
  m_LocalRotation: {x: 0, y: 0, z: 0, w: 1}
  m_LocalPosition: {x: 0, y: 0, z: 0}
  m_LocalScale: {x: 1, y: 1, z: 1}
  m_Children:
  - {fileID: 2126267227}
  - {fileID: 1615574118}
  m_Father: {fileID: 1322106252}
  m_RootOrder: 5
  m_LocalEulerAnglesHint: {x: 0, y: 0, z: 0}
  m_AnchorMin: {x: 0, y: 1}
  m_AnchorMax: {x: 0, y: 1}
  m_AnchoredPosition: {x: 250, y: -456}
  m_SizeDelta: {x: 500, y: 80}
  m_Pivot: {x: 0.5, y: 0.5}
--- !u!114 &162886308
MonoBehaviour:
  m_ObjectHideFlags: 0
  m_CorrespondingSourceObject: {fileID: 0}
  m_PrefabInstance: {fileID: 0}
  m_PrefabAsset: {fileID: 0}
  m_GameObject: {fileID: 162886306}
  m_Enabled: 1
  m_EditorHideFlags: 0
  m_Script: {fileID: 11500000, guid: 30649d3a9faa99c48a7b1166b86bf2a0, type: 3}
  m_Name: 
  m_EditorClassIdentifier: 
  m_Padding:
    m_Left: 8
    m_Right: 8
    m_Top: 8
    m_Bottom: 8
  m_ChildAlignment: 0
  m_Spacing: 16
  m_ChildForceExpandWidth: 1
  m_ChildForceExpandHeight: 1
  m_ChildControlWidth: 1
  m_ChildControlHeight: 1
  m_ChildScaleWidth: 0
  m_ChildScaleHeight: 0
--- !u!1 &171922770
GameObject:
  m_ObjectHideFlags: 0
  m_CorrespondingSourceObject: {fileID: 0}
  m_PrefabInstance: {fileID: 0}
  m_PrefabAsset: {fileID: 0}
  serializedVersion: 6
  m_Component:
  - component: {fileID: 171922771}
  - component: {fileID: 171922773}
  - component: {fileID: 171922772}
  m_Layer: 5
  m_Name: Divider
  m_TagString: Untagged
  m_Icon: {fileID: 0}
  m_NavMeshLayer: 0
  m_StaticEditorFlags: 0
  m_IsActive: 1
--- !u!224 &171922771
RectTransform:
  m_ObjectHideFlags: 0
  m_CorrespondingSourceObject: {fileID: 0}
  m_PrefabInstance: {fileID: 0}
  m_PrefabAsset: {fileID: 0}
  m_GameObject: {fileID: 171922770}
  m_LocalRotation: {x: 0, y: 0, z: 0, w: 1}
  m_LocalPosition: {x: 0, y: 0, z: 0}
  m_LocalScale: {x: 1, y: 1, z: 1}
  m_Children: []
  m_Father: {fileID: 2054891945}
  m_RootOrder: 4
  m_LocalEulerAnglesHint: {x: 0, y: 0, z: 0}
  m_AnchorMin: {x: 0, y: 0}
  m_AnchorMax: {x: 0, y: 0}
  m_AnchoredPosition: {x: 0, y: 0}
  m_SizeDelta: {x: 0, y: 8}
  m_Pivot: {x: 0.5, y: 0.5}
--- !u!114 &171922772
MonoBehaviour:
  m_ObjectHideFlags: 0
  m_CorrespondingSourceObject: {fileID: 0}
  m_PrefabInstance: {fileID: 0}
  m_PrefabAsset: {fileID: 0}
  m_GameObject: {fileID: 171922770}
  m_Enabled: 1
  m_EditorHideFlags: 0
  m_Script: {fileID: 11500000, guid: fe87c0e1cc204ed48ad3b37840f39efc, type: 3}
  m_Name: 
  m_EditorClassIdentifier: 
  m_Material: {fileID: 0}
  m_Color: {r: 1, g: 0.40000004, b: 0, a: 1}
  m_RaycastTarget: 1
  m_OnCullStateChanged:
    m_PersistentCalls:
      m_Calls: []
  m_Sprite: {fileID: 0}
  m_Type: 0
  m_PreserveAspect: 0
  m_FillCenter: 1
  m_FillMethod: 4
  m_FillAmount: 1
  m_FillClockwise: 1
  m_FillOrigin: 0
  m_UseSpriteMesh: 0
  m_PixelsPerUnitMultiplier: 1
--- !u!222 &171922773
CanvasRenderer:
  m_ObjectHideFlags: 0
  m_CorrespondingSourceObject: {fileID: 0}
  m_PrefabInstance: {fileID: 0}
  m_PrefabAsset: {fileID: 0}
  m_GameObject: {fileID: 171922770}
  m_CullTransparentMesh: 0
--- !u!21 &181825151
Material:
  serializedVersion: 6
  m_ObjectHideFlags: 0
  m_CorrespondingSourceObject: {fileID: 0}
  m_PrefabInstance: {fileID: 0}
  m_PrefabAsset: {fileID: 0}
  m_Name: Sprites/Default
  m_Shader: {fileID: 10753, guid: 0000000000000000f000000000000000, type: 0}
  m_ShaderKeywords: 
  m_LightmapFlags: 4
  m_EnableInstancingVariants: 0
  m_DoubleSidedGI: 0
  m_CustomRenderQueue: -1
  stringTagMap: {}
  disabledShaderPasses: []
  m_SavedProperties:
    serializedVersion: 3
    m_TexEnvs:
    - _AlphaTex:
        m_Texture: {fileID: 0}
        m_Scale: {x: 1, y: 1}
        m_Offset: {x: 0, y: 0}
    - _MainTex:
        m_Texture: {fileID: 0}
        m_Scale: {x: 1, y: 1}
        m_Offset: {x: 0, y: 0}
    m_Floats:
    - PixelSnap: 0
    - _EnableExternalAlpha: 0
    m_Colors:
    - _Color: {r: 1, g: 1, b: 1, a: 1}
    - _Flip: {r: 1, g: 1, b: 1, a: 1}
    - _RendererColor: {r: 1, g: 1, b: 1, a: 1}
--- !u!1 &185265281
GameObject:
  m_ObjectHideFlags: 0
  m_CorrespondingSourceObject: {fileID: 0}
  m_PrefabInstance: {fileID: 0}
  m_PrefabAsset: {fileID: 0}
  serializedVersion: 6
  m_Component:
  - component: {fileID: 185265282}
  - component: {fileID: 185265283}
  m_Layer: 0
  m_Name: XR Particles Interaction
  m_TagString: Untagged
  m_Icon: {fileID: 0}
  m_NavMeshLayer: 0
  m_StaticEditorFlags: 0
  m_IsActive: 1
--- !u!4 &185265282
Transform:
  m_ObjectHideFlags: 0
  m_CorrespondingSourceObject: {fileID: 0}
  m_PrefabInstance: {fileID: 0}
  m_PrefabAsset: {fileID: 0}
  m_GameObject: {fileID: 185265281}
  m_LocalRotation: {x: 0, y: 0, z: 0, w: 1}
  m_LocalPosition: {x: 0, y: 0, z: 0}
  m_LocalScale: {x: 1, y: 1, z: 1}
  m_Children: []
  m_Father: {fileID: 544060993}
  m_RootOrder: 1
  m_LocalEulerAnglesHint: {x: 0, y: 0, z: 0}
--- !u!114 &185265283
MonoBehaviour:
  m_ObjectHideFlags: 0
  m_CorrespondingSourceObject: {fileID: 0}
  m_PrefabInstance: {fileID: 0}
  m_PrefabAsset: {fileID: 0}
  m_GameObject: {fileID: 185265281}
  m_Enabled: 1
  m_EditorHideFlags: 0
  m_Script: {fileID: 11500000, guid: 4a9debcec7224c5d82314ab8a7e0a87f, type: 3}
  m_Name: 
  m_EditorClassIdentifier: 
  narupaXR: {fileID: 544060994}
  grabObjectAction:
    actionPath: /actions/NarupaIMD/in/Interact
    needsReinit: 0
  controllerManager: {fileID: 2074532958}
--- !u!1 &193686851
GameObject:
  m_ObjectHideFlags: 0
  m_CorrespondingSourceObject: {fileID: 0}
  m_PrefabInstance: {fileID: 0}
  m_PrefabAsset: {fileID: 0}
  serializedVersion: 6
  m_Component:
  - component: {fileID: 193686852}
  - component: {fileID: 193686854}
  - component: {fileID: 193686853}
  m_Layer: 5
  m_Name: Text
  m_TagString: Untagged
  m_Icon: {fileID: 0}
  m_NavMeshLayer: 0
  m_StaticEditorFlags: 0
  m_IsActive: 1
--- !u!224 &193686852
RectTransform:
  m_ObjectHideFlags: 0
  m_CorrespondingSourceObject: {fileID: 0}
  m_PrefabInstance: {fileID: 0}
  m_PrefabAsset: {fileID: 0}
  m_GameObject: {fileID: 193686851}
  m_LocalRotation: {x: 0, y: 0, z: 0, w: 1}
  m_LocalPosition: {x: 0, y: 0, z: 0}
  m_LocalScale: {x: 1, y: 1, z: 1}
  m_Children: []
  m_Father: {fileID: 244093879}
  m_RootOrder: 1
  m_LocalEulerAnglesHint: {x: 0, y: 0, z: 0}
  m_AnchorMin: {x: 0, y: 0}
  m_AnchorMax: {x: 1, y: 1}
  m_AnchoredPosition: {x: 0, y: 0}
  m_SizeDelta: {x: 0, y: 0}
  m_Pivot: {x: 0.5, y: 0.5}
--- !u!114 &193686853
MonoBehaviour:
  m_ObjectHideFlags: 0
  m_CorrespondingSourceObject: {fileID: 0}
  m_PrefabInstance: {fileID: 0}
  m_PrefabAsset: {fileID: 0}
  m_GameObject: {fileID: 193686851}
  m_Enabled: 1
  m_EditorHideFlags: 0
  m_Script: {fileID: 11500000, guid: f4688fdb7df04437aeb418b961361dc5, type: 3}
  m_Name: 
  m_EditorClassIdentifier: 
  m_Material: {fileID: 0}
  m_Color: {r: 1, g: 1, b: 1, a: 1}
  m_RaycastTarget: 1
  m_OnCullStateChanged:
    m_PersistentCalls:
      m_Calls: []
  m_text: "localhost\u200B"
  m_isRightToLeft: 0
  m_fontAsset: {fileID: 11400000, guid: 0cd382c4d470f174791dd96eb8f7b786, type: 2}
  m_sharedMaterial: {fileID: 1549604112718095413, guid: 0cd382c4d470f174791dd96eb8f7b786,
    type: 2}
  m_fontSharedMaterials: []
  m_fontMaterial: {fileID: 0}
  m_fontMaterials: []
  m_fontColor32:
    serializedVersion: 2
    rgba: 4292202422
  m_fontColor: {r: 0.71705234, g: 0.8146104, b: 0.839, a: 1}
  m_enableVertexGradient: 0
  m_colorMode: 3
  m_fontColorGradient:
    topLeft: {r: 1, g: 1, b: 1, a: 1}
    topRight: {r: 1, g: 1, b: 1, a: 1}
    bottomLeft: {r: 1, g: 1, b: 1, a: 1}
    bottomRight: {r: 1, g: 1, b: 1, a: 1}
  m_fontColorGradientPreset: {fileID: 0}
  m_spriteAsset: {fileID: 0}
  m_tintAllSprites: 0
  m_overrideHtmlColors: 0
  m_faceColor:
    serializedVersion: 2
    rgba: 4294967295
  m_outlineColor:
    serializedVersion: 2
    rgba: 4278190080
  m_fontSize: 24
  m_fontSizeBase: 24
  m_fontWeight: 400
  m_enableAutoSizing: 0
  m_fontSizeMin: 18
  m_fontSizeMax: 72
  m_fontStyle: 0
  m_textAlignment: 513
  m_characterSpacing: 0
  m_wordSpacing: 0
  m_lineSpacing: 0
  m_lineSpacingMax: 0
  m_paragraphSpacing: 0
  m_charWidthMaxAdj: 0
  m_enableWordWrapping: 0
  m_wordWrappingRatios: 0.4
  m_overflowMode: 0
  m_firstOverflowCharacterIndex: -1
  m_linkedTextComponent: {fileID: 0}
  m_isLinkedTextComponent: 0
  m_isTextTruncated: 0
  m_enableKerning: 1
  m_enableExtraPadding: 1
  checkPaddingRequired: 0
  m_isRichText: 1
  m_parseCtrlCharacters: 1
  m_isOrthographic: 1
  m_isCullingEnabled: 0
  m_ignoreRectMaskCulling: 0
  m_ignoreCulling: 1
  m_horizontalMapping: 0
  m_verticalMapping: 0
  m_uvLineOffset: 0
  m_geometrySortingOrder: 0
  m_VertexBufferAutoSizeReduction: 1
  m_firstVisibleCharacter: 0
  m_useMaxVisibleDescender: 1
  m_pageToDisplay: 1
  m_margin: {x: 0, y: 0, z: 0, w: 0}
  m_textInfo:
    textComponent: {fileID: 193686853}
    characterCount: 10
    spriteCount: 0
    spaceCount: 0
    wordCount: 1
    linkCount: 0
    lineCount: 1
    pageCount: 1
    materialCount: 1
  m_isUsingLegacyAnimationComponent: 0
  m_isVolumetricText: 0
  m_spriteAnimator: {fileID: 0}
  m_hasFontAssetChanged: 0
  m_subTextObjects:
  - {fileID: 0}
  - {fileID: 0}
  - {fileID: 0}
  - {fileID: 0}
  - {fileID: 0}
  - {fileID: 0}
  - {fileID: 0}
  - {fileID: 0}
  m_baseMaterial: {fileID: 0}
  m_maskOffset: {x: 0, y: 0, z: 0, w: 0}
--- !u!222 &193686854
CanvasRenderer:
  m_ObjectHideFlags: 0
  m_CorrespondingSourceObject: {fileID: 0}
  m_PrefabInstance: {fileID: 0}
  m_PrefabAsset: {fileID: 0}
  m_GameObject: {fileID: 193686851}
  m_CullTransparentMesh: 0
--- !u!1 &244093878
GameObject:
  m_ObjectHideFlags: 0
  m_CorrespondingSourceObject: {fileID: 0}
  m_PrefabInstance: {fileID: 0}
  m_PrefabAsset: {fileID: 0}
  serializedVersion: 6
  m_Component:
  - component: {fileID: 244093879}
  - component: {fileID: 244093880}
  m_Layer: 5
  m_Name: Text Area
  m_TagString: Untagged
  m_Icon: {fileID: 0}
  m_NavMeshLayer: 0
  m_StaticEditorFlags: 0
  m_IsActive: 1
--- !u!224 &244093879
RectTransform:
  m_ObjectHideFlags: 0
  m_CorrespondingSourceObject: {fileID: 0}
  m_PrefabInstance: {fileID: 0}
  m_PrefabAsset: {fileID: 0}
  m_GameObject: {fileID: 244093878}
  m_LocalRotation: {x: 0, y: 0, z: 0, w: 1}
  m_LocalPosition: {x: 0, y: 0, z: 0}
  m_LocalScale: {x: 1, y: 1, z: 1}
  m_Children:
  - {fileID: 270656326}
  - {fileID: 193686852}
  m_Father: {fileID: 644197856}
  m_RootOrder: 0
  m_LocalEulerAnglesHint: {x: 0, y: 0, z: 0}
  m_AnchorMin: {x: 0, y: 0}
  m_AnchorMax: {x: 1, y: 1}
  m_AnchoredPosition: {x: 0, y: -0.5}
  m_SizeDelta: {x: -20, y: -13}
  m_Pivot: {x: 0.5, y: 0.5}
--- !u!114 &244093880
MonoBehaviour:
  m_ObjectHideFlags: 0
  m_CorrespondingSourceObject: {fileID: 0}
  m_PrefabInstance: {fileID: 0}
  m_PrefabAsset: {fileID: 0}
  m_GameObject: {fileID: 244093878}
  m_Enabled: 1
  m_EditorHideFlags: 0
  m_Script: {fileID: 11500000, guid: 3312d7739989d2b4e91e6319e9a96d76, type: 3}
  m_Name: 
  m_EditorClassIdentifier: 
--- !u!1 &252551620
GameObject:
  m_ObjectHideFlags: 0
  m_CorrespondingSourceObject: {fileID: 0}
  m_PrefabInstance: {fileID: 0}
  m_PrefabAsset: {fileID: 0}
  serializedVersion: 6
  m_Component:
  - component: {fileID: 252551621}
  - component: {fileID: 252551624}
  - component: {fileID: 252551623}
  - component: {fileID: 252551622}
  m_Layer: 5
  m_Name: Close Button
  m_TagString: Untagged
  m_Icon: {fileID: 0}
  m_NavMeshLayer: 0
  m_StaticEditorFlags: 0
  m_IsActive: 1
--- !u!224 &252551621
RectTransform:
  m_ObjectHideFlags: 0
  m_CorrespondingSourceObject: {fileID: 0}
  m_PrefabInstance: {fileID: 0}
  m_PrefabAsset: {fileID: 0}
  m_GameObject: {fileID: 252551620}
  m_LocalRotation: {x: -0, y: -0, z: -0, w: 1}
  m_LocalPosition: {x: 0, y: 0, z: 0}
  m_LocalScale: {x: 1, y: 1, z: 1}
  m_Children:
  - {fileID: 942692457}
  m_Father: {fileID: 430995091}
  m_RootOrder: 1
  m_LocalEulerAnglesHint: {x: 0, y: 0, z: 0}
  m_AnchorMin: {x: 1, y: 1}
  m_AnchorMax: {x: 1, y: 1}
  m_AnchoredPosition: {x: -16, y: -16}
  m_SizeDelta: {x: 192, y: 64}
  m_Pivot: {x: 1, y: 1}
--- !u!114 &252551622
MonoBehaviour:
  m_ObjectHideFlags: 0
  m_CorrespondingSourceObject: {fileID: 0}
  m_PrefabInstance: {fileID: 0}
  m_PrefabAsset: {fileID: 0}
  m_GameObject: {fileID: 252551620}
  m_Enabled: 1
  m_EditorHideFlags: 0
  m_Script: {fileID: 11500000, guid: 4e29b1a8efbd4b44bb3f3716e73f07ff, type: 3}
  m_Name: 
  m_EditorClassIdentifier: 
  m_Navigation:
    m_Mode: 0
    m_SelectOnUp: {fileID: 0}
    m_SelectOnDown: {fileID: 0}
    m_SelectOnLeft: {fileID: 0}
    m_SelectOnRight: {fileID: 0}
  m_Transition: 1
  m_Colors:
    m_NormalColor: {r: 0.43529415, g: 0.5411765, b: 0.5686275, a: 1}
    m_HighlightedColor: {r: 1, g: 0.40000004, b: 0, a: 1}
    m_PressedColor: {r: 0.30008277, g: 0.37307587, b: 0.39200002, a: 1}
    m_SelectedColor: {r: 1, g: 0.40000004, b: 0, a: 1}
    m_DisabledColor: {r: 0.78431374, g: 0.78431374, b: 0.78431374, a: 0.5019608}
    m_ColorMultiplier: 1
    m_FadeDuration: 0.1
  m_SpriteState:
    m_HighlightedSprite: {fileID: 0}
    m_PressedSprite: {fileID: 0}
    m_SelectedSprite: {fileID: 0}
    m_DisabledSprite: {fileID: 0}
  m_AnimationTriggers:
    m_NormalTrigger: Normal
    m_HighlightedTrigger: Highlighted
    m_PressedTrigger: Pressed
    m_SelectedTrigger: Highlighted
    m_DisabledTrigger: Disabled
  m_Interactable: 1
  m_TargetGraphic: {fileID: 252551623}
  m_OnClick:
    m_PersistentCalls:
      m_Calls:
      - m_Target: {fileID: 430995090}
        m_MethodName: SetActive
        m_Mode: 6
        m_Arguments:
          m_ObjectArgument: {fileID: 0}
          m_ObjectArgumentAssemblyTypeName: UnityEngine.Object, UnityEngine
          m_IntArgument: 0
          m_FloatArgument: 0
          m_StringArgument: 
          m_BoolArgument: 0
        m_CallState: 2
--- !u!114 &252551623
MonoBehaviour:
  m_ObjectHideFlags: 0
  m_CorrespondingSourceObject: {fileID: 0}
  m_PrefabInstance: {fileID: 0}
  m_PrefabAsset: {fileID: 0}
  m_GameObject: {fileID: 252551620}
  m_Enabled: 1
  m_EditorHideFlags: 0
  m_Script: {fileID: 11500000, guid: fe87c0e1cc204ed48ad3b37840f39efc, type: 3}
  m_Name: 
  m_EditorClassIdentifier: 
  m_Material: {fileID: 0}
  m_Color: {r: 1, g: 1, b: 1, a: 1}
  m_RaycastTarget: 1
  m_OnCullStateChanged:
    m_PersistentCalls:
      m_Calls: []
  m_Sprite: {fileID: 0}
  m_Type: 0
  m_PreserveAspect: 0
  m_FillCenter: 1
  m_FillMethod: 4
  m_FillAmount: 1
  m_FillClockwise: 1
  m_FillOrigin: 0
  m_UseSpriteMesh: 0
  m_PixelsPerUnitMultiplier: 1
--- !u!222 &252551624
CanvasRenderer:
  m_ObjectHideFlags: 0
  m_CorrespondingSourceObject: {fileID: 0}
  m_PrefabInstance: {fileID: 0}
  m_PrefabAsset: {fileID: 0}
  m_GameObject: {fileID: 252551620}
  m_CullTransparentMesh: 0
--- !u!1 &270656325
GameObject:
  m_ObjectHideFlags: 0
  m_CorrespondingSourceObject: {fileID: 0}
  m_PrefabInstance: {fileID: 0}
  m_PrefabAsset: {fileID: 0}
  serializedVersion: 6
  m_Component:
  - component: {fileID: 270656326}
  - component: {fileID: 270656328}
  - component: {fileID: 270656327}
  m_Layer: 5
  m_Name: Placeholder
  m_TagString: Untagged
  m_Icon: {fileID: 0}
  m_NavMeshLayer: 0
  m_StaticEditorFlags: 0
  m_IsActive: 1
--- !u!224 &270656326
RectTransform:
  m_ObjectHideFlags: 0
  m_CorrespondingSourceObject: {fileID: 0}
  m_PrefabInstance: {fileID: 0}
  m_PrefabAsset: {fileID: 0}
  m_GameObject: {fileID: 270656325}
  m_LocalRotation: {x: 0, y: 0, z: 0, w: 1}
  m_LocalPosition: {x: 0, y: 0, z: 0}
  m_LocalScale: {x: 1, y: 1, z: 1}
  m_Children: []
  m_Father: {fileID: 244093879}
  m_RootOrder: 0
  m_LocalEulerAnglesHint: {x: 0, y: 0, z: 0}
  m_AnchorMin: {x: 0, y: 0}
  m_AnchorMax: {x: 1, y: 1}
  m_AnchoredPosition: {x: 0, y: 0}
  m_SizeDelta: {x: 0, y: 0}
  m_Pivot: {x: 0.5, y: 0.5}
--- !u!114 &270656327
MonoBehaviour:
  m_ObjectHideFlags: 0
  m_CorrespondingSourceObject: {fileID: 0}
  m_PrefabInstance: {fileID: 0}
  m_PrefabAsset: {fileID: 0}
  m_GameObject: {fileID: 270656325}
  m_Enabled: 0
  m_EditorHideFlags: 0
  m_Script: {fileID: 11500000, guid: f4688fdb7df04437aeb418b961361dc5, type: 3}
  m_Name: 
  m_EditorClassIdentifier: 
  m_Material: {fileID: 0}
  m_Color: {r: 1, g: 1, b: 1, a: 1}
  m_RaycastTarget: 1
  m_OnCullStateChanged:
    m_PersistentCalls:
      m_Calls: []
  m_text: Enter host name or IP
  m_isRightToLeft: 0
  m_fontAsset: {fileID: 11400000, guid: 0cd382c4d470f174791dd96eb8f7b786, type: 2}
  m_sharedMaterial: {fileID: 1549604112718095413, guid: 0cd382c4d470f174791dd96eb8f7b786,
    type: 2}
  m_fontSharedMaterials: []
  m_fontMaterial: {fileID: 0}
  m_fontMaterials: []
  m_fontColor32:
    serializedVersion: 2
    rgba: 4289505171
  m_fontColor: {r: 0.5764706, g: 0.654902, b: 0.6745098, a: 1}
  m_enableVertexGradient: 0
  m_colorMode: 3
  m_fontColorGradient:
    topLeft: {r: 1, g: 1, b: 1, a: 1}
    topRight: {r: 1, g: 1, b: 1, a: 1}
    bottomLeft: {r: 1, g: 1, b: 1, a: 1}
    bottomRight: {r: 1, g: 1, b: 1, a: 1}
  m_fontColorGradientPreset: {fileID: 0}
  m_spriteAsset: {fileID: 0}
  m_tintAllSprites: 0
  m_overrideHtmlColors: 0
  m_faceColor:
    serializedVersion: 2
    rgba: 4294967295
  m_outlineColor:
    serializedVersion: 2
    rgba: 4278190080
  m_fontSize: 24
  m_fontSizeBase: 24
  m_fontWeight: 400
  m_enableAutoSizing: 0
  m_fontSizeMin: 18
  m_fontSizeMax: 72
  m_fontStyle: 18
  m_textAlignment: 513
  m_characterSpacing: 0
  m_wordSpacing: 0
  m_lineSpacing: 0
  m_lineSpacingMax: 0
  m_paragraphSpacing: 0
  m_charWidthMaxAdj: 0
  m_enableWordWrapping: 0
  m_wordWrappingRatios: 0.4
  m_overflowMode: 0
  m_firstOverflowCharacterIndex: -1
  m_linkedTextComponent: {fileID: 0}
  m_isLinkedTextComponent: 0
  m_isTextTruncated: 0
  m_enableKerning: 1
  m_enableExtraPadding: 1
  checkPaddingRequired: 0
  m_isRichText: 1
  m_parseCtrlCharacters: 1
  m_isOrthographic: 1
  m_isCullingEnabled: 0
  m_ignoreRectMaskCulling: 0
  m_ignoreCulling: 1
  m_horizontalMapping: 0
  m_verticalMapping: 0
  m_uvLineOffset: 0
  m_geometrySortingOrder: 0
  m_VertexBufferAutoSizeReduction: 1
  m_firstVisibleCharacter: 0
  m_useMaxVisibleDescender: 1
  m_pageToDisplay: 1
  m_margin: {x: 0, y: 0, z: 0, w: 0}
  m_textInfo:
    textComponent: {fileID: 270656327}
    characterCount: 0
    spriteCount: 0
    spaceCount: 0
    wordCount: 0
    linkCount: 0
    lineCount: 0
    pageCount: 0
    materialCount: 1
  m_isUsingLegacyAnimationComponent: 0
  m_isVolumetricText: 0
  m_spriteAnimator: {fileID: 0}
  m_hasFontAssetChanged: 0
  m_subTextObjects:
  - {fileID: 0}
  - {fileID: 0}
  - {fileID: 0}
  - {fileID: 0}
  - {fileID: 0}
  - {fileID: 0}
  - {fileID: 0}
  - {fileID: 0}
  m_baseMaterial: {fileID: 0}
  m_maskOffset: {x: 0, y: 0, z: 0, w: 0}
--- !u!222 &270656328
CanvasRenderer:
  m_ObjectHideFlags: 0
  m_CorrespondingSourceObject: {fileID: 0}
  m_PrefabInstance: {fileID: 0}
  m_PrefabAsset: {fileID: 0}
  m_GameObject: {fileID: 270656325}
  m_CullTransparentMesh: 0
--- !u!21 &282267763
Material:
  serializedVersion: 6
  m_ObjectHideFlags: 0
  m_CorrespondingSourceObject: {fileID: 0}
  m_PrefabInstance: {fileID: 0}
  m_PrefabAsset: {fileID: 0}
  m_Name: Sprites/Default
  m_Shader: {fileID: 10753, guid: 0000000000000000f000000000000000, type: 0}
  m_ShaderKeywords: 
  m_LightmapFlags: 4
  m_EnableInstancingVariants: 0
  m_DoubleSidedGI: 0
  m_CustomRenderQueue: -1
  stringTagMap: {}
  disabledShaderPasses: []
  m_SavedProperties:
    serializedVersion: 3
    m_TexEnvs:
    - _AlphaTex:
        m_Texture: {fileID: 0}
        m_Scale: {x: 1, y: 1}
        m_Offset: {x: 0, y: 0}
    - _MainTex:
        m_Texture: {fileID: 0}
        m_Scale: {x: 1, y: 1}
        m_Offset: {x: 0, y: 0}
    m_Floats:
    - PixelSnap: 0
    - _EnableExternalAlpha: 0
    m_Colors:
    - _Color: {r: 1, g: 1, b: 1, a: 1}
    - _Flip: {r: 1, g: 1, b: 1, a: 1}
    - _RendererColor: {r: 1, g: 1, b: 1, a: 1}
--- !u!1 &317588295
GameObject:
  m_ObjectHideFlags: 0
  m_CorrespondingSourceObject: {fileID: 0}
  m_PrefabInstance: {fileID: 0}
  m_PrefabAsset: {fileID: 0}
  serializedVersion: 6
  m_Component:
  - component: {fileID: 317588296}
  m_Layer: 5
  m_Name: Multiplayer Port Row
  m_TagString: Untagged
  m_Icon: {fileID: 0}
  m_NavMeshLayer: 0
  m_StaticEditorFlags: 0
  m_IsActive: 1
--- !u!224 &317588296
RectTransform:
  m_ObjectHideFlags: 0
  m_CorrespondingSourceObject: {fileID: 0}
  m_PrefabInstance: {fileID: 0}
  m_PrefabAsset: {fileID: 0}
  m_GameObject: {fileID: 317588295}
  m_LocalRotation: {x: 0, y: 0, z: 0, w: 1}
  m_LocalPosition: {x: 0, y: 0, z: 0}
  m_LocalScale: {x: 1, y: 1, z: 1}
  m_Children:
  - {fileID: 1292114516}
  - {fileID: 1190993353}
  m_Father: {fileID: 1322106252}
  m_RootOrder: 4
  m_LocalEulerAnglesHint: {x: 0, y: 0, z: 0}
  m_AnchorMin: {x: 0, y: 1}
  m_AnchorMax: {x: 0, y: 1}
  m_AnchoredPosition: {x: 250, y: -376}
  m_SizeDelta: {x: 500, y: 80}
  m_Pivot: {x: 0.5, y: 0.5}
--- !u!1 &342727987
GameObject:
  m_ObjectHideFlags: 0
  m_CorrespondingSourceObject: {fileID: 0}
  m_PrefabInstance: {fileID: 0}
  m_PrefabAsset: {fileID: 0}
  serializedVersion: 6
  m_Component:
  - component: {fileID: 342727988}
  - component: {fileID: 342727990}
  - component: {fileID: 342727989}
  m_Layer: 5
  m_Name: Label
  m_TagString: Untagged
  m_Icon: {fileID: 0}
  m_NavMeshLayer: 0
  m_StaticEditorFlags: 0
  m_IsActive: 1
--- !u!224 &342727988
RectTransform:
  m_ObjectHideFlags: 0
  m_CorrespondingSourceObject: {fileID: 0}
  m_PrefabInstance: {fileID: 0}
  m_PrefabAsset: {fileID: 0}
  m_GameObject: {fileID: 342727987}
  m_LocalRotation: {x: -0, y: -0, z: -0, w: 1}
  m_LocalPosition: {x: 0, y: 0, z: 0}
  m_LocalScale: {x: 1, y: 1, z: 1}
  m_Children: []
  m_Father: {fileID: 1943645057}
  m_RootOrder: 0
  m_LocalEulerAnglesHint: {x: 0, y: 0, z: 0}
  m_AnchorMin: {x: 0, y: 0}
  m_AnchorMax: {x: 1, y: 1}
  m_AnchoredPosition: {x: 0, y: 0}
  m_SizeDelta: {x: 0, y: 0}
  m_Pivot: {x: 0.5, y: 0.5}
--- !u!114 &342727989
MonoBehaviour:
  m_ObjectHideFlags: 0
  m_CorrespondingSourceObject: {fileID: 0}
  m_PrefabInstance: {fileID: 0}
  m_PrefabAsset: {fileID: 0}
  m_GameObject: {fileID: 342727987}
  m_Enabled: 1
  m_EditorHideFlags: 0
  m_Script: {fileID: 11500000, guid: f4688fdb7df04437aeb418b961361dc5, type: 3}
  m_Name: 
  m_EditorClassIdentifier: 
  m_Material: {fileID: 0}
  m_Color: {r: 1, g: 1, b: 1, a: 1}
  m_RaycastTarget: 1
  m_OnCullStateChanged:
    m_PersistentCalls:
      m_Calls: []
  m_text: log
  m_isRightToLeft: 0
  m_fontAsset: {fileID: 11400000, guid: 5a19f4193fe2bf64089ade0b38163199, type: 2}
  m_sharedMaterial: {fileID: 21566619404874456, guid: 5a19f4193fe2bf64089ade0b38163199,
    type: 2}
  m_fontSharedMaterials: []
  m_fontMaterial: {fileID: 0}
  m_fontMaterials: []
  m_fontColor32:
    serializedVersion: 2
    rgba: 4294967295
  m_fontColor: {r: 1, g: 1, b: 1, a: 1}
  m_enableVertexGradient: 0
  m_colorMode: 3
  m_fontColorGradient:
    topLeft: {r: 1, g: 1, b: 1, a: 1}
    topRight: {r: 1, g: 1, b: 1, a: 1}
    bottomLeft: {r: 1, g: 1, b: 1, a: 1}
    bottomRight: {r: 1, g: 1, b: 1, a: 1}
  m_fontColorGradientPreset: {fileID: 0}
  m_spriteAsset: {fileID: 0}
  m_tintAllSprites: 0
  m_overrideHtmlColors: 0
  m_faceColor:
    serializedVersion: 2
    rgba: 4294967295
  m_outlineColor:
    serializedVersion: 2
    rgba: 4278190080
  m_fontSize: 24
  m_fontSizeBase: 24
  m_fontWeight: 400
  m_enableAutoSizing: 0
  m_fontSizeMin: 18
  m_fontSizeMax: 72
  m_fontStyle: 16
  m_textAlignment: 514
  m_characterSpacing: 0
  m_wordSpacing: 0
  m_lineSpacing: 0
  m_lineSpacingMax: 0
  m_paragraphSpacing: 0
  m_charWidthMaxAdj: 0
  m_enableWordWrapping: 1
  m_wordWrappingRatios: 0.4
  m_overflowMode: 0
  m_firstOverflowCharacterIndex: -1
  m_linkedTextComponent: {fileID: 0}
  m_isLinkedTextComponent: 0
  m_isTextTruncated: 0
  m_enableKerning: 1
  m_enableExtraPadding: 0
  checkPaddingRequired: 0
  m_isRichText: 1
  m_parseCtrlCharacters: 1
  m_isOrthographic: 1
  m_isCullingEnabled: 0
  m_ignoreRectMaskCulling: 0
  m_ignoreCulling: 1
  m_horizontalMapping: 0
  m_verticalMapping: 0
  m_uvLineOffset: 0
  m_geometrySortingOrder: 0
  m_VertexBufferAutoSizeReduction: 1
  m_firstVisibleCharacter: 0
  m_useMaxVisibleDescender: 1
  m_pageToDisplay: 1
  m_margin: {x: 16, y: 16, z: 16, w: 16}
  m_textInfo:
    textComponent: {fileID: 342727989}
    characterCount: 3
    spriteCount: 0
    spaceCount: 0
    wordCount: 1
    linkCount: 0
    lineCount: 1
    pageCount: 1
    materialCount: 1
  m_isUsingLegacyAnimationComponent: 0
  m_isVolumetricText: 0
  m_spriteAnimator: {fileID: 0}
  m_hasFontAssetChanged: 0
  m_subTextObjects:
  - {fileID: 0}
  - {fileID: 0}
  - {fileID: 0}
  - {fileID: 0}
  - {fileID: 0}
  - {fileID: 0}
  - {fileID: 0}
  - {fileID: 0}
  m_baseMaterial: {fileID: 0}
  m_maskOffset: {x: 0, y: 0, z: 0, w: 0}
--- !u!222 &342727990
CanvasRenderer:
  m_ObjectHideFlags: 0
  m_CorrespondingSourceObject: {fileID: 0}
  m_PrefabInstance: {fileID: 0}
  m_PrefabAsset: {fileID: 0}
  m_GameObject: {fileID: 342727987}
  m_CullTransparentMesh: 0
<<<<<<< HEAD
--- !u!1 &381852002
=======
--- !u!1 &362090850
GameObject:
  m_ObjectHideFlags: 0
  m_CorrespondingSourceObject: {fileID: 0}
  m_PrefabInstance: {fileID: 0}
  m_PrefabAsset: {fileID: 0}
  serializedVersion: 6
  m_Component:
  - component: {fileID: 362090851}
  m_Layer: 0
  m_Name: X Flip
  m_TagString: Untagged
  m_Icon: {fileID: 0}
  m_NavMeshLayer: 0
  m_StaticEditorFlags: 0
  m_IsActive: 1
--- !u!4 &362090851
Transform:
  m_ObjectHideFlags: 0
  m_CorrespondingSourceObject: {fileID: 0}
  m_PrefabInstance: {fileID: 0}
  m_PrefabAsset: {fileID: 0}
  m_GameObject: {fileID: 362090850}
  m_LocalRotation: {x: 0, y: 0, z: 0, w: 1}
  m_LocalPosition: {x: 0, y: 0, z: 0}
  m_LocalScale: {x: -1, y: 1, z: 1}
  m_Children: []
  m_Father: {fileID: 431384313}
  m_RootOrder: 3
  m_LocalEulerAnglesHint: {x: 0, y: 0, z: 0}
--- !u!1 &418898940
GameObject:
  m_ObjectHideFlags: 0
  m_CorrespondingSourceObject: {fileID: 0}
  m_PrefabInstance: {fileID: 0}
  m_PrefabAsset: {fileID: 0}
  serializedVersion: 6
  m_Component:
  - component: {fileID: 418898941}
  - component: {fileID: 418898942}
  m_Layer: 0
  m_Name: Interaction Mode
  m_TagString: Untagged
  m_Icon: {fileID: 0}
  m_NavMeshLayer: 0
  m_StaticEditorFlags: 0
  m_IsActive: 1
--- !u!4 &418898941
Transform:
  m_ObjectHideFlags: 0
  m_CorrespondingSourceObject: {fileID: 0}
  m_PrefabInstance: {fileID: 0}
  m_PrefabAsset: {fileID: 0}
  m_GameObject: {fileID: 418898940}
  m_LocalRotation: {x: -0, y: -0, z: -0, w: 1}
  m_LocalPosition: {x: 0, y: 0, z: 0}
  m_LocalScale: {x: 1, y: 1, z: 1}
  m_Children: []
  m_Father: {fileID: 544060993}
  m_RootOrder: 4
  m_LocalEulerAnglesHint: {x: 0, y: 0, z: 0}
--- !u!114 &418898942
MonoBehaviour:
  m_ObjectHideFlags: 0
  m_CorrespondingSourceObject: {fileID: 0}
  m_PrefabInstance: {fileID: 0}
  m_PrefabAsset: {fileID: 0}
  m_GameObject: {fileID: 418898940}
  m_Enabled: 1
  m_EditorHideFlags: 0
  m_Script: {fileID: 11500000, guid: cff7e76f399e48e7bc72fe934064fb25, type: 3}
  m_Name: 
  m_EditorClassIdentifier: 
  controller: {fileID: 2074532958}
  interactionGizmo: {fileID: 3640672610816993193, guid: 1c71c146c52b75b40b044e66de75be8e,
    type: 3}
--- !u!1 &423316705
>>>>>>> c333d0e0
GameObject:
  m_ObjectHideFlags: 0
  m_CorrespondingSourceObject: {fileID: 0}
  m_PrefabInstance: {fileID: 0}
  m_PrefabAsset: {fileID: 0}
  serializedVersion: 6
  m_Component:
  - component: {fileID: 381852003}
  - component: {fileID: 381852005}
  - component: {fileID: 381852004}
  m_Layer: 5
  m_Name: Label
  m_TagString: Untagged
  m_Icon: {fileID: 0}
  m_NavMeshLayer: 0
  m_StaticEditorFlags: 0
  m_IsActive: 1
--- !u!224 &381852003
RectTransform:
  m_ObjectHideFlags: 0
  m_CorrespondingSourceObject: {fileID: 0}
  m_PrefabInstance: {fileID: 0}
  m_PrefabAsset: {fileID: 0}
  m_GameObject: {fileID: 381852002}
  m_LocalRotation: {x: -0, y: -0, z: -0, w: 1}
  m_LocalPosition: {x: 0, y: 0, z: 0}
  m_LocalScale: {x: 1, y: 1, z: 1}
  m_Children: []
  m_Father: {fileID: 853298688}
  m_RootOrder: 0
  m_LocalEulerAnglesHint: {x: 0, y: 0, z: 0}
  m_AnchorMin: {x: 0, y: 0}
  m_AnchorMax: {x: 1, y: 1}
  m_AnchoredPosition: {x: 0, y: 0}
  m_SizeDelta: {x: 0, y: 0}
  m_Pivot: {x: 0.5, y: 0.5}
--- !u!114 &381852004
MonoBehaviour:
  m_ObjectHideFlags: 0
  m_CorrespondingSourceObject: {fileID: 0}
  m_PrefabInstance: {fileID: 0}
  m_PrefabAsset: {fileID: 0}
  m_GameObject: {fileID: 381852002}
  m_Enabled: 1
  m_EditorHideFlags: 0
  m_Script: {fileID: 11500000, guid: f4688fdb7df04437aeb418b961361dc5, type: 3}
  m_Name: 
  m_EditorClassIdentifier: 
  m_Material: {fileID: 0}
  m_Color: {r: 1, g: 1, b: 1, a: 1}
  m_RaycastTarget: 1
  m_OnCullStateChanged:
    m_PersistentCalls:
      m_Calls: []
  m_text: pause
  m_isRightToLeft: 0
  m_fontAsset: {fileID: 11400000, guid: 5a19f4193fe2bf64089ade0b38163199, type: 2}
  m_sharedMaterial: {fileID: 21566619404874456, guid: 5a19f4193fe2bf64089ade0b38163199,
    type: 2}
  m_fontSharedMaterials: []
  m_fontMaterial: {fileID: 0}
  m_fontMaterials: []
  m_fontColor32:
    serializedVersion: 2
    rgba: 4294967295
  m_fontColor: {r: 1, g: 1, b: 1, a: 1}
  m_enableVertexGradient: 0
  m_colorMode: 3
  m_fontColorGradient:
    topLeft: {r: 1, g: 1, b: 1, a: 1}
    topRight: {r: 1, g: 1, b: 1, a: 1}
    bottomLeft: {r: 1, g: 1, b: 1, a: 1}
    bottomRight: {r: 1, g: 1, b: 1, a: 1}
  m_fontColorGradientPreset: {fileID: 0}
  m_spriteAsset: {fileID: 0}
  m_tintAllSprites: 0
  m_overrideHtmlColors: 0
  m_faceColor:
    serializedVersion: 2
    rgba: 4294967295
  m_outlineColor:
    serializedVersion: 2
    rgba: 4278190080
  m_fontSize: 18
  m_fontSizeBase: 18
  m_fontWeight: 400
  m_enableAutoSizing: 0
  m_fontSizeMin: 18
  m_fontSizeMax: 72
  m_fontStyle: 16
  m_textAlignment: 514
  m_characterSpacing: 0
  m_wordSpacing: 0
  m_lineSpacing: 0
  m_lineSpacingMax: 0
  m_paragraphSpacing: 0
  m_charWidthMaxAdj: 0
  m_enableWordWrapping: 1
  m_wordWrappingRatios: 0.4
  m_overflowMode: 0
  m_firstOverflowCharacterIndex: -1
  m_linkedTextComponent: {fileID: 0}
  m_isLinkedTextComponent: 0
  m_isTextTruncated: 0
  m_enableKerning: 1
  m_enableExtraPadding: 0
  checkPaddingRequired: 0
  m_isRichText: 1
  m_parseCtrlCharacters: 1
  m_isOrthographic: 1
  m_isCullingEnabled: 0
  m_ignoreRectMaskCulling: 0
  m_ignoreCulling: 1
  m_horizontalMapping: 0
  m_verticalMapping: 0
  m_uvLineOffset: 0
  m_geometrySortingOrder: 0
  m_VertexBufferAutoSizeReduction: 1
  m_firstVisibleCharacter: 0
  m_useMaxVisibleDescender: 1
  m_pageToDisplay: 1
  m_margin: {x: 8, y: 8, z: 8, w: 8}
  m_textInfo:
    textComponent: {fileID: 381852004}
    characterCount: 5
    spriteCount: 0
    spaceCount: 0
    wordCount: 1
    linkCount: 0
    lineCount: 1
    pageCount: 1
    materialCount: 1
  m_isUsingLegacyAnimationComponent: 0
  m_isVolumetricText: 0
  m_spriteAnimator: {fileID: 0}
  m_hasFontAssetChanged: 0
  m_subTextObjects:
  - {fileID: 0}
  - {fileID: 0}
  - {fileID: 0}
  - {fileID: 0}
  - {fileID: 0}
  - {fileID: 0}
  - {fileID: 0}
  - {fileID: 0}
  m_baseMaterial: {fileID: 0}
  m_maskOffset: {x: 0, y: 0, z: 0, w: 0}
--- !u!222 &381852005
CanvasRenderer:
  m_ObjectHideFlags: 0
  m_CorrespondingSourceObject: {fileID: 0}
  m_PrefabInstance: {fileID: 0}
  m_PrefabAsset: {fileID: 0}
  m_GameObject: {fileID: 381852002}
  m_CullTransparentMesh: 0
--- !u!1 &418898940
GameObject:
  m_ObjectHideFlags: 0
  m_CorrespondingSourceObject: {fileID: 0}
  m_PrefabInstance: {fileID: 0}
  m_PrefabAsset: {fileID: 0}
  serializedVersion: 6
  m_Component:
  - component: {fileID: 418898941}
  - component: {fileID: 418898942}
  m_Layer: 0
  m_Name: Interaction Mode
  m_TagString: Untagged
  m_Icon: {fileID: 0}
  m_NavMeshLayer: 0
  m_StaticEditorFlags: 0
  m_IsActive: 1
--- !u!4 &418898941
Transform:
  m_ObjectHideFlags: 0
  m_CorrespondingSourceObject: {fileID: 0}
  m_PrefabInstance: {fileID: 0}
  m_PrefabAsset: {fileID: 0}
  m_GameObject: {fileID: 418898940}
  m_LocalRotation: {x: -0, y: -0, z: -0, w: 1}
  m_LocalPosition: {x: 0, y: 0, z: 0}
  m_LocalScale: {x: 1, y: 1, z: 1}
  m_Children: []
  m_Father: {fileID: 544060993}
  m_RootOrder: 4
  m_LocalEulerAnglesHint: {x: 0, y: 0, z: 0}
--- !u!114 &418898942
MonoBehaviour:
  m_ObjectHideFlags: 0
  m_CorrespondingSourceObject: {fileID: 0}
  m_PrefabInstance: {fileID: 0}
  m_PrefabAsset: {fileID: 0}
  m_GameObject: {fileID: 418898940}
  m_Enabled: 1
  m_EditorHideFlags: 0
  m_Script: {fileID: 11500000, guid: cff7e76f399e48e7bc72fe934064fb25, type: 3}
  m_Name: 
  m_EditorClassIdentifier: 
  controller: {fileID: 2074532958}
  interactionGizmo: {fileID: 3640672610816993193, guid: 1c71c146c52b75b40b044e66de75be8e,
    type: 3}
--- !u!1 &423316705
GameObject:
  m_ObjectHideFlags: 0
  m_CorrespondingSourceObject: {fileID: 0}
  m_PrefabInstance: {fileID: 0}
  m_PrefabAsset: {fileID: 0}
  serializedVersion: 6
  m_Component:
  - component: {fileID: 423316706}
  - component: {fileID: 423316708}
  - component: {fileID: 423316707}
  m_Layer: 5
  m_Name: Highlight
  m_TagString: Untagged
  m_Icon: {fileID: 0}
  m_NavMeshLayer: 0
  m_StaticEditorFlags: 0
  m_IsActive: 1
--- !u!224 &423316706
RectTransform:
  m_ObjectHideFlags: 0
  m_CorrespondingSourceObject: {fileID: 0}
  m_PrefabInstance: {fileID: 0}
  m_PrefabAsset: {fileID: 0}
  m_GameObject: {fileID: 423316705}
  m_LocalRotation: {x: 0, y: 0, z: 0, w: 1}
  m_LocalPosition: {x: 0, y: 0, z: 0}
  m_LocalScale: {x: 1, y: 1, z: 1}
  m_Children: []
  m_Father: {fileID: 767694554}
  m_RootOrder: 0
  m_LocalEulerAnglesHint: {x: 0, y: 0, z: 0}
  m_AnchorMin: {x: 0, y: 0}
  m_AnchorMax: {x: 1, y: 1}
  m_AnchoredPosition: {x: 0, y: 0}
  m_SizeDelta: {x: 0, y: 0}
  m_Pivot: {x: 0.5, y: 0.5}
--- !u!114 &423316707
MonoBehaviour:
  m_ObjectHideFlags: 0
  m_CorrespondingSourceObject: {fileID: 0}
  m_PrefabInstance: {fileID: 0}
  m_PrefabAsset: {fileID: 0}
  m_GameObject: {fileID: 423316705}
  m_Enabled: 1
  m_EditorHideFlags: 0
  m_Script: {fileID: 11500000, guid: fe87c0e1cc204ed48ad3b37840f39efc, type: 3}
  m_Name: 
  m_EditorClassIdentifier: 
  m_Material: {fileID: 0}
  m_Color: {r: 0.8313726, g: 0.33333334, b: 0, a: 1}
  m_RaycastTarget: 0
  m_OnCullStateChanged:
    m_PersistentCalls:
      m_Calls: []
  m_Sprite: {fileID: 0}
  m_Type: 0
  m_PreserveAspect: 0
  m_FillCenter: 1
  m_FillMethod: 4
  m_FillAmount: 1
  m_FillClockwise: 1
  m_FillOrigin: 0
  m_UseSpriteMesh: 0
  m_PixelsPerUnitMultiplier: 1
--- !u!222 &423316708
CanvasRenderer:
  m_ObjectHideFlags: 0
  m_CorrespondingSourceObject: {fileID: 0}
  m_PrefabInstance: {fileID: 0}
  m_PrefabAsset: {fileID: 0}
  m_GameObject: {fileID: 423316705}
  m_CullTransparentMesh: 0
--- !u!1 &430995090
GameObject:
  m_ObjectHideFlags: 0
  m_CorrespondingSourceObject: {fileID: 0}
  m_PrefabInstance: {fileID: 0}
  m_PrefabAsset: {fileID: 0}
  serializedVersion: 6
  m_Component:
  - component: {fileID: 430995091}
  - component: {fileID: 430995093}
  - component: {fileID: 430995092}
  m_Layer: 5
  m_Name: Logging
  m_TagString: Untagged
  m_Icon: {fileID: 0}
  m_NavMeshLayer: 0
  m_StaticEditorFlags: 0
  m_IsActive: 0
--- !u!224 &430995091
RectTransform:
  m_ObjectHideFlags: 0
  m_CorrespondingSourceObject: {fileID: 0}
  m_PrefabInstance: {fileID: 0}
  m_PrefabAsset: {fileID: 0}
  m_GameObject: {fileID: 430995090}
  m_LocalRotation: {x: 0, y: 0, z: 0, w: 1}
  m_LocalPosition: {x: 0, y: 0, z: 0}
  m_LocalScale: {x: 1, y: 1, z: 1}
  m_Children:
  - {fileID: 1387937675}
  - {fileID: 252551621}
  m_Father: {fileID: 921160397}
  m_RootOrder: 4
  m_LocalEulerAnglesHint: {x: 0, y: 0, z: 0}
  m_AnchorMin: {x: 0, y: 0}
  m_AnchorMax: {x: 1, y: 1}
  m_AnchoredPosition: {x: 0, y: 0}
  m_SizeDelta: {x: 0, y: 0}
  m_Pivot: {x: 0.5, y: 0.5}
--- !u!114 &430995092
MonoBehaviour:
  m_ObjectHideFlags: 0
  m_CorrespondingSourceObject: {fileID: 0}
  m_PrefabInstance: {fileID: 0}
  m_PrefabAsset: {fileID: 0}
  m_GameObject: {fileID: 430995090}
  m_Enabled: 1
  m_EditorHideFlags: 0
  m_Script: {fileID: 11500000, guid: fe87c0e1cc204ed48ad3b37840f39efc, type: 3}
  m_Name: 
  m_EditorClassIdentifier: 
  m_Material: {fileID: 0}
  m_Color: {r: 0, g: 0, b: 0, a: 0.9019608}
  m_RaycastTarget: 1
  m_OnCullStateChanged:
    m_PersistentCalls:
      m_Calls: []
  m_Sprite: {fileID: 0}
  m_Type: 0
  m_PreserveAspect: 0
  m_FillCenter: 1
  m_FillMethod: 4
  m_FillAmount: 1
  m_FillClockwise: 1
  m_FillOrigin: 0
  m_UseSpriteMesh: 0
  m_PixelsPerUnitMultiplier: 1
--- !u!222 &430995093
CanvasRenderer:
  m_ObjectHideFlags: 0
  m_CorrespondingSourceObject: {fileID: 0}
  m_PrefabInstance: {fileID: 0}
  m_PrefabAsset: {fileID: 0}
  m_GameObject: {fileID: 430995090}
  m_CullTransparentMesh: 0
--- !u!1 &431384312
GameObject:
  m_ObjectHideFlags: 0
  m_CorrespondingSourceObject: {fileID: 0}
  m_PrefabInstance: {fileID: 0}
  m_PrefabAsset: {fileID: 0}
  serializedVersion: 6
  m_Component:
  - component: {fileID: 431384313}
  m_Layer: 0
  m_Name: Scene
  m_TagString: Untagged
  m_Icon: {fileID: 0}
  m_NavMeshLayer: 0
  m_StaticEditorFlags: 0
  m_IsActive: 1
--- !u!4 &431384313
Transform:
  m_ObjectHideFlags: 0
  m_CorrespondingSourceObject: {fileID: 0}
  m_PrefabInstance: {fileID: 0}
  m_PrefabAsset: {fileID: 0}
  m_GameObject: {fileID: 431384312}
  m_LocalRotation: {x: 0, y: 0, z: 0, w: 1}
  m_LocalPosition: {x: 0, y: 0, z: 0}
  m_LocalScale: {x: 1, y: 1, z: 1}
  m_Children:
  - {fileID: 1843315717}
  - {fileID: 838290070}
  - {fileID: 1946000298}
  - {fileID: 362090851}
  m_Father: {fileID: 0}
  m_RootOrder: 1
  m_LocalEulerAnglesHint: {x: 0, y: 0, z: 0}
--- !u!1 &432278072
GameObject:
  m_ObjectHideFlags: 0
  m_CorrespondingSourceObject: {fileID: 0}
  m_PrefabInstance: {fileID: 0}
  m_PrefabAsset: {fileID: 0}
  serializedVersion: 6
  m_Component:
  - component: {fileID: 432278073}
  m_Layer: 5
  m_Name: Reconnect
  m_TagString: Untagged
  m_Icon: {fileID: 0}
  m_NavMeshLayer: 0
  m_StaticEditorFlags: 0
  m_IsActive: 0
--- !u!224 &432278073
RectTransform:
  m_ObjectHideFlags: 0
  m_CorrespondingSourceObject: {fileID: 0}
  m_PrefabInstance: {fileID: 0}
  m_PrefabAsset: {fileID: 0}
  m_GameObject: {fileID: 432278072}
  m_LocalRotation: {x: 0, y: 0, z: 0, w: 1}
  m_LocalPosition: {x: 0, y: 0, z: 0}
  m_LocalScale: {x: 1, y: 1, z: 1}
  m_Children:
  - {fileID: 513966903}
  m_Father: {fileID: 2054891945}
  m_RootOrder: 2
  m_LocalEulerAnglesHint: {x: 0, y: 0, z: 0}
  m_AnchorMin: {x: 0, y: 1}
  m_AnchorMax: {x: 0, y: 1}
  m_AnchoredPosition: {x: 190, y: -136}
  m_SizeDelta: {x: 380, y: 80}
  m_Pivot: {x: 0.5, y: 0.5}
--- !u!1 &481889308
GameObject:
  m_ObjectHideFlags: 0
  m_CorrespondingSourceObject: {fileID: 0}
  m_PrefabInstance: {fileID: 0}
  m_PrefabAsset: {fileID: 0}
  serializedVersion: 6
  m_Component:
  - component: {fileID: 481889309}
  - component: {fileID: 481889311}
  - component: {fileID: 481889310}
  m_Layer: 5
  m_Name: Value Label
  m_TagString: Untagged
  m_Icon: {fileID: 0}
  m_NavMeshLayer: 0
  m_StaticEditorFlags: 0
  m_IsActive: 1
--- !u!224 &481889309
RectTransform:
  m_ObjectHideFlags: 0
  m_CorrespondingSourceObject: {fileID: 0}
  m_PrefabInstance: {fileID: 0}
  m_PrefabAsset: {fileID: 0}
  m_GameObject: {fileID: 481889308}
  m_LocalRotation: {x: -0, y: -0, z: -0, w: 1}
  m_LocalPosition: {x: 0, y: 0, z: 0}
  m_LocalScale: {x: 1, y: 1, z: 1}
  m_Children: []
  m_Father: {fileID: 1981335398}
  m_RootOrder: 4
  m_LocalEulerAnglesHint: {x: 0, y: 0, z: 0}
  m_AnchorMin: {x: 0, y: 0}
  m_AnchorMax: {x: 1, y: 1}
  m_AnchoredPosition: {x: 0, y: -18}
  m_SizeDelta: {x: 0, y: -36}
  m_Pivot: {x: 0.5, y: 0.5}
--- !u!114 &481889310
MonoBehaviour:
  m_ObjectHideFlags: 0
  m_CorrespondingSourceObject: {fileID: 0}
  m_PrefabInstance: {fileID: 0}
  m_PrefabAsset: {fileID: 0}
  m_GameObject: {fileID: 481889308}
  m_Enabled: 1
  m_EditorHideFlags: 0
  m_Script: {fileID: 11500000, guid: f4688fdb7df04437aeb418b961361dc5, type: 3}
  m_Name: 
  m_EditorClassIdentifier: 
  m_Material: {fileID: 0}
  m_Color: {r: 1, g: 1, b: 1, a: 1}
  m_RaycastTarget: 0
  m_OnCullStateChanged:
    m_PersistentCalls:
      m_Calls: []
  m_text: 500x
  m_isRightToLeft: 0
  m_fontAsset: {fileID: 11400000, guid: 0cd382c4d470f174791dd96eb8f7b786, type: 2}
  m_sharedMaterial: {fileID: 1549604112718095413, guid: 0cd382c4d470f174791dd96eb8f7b786,
    type: 2}
  m_fontSharedMaterials: []
  m_fontMaterial: {fileID: 0}
  m_fontMaterials: []
  m_fontColor32:
    serializedVersion: 2
    rgba: 4294967295
  m_fontColor: {r: 1, g: 1, b: 1, a: 1}
  m_enableVertexGradient: 0
  m_colorMode: 3
  m_fontColorGradient:
    topLeft: {r: 1, g: 1, b: 1, a: 1}
    topRight: {r: 1, g: 1, b: 1, a: 1}
    bottomLeft: {r: 1, g: 1, b: 1, a: 1}
    bottomRight: {r: 1, g: 1, b: 1, a: 1}
  m_fontColorGradientPreset: {fileID: 0}
  m_spriteAsset: {fileID: 0}
  m_tintAllSprites: 0
  m_overrideHtmlColors: 0
  m_faceColor:
    serializedVersion: 2
    rgba: 4294967295
  m_outlineColor:
    serializedVersion: 2
    rgba: 4278190080
  m_fontSize: 20
  m_fontSizeBase: 20
  m_fontWeight: 400
  m_enableAutoSizing: 0
  m_fontSizeMin: 18
  m_fontSizeMax: 72
  m_fontStyle: 8
  m_textAlignment: 514
  m_characterSpacing: 0
  m_wordSpacing: 0
  m_lineSpacing: 0
  m_lineSpacingMax: 0
  m_paragraphSpacing: 0
  m_charWidthMaxAdj: 0
  m_enableWordWrapping: 1
  m_wordWrappingRatios: 0.4
  m_overflowMode: 0
  m_firstOverflowCharacterIndex: -1
  m_linkedTextComponent: {fileID: 0}
  m_isLinkedTextComponent: 0
  m_isTextTruncated: 0
  m_enableKerning: 1
  m_enableExtraPadding: 0
  checkPaddingRequired: 0
  m_isRichText: 1
  m_parseCtrlCharacters: 1
  m_isOrthographic: 1
  m_isCullingEnabled: 0
  m_ignoreRectMaskCulling: 0
  m_ignoreCulling: 1
  m_horizontalMapping: 0
  m_verticalMapping: 0
  m_uvLineOffset: 0
  m_geometrySortingOrder: 0
  m_VertexBufferAutoSizeReduction: 1
  m_firstVisibleCharacter: 0
  m_useMaxVisibleDescender: 1
  m_pageToDisplay: 1
  m_margin: {x: 0, y: 0, z: 0, w: 0}
  m_textInfo:
    textComponent: {fileID: 481889310}
    characterCount: 4
    spriteCount: 0
    spaceCount: 0
    wordCount: 1
    linkCount: 0
    lineCount: 1
    pageCount: 1
    materialCount: 1
  m_isUsingLegacyAnimationComponent: 0
  m_isVolumetricText: 0
  m_spriteAnimator: {fileID: 0}
  m_hasFontAssetChanged: 0
  m_subTextObjects:
  - {fileID: 0}
  - {fileID: 0}
  - {fileID: 0}
  - {fileID: 0}
  - {fileID: 0}
  - {fileID: 0}
  - {fileID: 0}
  - {fileID: 0}
  m_baseMaterial: {fileID: 0}
  m_maskOffset: {x: 0, y: 0, z: 0, w: 0}
--- !u!222 &481889311
CanvasRenderer:
  m_ObjectHideFlags: 0
  m_CorrespondingSourceObject: {fileID: 0}
  m_PrefabInstance: {fileID: 0}
  m_PrefabAsset: {fileID: 0}
  m_GameObject: {fileID: 481889308}
  m_CullTransparentMesh: 0
--- !u!1 &488333122
GameObject:
  m_ObjectHideFlags: 0
  m_CorrespondingSourceObject: {fileID: 0}
  m_PrefabInstance: {fileID: 0}
  m_PrefabAsset: {fileID: 0}
  serializedVersion: 6
  m_Component:
  - component: {fileID: 488333123}
  - component: {fileID: 488333125}
  - component: {fileID: 488333124}
  m_Layer: 5
  m_Name: Label
  m_TagString: Untagged
  m_Icon: {fileID: 0}
  m_NavMeshLayer: 0
  m_StaticEditorFlags: 0
  m_IsActive: 1
--- !u!224 &488333123
RectTransform:
  m_ObjectHideFlags: 0
  m_CorrespondingSourceObject: {fileID: 0}
  m_PrefabInstance: {fileID: 0}
  m_PrefabAsset: {fileID: 0}
  m_GameObject: {fileID: 488333122}
  m_LocalRotation: {x: -0, y: -0, z: -0, w: 1}
  m_LocalPosition: {x: 0, y: 0, z: 0}
  m_LocalScale: {x: 1, y: 1, z: 1}
  m_Children: []
  m_Father: {fileID: 513966903}
  m_RootOrder: 0
  m_LocalEulerAnglesHint: {x: 0, y: 0, z: 0}
  m_AnchorMin: {x: 0, y: 0}
  m_AnchorMax: {x: 1, y: 1}
  m_AnchoredPosition: {x: 0, y: 0}
  m_SizeDelta: {x: 0, y: 0}
  m_Pivot: {x: 0.5, y: 0.5}
--- !u!114 &488333124
MonoBehaviour:
  m_ObjectHideFlags: 0
  m_CorrespondingSourceObject: {fileID: 0}
  m_PrefabInstance: {fileID: 0}
  m_PrefabAsset: {fileID: 0}
  m_GameObject: {fileID: 488333122}
  m_Enabled: 1
  m_EditorHideFlags: 0
  m_Script: {fileID: 11500000, guid: f4688fdb7df04437aeb418b961361dc5, type: 3}
  m_Name: 
  m_EditorClassIdentifier: 
  m_Material: {fileID: 0}
  m_Color: {r: 1, g: 1, b: 1, a: 1}
  m_RaycastTarget: 1
  m_OnCullStateChanged:
    m_PersistentCalls:
      m_Calls: []
  m_text: reconnect
  m_isRightToLeft: 0
  m_fontAsset: {fileID: 11400000, guid: 5a19f4193fe2bf64089ade0b38163199, type: 2}
  m_sharedMaterial: {fileID: 21566619404874456, guid: 5a19f4193fe2bf64089ade0b38163199,
    type: 2}
  m_fontSharedMaterials: []
  m_fontMaterial: {fileID: 0}
  m_fontMaterials: []
  m_fontColor32:
    serializedVersion: 2
    rgba: 4294967295
  m_fontColor: {r: 1, g: 1, b: 1, a: 1}
  m_enableVertexGradient: 0
  m_colorMode: 3
  m_fontColorGradient:
    topLeft: {r: 1, g: 1, b: 1, a: 1}
    topRight: {r: 1, g: 1, b: 1, a: 1}
    bottomLeft: {r: 1, g: 1, b: 1, a: 1}
    bottomRight: {r: 1, g: 1, b: 1, a: 1}
  m_fontColorGradientPreset: {fileID: 0}
  m_spriteAsset: {fileID: 0}
  m_tintAllSprites: 0
  m_overrideHtmlColors: 0
  m_faceColor:
    serializedVersion: 2
    rgba: 4294967295
  m_outlineColor:
    serializedVersion: 2
    rgba: 4278190080
  m_fontSize: 24
  m_fontSizeBase: 24
  m_fontWeight: 400
  m_enableAutoSizing: 0
  m_fontSizeMin: 18
  m_fontSizeMax: 72
  m_fontStyle: 16
  m_textAlignment: 514
  m_characterSpacing: 0
  m_wordSpacing: 0
  m_lineSpacing: 0
  m_lineSpacingMax: 0
  m_paragraphSpacing: 0
  m_charWidthMaxAdj: 0
  m_enableWordWrapping: 1
  m_wordWrappingRatios: 0.4
  m_overflowMode: 0
  m_firstOverflowCharacterIndex: -1
  m_linkedTextComponent: {fileID: 0}
  m_isLinkedTextComponent: 0
  m_isTextTruncated: 0
  m_enableKerning: 1
  m_enableExtraPadding: 0
  checkPaddingRequired: 0
  m_isRichText: 1
  m_parseCtrlCharacters: 1
  m_isOrthographic: 1
  m_isCullingEnabled: 0
  m_ignoreRectMaskCulling: 0
  m_ignoreCulling: 1
  m_horizontalMapping: 0
  m_verticalMapping: 0
  m_uvLineOffset: 0
  m_geometrySortingOrder: 0
  m_VertexBufferAutoSizeReduction: 1
  m_firstVisibleCharacter: 0
  m_useMaxVisibleDescender: 1
  m_pageToDisplay: 1
  m_margin: {x: 16, y: 16, z: 16, w: 16}
  m_textInfo:
    textComponent: {fileID: 488333124}
    characterCount: 9
    spriteCount: 0
    spaceCount: 0
    wordCount: 1
    linkCount: 0
    lineCount: 1
    pageCount: 1
    materialCount: 1
  m_isUsingLegacyAnimationComponent: 0
  m_isVolumetricText: 0
  m_spriteAnimator: {fileID: 0}
  m_hasFontAssetChanged: 0
  m_subTextObjects:
  - {fileID: 0}
  - {fileID: 0}
  - {fileID: 0}
  - {fileID: 0}
  - {fileID: 0}
  - {fileID: 0}
  - {fileID: 0}
  - {fileID: 0}
  m_baseMaterial: {fileID: 0}
  m_maskOffset: {x: 0, y: 0, z: 0, w: 0}
--- !u!222 &488333125
CanvasRenderer:
  m_ObjectHideFlags: 0
  m_CorrespondingSourceObject: {fileID: 0}
  m_PrefabInstance: {fileID: 0}
  m_PrefabAsset: {fileID: 0}
  m_GameObject: {fileID: 488333122}
  m_CullTransparentMesh: 0
--- !u!1 &513042378
GameObject:
  m_ObjectHideFlags: 0
  m_CorrespondingSourceObject: {fileID: 0}
  m_PrefabInstance: {fileID: 0}
  m_PrefabAsset: {fileID: 0}
  serializedVersion: 6
  m_Component:
  - component: {fileID: 513042379}
  - component: {fileID: 513042380}
  m_Layer: 0
  m_Name: XR Simulator
  m_TagString: Untagged
  m_Icon: {fileID: 0}
  m_NavMeshLayer: 0
  m_StaticEditorFlags: 0
  m_IsActive: 0
--- !u!4 &513042379
Transform:
  m_ObjectHideFlags: 0
  m_CorrespondingSourceObject: {fileID: 0}
  m_PrefabInstance: {fileID: 0}
  m_PrefabAsset: {fileID: 0}
  m_GameObject: {fileID: 513042378}
  m_LocalRotation: {x: 0, y: 0, z: 0, w: 1}
  m_LocalPosition: {x: 0, y: 0, z: 0}
  m_LocalScale: {x: 1, y: 1, z: 1}
  m_Children: []
  m_Father: {fileID: 544060993}
  m_RootOrder: 2
  m_LocalEulerAnglesHint: {x: 0, y: 0, z: 0}
--- !u!114 &513042380
MonoBehaviour:
  m_ObjectHideFlags: 0
  m_CorrespondingSourceObject: {fileID: 0}
  m_PrefabInstance: {fileID: 0}
  m_PrefabAsset: {fileID: 0}
  m_GameObject: {fileID: 513042378}
  m_Enabled: 1
  m_EditorHideFlags: 0
  m_Script: {fileID: 11500000, guid: 48bf8293fdd443641bee91df7ef93fd2, type: 3}
  m_Name: 
  m_EditorClassIdentifier: 
  narupaXR: {fileID: 544060994}
--- !u!1 &513966902
GameObject:
  m_ObjectHideFlags: 0
  m_CorrespondingSourceObject: {fileID: 0}
  m_PrefabInstance: {fileID: 0}
  m_PrefabAsset: {fileID: 0}
  serializedVersion: 6
  m_Component:
  - component: {fileID: 513966903}
  - component: {fileID: 513966906}
  - component: {fileID: 513966905}
  - component: {fileID: 513966904}
  m_Layer: 5
  m_Name: Button
  m_TagString: Untagged
  m_Icon: {fileID: 0}
  m_NavMeshLayer: 0
  m_StaticEditorFlags: 0
  m_IsActive: 1
--- !u!224 &513966903
RectTransform:
  m_ObjectHideFlags: 0
  m_CorrespondingSourceObject: {fileID: 0}
  m_PrefabInstance: {fileID: 0}
  m_PrefabAsset: {fileID: 0}
  m_GameObject: {fileID: 513966902}
  m_LocalRotation: {x: 0, y: 0, z: 0, w: 1}
  m_LocalPosition: {x: 0, y: 0, z: 0}
  m_LocalScale: {x: 1, y: 1, z: 1}
  m_Children:
  - {fileID: 488333123}
  m_Father: {fileID: 432278073}
  m_RootOrder: 0
  m_LocalEulerAnglesHint: {x: 0, y: 0, z: 0}
  m_AnchorMin: {x: 0, y: 0}
  m_AnchorMax: {x: 1, y: 1}
  m_AnchoredPosition: {x: 0, y: 0}
  m_SizeDelta: {x: -16, y: -16}
  m_Pivot: {x: 0.5, y: 0.5}
--- !u!114 &513966904
MonoBehaviour:
  m_ObjectHideFlags: 0
  m_CorrespondingSourceObject: {fileID: 0}
  m_PrefabInstance: {fileID: 0}
  m_PrefabAsset: {fileID: 0}
  m_GameObject: {fileID: 513966902}
  m_Enabled: 1
  m_EditorHideFlags: 0
  m_Script: {fileID: 11500000, guid: 4e29b1a8efbd4b44bb3f3716e73f07ff, type: 3}
  m_Name: 
  m_EditorClassIdentifier: 
  m_Navigation:
    m_Mode: 0
    m_SelectOnUp: {fileID: 0}
    m_SelectOnDown: {fileID: 0}
    m_SelectOnLeft: {fileID: 0}
    m_SelectOnRight: {fileID: 0}
  m_Transition: 1
  m_Colors:
    m_NormalColor: {r: 0.43529415, g: 0.5411765, b: 0.5686275, a: 1}
    m_HighlightedColor: {r: 1, g: 0.40000004, b: 0, a: 1}
    m_PressedColor: {r: 0.30008277, g: 0.37307587, b: 0.39200002, a: 1}
    m_SelectedColor: {r: 1, g: 0.40000004, b: 0, a: 1}
    m_DisabledColor: {r: 0.78431374, g: 0.78431374, b: 0.78431374, a: 0.5019608}
    m_ColorMultiplier: 1
    m_FadeDuration: 0.1
  m_SpriteState:
    m_HighlightedSprite: {fileID: 0}
    m_PressedSprite: {fileID: 0}
    m_SelectedSprite: {fileID: 0}
    m_DisabledSprite: {fileID: 0}
  m_AnimationTriggers:
    m_NormalTrigger: Normal
    m_HighlightedTrigger: Highlighted
    m_PressedTrigger: Pressed
    m_SelectedTrigger: Highlighted
    m_DisabledTrigger: Disabled
  m_Interactable: 1
  m_TargetGraphic: {fileID: 513966905}
  m_OnClick:
    m_PersistentCalls:
      m_Calls:
      - m_Target: {fileID: 1908252059}
        m_MethodName: OnConnectButtonPressed
        m_Mode: 1
        m_Arguments:
          m_ObjectArgument: {fileID: 0}
          m_ObjectArgumentAssemblyTypeName: UnityEngine.Object, UnityEngine
          m_IntArgument: 0
          m_FloatArgument: 0
          m_StringArgument: 
          m_BoolArgument: 1
        m_CallState: 2
--- !u!114 &513966905
MonoBehaviour:
  m_ObjectHideFlags: 0
  m_CorrespondingSourceObject: {fileID: 0}
  m_PrefabInstance: {fileID: 0}
  m_PrefabAsset: {fileID: 0}
  m_GameObject: {fileID: 513966902}
  m_Enabled: 1
  m_EditorHideFlags: 0
  m_Script: {fileID: 11500000, guid: fe87c0e1cc204ed48ad3b37840f39efc, type: 3}
  m_Name: 
  m_EditorClassIdentifier: 
  m_Material: {fileID: 0}
  m_Color: {r: 1, g: 1, b: 1, a: 1}
  m_RaycastTarget: 1
  m_OnCullStateChanged:
    m_PersistentCalls:
      m_Calls: []
  m_Sprite: {fileID: 0}
  m_Type: 0
  m_PreserveAspect: 0
  m_FillCenter: 1
  m_FillMethod: 4
  m_FillAmount: 1
  m_FillClockwise: 1
  m_FillOrigin: 0
  m_UseSpriteMesh: 0
  m_PixelsPerUnitMultiplier: 1
--- !u!222 &513966906
CanvasRenderer:
  m_ObjectHideFlags: 0
  m_CorrespondingSourceObject: {fileID: 0}
  m_PrefabInstance: {fileID: 0}
  m_PrefabAsset: {fileID: 0}
  m_GameObject: {fileID: 513966902}
  m_CullTransparentMesh: 0
--- !u!1 &544060992
GameObject:
  m_ObjectHideFlags: 0
  m_CorrespondingSourceObject: {fileID: 0}
  m_PrefabInstance: {fileID: 0}
  m_PrefabAsset: {fileID: 0}
  serializedVersion: 6
  m_Component:
  - component: {fileID: 544060993}
  - component: {fileID: 544060994}
  - component: {fileID: 544060995}
  m_Layer: 0
  m_Name: NarupaXR
  m_TagString: Untagged
  m_Icon: {fileID: 0}
  m_NavMeshLayer: 0
  m_StaticEditorFlags: 0
  m_IsActive: 1
--- !u!4 &544060993
Transform:
  m_ObjectHideFlags: 0
  m_CorrespondingSourceObject: {fileID: 0}
  m_PrefabInstance: {fileID: 0}
  m_PrefabAsset: {fileID: 0}
  m_GameObject: {fileID: 544060992}
  m_LocalRotation: {x: 0, y: 0, z: 0, w: 1}
  m_LocalPosition: {x: 0, y: 0, z: 0}
  m_LocalScale: {x: 1, y: 1, z: 1}
  m_Children:
  - {fileID: 1042607094}
  - {fileID: 185265282}
  - {fileID: 513042379}
  - {fileID: 2074532959}
  - {fileID: 418898941}
  m_Father: {fileID: 0}
  m_RootOrder: 0
  m_LocalEulerAnglesHint: {x: 0, y: 0, z: 0}
--- !u!114 &544060994
MonoBehaviour:
  m_ObjectHideFlags: 0
  m_CorrespondingSourceObject: {fileID: 0}
  m_PrefabInstance: {fileID: 0}
  m_PrefabAsset: {fileID: 0}
  m_GameObject: {fileID: 544060992}
  m_Enabled: 1
  m_EditorHideFlags: 0
  m_Script: {fileID: 11500000, guid: b95e243630ef1ea4c935048688e07e25, type: 3}
  m_Name: 
  m_EditorClassIdentifier: 
  simulationSpaceTransform: {fileID: 1946000298}
  rightHandedSimulationSpace: {fileID: 1414489306}
  visualiser: {fileID: 1723385464}
  forceScaleSlider: {fileID: 1981335399}
  forceScaleValueLabel: {fileID: 481889310}
  debugText: {fileID: 603696412}
  xrBoxInteraction: {fileID: 1042607095}
  avatars: {fileID: 838290071}
--- !u!114 &544060995
MonoBehaviour:
  m_ObjectHideFlags: 0
  m_CorrespondingSourceObject: {fileID: 0}
  m_PrefabInstance: {fileID: 0}
  m_PrefabAsset: {fileID: 0}
  m_GameObject: {fileID: 544060992}
  m_Enabled: 1
  m_EditorHideFlags: 0
  m_Script: {fileID: 11500000, guid: d774d3b13ec9946499f8d115b1691e9f, type: 3}
  m_Name: 
  m_EditorClassIdentifier: 
  outputTextField: {fileID: 1387937676}
  lineLimit: 32
--- !u!1 &561091200
GameObject:
  m_ObjectHideFlags: 0
  m_CorrespondingSourceObject: {fileID: 0}
  m_PrefabInstance: {fileID: 0}
  m_PrefabAsset: {fileID: 0}
  serializedVersion: 6
  m_Component:
  - component: {fileID: 561091201}
  - component: {fileID: 561091204}
  - component: {fileID: 561091203}
  - component: {fileID: 561091202}
  m_Layer: 5
  m_Name: InputField (TMP)
  m_TagString: Untagged
  m_Icon: {fileID: 0}
  m_NavMeshLayer: 0
  m_StaticEditorFlags: 0
  m_IsActive: 1
--- !u!224 &561091201
RectTransform:
  m_ObjectHideFlags: 0
  m_CorrespondingSourceObject: {fileID: 0}
  m_PrefabInstance: {fileID: 0}
  m_PrefabAsset: {fileID: 0}
  m_GameObject: {fileID: 561091200}
  m_LocalRotation: {x: 0, y: 0, z: 0, w: 1}
  m_LocalPosition: {x: 0, y: 0, z: 0}
  m_LocalScale: {x: 1, y: 1, z: 1}
  m_Children:
  - {fileID: 969341981}
  m_Father: {fileID: 49283541}
  m_RootOrder: 0
  m_LocalEulerAnglesHint: {x: 0, y: 0, z: 0}
  m_AnchorMin: {x: 0, y: 0}
  m_AnchorMax: {x: 1, y: 1}
  m_AnchoredPosition: {x: 0, y: 0}
  m_SizeDelta: {x: -16, y: -16}
  m_Pivot: {x: 0.5, y: 0.5}
--- !u!114 &561091202
MonoBehaviour:
  m_ObjectHideFlags: 0
  m_CorrespondingSourceObject: {fileID: 0}
  m_PrefabInstance: {fileID: 0}
  m_PrefabAsset: {fileID: 0}
  m_GameObject: {fileID: 561091200}
  m_Enabled: 1
  m_EditorHideFlags: 0
  m_Script: {fileID: 11500000, guid: 2da0c512f12947e489f739169773d7ca, type: 3}
  m_Name: 
  m_EditorClassIdentifier: 
  m_Navigation:
    m_Mode: 3
    m_SelectOnUp: {fileID: 0}
    m_SelectOnDown: {fileID: 0}
    m_SelectOnLeft: {fileID: 0}
    m_SelectOnRight: {fileID: 0}
  m_Transition: 1
  m_Colors:
    m_NormalColor: {r: 1, g: 1, b: 1, a: 1}
    m_HighlightedColor: {r: 0.9607843, g: 0.9607843, b: 0.9607843, a: 1}
    m_PressedColor: {r: 0.78431374, g: 0.78431374, b: 0.78431374, a: 1}
    m_SelectedColor: {r: 0.9607843, g: 0.9607843, b: 0.9607843, a: 1}
    m_DisabledColor: {r: 0.78431374, g: 0.78431374, b: 0.78431374, a: 0.5019608}
    m_ColorMultiplier: 1
    m_FadeDuration: 0.1
  m_SpriteState:
    m_HighlightedSprite: {fileID: 0}
    m_PressedSprite: {fileID: 0}
    m_SelectedSprite: {fileID: 0}
    m_DisabledSprite: {fileID: 0}
  m_AnimationTriggers:
    m_NormalTrigger: Normal
    m_HighlightedTrigger: Highlighted
    m_PressedTrigger: Pressed
    m_SelectedTrigger: Highlighted
    m_DisabledTrigger: Disabled
  m_Interactable: 1
  m_TargetGraphic: {fileID: 561091203}
  m_TextViewport: {fileID: 969341981}
  m_TextComponent: {fileID: 132386943}
  m_Placeholder: {fileID: 2136049274}
  m_VerticalScrollbar: {fileID: 0}
  m_VerticalScrollbarEventHandler: {fileID: 0}
  m_ScrollSensitivity: 1
  m_ContentType: 2
  m_InputType: 0
  m_AsteriskChar: 42
  m_KeyboardType: 4
  m_LineType: 0
  m_HideMobileInput: 0
  m_HideSoftKeyboard: 0
  m_CharacterValidation: 2
  m_RegexValue: 
  m_GlobalPointSize: 24
  m_CharacterLimit: 0
  m_OnEndEdit:
    m_PersistentCalls:
      m_Calls: []
  m_OnSubmit:
    m_PersistentCalls:
      m_Calls: []
  m_OnSelect:
    m_PersistentCalls:
      m_Calls: []
  m_OnDeselect:
    m_PersistentCalls:
      m_Calls: []
  m_OnTextSelection:
    m_PersistentCalls:
      m_Calls: []
  m_OnEndTextSelection:
    m_PersistentCalls:
      m_Calls: []
  m_OnValueChanged:
    m_PersistentCalls:
      m_Calls: []
  m_OnTouchScreenKeyboardStatusChanged:
    m_PersistentCalls:
      m_Calls: []
  m_CaretColor: {r: 0.19607843, g: 0.19607843, b: 0.19607843, a: 1}
  m_CustomCaretColor: 0
  m_SelectionColor: {r: 0.65882355, g: 0.80784315, b: 1, a: 0.7529412}
  m_Text: 54321
  m_CaretBlinkRate: 0.85
  m_CaretWidth: 1
  m_ReadOnly: 0
  m_RichText: 1
  m_GlobalFontAsset: {fileID: 0}
  m_OnFocusSelectAll: 1
  m_ResetOnDeActivation: 1
  m_RestoreOriginalTextOnEscape: 1
  m_isRichTextEditingAllowed: 0
  m_LineLimit: 0
  m_InputValidator: {fileID: 0}
--- !u!114 &561091203
MonoBehaviour:
  m_ObjectHideFlags: 0
  m_CorrespondingSourceObject: {fileID: 0}
  m_PrefabInstance: {fileID: 0}
  m_PrefabAsset: {fileID: 0}
  m_GameObject: {fileID: 561091200}
  m_Enabled: 1
  m_EditorHideFlags: 0
  m_Script: {fileID: 11500000, guid: fe87c0e1cc204ed48ad3b37840f39efc, type: 3}
  m_Name: 
  m_EditorClassIdentifier: 
  m_Material: {fileID: 0}
  m_Color: {r: 0.43529415, g: 0.5411765, b: 0.5686275, a: 1}
  m_RaycastTarget: 1
  m_OnCullStateChanged:
    m_PersistentCalls:
      m_Calls: []
  m_Sprite: {fileID: 0}
  m_Type: 1
  m_PreserveAspect: 0
  m_FillCenter: 1
  m_FillMethod: 4
  m_FillAmount: 1
  m_FillClockwise: 1
  m_FillOrigin: 0
  m_UseSpriteMesh: 0
  m_PixelsPerUnitMultiplier: 1
--- !u!222 &561091204
CanvasRenderer:
  m_ObjectHideFlags: 0
  m_CorrespondingSourceObject: {fileID: 0}
  m_PrefabInstance: {fileID: 0}
  m_PrefabAsset: {fileID: 0}
  m_GameObject: {fileID: 561091200}
  m_CullTransparentMesh: 0
--- !u!1 &579529193
GameObject:
  m_ObjectHideFlags: 0
  m_CorrespondingSourceObject: {fileID: 0}
  m_PrefabInstance: {fileID: 0}
  m_PrefabAsset: {fileID: 0}
  serializedVersion: 6
  m_Component:
  - component: {fileID: 579529194}
  - component: {fileID: 579529196}
  - component: {fileID: 579529195}
  m_Layer: 5
  m_Name: Label
  m_TagString: Untagged
  m_Icon: {fileID: 0}
  m_NavMeshLayer: 0
  m_StaticEditorFlags: 0
  m_IsActive: 1
--- !u!224 &579529194
RectTransform:
  m_ObjectHideFlags: 0
  m_CorrespondingSourceObject: {fileID: 0}
  m_PrefabInstance: {fileID: 0}
  m_PrefabAsset: {fileID: 0}
  m_GameObject: {fileID: 579529193}
  m_LocalRotation: {x: -0, y: -0, z: -0, w: 1}
  m_LocalPosition: {x: 0, y: 0, z: 0}
  m_LocalScale: {x: 1, y: 1, z: 1}
  m_Children: []
  m_Father: {fileID: 816994074}
  m_RootOrder: 0
  m_LocalEulerAnglesHint: {x: 0, y: 0, z: 0}
  m_AnchorMin: {x: 0, y: 0}
  m_AnchorMax: {x: 0, y: 1}
  m_AnchoredPosition: {x: 0.000030517578, y: 0}
  m_SizeDelta: {x: 168, y: 0}
  m_Pivot: {x: 0, y: 0.5}
--- !u!114 &579529195
MonoBehaviour:
  m_ObjectHideFlags: 0
  m_CorrespondingSourceObject: {fileID: 0}
  m_PrefabInstance: {fileID: 0}
  m_PrefabAsset: {fileID: 0}
  m_GameObject: {fileID: 579529193}
  m_Enabled: 1
  m_EditorHideFlags: 0
  m_Script: {fileID: 11500000, guid: f4688fdb7df04437aeb418b961361dc5, type: 3}
  m_Name: 
  m_EditorClassIdentifier: 
  m_Material: {fileID: 0}
  m_Color: {r: 1, g: 1, b: 1, a: 1}
  m_RaycastTarget: 1
  m_OnCullStateChanged:
    m_PersistentCalls:
      m_Calls: []
  m_text: imd port
  m_isRightToLeft: 0
  m_fontAsset: {fileID: 11400000, guid: 5a19f4193fe2bf64089ade0b38163199, type: 2}
  m_sharedMaterial: {fileID: 21566619404874456, guid: 5a19f4193fe2bf64089ade0b38163199,
    type: 2}
  m_fontSharedMaterials: []
  m_fontMaterial: {fileID: 0}
  m_fontMaterials: []
  m_fontColor32:
    serializedVersion: 2
    rgba: 4284702540
  m_fontColor: {r: 0.30008277, g: 0.37307587, b: 0.39200002, a: 1}
  m_enableVertexGradient: 0
  m_colorMode: 3
  m_fontColorGradient:
    topLeft: {r: 1, g: 1, b: 1, a: 1}
    topRight: {r: 1, g: 1, b: 1, a: 1}
    bottomLeft: {r: 1, g: 1, b: 1, a: 1}
    bottomRight: {r: 1, g: 1, b: 1, a: 1}
  m_fontColorGradientPreset: {fileID: 0}
  m_spriteAsset: {fileID: 0}
  m_tintAllSprites: 0
  m_overrideHtmlColors: 0
  m_faceColor:
    serializedVersion: 2
    rgba: 4294967295
  m_outlineColor:
    serializedVersion: 2
    rgba: 4278190080
  m_fontSize: 24
  m_fontSizeBase: 24
  m_fontWeight: 400
  m_enableAutoSizing: 0
  m_fontSizeMin: 18
  m_fontSizeMax: 72
  m_fontStyle: 16
  m_textAlignment: 514
  m_characterSpacing: 0
  m_wordSpacing: 0
  m_lineSpacing: 0
  m_lineSpacingMax: 0
  m_paragraphSpacing: 0
  m_charWidthMaxAdj: 0
  m_enableWordWrapping: 1
  m_wordWrappingRatios: 0.4
  m_overflowMode: 0
  m_firstOverflowCharacterIndex: -1
  m_linkedTextComponent: {fileID: 0}
  m_isLinkedTextComponent: 0
  m_isTextTruncated: 0
  m_enableKerning: 1
  m_enableExtraPadding: 0
  checkPaddingRequired: 0
  m_isRichText: 1
  m_parseCtrlCharacters: 1
  m_isOrthographic: 1
  m_isCullingEnabled: 0
  m_ignoreRectMaskCulling: 0
  m_ignoreCulling: 1
  m_horizontalMapping: 0
  m_verticalMapping: 0
  m_uvLineOffset: 0
  m_geometrySortingOrder: 0
  m_VertexBufferAutoSizeReduction: 1
  m_firstVisibleCharacter: 0
  m_useMaxVisibleDescender: 1
  m_pageToDisplay: 1
  m_margin: {x: 16, y: 16, z: 16, w: 16}
  m_textInfo:
    textComponent: {fileID: 579529195}
    characterCount: 8
    spriteCount: 0
    spaceCount: 1
    wordCount: 2
    linkCount: 0
    lineCount: 1
    pageCount: 1
    materialCount: 1
  m_isUsingLegacyAnimationComponent: 0
  m_isVolumetricText: 0
  m_spriteAnimator: {fileID: 0}
  m_hasFontAssetChanged: 0
  m_subTextObjects:
  - {fileID: 0}
  - {fileID: 0}
  - {fileID: 0}
  - {fileID: 0}
  - {fileID: 0}
  - {fileID: 0}
  - {fileID: 0}
  - {fileID: 0}
  m_baseMaterial: {fileID: 0}
  m_maskOffset: {x: 0, y: 0, z: 0, w: 0}
--- !u!222 &579529196
CanvasRenderer:
  m_ObjectHideFlags: 0
  m_CorrespondingSourceObject: {fileID: 0}
  m_PrefabInstance: {fileID: 0}
  m_PrefabAsset: {fileID: 0}
  m_GameObject: {fileID: 579529193}
  m_CullTransparentMesh: 0
--- !u!1 &586438650
GameObject:
  m_ObjectHideFlags: 0
  m_CorrespondingSourceObject: {fileID: 0}
  m_PrefabInstance: {fileID: 0}
  m_PrefabAsset: {fileID: 0}
  serializedVersion: 6
  m_Component:
  - component: {fileID: 586438651}
  - component: {fileID: 586438654}
  - component: {fileID: 586438653}
  - component: {fileID: 586438652}
  m_Layer: 5
  m_Name: InputField (TMP)
  m_TagString: Untagged
  m_Icon: {fileID: 0}
  m_NavMeshLayer: 0
  m_StaticEditorFlags: 0
  m_IsActive: 1
--- !u!224 &586438651
RectTransform:
  m_ObjectHideFlags: 0
  m_CorrespondingSourceObject: {fileID: 0}
  m_PrefabInstance: {fileID: 0}
  m_PrefabAsset: {fileID: 0}
  m_GameObject: {fileID: 586438650}
  m_LocalRotation: {x: 0, y: 0, z: 0, w: 1}
  m_LocalPosition: {x: 0, y: 0, z: 0}
  m_LocalScale: {x: 1, y: 1, z: 1}
  m_Children:
  - {fileID: 1437844076}
  m_Father: {fileID: 1574251813}
  m_RootOrder: 0
  m_LocalEulerAnglesHint: {x: 0, y: 0, z: 0}
  m_AnchorMin: {x: 0, y: 0}
  m_AnchorMax: {x: 1, y: 1}
  m_AnchoredPosition: {x: 0, y: 0}
  m_SizeDelta: {x: -16, y: -16}
  m_Pivot: {x: 0.5, y: 0.5}
--- !u!114 &586438652
MonoBehaviour:
  m_ObjectHideFlags: 0
  m_CorrespondingSourceObject: {fileID: 0}
  m_PrefabInstance: {fileID: 0}
  m_PrefabAsset: {fileID: 0}
  m_GameObject: {fileID: 586438650}
  m_Enabled: 1
  m_EditorHideFlags: 0
  m_Script: {fileID: 11500000, guid: 2da0c512f12947e489f739169773d7ca, type: 3}
  m_Name: 
  m_EditorClassIdentifier: 
  m_Navigation:
    m_Mode: 3
    m_SelectOnUp: {fileID: 0}
    m_SelectOnDown: {fileID: 0}
    m_SelectOnLeft: {fileID: 0}
    m_SelectOnRight: {fileID: 0}
  m_Transition: 1
  m_Colors:
    m_NormalColor: {r: 1, g: 1, b: 1, a: 1}
    m_HighlightedColor: {r: 0.9607843, g: 0.9607843, b: 0.9607843, a: 1}
    m_PressedColor: {r: 0.78431374, g: 0.78431374, b: 0.78431374, a: 1}
    m_SelectedColor: {r: 0.9607843, g: 0.9607843, b: 0.9607843, a: 1}
    m_DisabledColor: {r: 0.78431374, g: 0.78431374, b: 0.78431374, a: 0.5019608}
    m_ColorMultiplier: 1
    m_FadeDuration: 0.1
  m_SpriteState:
    m_HighlightedSprite: {fileID: 0}
    m_PressedSprite: {fileID: 0}
    m_SelectedSprite: {fileID: 0}
    m_DisabledSprite: {fileID: 0}
  m_AnimationTriggers:
    m_NormalTrigger: Normal
    m_HighlightedTrigger: Highlighted
    m_PressedTrigger: Pressed
    m_SelectedTrigger: Highlighted
    m_DisabledTrigger: Disabled
  m_Interactable: 1
  m_TargetGraphic: {fileID: 586438653}
  m_TextViewport: {fileID: 1437844076}
  m_TextComponent: {fileID: 1627060380}
  m_Placeholder: {fileID: 2048555310}
  m_VerticalScrollbar: {fileID: 0}
  m_VerticalScrollbarEventHandler: {fileID: 0}
  m_ScrollSensitivity: 1
  m_ContentType: 2
  m_InputType: 0
  m_AsteriskChar: 42
  m_KeyboardType: 4
  m_LineType: 0
  m_HideMobileInput: 0
  m_HideSoftKeyboard: 0
  m_CharacterValidation: 2
  m_RegexValue: 
  m_GlobalPointSize: 24
  m_CharacterLimit: 0
  m_OnEndEdit:
    m_PersistentCalls:
      m_Calls: []
  m_OnSubmit:
    m_PersistentCalls:
      m_Calls: []
  m_OnSelect:
    m_PersistentCalls:
      m_Calls: []
  m_OnDeselect:
    m_PersistentCalls:
      m_Calls: []
  m_OnTextSelection:
    m_PersistentCalls:
      m_Calls: []
  m_OnEndTextSelection:
    m_PersistentCalls:
      m_Calls: []
  m_OnValueChanged:
    m_PersistentCalls:
      m_Calls: []
  m_OnTouchScreenKeyboardStatusChanged:
    m_PersistentCalls:
      m_Calls: []
  m_CaretColor: {r: 0.19607843, g: 0.19607843, b: 0.19607843, a: 1}
  m_CustomCaretColor: 0
  m_SelectionColor: {r: 0.65882355, g: 0.80784315, b: 1, a: 0.7529412}
  m_Text: 54322
  m_CaretBlinkRate: 0.85
  m_CaretWidth: 1
  m_ReadOnly: 0
  m_RichText: 1
  m_GlobalFontAsset: {fileID: 0}
  m_OnFocusSelectAll: 1
  m_ResetOnDeActivation: 1
  m_RestoreOriginalTextOnEscape: 1
  m_isRichTextEditingAllowed: 0
  m_LineLimit: 0
  m_InputValidator: {fileID: 0}
--- !u!114 &586438653
MonoBehaviour:
  m_ObjectHideFlags: 0
  m_CorrespondingSourceObject: {fileID: 0}
  m_PrefabInstance: {fileID: 0}
  m_PrefabAsset: {fileID: 0}
  m_GameObject: {fileID: 586438650}
  m_Enabled: 1
  m_EditorHideFlags: 0
  m_Script: {fileID: 11500000, guid: fe87c0e1cc204ed48ad3b37840f39efc, type: 3}
  m_Name: 
  m_EditorClassIdentifier: 
  m_Material: {fileID: 0}
  m_Color: {r: 0.43529415, g: 0.5411765, b: 0.5686275, a: 1}
  m_RaycastTarget: 1
  m_OnCullStateChanged:
    m_PersistentCalls:
      m_Calls: []
  m_Sprite: {fileID: 0}
  m_Type: 1
  m_PreserveAspect: 0
  m_FillCenter: 1
  m_FillMethod: 4
  m_FillAmount: 1
  m_FillClockwise: 1
  m_FillOrigin: 0
  m_UseSpriteMesh: 0
  m_PixelsPerUnitMultiplier: 1
--- !u!222 &586438654
CanvasRenderer:
  m_ObjectHideFlags: 0
  m_CorrespondingSourceObject: {fileID: 0}
  m_PrefabInstance: {fileID: 0}
  m_PrefabAsset: {fileID: 0}
  m_GameObject: {fileID: 586438650}
  m_CullTransparentMesh: 0
--- !u!1 &603696410
GameObject:
  m_ObjectHideFlags: 0
  m_CorrespondingSourceObject: {fileID: 0}
  m_PrefabInstance: {fileID: 0}
  m_PrefabAsset: {fileID: 0}
  serializedVersion: 6
  m_Component:
  - component: {fileID: 603696411}
  - component: {fileID: 603696413}
  - component: {fileID: 603696412}
  m_Layer: 5
  m_Name: Debug Text
  m_TagString: Untagged
  m_Icon: {fileID: 0}
  m_NavMeshLayer: 0
  m_StaticEditorFlags: 0
  m_IsActive: 1
--- !u!224 &603696411
RectTransform:
  m_ObjectHideFlags: 0
  m_CorrespondingSourceObject: {fileID: 0}
  m_PrefabInstance: {fileID: 0}
  m_PrefabAsset: {fileID: 0}
  m_GameObject: {fileID: 603696410}
  m_LocalRotation: {x: 0, y: 0, z: 0, w: 1}
  m_LocalPosition: {x: 0, y: 0, z: 0}
  m_LocalScale: {x: 1, y: 1, z: 1}
  m_Children: []
  m_Father: {fileID: 1588991416}
  m_RootOrder: 0
  m_LocalEulerAnglesHint: {x: 0, y: 0, z: 0}
  m_AnchorMin: {x: 0, y: 0}
  m_AnchorMax: {x: 1, y: 1}
  m_AnchoredPosition: {x: 0, y: 0}
  m_SizeDelta: {x: -32, y: -32}
  m_Pivot: {x: 0.5, y: 0.5}
--- !u!114 &603696412
MonoBehaviour:
  m_ObjectHideFlags: 0
  m_CorrespondingSourceObject: {fileID: 0}
  m_PrefabInstance: {fileID: 0}
  m_PrefabAsset: {fileID: 0}
  m_GameObject: {fileID: 603696410}
  m_Enabled: 1
  m_EditorHideFlags: 0
  m_Script: {fileID: 11500000, guid: f4688fdb7df04437aeb418b961361dc5, type: 3}
  m_Name: 
  m_EditorClassIdentifier: 
  m_Material: {fileID: 0}
  m_Color: {r: 1, g: 1, b: 1, a: 1}
  m_RaycastTarget: 1
  m_OnCullStateChanged:
    m_PersistentCalls:
      m_Calls: []
  m_text: 'Frame Index: 400'
  m_isRightToLeft: 0
  m_fontAsset: {fileID: 11400000, guid: 0cd382c4d470f174791dd96eb8f7b786, type: 2}
  m_sharedMaterial: {fileID: 1549604112718095413, guid: 0cd382c4d470f174791dd96eb8f7b786,
    type: 2}
  m_fontSharedMaterials: []
  m_fontMaterial: {fileID: 0}
  m_fontMaterials: []
  m_fontColor32:
    serializedVersion: 2
    rgba: 4294967295
  m_fontColor: {r: 1, g: 1, b: 1, a: 1}
  m_enableVertexGradient: 0
  m_colorMode: 3
  m_fontColorGradient:
    topLeft: {r: 1, g: 1, b: 1, a: 1}
    topRight: {r: 1, g: 1, b: 1, a: 1}
    bottomLeft: {r: 1, g: 1, b: 1, a: 1}
    bottomRight: {r: 1, g: 1, b: 1, a: 1}
  m_fontColorGradientPreset: {fileID: 0}
  m_spriteAsset: {fileID: 0}
  m_tintAllSprites: 0
  m_overrideHtmlColors: 0
  m_faceColor:
    serializedVersion: 2
    rgba: 4294967295
  m_outlineColor:
    serializedVersion: 2
    rgba: 4278190080
  m_fontSize: 48
  m_fontSizeBase: 48
  m_fontWeight: 400
  m_enableAutoSizing: 1
  m_fontSizeMin: 24
  m_fontSizeMax: 48
  m_fontStyle: 0
  m_textAlignment: 257
  m_characterSpacing: 0
  m_wordSpacing: 0
  m_lineSpacing: 0
  m_lineSpacingMax: 0
  m_paragraphSpacing: 0
  m_charWidthMaxAdj: 0
  m_enableWordWrapping: 1
  m_wordWrappingRatios: 0.4
  m_overflowMode: 4
  m_firstOverflowCharacterIndex: -1
  m_linkedTextComponent: {fileID: 0}
  m_isLinkedTextComponent: 0
  m_isTextTruncated: 0
  m_enableKerning: 1
  m_enableExtraPadding: 0
  checkPaddingRequired: 0
  m_isRichText: 1
  m_parseCtrlCharacters: 1
  m_isOrthographic: 1
  m_isCullingEnabled: 0
  m_ignoreRectMaskCulling: 0
  m_ignoreCulling: 1
  m_horizontalMapping: 0
  m_verticalMapping: 0
  m_uvLineOffset: 0
  m_geometrySortingOrder: 0
  m_VertexBufferAutoSizeReduction: 1
  m_firstVisibleCharacter: 0
  m_useMaxVisibleDescender: 1
  m_pageToDisplay: 1
  m_margin: {x: 0, y: 0, z: 0, w: 0}
  m_textInfo:
    textComponent: {fileID: 603696412}
    characterCount: 16
    spriteCount: 0
    spaceCount: 2
    wordCount: 3
    linkCount: 0
    lineCount: 1
    pageCount: 1
    materialCount: 1
  m_isUsingLegacyAnimationComponent: 0
  m_isVolumetricText: 0
  m_spriteAnimator: {fileID: 0}
  m_hasFontAssetChanged: 0
  m_subTextObjects:
  - {fileID: 0}
  - {fileID: 0}
  - {fileID: 0}
  - {fileID: 0}
  - {fileID: 0}
  - {fileID: 0}
  - {fileID: 0}
  - {fileID: 0}
  m_baseMaterial: {fileID: 0}
  m_maskOffset: {x: 0, y: 0, z: 0, w: 0}
--- !u!222 &603696413
CanvasRenderer:
  m_ObjectHideFlags: 0
  m_CorrespondingSourceObject: {fileID: 0}
  m_PrefabInstance: {fileID: 0}
  m_PrefabAsset: {fileID: 0}
  m_GameObject: {fileID: 603696410}
  m_CullTransparentMesh: 0
--- !u!1 &624357299
GameObject:
  m_ObjectHideFlags: 0
  m_CorrespondingSourceObject: {fileID: 0}
  m_PrefabInstance: {fileID: 0}
  m_PrefabAsset: {fileID: 0}
  serializedVersion: 6
  m_Component:
  - component: {fileID: 624357300}
  - component: {fileID: 624357302}
  - component: {fileID: 624357301}
  m_Layer: 5
  m_Name: Label
  m_TagString: Untagged
  m_Icon: {fileID: 0}
  m_NavMeshLayer: 0
  m_StaticEditorFlags: 0
  m_IsActive: 1
--- !u!224 &624357300
RectTransform:
  m_ObjectHideFlags: 0
  m_CorrespondingSourceObject: {fileID: 0}
  m_PrefabInstance: {fileID: 0}
  m_PrefabAsset: {fileID: 0}
  m_GameObject: {fileID: 624357299}
  m_LocalRotation: {x: -0, y: -0, z: -0, w: 1}
  m_LocalPosition: {x: 0, y: 0, z: 0}
  m_LocalScale: {x: 1, y: 1, z: 1}
  m_Children: []
  m_Father: {fileID: 159567282}
  m_RootOrder: 1
  m_LocalEulerAnglesHint: {x: 0, y: 0, z: 0}
  m_AnchorMin: {x: 0, y: 0}
  m_AnchorMax: {x: 1, y: 1}
  m_AnchoredPosition: {x: 0, y: 0}
  m_SizeDelta: {x: 0, y: 0}
  m_Pivot: {x: 0.5, y: 0.5}
--- !u!114 &624357301
MonoBehaviour:
  m_ObjectHideFlags: 0
  m_CorrespondingSourceObject: {fileID: 0}
  m_PrefabInstance: {fileID: 0}
  m_PrefabAsset: {fileID: 0}
  m_GameObject: {fileID: 624357299}
  m_Enabled: 1
  m_EditorHideFlags: 0
  m_Script: {fileID: 11500000, guid: f4688fdb7df04437aeb418b961361dc5, type: 3}
  m_Name: 
  m_EditorClassIdentifier: 
  m_Material: {fileID: 0}
  m_Color: {r: 1, g: 1, b: 1, a: 1}
  m_RaycastTarget: 1
  m_OnCullStateChanged:
    m_PersistentCalls:
      m_Calls: []
  m_text: show test renderer
  m_isRightToLeft: 0
  m_fontAsset: {fileID: 11400000, guid: 5a19f4193fe2bf64089ade0b38163199, type: 2}
  m_sharedMaterial: {fileID: 21566619404874456, guid: 5a19f4193fe2bf64089ade0b38163199,
    type: 2}
  m_fontSharedMaterials: []
  m_fontMaterial: {fileID: 0}
  m_fontMaterials: []
  m_fontColor32:
    serializedVersion: 2
    rgba: 4294967295
  m_fontColor: {r: 1, g: 1, b: 1, a: 1}
  m_enableVertexGradient: 0
  m_colorMode: 3
  m_fontColorGradient:
    topLeft: {r: 1, g: 1, b: 1, a: 1}
    topRight: {r: 1, g: 1, b: 1, a: 1}
    bottomLeft: {r: 1, g: 1, b: 1, a: 1}
    bottomRight: {r: 1, g: 1, b: 1, a: 1}
  m_fontColorGradientPreset: {fileID: 0}
  m_spriteAsset: {fileID: 0}
  m_tintAllSprites: 0
  m_overrideHtmlColors: 0
  m_faceColor:
    serializedVersion: 2
    rgba: 4294967295
  m_outlineColor:
    serializedVersion: 2
    rgba: 4278190080
  m_fontSize: 24
  m_fontSizeBase: 24
  m_fontWeight: 400
  m_enableAutoSizing: 0
  m_fontSizeMin: 18
  m_fontSizeMax: 72
  m_fontStyle: 16
  m_textAlignment: 514
  m_characterSpacing: 0
  m_wordSpacing: 0
  m_lineSpacing: 0
  m_lineSpacingMax: 0
  m_paragraphSpacing: 0
  m_charWidthMaxAdj: 0
  m_enableWordWrapping: 1
  m_wordWrappingRatios: 0.4
  m_overflowMode: 0
  m_firstOverflowCharacterIndex: -1
  m_linkedTextComponent: {fileID: 0}
  m_isLinkedTextComponent: 0
  m_isTextTruncated: 0
  m_enableKerning: 1
  m_enableExtraPadding: 0
  checkPaddingRequired: 0
  m_isRichText: 1
  m_parseCtrlCharacters: 1
  m_isOrthographic: 1
  m_isCullingEnabled: 0
  m_ignoreRectMaskCulling: 0
  m_ignoreCulling: 1
  m_horizontalMapping: 0
  m_verticalMapping: 0
  m_uvLineOffset: 0
  m_geometrySortingOrder: 0
  m_VertexBufferAutoSizeReduction: 1
  m_firstVisibleCharacter: 0
  m_useMaxVisibleDescender: 1
  m_pageToDisplay: 1
  m_margin: {x: 16, y: 16, z: 16, w: 16}
  m_textInfo:
    textComponent: {fileID: 624357301}
    characterCount: 18
    spriteCount: 0
    spaceCount: 2
    wordCount: 3
    linkCount: 0
    lineCount: 1
    pageCount: 1
    materialCount: 1
  m_isUsingLegacyAnimationComponent: 0
  m_isVolumetricText: 0
  m_spriteAnimator: {fileID: 0}
  m_hasFontAssetChanged: 0
  m_subTextObjects:
  - {fileID: 0}
  - {fileID: 0}
  - {fileID: 0}
  - {fileID: 0}
  - {fileID: 0}
  - {fileID: 0}
  - {fileID: 0}
  - {fileID: 0}
  m_baseMaterial: {fileID: 0}
  m_maskOffset: {x: 0, y: 0, z: 0, w: 0}
--- !u!222 &624357302
CanvasRenderer:
  m_ObjectHideFlags: 0
  m_CorrespondingSourceObject: {fileID: 0}
  m_PrefabInstance: {fileID: 0}
  m_PrefabAsset: {fileID: 0}
  m_GameObject: {fileID: 624357299}
  m_CullTransparentMesh: 0
--- !u!1 &644197855
GameObject:
  m_ObjectHideFlags: 0
  m_CorrespondingSourceObject: {fileID: 0}
  m_PrefabInstance: {fileID: 0}
  m_PrefabAsset: {fileID: 0}
  serializedVersion: 6
  m_Component:
  - component: {fileID: 644197856}
  - component: {fileID: 644197859}
  - component: {fileID: 644197858}
  - component: {fileID: 644197857}
  m_Layer: 5
  m_Name: InputField (TMP)
  m_TagString: Untagged
  m_Icon: {fileID: 0}
  m_NavMeshLayer: 0
  m_StaticEditorFlags: 0
  m_IsActive: 1
--- !u!224 &644197856
RectTransform:
  m_ObjectHideFlags: 0
  m_CorrespondingSourceObject: {fileID: 0}
  m_PrefabInstance: {fileID: 0}
  m_PrefabAsset: {fileID: 0}
  m_GameObject: {fileID: 644197855}
  m_LocalRotation: {x: 0, y: 0, z: 0, w: 1}
  m_LocalPosition: {x: 0, y: 0, z: 0}
  m_LocalScale: {x: 1, y: 1, z: 1}
  m_Children:
  - {fileID: 244093879}
  m_Father: {fileID: 2054644341}
  m_RootOrder: 0
  m_LocalEulerAnglesHint: {x: 0, y: 0, z: 0}
  m_AnchorMin: {x: 0, y: 0}
  m_AnchorMax: {x: 1, y: 1}
  m_AnchoredPosition: {x: 0, y: 0}
  m_SizeDelta: {x: -16, y: -16}
  m_Pivot: {x: 0.5, y: 0.5}
--- !u!114 &644197857
MonoBehaviour:
  m_ObjectHideFlags: 0
  m_CorrespondingSourceObject: {fileID: 0}
  m_PrefabInstance: {fileID: 0}
  m_PrefabAsset: {fileID: 0}
  m_GameObject: {fileID: 644197855}
  m_Enabled: 1
  m_EditorHideFlags: 0
  m_Script: {fileID: 11500000, guid: 2da0c512f12947e489f739169773d7ca, type: 3}
  m_Name: 
  m_EditorClassIdentifier: 
  m_Navigation:
    m_Mode: 3
    m_SelectOnUp: {fileID: 0}
    m_SelectOnDown: {fileID: 0}
    m_SelectOnLeft: {fileID: 0}
    m_SelectOnRight: {fileID: 0}
  m_Transition: 1
  m_Colors:
    m_NormalColor: {r: 1, g: 1, b: 1, a: 1}
    m_HighlightedColor: {r: 0.9607843, g: 0.9607843, b: 0.9607843, a: 1}
    m_PressedColor: {r: 0.78431374, g: 0.78431374, b: 0.78431374, a: 1}
    m_SelectedColor: {r: 0.9607843, g: 0.9607843, b: 0.9607843, a: 1}
    m_DisabledColor: {r: 0.78431374, g: 0.78431374, b: 0.78431374, a: 0.5019608}
    m_ColorMultiplier: 1
    m_FadeDuration: 0.1
  m_SpriteState:
    m_HighlightedSprite: {fileID: 0}
    m_PressedSprite: {fileID: 0}
    m_SelectedSprite: {fileID: 0}
    m_DisabledSprite: {fileID: 0}
  m_AnimationTriggers:
    m_NormalTrigger: Normal
    m_HighlightedTrigger: Highlighted
    m_PressedTrigger: Pressed
    m_SelectedTrigger: Highlighted
    m_DisabledTrigger: Disabled
  m_Interactable: 1
  m_TargetGraphic: {fileID: 644197858}
  m_TextViewport: {fileID: 244093879}
  m_TextComponent: {fileID: 193686853}
  m_Placeholder: {fileID: 270656327}
  m_VerticalScrollbar: {fileID: 0}
  m_VerticalScrollbarEventHandler: {fileID: 0}
  m_ScrollSensitivity: 1
  m_ContentType: 0
  m_InputType: 0
  m_AsteriskChar: 42
  m_KeyboardType: 0
  m_LineType: 0
  m_HideMobileInput: 0
  m_HideSoftKeyboard: 0
  m_CharacterValidation: 0
  m_RegexValue: 
  m_GlobalPointSize: 24
  m_CharacterLimit: 0
  m_OnEndEdit:
    m_PersistentCalls:
      m_Calls: []
  m_OnSubmit:
    m_PersistentCalls:
      m_Calls: []
  m_OnSelect:
    m_PersistentCalls:
      m_Calls: []
  m_OnDeselect:
    m_PersistentCalls:
      m_Calls: []
  m_OnTextSelection:
    m_PersistentCalls:
      m_Calls: []
  m_OnEndTextSelection:
    m_PersistentCalls:
      m_Calls: []
  m_OnValueChanged:
    m_PersistentCalls:
      m_Calls: []
  m_OnTouchScreenKeyboardStatusChanged:
    m_PersistentCalls:
      m_Calls: []
  m_CaretColor: {r: 0.19607843, g: 0.19607843, b: 0.19607843, a: 1}
  m_CustomCaretColor: 0
  m_SelectionColor: {r: 0.65882355, g: 0.80784315, b: 1, a: 0.7529412}
  m_Text: localhost
  m_CaretBlinkRate: 0.85
  m_CaretWidth: 1
  m_ReadOnly: 0
  m_RichText: 1
  m_GlobalFontAsset: {fileID: 0}
  m_OnFocusSelectAll: 1
  m_ResetOnDeActivation: 1
  m_RestoreOriginalTextOnEscape: 1
  m_isRichTextEditingAllowed: 0
  m_LineLimit: 0
  m_InputValidator: {fileID: 0}
--- !u!114 &644197858
MonoBehaviour:
  m_ObjectHideFlags: 0
  m_CorrespondingSourceObject: {fileID: 0}
  m_PrefabInstance: {fileID: 0}
  m_PrefabAsset: {fileID: 0}
  m_GameObject: {fileID: 644197855}
  m_Enabled: 1
  m_EditorHideFlags: 0
  m_Script: {fileID: 11500000, guid: fe87c0e1cc204ed48ad3b37840f39efc, type: 3}
  m_Name: 
  m_EditorClassIdentifier: 
  m_Material: {fileID: 0}
  m_Color: {r: 0.43529415, g: 0.5411765, b: 0.5686275, a: 1}
  m_RaycastTarget: 1
  m_OnCullStateChanged:
    m_PersistentCalls:
      m_Calls: []
  m_Sprite: {fileID: 0}
  m_Type: 1
  m_PreserveAspect: 0
  m_FillCenter: 1
  m_FillMethod: 4
  m_FillAmount: 1
  m_FillClockwise: 1
  m_FillOrigin: 0
  m_UseSpriteMesh: 0
  m_PixelsPerUnitMultiplier: 1
--- !u!222 &644197859
CanvasRenderer:
  m_ObjectHideFlags: 0
  m_CorrespondingSourceObject: {fileID: 0}
  m_PrefabInstance: {fileID: 0}
  m_PrefabAsset: {fileID: 0}
  m_GameObject: {fileID: 644197855}
  m_CullTransparentMesh: 0
--- !u!1 &751644515
GameObject:
  m_ObjectHideFlags: 0
  m_CorrespondingSourceObject: {fileID: 0}
  m_PrefabInstance: {fileID: 0}
  m_PrefabAsset: {fileID: 0}
  serializedVersion: 6
  m_Component:
  - component: {fileID: 751644516}
  - component: {fileID: 751644519}
  - component: {fileID: 751644518}
  - component: {fileID: 751644517}
  m_Layer: 5
  m_Name: Button
  m_TagString: Untagged
  m_Icon: {fileID: 0}
  m_NavMeshLayer: 0
  m_StaticEditorFlags: 0
  m_IsActive: 1
--- !u!224 &751644516
RectTransform:
  m_ObjectHideFlags: 0
  m_CorrespondingSourceObject: {fileID: 0}
  m_PrefabInstance: {fileID: 0}
  m_PrefabAsset: {fileID: 0}
  m_GameObject: {fileID: 751644515}
  m_LocalRotation: {x: 0, y: 0, z: 0, w: 1}
  m_LocalPosition: {x: 0, y: 0, z: 0}
  m_LocalScale: {x: 1, y: 1, z: 1}
  m_Children:
  - {fileID: 984758405}
  m_Father: {fileID: 2093525893}
  m_RootOrder: 0
  m_LocalEulerAnglesHint: {x: 0, y: 0, z: 0}
  m_AnchorMin: {x: 0, y: 0}
  m_AnchorMax: {x: 1, y: 1}
  m_AnchoredPosition: {x: 0, y: 0}
  m_SizeDelta: {x: -16, y: -16}
  m_Pivot: {x: 0.5, y: 0.5}
--- !u!114 &751644517
MonoBehaviour:
  m_ObjectHideFlags: 0
  m_CorrespondingSourceObject: {fileID: 0}
  m_PrefabInstance: {fileID: 0}
  m_PrefabAsset: {fileID: 0}
  m_GameObject: {fileID: 751644515}
  m_Enabled: 1
  m_EditorHideFlags: 0
  m_Script: {fileID: 11500000, guid: 4e29b1a8efbd4b44bb3f3716e73f07ff, type: 3}
  m_Name: 
  m_EditorClassIdentifier: 
  m_Navigation:
    m_Mode: 0
    m_SelectOnUp: {fileID: 0}
    m_SelectOnDown: {fileID: 0}
    m_SelectOnLeft: {fileID: 0}
    m_SelectOnRight: {fileID: 0}
  m_Transition: 1
  m_Colors:
    m_NormalColor: {r: 0.43529415, g: 0.5411765, b: 0.5686275, a: 1}
    m_HighlightedColor: {r: 1, g: 0.40000004, b: 0, a: 1}
    m_PressedColor: {r: 0.30008277, g: 0.37307587, b: 0.39200002, a: 1}
    m_SelectedColor: {r: 1, g: 0.40000004, b: 0, a: 1}
    m_DisabledColor: {r: 0.78431374, g: 0.78431374, b: 0.78431374, a: 0.5019608}
    m_ColorMultiplier: 1
    m_FadeDuration: 0.1
  m_SpriteState:
    m_HighlightedSprite: {fileID: 0}
    m_PressedSprite: {fileID: 0}
    m_SelectedSprite: {fileID: 0}
    m_DisabledSprite: {fileID: 0}
  m_AnimationTriggers:
    m_NormalTrigger: Normal
    m_HighlightedTrigger: Highlighted
    m_PressedTrigger: Pressed
    m_SelectedTrigger: Highlighted
    m_DisabledTrigger: Disabled
  m_Interactable: 1
  m_TargetGraphic: {fileID: 751644518}
  m_OnClick:
    m_PersistentCalls:
      m_Calls:
      - m_Target: {fileID: 544060994}
        m_MethodName: Quit
        m_Mode: 1
        m_Arguments:
          m_ObjectArgument: {fileID: 0}
          m_ObjectArgumentAssemblyTypeName: UnityEngine.Object, UnityEngine
          m_IntArgument: 0
          m_FloatArgument: 0
          m_StringArgument: 
          m_BoolArgument: 1
        m_CallState: 2
--- !u!114 &751644518
MonoBehaviour:
  m_ObjectHideFlags: 0
  m_CorrespondingSourceObject: {fileID: 0}
  m_PrefabInstance: {fileID: 0}
  m_PrefabAsset: {fileID: 0}
  m_GameObject: {fileID: 751644515}
  m_Enabled: 1
  m_EditorHideFlags: 0
  m_Script: {fileID: 11500000, guid: fe87c0e1cc204ed48ad3b37840f39efc, type: 3}
  m_Name: 
  m_EditorClassIdentifier: 
  m_Material: {fileID: 0}
  m_Color: {r: 1, g: 1, b: 1, a: 1}
  m_RaycastTarget: 1
  m_OnCullStateChanged:
    m_PersistentCalls:
      m_Calls: []
  m_Sprite: {fileID: 0}
  m_Type: 0
  m_PreserveAspect: 0
  m_FillCenter: 1
  m_FillMethod: 4
  m_FillAmount: 1
  m_FillClockwise: 1
  m_FillOrigin: 0
  m_UseSpriteMesh: 0
  m_PixelsPerUnitMultiplier: 1
--- !u!222 &751644519
CanvasRenderer:
  m_ObjectHideFlags: 0
  m_CorrespondingSourceObject: {fileID: 0}
  m_PrefabInstance: {fileID: 0}
  m_PrefabAsset: {fileID: 0}
  m_GameObject: {fileID: 751644515}
  m_CullTransparentMesh: 0
--- !u!1 &752444915
GameObject:
  m_ObjectHideFlags: 0
  m_CorrespondingSourceObject: {fileID: 0}
  m_PrefabInstance: {fileID: 0}
  m_PrefabAsset: {fileID: 0}
  serializedVersion: 6
  m_Component:
  - component: {fileID: 752444916}
  - component: {fileID: 752444918}
  - component: {fileID: 752444917}
  m_Layer: 0
  m_Name: EventSystem
  m_TagString: Untagged
  m_Icon: {fileID: 0}
  m_NavMeshLayer: 0
  m_StaticEditorFlags: 0
  m_IsActive: 1
--- !u!4 &752444916
Transform:
  m_ObjectHideFlags: 0
  m_CorrespondingSourceObject: {fileID: 0}
  m_PrefabInstance: {fileID: 0}
  m_PrefabAsset: {fileID: 0}
  m_GameObject: {fileID: 752444915}
  m_LocalRotation: {x: -0, y: -0, z: -0, w: 1}
  m_LocalPosition: {x: -764.858, y: -539.99994, z: 0}
  m_LocalScale: {x: 1.1356466, y: 1.1356466, z: 1.1356466}
  m_Children: []
  m_Father: {fileID: 921160397}
  m_RootOrder: 0
  m_LocalEulerAnglesHint: {x: 0, y: 0, z: 0}
--- !u!114 &752444917
MonoBehaviour:
  m_ObjectHideFlags: 0
  m_CorrespondingSourceObject: {fileID: 0}
  m_PrefabInstance: {fileID: 0}
  m_PrefabAsset: {fileID: 0}
  m_GameObject: {fileID: 752444915}
  m_Enabled: 1
  m_EditorHideFlags: 0
  m_Script: {fileID: 11500000, guid: 4f231c4fb786f3946a6b90b886c48677, type: 3}
  m_Name: 
  m_EditorClassIdentifier: 
  m_HorizontalAxis: Horizontal
  m_VerticalAxis: Vertical
  m_SubmitButton: Submit
  m_CancelButton: Cancel
  m_InputActionsPerSecond: 10
  m_RepeatDelay: 0.5
  m_ForceModuleActive: 0
--- !u!114 &752444918
MonoBehaviour:
  m_ObjectHideFlags: 0
  m_CorrespondingSourceObject: {fileID: 0}
  m_PrefabInstance: {fileID: 0}
  m_PrefabAsset: {fileID: 0}
  m_GameObject: {fileID: 752444915}
  m_Enabled: 1
  m_EditorHideFlags: 0
  m_Script: {fileID: 11500000, guid: 76c392e42b5098c458856cdf6ecaaaa1, type: 3}
  m_Name: 
  m_EditorClassIdentifier: 
  m_FirstSelected: {fileID: 0}
  m_sendNavigationEvents: 1
  m_DragThreshold: 10
--- !u!1 &767694553
GameObject:
  m_ObjectHideFlags: 0
  m_CorrespondingSourceObject: {fileID: 0}
  m_PrefabInstance: {fileID: 0}
  m_PrefabAsset: {fileID: 0}
  serializedVersion: 6
  m_Component:
  - component: {fileID: 767694554}
  - component: {fileID: 767694557}
  - component: {fileID: 767694556}
  - component: {fileID: 767694555}
  m_Layer: 5
  m_Name: Toggle
  m_TagString: Untagged
  m_Icon: {fileID: 0}
  m_NavMeshLayer: 0
  m_StaticEditorFlags: 0
  m_IsActive: 1
--- !u!224 &767694554
RectTransform:
  m_ObjectHideFlags: 0
  m_CorrespondingSourceObject: {fileID: 0}
  m_PrefabInstance: {fileID: 0}
  m_PrefabAsset: {fileID: 0}
  m_GameObject: {fileID: 767694553}
  m_LocalRotation: {x: 0, y: 0, z: 0, w: 1}
  m_LocalPosition: {x: 0, y: 0, z: 0}
  m_LocalScale: {x: 1, y: 1, z: 1}
  m_Children:
  - {fileID: 423316706}
  - {fileID: 1843325384}
  m_Father: {fileID: 1512558925}
  m_RootOrder: 0
  m_LocalEulerAnglesHint: {x: 0, y: 0, z: 0}
  m_AnchorMin: {x: 0, y: 0}
  m_AnchorMax: {x: 1, y: 1}
  m_AnchoredPosition: {x: 0, y: 0}
  m_SizeDelta: {x: -16, y: -16}
  m_Pivot: {x: 0.5, y: 0.5}
--- !u!114 &767694555
MonoBehaviour:
  m_ObjectHideFlags: 0
  m_CorrespondingSourceObject: {fileID: 0}
  m_PrefabInstance: {fileID: 0}
  m_PrefabAsset: {fileID: 0}
  m_GameObject: {fileID: 767694553}
  m_Enabled: 1
  m_EditorHideFlags: 0
  m_Script: {fileID: 11500000, guid: 9085046f02f69544eb97fd06b6048fe2, type: 3}
  m_Name: 
  m_EditorClassIdentifier: 
  m_Navigation:
    m_Mode: 0
    m_SelectOnUp: {fileID: 0}
    m_SelectOnDown: {fileID: 0}
    m_SelectOnLeft: {fileID: 0}
    m_SelectOnRight: {fileID: 0}
  m_Transition: 1
  m_Colors:
    m_NormalColor: {r: 0.43529415, g: 0.5411765, b: 0.5686275, a: 1}
    m_HighlightedColor: {r: 1, g: 0.40000004, b: 0, a: 1}
    m_PressedColor: {r: 0.8313726, g: 0.33333334, b: 0, a: 1}
    m_SelectedColor: {r: 1, g: 0.40000004, b: 0, a: 1}
    m_DisabledColor: {r: 0.30008277, g: 0.37307587, b: 0.39200002, a: 1}
    m_ColorMultiplier: 1
    m_FadeDuration: 0.1
  m_SpriteState:
    m_HighlightedSprite: {fileID: 0}
    m_PressedSprite: {fileID: 0}
    m_SelectedSprite: {fileID: 0}
    m_DisabledSprite: {fileID: 0}
  m_AnimationTriggers:
    m_NormalTrigger: Normal
    m_HighlightedTrigger: Highlighted
    m_PressedTrigger: Pressed
    m_SelectedTrigger: Highlighted
    m_DisabledTrigger: Disabled
  m_Interactable: 1
  m_TargetGraphic: {fileID: 767694556}
  toggleTransition: 1
  graphic: {fileID: 423316707}
  m_Group: {fileID: 0}
  onValueChanged:
    m_PersistentCalls:
      m_Calls:
      - m_Target: {fileID: 513042378}
        m_MethodName: SetActive
        m_Mode: 0
        m_Arguments:
          m_ObjectArgument: {fileID: 0}
          m_ObjectArgumentAssemblyTypeName: UnityEngine.Object, UnityEngine
          m_IntArgument: 0
          m_FloatArgument: 0
          m_StringArgument: 
          m_BoolArgument: 0
        m_CallState: 2
  m_IsOn: 0
--- !u!114 &767694556
MonoBehaviour:
  m_ObjectHideFlags: 0
  m_CorrespondingSourceObject: {fileID: 0}
  m_PrefabInstance: {fileID: 0}
  m_PrefabAsset: {fileID: 0}
  m_GameObject: {fileID: 767694553}
  m_Enabled: 1
  m_EditorHideFlags: 0
  m_Script: {fileID: 11500000, guid: fe87c0e1cc204ed48ad3b37840f39efc, type: 3}
  m_Name: 
  m_EditorClassIdentifier: 
  m_Material: {fileID: 0}
  m_Color: {r: 1, g: 1, b: 1, a: 1}
  m_RaycastTarget: 1
  m_OnCullStateChanged:
    m_PersistentCalls:
      m_Calls: []
  m_Sprite: {fileID: 0}
  m_Type: 0
  m_PreserveAspect: 0
  m_FillCenter: 1
  m_FillMethod: 4
  m_FillAmount: 1
  m_FillClockwise: 1
  m_FillOrigin: 0
  m_UseSpriteMesh: 0
  m_PixelsPerUnitMultiplier: 1
--- !u!222 &767694557
CanvasRenderer:
  m_ObjectHideFlags: 0
  m_CorrespondingSourceObject: {fileID: 0}
  m_PrefabInstance: {fileID: 0}
  m_PrefabAsset: {fileID: 0}
  m_GameObject: {fileID: 767694553}
  m_CullTransparentMesh: 0
--- !u!1 &780997010
GameObject:
  m_ObjectHideFlags: 0
  m_CorrespondingSourceObject: {fileID: 0}
  m_PrefabInstance: {fileID: 0}
  m_PrefabAsset: {fileID: 0}
  serializedVersion: 6
  m_Component:
  - component: {fileID: 780997011}
  - component: {fileID: 780997013}
  - component: {fileID: 780997012}
  m_Layer: 5
  m_Name: Header
  m_TagString: Untagged
  m_Icon: {fileID: 0}
  m_NavMeshLayer: 0
  m_StaticEditorFlags: 0
  m_IsActive: 1
--- !u!224 &780997011
RectTransform:
  m_ObjectHideFlags: 0
  m_CorrespondingSourceObject: {fileID: 0}
  m_PrefabInstance: {fileID: 0}
  m_PrefabAsset: {fileID: 0}
  m_GameObject: {fileID: 780997010}
  m_LocalRotation: {x: 0, y: 0, z: 0, w: 1}
  m_LocalPosition: {x: 0, y: 0, z: 0}
  m_LocalScale: {x: 1, y: 1, z: 1}
  m_Children:
  - {fileID: 1787736711}
  m_Father: {fileID: 2054891945}
  m_RootOrder: 0
  m_LocalEulerAnglesHint: {x: 0, y: 0, z: 0}
  m_AnchorMin: {x: 0, y: 0}
  m_AnchorMax: {x: 0, y: 0}
  m_AnchoredPosition: {x: 0, y: 0}
  m_SizeDelta: {x: 0, y: 96}
  m_Pivot: {x: 0.5, y: 0.5}
--- !u!114 &780997012
MonoBehaviour:
  m_ObjectHideFlags: 0
  m_CorrespondingSourceObject: {fileID: 0}
  m_PrefabInstance: {fileID: 0}
  m_PrefabAsset: {fileID: 0}
  m_GameObject: {fileID: 780997010}
  m_Enabled: 1
  m_EditorHideFlags: 0
  m_Script: {fileID: 11500000, guid: fe87c0e1cc204ed48ad3b37840f39efc, type: 3}
  m_Name: 
  m_EditorClassIdentifier: 
  m_Material: {fileID: 0}
  m_Color: {r: 1, g: 0.40000004, b: 0, a: 1}
  m_RaycastTarget: 1
  m_OnCullStateChanged:
    m_PersistentCalls:
      m_Calls: []
  m_Sprite: {fileID: 0}
  m_Type: 0
  m_PreserveAspect: 0
  m_FillCenter: 1
  m_FillMethod: 4
  m_FillAmount: 1
  m_FillClockwise: 1
  m_FillOrigin: 0
  m_UseSpriteMesh: 0
  m_PixelsPerUnitMultiplier: 1
--- !u!222 &780997013
CanvasRenderer:
  m_ObjectHideFlags: 0
  m_CorrespondingSourceObject: {fileID: 0}
  m_PrefabInstance: {fileID: 0}
  m_PrefabAsset: {fileID: 0}
  m_GameObject: {fileID: 780997010}
  m_CullTransparentMesh: 0
--- !u!1 &816994073
GameObject:
  m_ObjectHideFlags: 0
  m_CorrespondingSourceObject: {fileID: 0}
  m_PrefabInstance: {fileID: 0}
  m_PrefabAsset: {fileID: 0}
  serializedVersion: 6
  m_Component:
  - component: {fileID: 816994074}
  m_Layer: 5
  m_Name: IMD Port Row
  m_TagString: Untagged
  m_Icon: {fileID: 0}
  m_NavMeshLayer: 0
  m_StaticEditorFlags: 0
  m_IsActive: 1
--- !u!224 &816994074
RectTransform:
  m_ObjectHideFlags: 0
  m_CorrespondingSourceObject: {fileID: 0}
  m_PrefabInstance: {fileID: 0}
  m_PrefabAsset: {fileID: 0}
  m_GameObject: {fileID: 816994073}
  m_LocalRotation: {x: 0, y: 0, z: 0, w: 1}
  m_LocalPosition: {x: 0, y: 0, z: 0}
  m_LocalScale: {x: 1, y: 1, z: 1}
  m_Children:
  - {fileID: 579529194}
  - {fileID: 1574251813}
  m_Father: {fileID: 1322106252}
  m_RootOrder: 3
  m_LocalEulerAnglesHint: {x: 0, y: 0, z: 0}
  m_AnchorMin: {x: 0, y: 1}
  m_AnchorMax: {x: 0, y: 1}
  m_AnchoredPosition: {x: 250, y: -296}
  m_SizeDelta: {x: 500, y: 80}
  m_Pivot: {x: 0.5, y: 0.5}
--- !u!1 &825831558
GameObject:
  m_ObjectHideFlags: 0
  m_CorrespondingSourceObject: {fileID: 0}
  m_PrefabInstance: {fileID: 0}
  m_PrefabAsset: {fileID: 0}
  serializedVersion: 6
  m_Component:
  - component: {fileID: 825831559}
  - component: {fileID: 825831561}
  - component: {fileID: 825831560}
  m_Layer: 5
  m_Name: Divider
  m_TagString: Untagged
  m_Icon: {fileID: 0}
  m_NavMeshLayer: 0
  m_StaticEditorFlags: 0
  m_IsActive: 1
--- !u!224 &825831559
RectTransform:
  m_ObjectHideFlags: 0
  m_CorrespondingSourceObject: {fileID: 0}
  m_PrefabInstance: {fileID: 0}
  m_PrefabAsset: {fileID: 0}
  m_GameObject: {fileID: 825831558}
  m_LocalRotation: {x: 0, y: 0, z: 0, w: 1}
  m_LocalPosition: {x: 0, y: 0, z: 0}
  m_LocalScale: {x: 1, y: 1, z: 1}
  m_Children: []
  m_Father: {fileID: 2054891945}
  m_RootOrder: 10
  m_LocalEulerAnglesHint: {x: 0, y: 0, z: 0}
  m_AnchorMin: {x: 0, y: 0}
  m_AnchorMax: {x: 0, y: 0}
  m_AnchoredPosition: {x: 0, y: 0}
  m_SizeDelta: {x: 0, y: 8}
  m_Pivot: {x: 0.5, y: 0.5}
--- !u!114 &825831560
MonoBehaviour:
  m_ObjectHideFlags: 0
  m_CorrespondingSourceObject: {fileID: 0}
  m_PrefabInstance: {fileID: 0}
  m_PrefabAsset: {fileID: 0}
  m_GameObject: {fileID: 825831558}
  m_Enabled: 1
  m_EditorHideFlags: 0
  m_Script: {fileID: 11500000, guid: fe87c0e1cc204ed48ad3b37840f39efc, type: 3}
  m_Name: 
  m_EditorClassIdentifier: 
  m_Material: {fileID: 0}
  m_Color: {r: 1, g: 0.40000004, b: 0, a: 1}
  m_RaycastTarget: 1
  m_OnCullStateChanged:
    m_PersistentCalls:
      m_Calls: []
  m_Sprite: {fileID: 0}
  m_Type: 0
  m_PreserveAspect: 0
  m_FillCenter: 1
  m_FillMethod: 4
  m_FillAmount: 1
  m_FillClockwise: 1
  m_FillOrigin: 0
  m_UseSpriteMesh: 0
  m_PixelsPerUnitMultiplier: 1
--- !u!222 &825831561
CanvasRenderer:
  m_ObjectHideFlags: 0
  m_CorrespondingSourceObject: {fileID: 0}
  m_PrefabInstance: {fileID: 0}
  m_PrefabAsset: {fileID: 0}
  m_GameObject: {fileID: 825831558}
  m_CullTransparentMesh: 0
--- !u!1 &838290069
GameObject:
  m_ObjectHideFlags: 0
  m_CorrespondingSourceObject: {fileID: 0}
  m_PrefabInstance: {fileID: 0}
  m_PrefabAsset: {fileID: 0}
  serializedVersion: 6
  m_Component:
  - component: {fileID: 838290070}
  - component: {fileID: 838290071}
  m_Layer: 0
  m_Name: Avatar Manager
  m_TagString: Untagged
  m_Icon: {fileID: 0}
  m_NavMeshLayer: 0
  m_StaticEditorFlags: 0
  m_IsActive: 1
--- !u!4 &838290070
Transform:
  m_ObjectHideFlags: 0
  m_CorrespondingSourceObject: {fileID: 0}
  m_PrefabInstance: {fileID: 0}
  m_PrefabAsset: {fileID: 0}
  m_GameObject: {fileID: 838290069}
  m_LocalRotation: {x: 0, y: 0, z: 0, w: 1}
  m_LocalPosition: {x: 0, y: 0, z: 0}
  m_LocalScale: {x: 1, y: 1, z: 1}
  m_Children: []
  m_Father: {fileID: 431384313}
  m_RootOrder: 1
  m_LocalEulerAnglesHint: {x: 0, y: 0, z: 0}
--- !u!114 &838290071
MonoBehaviour:
  m_ObjectHideFlags: 0
  m_CorrespondingSourceObject: {fileID: 0}
  m_PrefabInstance: {fileID: 0}
  m_PrefabAsset: {fileID: 0}
  m_GameObject: {fileID: 838290069}
  m_Enabled: 1
  m_EditorHideFlags: 0
  m_Script: {fileID: 11500000, guid: 633b34a1a229b0f4085c814cc2189bf9, type: 3}
  m_Name: 
  m_EditorClassIdentifier: 
  narupa: {fileID: 544060994}
--- !u!1 &853298687
GameObject:
  m_ObjectHideFlags: 0
  m_CorrespondingSourceObject: {fileID: 0}
  m_PrefabInstance: {fileID: 0}
  m_PrefabAsset: {fileID: 0}
  serializedVersion: 6
  m_Component:
  - component: {fileID: 853298688}
  - component: {fileID: 853298691}
  - component: {fileID: 853298690}
  - component: {fileID: 853298689}
  m_Layer: 5
  m_Name: Pause
  m_TagString: Untagged
  m_Icon: {fileID: 0}
  m_NavMeshLayer: 0
  m_StaticEditorFlags: 0
  m_IsActive: 1
--- !u!224 &853298688
RectTransform:
  m_ObjectHideFlags: 0
  m_CorrespondingSourceObject: {fileID: 0}
  m_PrefabInstance: {fileID: 0}
  m_PrefabAsset: {fileID: 0}
  m_GameObject: {fileID: 853298687}
  m_LocalRotation: {x: 0, y: 0, z: 0, w: 1}
  m_LocalPosition: {x: 0, y: 0, z: 0}
  m_LocalScale: {x: 1, y: 1, z: 1}
  m_Children:
  - {fileID: 381852003}
  m_Father: {fileID: 1919711161}
  m_RootOrder: 1
  m_LocalEulerAnglesHint: {x: 0, y: 0, z: 0}
  m_AnchorMin: {x: 0, y: 0}
  m_AnchorMax: {x: 0, y: 0}
  m_AnchoredPosition: {x: 0, y: 0}
  m_SizeDelta: {x: 0, y: 0}
  m_Pivot: {x: 0.5, y: 0.5}
--- !u!114 &853298689
MonoBehaviour:
  m_ObjectHideFlags: 0
  m_CorrespondingSourceObject: {fileID: 0}
  m_PrefabInstance: {fileID: 0}
  m_PrefabAsset: {fileID: 0}
  m_GameObject: {fileID: 853298687}
  m_Enabled: 1
  m_EditorHideFlags: 0
  m_Script: {fileID: 11500000, guid: 4e29b1a8efbd4b44bb3f3716e73f07ff, type: 3}
  m_Name: 
  m_EditorClassIdentifier: 
  m_Navigation:
    m_Mode: 0
    m_SelectOnUp: {fileID: 0}
    m_SelectOnDown: {fileID: 0}
    m_SelectOnLeft: {fileID: 0}
    m_SelectOnRight: {fileID: 0}
  m_Transition: 1
  m_Colors:
    m_NormalColor: {r: 0.43529415, g: 0.5411765, b: 0.5686275, a: 1}
    m_HighlightedColor: {r: 1, g: 0.40000004, b: 0, a: 1}
    m_PressedColor: {r: 0.30008277, g: 0.37307587, b: 0.39200002, a: 1}
    m_SelectedColor: {r: 1, g: 0.40000004, b: 0, a: 1}
    m_DisabledColor: {r: 0.78431374, g: 0.78431374, b: 0.78431374, a: 0.5019608}
    m_ColorMultiplier: 1
    m_FadeDuration: 0.1
  m_SpriteState:
    m_HighlightedSprite: {fileID: 0}
    m_PressedSprite: {fileID: 0}
    m_SelectedSprite: {fileID: 0}
    m_DisabledSprite: {fileID: 0}
  m_AnimationTriggers:
    m_NormalTrigger: Normal
    m_HighlightedTrigger: Highlighted
    m_PressedTrigger: Pressed
    m_SelectedTrigger: Highlighted
    m_DisabledTrigger: Disabled
  m_Interactable: 1
  m_TargetGraphic: {fileID: 853298690}
  m_OnClick:
    m_PersistentCalls:
      m_Calls:
      - m_Target: {fileID: 1919711162}
        m_MethodName: SendPauseCommand
        m_Mode: 1
        m_Arguments:
          m_ObjectArgument: {fileID: 0}
          m_ObjectArgumentAssemblyTypeName: UnityEngine.Object, UnityEngine
          m_IntArgument: 0
          m_FloatArgument: 0
          m_StringArgument: 
          m_BoolArgument: 1
        m_CallState: 2
--- !u!114 &853298690
MonoBehaviour:
  m_ObjectHideFlags: 0
  m_CorrespondingSourceObject: {fileID: 0}
  m_PrefabInstance: {fileID: 0}
  m_PrefabAsset: {fileID: 0}
  m_GameObject: {fileID: 853298687}
  m_Enabled: 1
  m_EditorHideFlags: 0
  m_Script: {fileID: 11500000, guid: fe87c0e1cc204ed48ad3b37840f39efc, type: 3}
  m_Name: 
  m_EditorClassIdentifier: 
  m_Material: {fileID: 0}
  m_Color: {r: 1, g: 1, b: 1, a: 1}
  m_RaycastTarget: 1
  m_OnCullStateChanged:
    m_PersistentCalls:
      m_Calls: []
  m_Sprite: {fileID: 0}
  m_Type: 0
  m_PreserveAspect: 0
  m_FillCenter: 1
  m_FillMethod: 4
  m_FillAmount: 1
  m_FillClockwise: 1
  m_FillOrigin: 0
  m_UseSpriteMesh: 0
  m_PixelsPerUnitMultiplier: 1
--- !u!222 &853298691
CanvasRenderer:
  m_ObjectHideFlags: 0
  m_CorrespondingSourceObject: {fileID: 0}
  m_PrefabInstance: {fileID: 0}
  m_PrefabAsset: {fileID: 0}
  m_GameObject: {fileID: 853298687}
  m_CullTransparentMesh: 0
--- !u!1 &883039636
GameObject:
  m_ObjectHideFlags: 0
  m_CorrespondingSourceObject: {fileID: 0}
  m_PrefabInstance: {fileID: 0}
  m_PrefabAsset: {fileID: 0}
  serializedVersion: 6
  m_Component:
  - component: {fileID: 883039637}
  m_Layer: 5
  m_Name: Interaction Force
  m_TagString: Untagged
  m_Icon: {fileID: 0}
  m_NavMeshLayer: 0
  m_StaticEditorFlags: 0
  m_IsActive: 1
--- !u!224 &883039637
RectTransform:
  m_ObjectHideFlags: 0
  m_CorrespondingSourceObject: {fileID: 0}
  m_PrefabInstance: {fileID: 0}
  m_PrefabAsset: {fileID: 0}
  m_GameObject: {fileID: 883039636}
  m_LocalRotation: {x: 0, y: 0, z: 0, w: 1}
  m_LocalPosition: {x: 0, y: 0, z: 0}
  m_LocalScale: {x: 1, y: 1, z: 1}
  m_Children:
  - {fileID: 1981335398}
  m_Father: {fileID: 2054891945}
  m_RootOrder: 1
  m_LocalEulerAnglesHint: {x: 0, y: 0, z: 0}
  m_AnchorMin: {x: 0, y: 0}
  m_AnchorMax: {x: 0, y: 0}
  m_AnchoredPosition: {x: 0, y: 0}
  m_SizeDelta: {x: 0, y: 80}
  m_Pivot: {x: 0.5, y: 0.5}
--- !u!1 &891408488
GameObject:
  m_ObjectHideFlags: 0
  m_CorrespondingSourceObject: {fileID: 0}
  m_PrefabInstance: {fileID: 0}
  m_PrefabAsset: {fileID: 0}
  serializedVersion: 6
  m_Component:
  - component: {fileID: 891408489}
  - component: {fileID: 891408491}
  - component: {fileID: 891408490}
  m_Layer: 5
  m_Name: Label
  m_TagString: Untagged
  m_Icon: {fileID: 0}
  m_NavMeshLayer: 0
  m_StaticEditorFlags: 0
  m_IsActive: 1
--- !u!224 &891408489
RectTransform:
  m_ObjectHideFlags: 0
  m_CorrespondingSourceObject: {fileID: 0}
  m_PrefabInstance: {fileID: 0}
  m_PrefabAsset: {fileID: 0}
  m_GameObject: {fileID: 891408488}
  m_LocalRotation: {x: -0, y: -0, z: -0, w: 1}
  m_LocalPosition: {x: 0, y: 0, z: 0}
  m_LocalScale: {x: 1, y: 1, z: 1}
  m_Children: []
  m_Father: {fileID: 1243937901}
  m_RootOrder: 0
  m_LocalEulerAnglesHint: {x: 0, y: 0, z: 0}
  m_AnchorMin: {x: 0, y: 0}
  m_AnchorMax: {x: 1, y: 1}
  m_AnchoredPosition: {x: 0, y: 0}
  m_SizeDelta: {x: 0, y: 0}
  m_Pivot: {x: 0.5, y: 0.5}
--- !u!114 &891408490
MonoBehaviour:
  m_ObjectHideFlags: 0
  m_CorrespondingSourceObject: {fileID: 0}
  m_PrefabInstance: {fileID: 0}
  m_PrefabAsset: {fileID: 0}
  m_GameObject: {fileID: 891408488}
  m_Enabled: 1
  m_EditorHideFlags: 0
  m_Script: {fileID: 11500000, guid: f4688fdb7df04437aeb418b961361dc5, type: 3}
  m_Name: 
  m_EditorClassIdentifier: 
  m_Material: {fileID: 0}
  m_Color: {r: 1, g: 1, b: 1, a: 1}
  m_RaycastTarget: 1
  m_OnCullStateChanged:
    m_PersistentCalls:
      m_Calls: []
  m_text: connect to server
  m_isRightToLeft: 0
  m_fontAsset: {fileID: 11400000, guid: 5a19f4193fe2bf64089ade0b38163199, type: 2}
  m_sharedMaterial: {fileID: 21566619404874456, guid: 5a19f4193fe2bf64089ade0b38163199,
    type: 2}
  m_fontSharedMaterials: []
  m_fontMaterial: {fileID: 0}
  m_fontMaterials: []
  m_fontColor32:
    serializedVersion: 2
    rgba: 4294967295
  m_fontColor: {r: 1, g: 1, b: 1, a: 1}
  m_enableVertexGradient: 0
  m_colorMode: 3
  m_fontColorGradient:
    topLeft: {r: 1, g: 1, b: 1, a: 1}
    topRight: {r: 1, g: 1, b: 1, a: 1}
    bottomLeft: {r: 1, g: 1, b: 1, a: 1}
    bottomRight: {r: 1, g: 1, b: 1, a: 1}
  m_fontColorGradientPreset: {fileID: 0}
  m_spriteAsset: {fileID: 0}
  m_tintAllSprites: 0
  m_overrideHtmlColors: 0
  m_faceColor:
    serializedVersion: 2
    rgba: 4294967295
  m_outlineColor:
    serializedVersion: 2
    rgba: 4278190080
  m_fontSize: 24
  m_fontSizeBase: 24
  m_fontWeight: 400
  m_enableAutoSizing: 0
  m_fontSizeMin: 18
  m_fontSizeMax: 72
  m_fontStyle: 16
  m_textAlignment: 514
  m_characterSpacing: 0
  m_wordSpacing: 0
  m_lineSpacing: 0
  m_lineSpacingMax: 0
  m_paragraphSpacing: 0
  m_charWidthMaxAdj: 0
  m_enableWordWrapping: 1
  m_wordWrappingRatios: 0.4
  m_overflowMode: 0
  m_firstOverflowCharacterIndex: -1
  m_linkedTextComponent: {fileID: 0}
  m_isLinkedTextComponent: 0
  m_isTextTruncated: 0
  m_enableKerning: 1
  m_enableExtraPadding: 0
  checkPaddingRequired: 0
  m_isRichText: 1
  m_parseCtrlCharacters: 1
  m_isOrthographic: 1
  m_isCullingEnabled: 0
  m_ignoreRectMaskCulling: 0
  m_ignoreCulling: 1
  m_horizontalMapping: 0
  m_verticalMapping: 0
  m_uvLineOffset: 0
  m_geometrySortingOrder: 0
  m_VertexBufferAutoSizeReduction: 1
  m_firstVisibleCharacter: 0
  m_useMaxVisibleDescender: 1
  m_pageToDisplay: 1
  m_margin: {x: 16, y: 16, z: 16, w: 16}
  m_textInfo:
    textComponent: {fileID: 891408490}
    characterCount: 17
    spriteCount: 0
    spaceCount: 2
    wordCount: 3
    linkCount: 0
    lineCount: 1
    pageCount: 1
    materialCount: 1
  m_isUsingLegacyAnimationComponent: 0
  m_isVolumetricText: 0
  m_spriteAnimator: {fileID: 0}
  m_hasFontAssetChanged: 0
  m_subTextObjects:
  - {fileID: 0}
  - {fileID: 0}
  - {fileID: 0}
  - {fileID: 0}
  - {fileID: 0}
  - {fileID: 0}
  - {fileID: 0}
  - {fileID: 0}
  m_baseMaterial: {fileID: 0}
  m_maskOffset: {x: 0, y: 0, z: 0, w: 0}
--- !u!222 &891408491
CanvasRenderer:
  m_ObjectHideFlags: 0
  m_CorrespondingSourceObject: {fileID: 0}
  m_PrefabInstance: {fileID: 0}
  m_PrefabAsset: {fileID: 0}
  m_GameObject: {fileID: 891408488}
  m_CullTransparentMesh: 0
--- !u!1 &921160393
GameObject:
  m_ObjectHideFlags: 0
  m_CorrespondingSourceObject: {fileID: 0}
  m_PrefabInstance: {fileID: 0}
  m_PrefabAsset: {fileID: 0}
  serializedVersion: 6
  m_Component:
  - component: {fileID: 921160397}
  - component: {fileID: 921160396}
  - component: {fileID: 921160395}
  - component: {fileID: 921160394}
  m_Layer: 5
  m_Name: Desktop UI
  m_TagString: Untagged
  m_Icon: {fileID: 0}
  m_NavMeshLayer: 0
  m_StaticEditorFlags: 0
  m_IsActive: 1
--- !u!114 &921160394
MonoBehaviour:
  m_ObjectHideFlags: 0
  m_CorrespondingSourceObject: {fileID: 0}
  m_PrefabInstance: {fileID: 0}
  m_PrefabAsset: {fileID: 0}
  m_GameObject: {fileID: 921160393}
  m_Enabled: 1
  m_EditorHideFlags: 0
  m_Script: {fileID: 11500000, guid: dc42784cf147c0c48a680349fa168899, type: 3}
  m_Name: 
  m_EditorClassIdentifier: 
  m_IgnoreReversedGraphics: 1
  m_BlockingObjects: 0
  m_BlockingMask:
    serializedVersion: 2
    m_Bits: 4294967295
--- !u!114 &921160395
MonoBehaviour:
  m_ObjectHideFlags: 0
  m_CorrespondingSourceObject: {fileID: 0}
  m_PrefabInstance: {fileID: 0}
  m_PrefabAsset: {fileID: 0}
  m_GameObject: {fileID: 921160393}
  m_Enabled: 1
  m_EditorHideFlags: 0
  m_Script: {fileID: 11500000, guid: 0cd44c1031e13a943bb63640046fad76, type: 3}
  m_Name: 
  m_EditorClassIdentifier: 
  m_UiScaleMode: 1
  m_ReferencePixelsPerUnit: 100
  m_ScaleFactor: 1
  m_ReferenceResolution: {x: 1920, y: 1080}
  m_ScreenMatchMode: 0
  m_MatchWidthOrHeight: 1
  m_PhysicalUnit: 3
  m_FallbackScreenDPI: 96
  m_DefaultSpriteDPI: 96
  m_DynamicPixelsPerUnit: 1
--- !u!223 &921160396
Canvas:
  m_ObjectHideFlags: 0
  m_CorrespondingSourceObject: {fileID: 0}
  m_PrefabInstance: {fileID: 0}
  m_PrefabAsset: {fileID: 0}
  m_GameObject: {fileID: 921160393}
  m_Enabled: 1
  serializedVersion: 3
  m_RenderMode: 0
  m_Camera: {fileID: 0}
  m_PlaneDistance: 100
  m_PixelPerfect: 0
  m_ReceivesEvents: 1
  m_OverrideSorting: 0
  m_OverridePixelPerfect: 0
  m_SortingBucketNormalizedSize: 0
  m_AdditionalShaderChannelsFlag: 25
  m_SortingLayerID: 0
  m_SortingOrder: 0
  m_TargetDisplay: 0
--- !u!224 &921160397
RectTransform:
  m_ObjectHideFlags: 0
  m_CorrespondingSourceObject: {fileID: 0}
  m_PrefabInstance: {fileID: 0}
  m_PrefabAsset: {fileID: 0}
  m_GameObject: {fileID: 921160393}
  m_LocalRotation: {x: 0, y: 0, z: 0, w: 1}
  m_LocalPosition: {x: 0, y: 0, z: 0}
  m_LocalScale: {x: 0, y: 0, z: 0}
  m_Children:
  - {fileID: 752444916}
  - {fileID: 2054891945}
  - {fileID: 1588991416}
  - {fileID: 1908252056}
  - {fileID: 430995091}
  m_Father: {fileID: 0}
  m_RootOrder: 3
  m_LocalEulerAnglesHint: {x: 0, y: 0, z: 0}
  m_AnchorMin: {x: 0, y: 0}
  m_AnchorMax: {x: 0, y: 0}
  m_AnchoredPosition: {x: 0, y: 0}
  m_SizeDelta: {x: 0, y: 0}
  m_Pivot: {x: 0, y: 0}
--- !u!1 &936630690
GameObject:
  m_ObjectHideFlags: 0
  m_CorrespondingSourceObject: {fileID: 0}
  m_PrefabInstance: {fileID: 0}
  m_PrefabAsset: {fileID: 0}
  serializedVersion: 6
  m_Component:
  - component: {fileID: 936630691}
  m_Layer: 5
  m_Name: Trajectory Port Row
  m_TagString: Untagged
  m_Icon: {fileID: 0}
  m_NavMeshLayer: 0
  m_StaticEditorFlags: 0
  m_IsActive: 1
--- !u!224 &936630691
RectTransform:
  m_ObjectHideFlags: 0
  m_CorrespondingSourceObject: {fileID: 0}
  m_PrefabInstance: {fileID: 0}
  m_PrefabAsset: {fileID: 0}
  m_GameObject: {fileID: 936630690}
  m_LocalRotation: {x: 0, y: 0, z: 0, w: 1}
  m_LocalPosition: {x: 0, y: 0, z: 0}
  m_LocalScale: {x: 1, y: 1, z: 1}
  m_Children:
  - {fileID: 2028492787}
  - {fileID: 49283541}
  m_Father: {fileID: 1322106252}
  m_RootOrder: 2
  m_LocalEulerAnglesHint: {x: 0, y: 0, z: 0}
  m_AnchorMin: {x: 0, y: 1}
  m_AnchorMax: {x: 0, y: 1}
  m_AnchoredPosition: {x: 250, y: -216}
  m_SizeDelta: {x: 500, y: 80}
  m_Pivot: {x: 0.5, y: 0.5}
--- !u!1 &942692456
GameObject:
  m_ObjectHideFlags: 0
  m_CorrespondingSourceObject: {fileID: 0}
  m_PrefabInstance: {fileID: 0}
  m_PrefabAsset: {fileID: 0}
  serializedVersion: 6
  m_Component:
  - component: {fileID: 942692457}
  - component: {fileID: 942692459}
  - component: {fileID: 942692458}
  m_Layer: 5
  m_Name: Label
  m_TagString: Untagged
  m_Icon: {fileID: 0}
  m_NavMeshLayer: 0
  m_StaticEditorFlags: 0
  m_IsActive: 1
--- !u!224 &942692457
RectTransform:
  m_ObjectHideFlags: 0
  m_CorrespondingSourceObject: {fileID: 0}
  m_PrefabInstance: {fileID: 0}
  m_PrefabAsset: {fileID: 0}
  m_GameObject: {fileID: 942692456}
  m_LocalRotation: {x: -0, y: -0, z: -0, w: 1}
  m_LocalPosition: {x: 0, y: 0, z: 0}
  m_LocalScale: {x: 1, y: 1, z: 1}
  m_Children: []
  m_Father: {fileID: 252551621}
  m_RootOrder: 0
  m_LocalEulerAnglesHint: {x: 0, y: 0, z: 0}
  m_AnchorMin: {x: 0, y: 0}
  m_AnchorMax: {x: 1, y: 1}
  m_AnchoredPosition: {x: 0, y: 0}
  m_SizeDelta: {x: 0, y: 0}
  m_Pivot: {x: 0.5, y: 0.5}
--- !u!114 &942692458
MonoBehaviour:
  m_ObjectHideFlags: 0
  m_CorrespondingSourceObject: {fileID: 0}
  m_PrefabInstance: {fileID: 0}
  m_PrefabAsset: {fileID: 0}
  m_GameObject: {fileID: 942692456}
  m_Enabled: 1
  m_EditorHideFlags: 0
  m_Script: {fileID: 11500000, guid: f4688fdb7df04437aeb418b961361dc5, type: 3}
  m_Name: 
  m_EditorClassIdentifier: 
  m_Material: {fileID: 0}
  m_Color: {r: 1, g: 1, b: 1, a: 1}
  m_RaycastTarget: 1
  m_OnCullStateChanged:
    m_PersistentCalls:
      m_Calls: []
  m_text: 'Close

'
  m_isRightToLeft: 0
  m_fontAsset: {fileID: 11400000, guid: 5a19f4193fe2bf64089ade0b38163199, type: 2}
  m_sharedMaterial: {fileID: 21566619404874456, guid: 5a19f4193fe2bf64089ade0b38163199,
    type: 2}
  m_fontSharedMaterials: []
  m_fontMaterial: {fileID: 0}
  m_fontMaterials: []
  m_fontColor32:
    serializedVersion: 2
    rgba: 4294967295
  m_fontColor: {r: 1, g: 1, b: 1, a: 1}
  m_enableVertexGradient: 0
  m_colorMode: 3
  m_fontColorGradient:
    topLeft: {r: 1, g: 1, b: 1, a: 1}
    topRight: {r: 1, g: 1, b: 1, a: 1}
    bottomLeft: {r: 1, g: 1, b: 1, a: 1}
    bottomRight: {r: 1, g: 1, b: 1, a: 1}
  m_fontColorGradientPreset: {fileID: 0}
  m_spriteAsset: {fileID: 0}
  m_tintAllSprites: 0
  m_overrideHtmlColors: 0
  m_faceColor:
    serializedVersion: 2
    rgba: 4294967295
  m_outlineColor:
    serializedVersion: 2
    rgba: 4278190080
  m_fontSize: 24
  m_fontSizeBase: 24
  m_fontWeight: 400
  m_enableAutoSizing: 0
  m_fontSizeMin: 18
  m_fontSizeMax: 72
  m_fontStyle: 16
  m_textAlignment: 514
  m_characterSpacing: 0
  m_wordSpacing: 0
  m_lineSpacing: 0
  m_lineSpacingMax: 0
  m_paragraphSpacing: 0
  m_charWidthMaxAdj: 0
  m_enableWordWrapping: 1
  m_wordWrappingRatios: 0.4
  m_overflowMode: 0
  m_firstOverflowCharacterIndex: -1
  m_linkedTextComponent: {fileID: 0}
  m_isLinkedTextComponent: 0
  m_isTextTruncated: 0
  m_enableKerning: 1
  m_enableExtraPadding: 0
  checkPaddingRequired: 0
  m_isRichText: 1
  m_parseCtrlCharacters: 1
  m_isOrthographic: 1
  m_isCullingEnabled: 0
  m_ignoreRectMaskCulling: 0
  m_ignoreCulling: 1
  m_horizontalMapping: 0
  m_verticalMapping: 0
  m_uvLineOffset: 0
  m_geometrySortingOrder: 0
  m_VertexBufferAutoSizeReduction: 1
  m_firstVisibleCharacter: 0
  m_useMaxVisibleDescender: 1
  m_pageToDisplay: 1
  m_margin: {x: 16, y: 16, z: 16, w: 16}
  m_textInfo:
    textComponent: {fileID: 942692458}
    characterCount: 6
    spriteCount: 0
    spaceCount: 1
    wordCount: 1
    linkCount: 0
    lineCount: 1
    pageCount: 1
    materialCount: 1
  m_isUsingLegacyAnimationComponent: 0
  m_isVolumetricText: 0
  m_spriteAnimator: {fileID: 0}
  m_hasFontAssetChanged: 0
  m_subTextObjects:
  - {fileID: 0}
  - {fileID: 0}
  - {fileID: 0}
  - {fileID: 0}
  - {fileID: 0}
  - {fileID: 0}
  - {fileID: 0}
  - {fileID: 0}
  m_baseMaterial: {fileID: 0}
  m_maskOffset: {x: 0, y: 0, z: 0, w: 0}
--- !u!222 &942692459
CanvasRenderer:
  m_ObjectHideFlags: 0
  m_CorrespondingSourceObject: {fileID: 0}
  m_PrefabInstance: {fileID: 0}
  m_PrefabAsset: {fileID: 0}
  m_GameObject: {fileID: 942692456}
  m_CullTransparentMesh: 0
--- !u!1 &969341980
GameObject:
  m_ObjectHideFlags: 0
  m_CorrespondingSourceObject: {fileID: 0}
  m_PrefabInstance: {fileID: 0}
  m_PrefabAsset: {fileID: 0}
  serializedVersion: 6
  m_Component:
  - component: {fileID: 969341981}
  - component: {fileID: 969341982}
  m_Layer: 5
  m_Name: Text Area
  m_TagString: Untagged
  m_Icon: {fileID: 0}
  m_NavMeshLayer: 0
  m_StaticEditorFlags: 0
  m_IsActive: 1
--- !u!224 &969341981
RectTransform:
  m_ObjectHideFlags: 0
  m_CorrespondingSourceObject: {fileID: 0}
  m_PrefabInstance: {fileID: 0}
  m_PrefabAsset: {fileID: 0}
  m_GameObject: {fileID: 969341980}
  m_LocalRotation: {x: 0, y: 0, z: 0, w: 1}
  m_LocalPosition: {x: 0, y: 0, z: 0}
  m_LocalScale: {x: 1, y: 1, z: 1}
  m_Children:
  - {fileID: 2136049273}
  - {fileID: 132386942}
  m_Father: {fileID: 561091201}
  m_RootOrder: 0
  m_LocalEulerAnglesHint: {x: 0, y: 0, z: 0}
  m_AnchorMin: {x: 0, y: 0}
  m_AnchorMax: {x: 1, y: 1}
  m_AnchoredPosition: {x: 0, y: -0.5}
  m_SizeDelta: {x: -20, y: -13}
  m_Pivot: {x: 0.5, y: 0.5}
--- !u!114 &969341982
MonoBehaviour:
  m_ObjectHideFlags: 0
  m_CorrespondingSourceObject: {fileID: 0}
  m_PrefabInstance: {fileID: 0}
  m_PrefabAsset: {fileID: 0}
  m_GameObject: {fileID: 969341980}
  m_Enabled: 1
  m_EditorHideFlags: 0
  m_Script: {fileID: 11500000, guid: 3312d7739989d2b4e91e6319e9a96d76, type: 3}
  m_Name: 
  m_EditorClassIdentifier: 
--- !u!1 &976041901
GameObject:
  m_ObjectHideFlags: 0
  m_CorrespondingSourceObject: {fileID: 0}
  m_PrefabInstance: {fileID: 0}
  m_PrefabAsset: {fileID: 0}
  serializedVersion: 6
  m_Component:
  - component: {fileID: 976041902}
  - component: {fileID: 976041904}
  - component: {fileID: 976041903}
  m_Layer: 5
  m_Name: Label
  m_TagString: Untagged
  m_Icon: {fileID: 0}
  m_NavMeshLayer: 0
  m_StaticEditorFlags: 0
  m_IsActive: 1
--- !u!224 &976041902
RectTransform:
  m_ObjectHideFlags: 0
  m_CorrespondingSourceObject: {fileID: 0}
  m_PrefabInstance: {fileID: 0}
  m_PrefabAsset: {fileID: 0}
  m_GameObject: {fileID: 976041901}
  m_LocalRotation: {x: -0, y: -0, z: -0, w: 1}
  m_LocalPosition: {x: 0, y: 0, z: 0}
  m_LocalScale: {x: 1, y: 1, z: 1}
  m_Children: []
  m_Father: {fileID: 1981335398}
  m_RootOrder: 3
  m_LocalEulerAnglesHint: {x: 0, y: 0, z: 0}
  m_AnchorMin: {x: 0, y: 0}
  m_AnchorMax: {x: 1, y: 1}
  m_AnchoredPosition: {x: 0, y: 14.025}
  m_SizeDelta: {x: 0, y: -27.949999}
  m_Pivot: {x: 0.5, y: 0.5}
--- !u!114 &976041903
MonoBehaviour:
  m_ObjectHideFlags: 0
  m_CorrespondingSourceObject: {fileID: 0}
  m_PrefabInstance: {fileID: 0}
  m_PrefabAsset: {fileID: 0}
  m_GameObject: {fileID: 976041901}
  m_Enabled: 1
  m_EditorHideFlags: 0
  m_Script: {fileID: 11500000, guid: f4688fdb7df04437aeb418b961361dc5, type: 3}
  m_Name: 
  m_EditorClassIdentifier: 
  m_Material: {fileID: 0}
  m_Color: {r: 1, g: 1, b: 1, a: 1}
  m_RaycastTarget: 0
  m_OnCullStateChanged:
    m_PersistentCalls:
      m_Calls: []
  m_text: interaction force
  m_isRightToLeft: 0
  m_fontAsset: {fileID: 11400000, guid: 5a19f4193fe2bf64089ade0b38163199, type: 2}
  m_sharedMaterial: {fileID: 21566619404874456, guid: 5a19f4193fe2bf64089ade0b38163199,
    type: 2}
  m_fontSharedMaterials: []
  m_fontMaterial: {fileID: 0}
  m_fontMaterials: []
  m_fontColor32:
    serializedVersion: 2
    rgba: 4294967295
  m_fontColor: {r: 1, g: 1, b: 1, a: 1}
  m_enableVertexGradient: 0
  m_colorMode: 3
  m_fontColorGradient:
    topLeft: {r: 1, g: 1, b: 1, a: 1}
    topRight: {r: 1, g: 1, b: 1, a: 1}
    bottomLeft: {r: 1, g: 1, b: 1, a: 1}
    bottomRight: {r: 1, g: 1, b: 1, a: 1}
  m_fontColorGradientPreset: {fileID: 0}
  m_spriteAsset: {fileID: 0}
  m_tintAllSprites: 0
  m_overrideHtmlColors: 0
  m_faceColor:
    serializedVersion: 2
    rgba: 4294967295
  m_outlineColor:
    serializedVersion: 2
    rgba: 4278190080
  m_fontSize: 24
  m_fontSizeBase: 24
  m_fontWeight: 400
  m_enableAutoSizing: 0
  m_fontSizeMin: 18
  m_fontSizeMax: 72
  m_fontStyle: 16
  m_textAlignment: 514
  m_characterSpacing: 0
  m_wordSpacing: 0
  m_lineSpacing: 0
  m_lineSpacingMax: 0
  m_paragraphSpacing: 0
  m_charWidthMaxAdj: 0
  m_enableWordWrapping: 1
  m_wordWrappingRatios: 0.4
  m_overflowMode: 0
  m_firstOverflowCharacterIndex: -1
  m_linkedTextComponent: {fileID: 0}
  m_isLinkedTextComponent: 0
  m_isTextTruncated: 0
  m_enableKerning: 1
  m_enableExtraPadding: 0
  checkPaddingRequired: 0
  m_isRichText: 1
  m_parseCtrlCharacters: 1
  m_isOrthographic: 1
  m_isCullingEnabled: 0
  m_ignoreRectMaskCulling: 0
  m_ignoreCulling: 1
  m_horizontalMapping: 0
  m_verticalMapping: 0
  m_uvLineOffset: 0
  m_geometrySortingOrder: 0
  m_VertexBufferAutoSizeReduction: 1
  m_firstVisibleCharacter: 0
  m_useMaxVisibleDescender: 1
  m_pageToDisplay: 1
  m_margin: {x: 0, y: 0, z: 0, w: 0}
  m_textInfo:
    textComponent: {fileID: 976041903}
    characterCount: 17
    spriteCount: 0
    spaceCount: 1
    wordCount: 2
    linkCount: 0
    lineCount: 1
    pageCount: 1
    materialCount: 1
  m_isUsingLegacyAnimationComponent: 0
  m_isVolumetricText: 0
  m_spriteAnimator: {fileID: 0}
  m_hasFontAssetChanged: 0
  m_subTextObjects:
  - {fileID: 0}
  - {fileID: 0}
  - {fileID: 0}
  - {fileID: 0}
  - {fileID: 0}
  - {fileID: 0}
  - {fileID: 0}
  - {fileID: 0}
  m_baseMaterial: {fileID: 0}
  m_maskOffset: {x: 0, y: 0, z: 0, w: 0}
--- !u!222 &976041904
CanvasRenderer:
  m_ObjectHideFlags: 0
  m_CorrespondingSourceObject: {fileID: 0}
  m_PrefabInstance: {fileID: 0}
  m_PrefabAsset: {fileID: 0}
  m_GameObject: {fileID: 976041901}
  m_CullTransparentMesh: 0
--- !u!1 &984758404
GameObject:
  m_ObjectHideFlags: 0
  m_CorrespondingSourceObject: {fileID: 0}
  m_PrefabInstance: {fileID: 0}
  m_PrefabAsset: {fileID: 0}
  serializedVersion: 6
  m_Component:
  - component: {fileID: 984758405}
  - component: {fileID: 984758407}
  - component: {fileID: 984758406}
  m_Layer: 5
  m_Name: Label
  m_TagString: Untagged
  m_Icon: {fileID: 0}
  m_NavMeshLayer: 0
  m_StaticEditorFlags: 0
  m_IsActive: 1
--- !u!224 &984758405
RectTransform:
  m_ObjectHideFlags: 0
  m_CorrespondingSourceObject: {fileID: 0}
  m_PrefabInstance: {fileID: 0}
  m_PrefabAsset: {fileID: 0}
  m_GameObject: {fileID: 984758404}
  m_LocalRotation: {x: -0, y: -0, z: -0, w: 1}
  m_LocalPosition: {x: 0, y: 0, z: 0}
  m_LocalScale: {x: 1, y: 1, z: 1}
  m_Children: []
  m_Father: {fileID: 751644516}
  m_RootOrder: 0
  m_LocalEulerAnglesHint: {x: 0, y: 0, z: 0}
  m_AnchorMin: {x: 0, y: 0}
  m_AnchorMax: {x: 1, y: 1}
  m_AnchoredPosition: {x: 0, y: 0}
  m_SizeDelta: {x: 0, y: 0}
  m_Pivot: {x: 0.5, y: 0.5}
--- !u!114 &984758406
MonoBehaviour:
  m_ObjectHideFlags: 0
  m_CorrespondingSourceObject: {fileID: 0}
  m_PrefabInstance: {fileID: 0}
  m_PrefabAsset: {fileID: 0}
  m_GameObject: {fileID: 984758404}
  m_Enabled: 1
  m_EditorHideFlags: 0
  m_Script: {fileID: 11500000, guid: f4688fdb7df04437aeb418b961361dc5, type: 3}
  m_Name: 
  m_EditorClassIdentifier: 
  m_Material: {fileID: 0}
  m_Color: {r: 1, g: 1, b: 1, a: 1}
  m_RaycastTarget: 1
  m_OnCullStateChanged:
    m_PersistentCalls:
      m_Calls: []
  m_text: quit
  m_isRightToLeft: 0
  m_fontAsset: {fileID: 11400000, guid: 5a19f4193fe2bf64089ade0b38163199, type: 2}
  m_sharedMaterial: {fileID: 21566619404874456, guid: 5a19f4193fe2bf64089ade0b38163199,
    type: 2}
  m_fontSharedMaterials: []
  m_fontMaterial: {fileID: 0}
  m_fontMaterials: []
  m_fontColor32:
    serializedVersion: 2
    rgba: 4294967295
  m_fontColor: {r: 1, g: 1, b: 1, a: 1}
  m_enableVertexGradient: 0
  m_colorMode: 3
  m_fontColorGradient:
    topLeft: {r: 1, g: 1, b: 1, a: 1}
    topRight: {r: 1, g: 1, b: 1, a: 1}
    bottomLeft: {r: 1, g: 1, b: 1, a: 1}
    bottomRight: {r: 1, g: 1, b: 1, a: 1}
  m_fontColorGradientPreset: {fileID: 0}
  m_spriteAsset: {fileID: 0}
  m_tintAllSprites: 0
  m_overrideHtmlColors: 0
  m_faceColor:
    serializedVersion: 2
    rgba: 4294967295
  m_outlineColor:
    serializedVersion: 2
    rgba: 4278190080
  m_fontSize: 24
  m_fontSizeBase: 24
  m_fontWeight: 400
  m_enableAutoSizing: 0
  m_fontSizeMin: 18
  m_fontSizeMax: 72
  m_fontStyle: 16
  m_textAlignment: 514
  m_characterSpacing: 0
  m_wordSpacing: 0
  m_lineSpacing: 0
  m_lineSpacingMax: 0
  m_paragraphSpacing: 0
  m_charWidthMaxAdj: 0
  m_enableWordWrapping: 1
  m_wordWrappingRatios: 0.4
  m_overflowMode: 0
  m_firstOverflowCharacterIndex: -1
  m_linkedTextComponent: {fileID: 0}
  m_isLinkedTextComponent: 0
  m_isTextTruncated: 0
  m_enableKerning: 1
  m_enableExtraPadding: 0
  checkPaddingRequired: 0
  m_isRichText: 1
  m_parseCtrlCharacters: 1
  m_isOrthographic: 1
  m_isCullingEnabled: 0
  m_ignoreRectMaskCulling: 0
  m_ignoreCulling: 1
  m_horizontalMapping: 0
  m_verticalMapping: 0
  m_uvLineOffset: 0
  m_geometrySortingOrder: 0
  m_VertexBufferAutoSizeReduction: 1
  m_firstVisibleCharacter: 0
  m_useMaxVisibleDescender: 1
  m_pageToDisplay: 1
  m_margin: {x: 16, y: 16, z: 16, w: 16}
  m_textInfo:
    textComponent: {fileID: 984758406}
    characterCount: 4
    spriteCount: 0
    spaceCount: 0
    wordCount: 1
    linkCount: 0
    lineCount: 1
    pageCount: 1
    materialCount: 1
  m_isUsingLegacyAnimationComponent: 0
  m_isVolumetricText: 0
  m_spriteAnimator: {fileID: 0}
  m_hasFontAssetChanged: 0
  m_subTextObjects:
  - {fileID: 0}
  - {fileID: 0}
  - {fileID: 0}
  - {fileID: 0}
  - {fileID: 0}
  - {fileID: 0}
  - {fileID: 0}
  - {fileID: 0}
  m_baseMaterial: {fileID: 0}
  m_maskOffset: {x: 0, y: 0, z: 0, w: 0}
--- !u!222 &984758407
CanvasRenderer:
  m_ObjectHideFlags: 0
  m_CorrespondingSourceObject: {fileID: 0}
  m_PrefabInstance: {fileID: 0}
  m_PrefabAsset: {fileID: 0}
  m_GameObject: {fileID: 984758404}
  m_CullTransparentMesh: 0
--- !u!1 &1042607093
GameObject:
  m_ObjectHideFlags: 0
  m_CorrespondingSourceObject: {fileID: 0}
  m_PrefabInstance: {fileID: 0}
  m_PrefabAsset: {fileID: 0}
  serializedVersion: 6
  m_Component:
  - component: {fileID: 1042607094}
  - component: {fileID: 1042607095}
  m_Layer: 0
  m_Name: XR Box Interaction
  m_TagString: Untagged
  m_Icon: {fileID: 0}
  m_NavMeshLayer: 0
  m_StaticEditorFlags: 0
  m_IsActive: 1
--- !u!4 &1042607094
Transform:
  m_ObjectHideFlags: 0
  m_CorrespondingSourceObject: {fileID: 0}
  m_PrefabInstance: {fileID: 0}
  m_PrefabAsset: {fileID: 0}
  m_GameObject: {fileID: 1042607093}
  m_LocalRotation: {x: 0, y: 0, z: 0, w: 1}
  m_LocalPosition: {x: 0, y: 0, z: 0}
  m_LocalScale: {x: 1, y: 1, z: 1}
  m_Children: []
  m_Father: {fileID: 544060993}
  m_RootOrder: 0
  m_LocalEulerAnglesHint: {x: 0, y: 0, z: 0}
--- !u!114 &1042607095
MonoBehaviour:
  m_ObjectHideFlags: 0
  m_CorrespondingSourceObject: {fileID: 0}
  m_PrefabInstance: {fileID: 0}
  m_PrefabAsset: {fileID: 0}
  m_GameObject: {fileID: 1042607093}
  m_Enabled: 1
  m_EditorHideFlags: 0
  m_Script: {fileID: 11500000, guid: 84db36c832d367846ad21ef7734fd67d, type: 3}
  m_Name: 
  m_EditorClassIdentifier: 
  narupaXR: {fileID: 544060994}
  grabSpaceAction:
    actionPath: /actions/NarupaIMD/in/GrabSpace
    needsReinit: 0
  controllerManager: {fileID: 2074532958}
--- !u!1 &1072674306
GameObject:
  m_ObjectHideFlags: 0
  m_CorrespondingSourceObject: {fileID: 0}
  m_PrefabInstance: {fileID: 0}
  m_PrefabAsset: {fileID: 0}
  serializedVersion: 6
  m_Component:
  - component: {fileID: 1072674307}
  m_Layer: 5
  m_Name: Handle Slide Area
  m_TagString: Untagged
  m_Icon: {fileID: 0}
  m_NavMeshLayer: 0
  m_StaticEditorFlags: 0
  m_IsActive: 1
--- !u!224 &1072674307
RectTransform:
  m_ObjectHideFlags: 0
  m_CorrespondingSourceObject: {fileID: 0}
  m_PrefabInstance: {fileID: 0}
  m_PrefabAsset: {fileID: 0}
  m_GameObject: {fileID: 1072674306}
  m_LocalRotation: {x: 0, y: 0, z: 0, w: 1}
  m_LocalPosition: {x: 0, y: 0, z: 0}
  m_LocalScale: {x: 1, y: 1, z: 1}
  m_Children:
  - {fileID: 1268121288}
  m_Father: {fileID: 1981335398}
  m_RootOrder: 2
  m_LocalEulerAnglesHint: {x: 0, y: 0, z: 0}
  m_AnchorMin: {x: 0, y: 0}
  m_AnchorMax: {x: 1, y: 1}
  m_AnchoredPosition: {x: 0, y: 0}
  m_SizeDelta: {x: 0, y: 0}
  m_Pivot: {x: 0.5, y: 0.5}
--- !u!1 &1093802055
GameObject:
  m_ObjectHideFlags: 0
  m_CorrespondingSourceObject: {fileID: 0}
  m_PrefabInstance: {fileID: 0}
  m_PrefabAsset: {fileID: 0}
  serializedVersion: 6
  m_Component:
  - component: {fileID: 1093802056}
  - component: {fileID: 1093802057}
  m_Layer: 5
  m_Name: Text Area
  m_TagString: Untagged
  m_Icon: {fileID: 0}
  m_NavMeshLayer: 0
  m_StaticEditorFlags: 0
  m_IsActive: 1
--- !u!224 &1093802056
RectTransform:
  m_ObjectHideFlags: 0
  m_CorrespondingSourceObject: {fileID: 0}
  m_PrefabInstance: {fileID: 0}
  m_PrefabAsset: {fileID: 0}
  m_GameObject: {fileID: 1093802055}
  m_LocalRotation: {x: 0, y: 0, z: 0, w: 1}
  m_LocalPosition: {x: 0, y: 0, z: 0}
  m_LocalScale: {x: 1, y: 1, z: 1}
  m_Children:
  - {fileID: 155875676}
  - {fileID: 1140701222}
  m_Father: {fileID: 2103320929}
  m_RootOrder: 0
  m_LocalEulerAnglesHint: {x: 0, y: 0, z: 0}
  m_AnchorMin: {x: 0, y: 0}
  m_AnchorMax: {x: 1, y: 1}
  m_AnchoredPosition: {x: 0, y: -0.5}
  m_SizeDelta: {x: -20, y: -13}
  m_Pivot: {x: 0.5, y: 0.5}
--- !u!114 &1093802057
MonoBehaviour:
  m_ObjectHideFlags: 0
  m_CorrespondingSourceObject: {fileID: 0}
  m_PrefabInstance: {fileID: 0}
  m_PrefabAsset: {fileID: 0}
  m_GameObject: {fileID: 1093802055}
  m_Enabled: 1
  m_EditorHideFlags: 0
  m_Script: {fileID: 11500000, guid: 3312d7739989d2b4e91e6319e9a96d76, type: 3}
  m_Name: 
  m_EditorClassIdentifier: 
--- !u!1 &1140701221
GameObject:
  m_ObjectHideFlags: 0
  m_CorrespondingSourceObject: {fileID: 0}
  m_PrefabInstance: {fileID: 0}
  m_PrefabAsset: {fileID: 0}
  serializedVersion: 6
  m_Component:
  - component: {fileID: 1140701222}
  - component: {fileID: 1140701224}
  - component: {fileID: 1140701223}
  m_Layer: 5
  m_Name: Text
  m_TagString: Untagged
  m_Icon: {fileID: 0}
  m_NavMeshLayer: 0
  m_StaticEditorFlags: 0
  m_IsActive: 1
--- !u!224 &1140701222
RectTransform:
  m_ObjectHideFlags: 0
  m_CorrespondingSourceObject: {fileID: 0}
  m_PrefabInstance: {fileID: 0}
  m_PrefabAsset: {fileID: 0}
  m_GameObject: {fileID: 1140701221}
  m_LocalRotation: {x: 0, y: 0, z: 0, w: 1}
  m_LocalPosition: {x: 0, y: 0, z: 0}
  m_LocalScale: {x: 1, y: 1, z: 1}
  m_Children: []
  m_Father: {fileID: 1093802056}
  m_RootOrder: 1
  m_LocalEulerAnglesHint: {x: 0, y: 0, z: 0}
  m_AnchorMin: {x: 0, y: 0}
  m_AnchorMax: {x: 1, y: 1}
  m_AnchoredPosition: {x: 0, y: 0}
  m_SizeDelta: {x: 0, y: 0}
  m_Pivot: {x: 0.5, y: 0.5}
--- !u!114 &1140701223
MonoBehaviour:
  m_ObjectHideFlags: 0
  m_CorrespondingSourceObject: {fileID: 0}
  m_PrefabInstance: {fileID: 0}
  m_PrefabAsset: {fileID: 0}
  m_GameObject: {fileID: 1140701221}
  m_Enabled: 1
  m_EditorHideFlags: 0
  m_Script: {fileID: 11500000, guid: f4688fdb7df04437aeb418b961361dc5, type: 3}
  m_Name: 
  m_EditorClassIdentifier: 
  m_Material: {fileID: 0}
  m_Color: {r: 1, g: 1, b: 1, a: 1}
  m_RaycastTarget: 1
  m_OnCullStateChanged:
    m_PersistentCalls:
      m_Calls: []
  m_text: "54323\n\u200B"
  m_isRightToLeft: 0
  m_fontAsset: {fileID: 11400000, guid: 0cd382c4d470f174791dd96eb8f7b786, type: 2}
  m_sharedMaterial: {fileID: 1549604112718095413, guid: 0cd382c4d470f174791dd96eb8f7b786,
    type: 2}
  m_fontSharedMaterials: []
  m_fontMaterial: {fileID: 0}
  m_fontMaterials: []
  m_fontColor32:
    serializedVersion: 2
    rgba: 4292202422
  m_fontColor: {r: 0.71705234, g: 0.8146104, b: 0.839, a: 1}
  m_enableVertexGradient: 0
  m_colorMode: 3
  m_fontColorGradient:
    topLeft: {r: 1, g: 1, b: 1, a: 1}
    topRight: {r: 1, g: 1, b: 1, a: 1}
    bottomLeft: {r: 1, g: 1, b: 1, a: 1}
    bottomRight: {r: 1, g: 1, b: 1, a: 1}
  m_fontColorGradientPreset: {fileID: 0}
  m_spriteAsset: {fileID: 0}
  m_tintAllSprites: 0
  m_overrideHtmlColors: 0
  m_faceColor:
    serializedVersion: 2
    rgba: 4294967295
  m_outlineColor:
    serializedVersion: 2
    rgba: 4278190080
  m_fontSize: 24
  m_fontSizeBase: 24
  m_fontWeight: 400
  m_enableAutoSizing: 0
  m_fontSizeMin: 18
  m_fontSizeMax: 72
  m_fontStyle: 0
  m_textAlignment: 513
  m_characterSpacing: 0
  m_wordSpacing: 0
  m_lineSpacing: 0
  m_lineSpacingMax: 0
  m_paragraphSpacing: 0
  m_charWidthMaxAdj: 0
  m_enableWordWrapping: 0
  m_wordWrappingRatios: 0.4
  m_overflowMode: 0
  m_firstOverflowCharacterIndex: 6
  m_linkedTextComponent: {fileID: 0}
  m_isLinkedTextComponent: 0
  m_isTextTruncated: 0
  m_enableKerning: 1
  m_enableExtraPadding: 1
  checkPaddingRequired: 0
  m_isRichText: 1
  m_parseCtrlCharacters: 1
  m_isOrthographic: 1
  m_isCullingEnabled: 0
  m_ignoreRectMaskCulling: 0
  m_ignoreCulling: 1
  m_horizontalMapping: 0
  m_verticalMapping: 0
  m_uvLineOffset: 0
  m_geometrySortingOrder: 0
  m_VertexBufferAutoSizeReduction: 1
  m_firstVisibleCharacter: 0
  m_useMaxVisibleDescender: 1
  m_pageToDisplay: 1
  m_margin: {x: 0, y: 0, z: 0, w: 0}
  m_textInfo:
    textComponent: {fileID: 1140701223}
    characterCount: 7
    spriteCount: 0
    spaceCount: 1
    wordCount: 1
    linkCount: 0
    lineCount: 2
    pageCount: 1
    materialCount: 1
  m_isUsingLegacyAnimationComponent: 0
  m_isVolumetricText: 0
  m_spriteAnimator: {fileID: 0}
  m_hasFontAssetChanged: 0
  m_subTextObjects:
  - {fileID: 0}
  - {fileID: 0}
  - {fileID: 0}
  - {fileID: 0}
  - {fileID: 0}
  - {fileID: 0}
  - {fileID: 0}
  - {fileID: 0}
  m_baseMaterial: {fileID: 0}
  m_maskOffset: {x: 0, y: 0, z: 0, w: 0}
--- !u!222 &1140701224
CanvasRenderer:
  m_ObjectHideFlags: 0
  m_CorrespondingSourceObject: {fileID: 0}
  m_PrefabInstance: {fileID: 0}
  m_PrefabAsset: {fileID: 0}
  m_GameObject: {fileID: 1140701221}
  m_CullTransparentMesh: 0
--- !u!1 &1156097381
GameObject:
  m_ObjectHideFlags: 0
  m_CorrespondingSourceObject: {fileID: 0}
  m_PrefabInstance: {fileID: 0}
  m_PrefabAsset: {fileID: 0}
  serializedVersion: 6
  m_Component:
  - component: {fileID: 1156097382}
  - component: {fileID: 1156097385}
  - component: {fileID: 1156097384}
  - component: {fileID: 1156097383}
  m_Layer: 5
  m_Name: Play
  m_TagString: Untagged
  m_Icon: {fileID: 0}
  m_NavMeshLayer: 0
  m_StaticEditorFlags: 0
  m_IsActive: 1
--- !u!224 &1156097382
RectTransform:
  m_ObjectHideFlags: 0
  m_CorrespondingSourceObject: {fileID: 0}
  m_PrefabInstance: {fileID: 0}
  m_PrefabAsset: {fileID: 0}
  m_GameObject: {fileID: 1156097381}
  m_LocalRotation: {x: 0, y: 0, z: 0, w: 1}
  m_LocalPosition: {x: 0, y: 0, z: 0}
  m_LocalScale: {x: 1, y: 1, z: 1}
  m_Children:
  - {fileID: 2101769773}
  m_Father: {fileID: 1919711161}
  m_RootOrder: 0
  m_LocalEulerAnglesHint: {x: 0, y: 0, z: 0}
  m_AnchorMin: {x: 0, y: 0}
  m_AnchorMax: {x: 0, y: 0}
  m_AnchoredPosition: {x: 0, y: 0}
  m_SizeDelta: {x: 0, y: 0}
  m_Pivot: {x: 0.5, y: 0.5}
--- !u!114 &1156097383
MonoBehaviour:
  m_ObjectHideFlags: 0
  m_CorrespondingSourceObject: {fileID: 0}
  m_PrefabInstance: {fileID: 0}
  m_PrefabAsset: {fileID: 0}
  m_GameObject: {fileID: 1156097381}
  m_Enabled: 1
  m_EditorHideFlags: 0
  m_Script: {fileID: 11500000, guid: 4e29b1a8efbd4b44bb3f3716e73f07ff, type: 3}
  m_Name: 
  m_EditorClassIdentifier: 
  m_Navigation:
    m_Mode: 0
    m_SelectOnUp: {fileID: 0}
    m_SelectOnDown: {fileID: 0}
    m_SelectOnLeft: {fileID: 0}
    m_SelectOnRight: {fileID: 0}
  m_Transition: 1
  m_Colors:
    m_NormalColor: {r: 0.43529415, g: 0.5411765, b: 0.5686275, a: 1}
    m_HighlightedColor: {r: 1, g: 0.40000004, b: 0, a: 1}
    m_PressedColor: {r: 0.30008277, g: 0.37307587, b: 0.39200002, a: 1}
    m_SelectedColor: {r: 1, g: 0.40000004, b: 0, a: 1}
    m_DisabledColor: {r: 0.78431374, g: 0.78431374, b: 0.78431374, a: 0.5019608}
    m_ColorMultiplier: 1
    m_FadeDuration: 0.1
  m_SpriteState:
    m_HighlightedSprite: {fileID: 0}
    m_PressedSprite: {fileID: 0}
    m_SelectedSprite: {fileID: 0}
    m_DisabledSprite: {fileID: 0}
  m_AnimationTriggers:
    m_NormalTrigger: Normal
    m_HighlightedTrigger: Highlighted
    m_PressedTrigger: Pressed
    m_SelectedTrigger: Highlighted
    m_DisabledTrigger: Disabled
  m_Interactable: 1
  m_TargetGraphic: {fileID: 1156097384}
  m_OnClick:
    m_PersistentCalls:
      m_Calls:
      - m_Target: {fileID: 1919711162}
        m_MethodName: SendPlayCommand
        m_Mode: 1
        m_Arguments:
          m_ObjectArgument: {fileID: 0}
          m_ObjectArgumentAssemblyTypeName: UnityEngine.Object, UnityEngine
          m_IntArgument: 0
          m_FloatArgument: 0
          m_StringArgument: 
          m_BoolArgument: 1
        m_CallState: 2
--- !u!114 &1156097384
MonoBehaviour:
  m_ObjectHideFlags: 0
  m_CorrespondingSourceObject: {fileID: 0}
  m_PrefabInstance: {fileID: 0}
  m_PrefabAsset: {fileID: 0}
  m_GameObject: {fileID: 1156097381}
  m_Enabled: 1
  m_EditorHideFlags: 0
  m_Script: {fileID: 11500000, guid: fe87c0e1cc204ed48ad3b37840f39efc, type: 3}
  m_Name: 
  m_EditorClassIdentifier: 
  m_Material: {fileID: 0}
  m_Color: {r: 1, g: 1, b: 1, a: 1}
  m_RaycastTarget: 1
  m_OnCullStateChanged:
    m_PersistentCalls:
      m_Calls: []
  m_Sprite: {fileID: 0}
  m_Type: 0
  m_PreserveAspect: 0
  m_FillCenter: 1
  m_FillMethod: 4
  m_FillAmount: 1
  m_FillClockwise: 1
  m_FillOrigin: 0
  m_UseSpriteMesh: 0
  m_PixelsPerUnitMultiplier: 1
--- !u!222 &1156097385
CanvasRenderer:
  m_ObjectHideFlags: 0
  m_CorrespondingSourceObject: {fileID: 0}
  m_PrefabInstance: {fileID: 0}
  m_PrefabAsset: {fileID: 0}
  m_GameObject: {fileID: 1156097381}
  m_CullTransparentMesh: 0
--- !u!1 &1156489232
GameObject:
  m_ObjectHideFlags: 0
  m_CorrespondingSourceObject: {fileID: 0}
  m_PrefabInstance: {fileID: 0}
  m_PrefabAsset: {fileID: 0}
  serializedVersion: 6
  m_Component:
  - component: {fileID: 1156489233}
  - component: {fileID: 1156489236}
  - component: {fileID: 1156489235}
  - component: {fileID: 1156489234}
  m_Layer: 5
  m_Name: Step
  m_TagString: Untagged
  m_Icon: {fileID: 0}
  m_NavMeshLayer: 0
  m_StaticEditorFlags: 0
  m_IsActive: 1
--- !u!224 &1156489233
RectTransform:
  m_ObjectHideFlags: 0
  m_CorrespondingSourceObject: {fileID: 0}
  m_PrefabInstance: {fileID: 0}
  m_PrefabAsset: {fileID: 0}
  m_GameObject: {fileID: 1156489232}
  m_LocalRotation: {x: 0, y: 0, z: 0, w: 1}
  m_LocalPosition: {x: 0, y: 0, z: 0}
  m_LocalScale: {x: 1, y: 1, z: 1}
  m_Children:
  - {fileID: 1306875061}
  m_Father: {fileID: 1919711161}
  m_RootOrder: 2
  m_LocalEulerAnglesHint: {x: 0, y: 0, z: 0}
  m_AnchorMin: {x: 0, y: 0}
  m_AnchorMax: {x: 0, y: 0}
  m_AnchoredPosition: {x: 0, y: 0}
  m_SizeDelta: {x: 0, y: 0}
  m_Pivot: {x: 0.5, y: 0.5}
--- !u!114 &1156489234
MonoBehaviour:
  m_ObjectHideFlags: 0
  m_CorrespondingSourceObject: {fileID: 0}
  m_PrefabInstance: {fileID: 0}
  m_PrefabAsset: {fileID: 0}
  m_GameObject: {fileID: 1156489232}
  m_Enabled: 1
  m_EditorHideFlags: 0
  m_Script: {fileID: 11500000, guid: 4e29b1a8efbd4b44bb3f3716e73f07ff, type: 3}
  m_Name: 
  m_EditorClassIdentifier: 
  m_Navigation:
    m_Mode: 0
    m_SelectOnUp: {fileID: 0}
    m_SelectOnDown: {fileID: 0}
    m_SelectOnLeft: {fileID: 0}
    m_SelectOnRight: {fileID: 0}
  m_Transition: 1
  m_Colors:
    m_NormalColor: {r: 0.43529415, g: 0.5411765, b: 0.5686275, a: 1}
    m_HighlightedColor: {r: 1, g: 0.40000004, b: 0, a: 1}
    m_PressedColor: {r: 0.30008277, g: 0.37307587, b: 0.39200002, a: 1}
    m_SelectedColor: {r: 1, g: 0.40000004, b: 0, a: 1}
    m_DisabledColor: {r: 0.78431374, g: 0.78431374, b: 0.78431374, a: 0.5019608}
    m_ColorMultiplier: 1
    m_FadeDuration: 0.1
  m_SpriteState:
    m_HighlightedSprite: {fileID: 0}
    m_PressedSprite: {fileID: 0}
    m_SelectedSprite: {fileID: 0}
    m_DisabledSprite: {fileID: 0}
  m_AnimationTriggers:
    m_NormalTrigger: Normal
    m_HighlightedTrigger: Highlighted
    m_PressedTrigger: Pressed
    m_SelectedTrigger: Highlighted
    m_DisabledTrigger: Disabled
  m_Interactable: 1
  m_TargetGraphic: {fileID: 1156489235}
  m_OnClick:
    m_PersistentCalls:
      m_Calls:
      - m_Target: {fileID: 1919711162}
        m_MethodName: SendStepCommand
        m_Mode: 1
        m_Arguments:
          m_ObjectArgument: {fileID: 0}
          m_ObjectArgumentAssemblyTypeName: UnityEngine.Object, UnityEngine
          m_IntArgument: 0
          m_FloatArgument: 0
          m_StringArgument: 
          m_BoolArgument: 1
        m_CallState: 2
--- !u!114 &1156489235
MonoBehaviour:
  m_ObjectHideFlags: 0
  m_CorrespondingSourceObject: {fileID: 0}
  m_PrefabInstance: {fileID: 0}
  m_PrefabAsset: {fileID: 0}
  m_GameObject: {fileID: 1156489232}
  m_Enabled: 1
  m_EditorHideFlags: 0
  m_Script: {fileID: 11500000, guid: fe87c0e1cc204ed48ad3b37840f39efc, type: 3}
  m_Name: 
  m_EditorClassIdentifier: 
  m_Material: {fileID: 0}
  m_Color: {r: 1, g: 1, b: 1, a: 1}
  m_RaycastTarget: 1
  m_OnCullStateChanged:
    m_PersistentCalls:
      m_Calls: []
  m_Sprite: {fileID: 0}
  m_Type: 0
  m_PreserveAspect: 0
  m_FillCenter: 1
  m_FillMethod: 4
  m_FillAmount: 1
  m_FillClockwise: 1
  m_FillOrigin: 0
  m_UseSpriteMesh: 0
  m_PixelsPerUnitMultiplier: 1
--- !u!222 &1156489236
CanvasRenderer:
  m_ObjectHideFlags: 0
  m_CorrespondingSourceObject: {fileID: 0}
  m_PrefabInstance: {fileID: 0}
  m_PrefabAsset: {fileID: 0}
  m_GameObject: {fileID: 1156489232}
  m_CullTransparentMesh: 0
--- !u!1 &1190993352
GameObject:
  m_ObjectHideFlags: 0
  m_CorrespondingSourceObject: {fileID: 0}
  m_PrefabInstance: {fileID: 0}
  m_PrefabAsset: {fileID: 0}
  serializedVersion: 6
  m_Component:
  - component: {fileID: 1190993353}
  m_Layer: 5
  m_Name: Input
  m_TagString: Untagged
  m_Icon: {fileID: 0}
  m_NavMeshLayer: 0
  m_StaticEditorFlags: 0
  m_IsActive: 1
--- !u!224 &1190993353
RectTransform:
  m_ObjectHideFlags: 0
  m_CorrespondingSourceObject: {fileID: 0}
  m_PrefabInstance: {fileID: 0}
  m_PrefabAsset: {fileID: 0}
  m_GameObject: {fileID: 1190993352}
  m_LocalRotation: {x: 0, y: 0, z: 0, w: 1}
  m_LocalPosition: {x: 0, y: 0, z: 0}
  m_LocalScale: {x: 1, y: 1, z: 1}
  m_Children:
  - {fileID: 2103320929}
  m_Father: {fileID: 317588296}
  m_RootOrder: 1
  m_LocalEulerAnglesHint: {x: 0, y: 0, z: 0}
  m_AnchorMin: {x: 0, y: 0}
  m_AnchorMax: {x: 1, y: 1}
  m_AnchoredPosition: {x: 84, y: 0}
  m_SizeDelta: {x: -168, y: 0}
  m_Pivot: {x: 0.5, y: 0.5}
--- !u!1 &1224460376
GameObject:
  m_ObjectHideFlags: 0
  m_CorrespondingSourceObject: {fileID: 0}
  m_PrefabInstance: {fileID: 0}
  m_PrefabAsset: {fileID: 0}
  serializedVersion: 6
  m_Component:
  - component: {fileID: 1224460377}
  - component: {fileID: 1224460380}
  - component: {fileID: 1224460379}
  - component: {fileID: 1224460378}
  m_Layer: 5
  m_Name: Debug
  m_TagString: Untagged
  m_Icon: {fileID: 0}
  m_NavMeshLayer: 0
  m_StaticEditorFlags: 0
  m_IsActive: 1
--- !u!224 &1224460377
RectTransform:
  m_ObjectHideFlags: 0
  m_CorrespondingSourceObject: {fileID: 0}
  m_PrefabInstance: {fileID: 0}
  m_PrefabAsset: {fileID: 0}
  m_GameObject: {fileID: 1224460376}
  m_LocalRotation: {x: 0, y: 0, z: 0, w: 1}
  m_LocalPosition: {x: 0, y: 0, z: 0}
  m_LocalScale: {x: 1, y: 1, z: 1}
  m_Children:
  - {fileID: 1924335622}
  m_Father: {fileID: 1317877497}
  m_RootOrder: 1
  m_LocalEulerAnglesHint: {x: 0, y: 0, z: 0}
  m_AnchorMin: {x: 0, y: 0}
  m_AnchorMax: {x: 0, y: 0}
  m_AnchoredPosition: {x: 0, y: 0}
  m_SizeDelta: {x: 0, y: 0}
  m_Pivot: {x: 0.5, y: 0.5}
--- !u!114 &1224460378
MonoBehaviour:
  m_ObjectHideFlags: 0
  m_CorrespondingSourceObject: {fileID: 0}
  m_PrefabInstance: {fileID: 0}
  m_PrefabAsset: {fileID: 0}
  m_GameObject: {fileID: 1224460376}
  m_Enabled: 1
  m_EditorHideFlags: 0
  m_Script: {fileID: 11500000, guid: 4e29b1a8efbd4b44bb3f3716e73f07ff, type: 3}
  m_Name: 
  m_EditorClassIdentifier: 
  m_Navigation:
    m_Mode: 0
    m_SelectOnUp: {fileID: 0}
    m_SelectOnDown: {fileID: 0}
    m_SelectOnLeft: {fileID: 0}
    m_SelectOnRight: {fileID: 0}
  m_Transition: 1
  m_Colors:
    m_NormalColor: {r: 0.43529415, g: 0.5411765, b: 0.5686275, a: 1}
    m_HighlightedColor: {r: 1, g: 0.40000004, b: 0, a: 1}
    m_PressedColor: {r: 0.30008277, g: 0.37307587, b: 0.39200002, a: 1}
    m_SelectedColor: {r: 1, g: 0.40000004, b: 0, a: 1}
    m_DisabledColor: {r: 0.78431374, g: 0.78431374, b: 0.78431374, a: 0.5019608}
    m_ColorMultiplier: 1
    m_FadeDuration: 0.1
  m_SpriteState:
    m_HighlightedSprite: {fileID: 0}
    m_PressedSprite: {fileID: 0}
    m_SelectedSprite: {fileID: 0}
    m_DisabledSprite: {fileID: 0}
  m_AnimationTriggers:
    m_NormalTrigger: Normal
    m_HighlightedTrigger: Highlighted
    m_PressedTrigger: Pressed
    m_SelectedTrigger: Highlighted
    m_DisabledTrigger: Disabled
  m_Interactable: 1
  m_TargetGraphic: {fileID: 1224460379}
  m_OnClick:
    m_PersistentCalls:
      m_Calls:
      - m_Target: {fileID: 1588991415}
        m_MethodName: SetActive
        m_Mode: 6
        m_Arguments:
          m_ObjectArgument: {fileID: 0}
          m_ObjectArgumentAssemblyTypeName: UnityEngine.Object, UnityEngine
          m_IntArgument: 0
          m_FloatArgument: 0
          m_StringArgument: 
          m_BoolArgument: 1
        m_CallState: 2
--- !u!114 &1224460379
MonoBehaviour:
  m_ObjectHideFlags: 0
  m_CorrespondingSourceObject: {fileID: 0}
  m_PrefabInstance: {fileID: 0}
  m_PrefabAsset: {fileID: 0}
  m_GameObject: {fileID: 1224460376}
  m_Enabled: 1
  m_EditorHideFlags: 0
  m_Script: {fileID: 11500000, guid: fe87c0e1cc204ed48ad3b37840f39efc, type: 3}
  m_Name: 
  m_EditorClassIdentifier: 
  m_Material: {fileID: 0}
  m_Color: {r: 1, g: 1, b: 1, a: 1}
  m_RaycastTarget: 1
  m_OnCullStateChanged:
    m_PersistentCalls:
      m_Calls: []
  m_Sprite: {fileID: 0}
  m_Type: 0
  m_PreserveAspect: 0
  m_FillCenter: 1
  m_FillMethod: 4
  m_FillAmount: 1
  m_FillClockwise: 1
  m_FillOrigin: 0
  m_UseSpriteMesh: 0
  m_PixelsPerUnitMultiplier: 1
--- !u!222 &1224460380
CanvasRenderer:
  m_ObjectHideFlags: 0
  m_CorrespondingSourceObject: {fileID: 0}
  m_PrefabInstance: {fileID: 0}
  m_PrefabAsset: {fileID: 0}
  m_GameObject: {fileID: 1224460376}
  m_CullTransparentMesh: 0
--- !u!1 &1243937900
GameObject:
  m_ObjectHideFlags: 0
  m_CorrespondingSourceObject: {fileID: 0}
  m_PrefabInstance: {fileID: 0}
  m_PrefabAsset: {fileID: 0}
  serializedVersion: 6
  m_Component:
  - component: {fileID: 1243937901}
  - component: {fileID: 1243937904}
  - component: {fileID: 1243937903}
  - component: {fileID: 1243937902}
  m_Layer: 5
  m_Name: Button
  m_TagString: Untagged
  m_Icon: {fileID: 0}
  m_NavMeshLayer: 0
  m_StaticEditorFlags: 0
  m_IsActive: 1
--- !u!224 &1243937901
RectTransform:
  m_ObjectHideFlags: 0
  m_CorrespondingSourceObject: {fileID: 0}
  m_PrefabInstance: {fileID: 0}
  m_PrefabAsset: {fileID: 0}
  m_GameObject: {fileID: 1243937900}
  m_LocalRotation: {x: 0, y: 0, z: 0, w: 1}
  m_LocalPosition: {x: 0, y: 0, z: 0}
  m_LocalScale: {x: 1, y: 1, z: 1}
  m_Children:
  - {fileID: 891408489}
  m_Father: {fileID: 1427002035}
  m_RootOrder: 0
  m_LocalEulerAnglesHint: {x: 0, y: 0, z: 0}
  m_AnchorMin: {x: 0, y: 0}
  m_AnchorMax: {x: 1, y: 1}
  m_AnchoredPosition: {x: 0, y: 0}
  m_SizeDelta: {x: -16, y: -16}
  m_Pivot: {x: 0.5, y: 0.5}
--- !u!114 &1243937902
MonoBehaviour:
  m_ObjectHideFlags: 0
  m_CorrespondingSourceObject: {fileID: 0}
  m_PrefabInstance: {fileID: 0}
  m_PrefabAsset: {fileID: 0}
  m_GameObject: {fileID: 1243937900}
  m_Enabled: 1
  m_EditorHideFlags: 0
  m_Script: {fileID: 11500000, guid: 4e29b1a8efbd4b44bb3f3716e73f07ff, type: 3}
  m_Name: 
  m_EditorClassIdentifier: 
  m_Navigation:
    m_Mode: 0
    m_SelectOnUp: {fileID: 0}
    m_SelectOnDown: {fileID: 0}
    m_SelectOnLeft: {fileID: 0}
    m_SelectOnRight: {fileID: 0}
  m_Transition: 1
  m_Colors:
    m_NormalColor: {r: 0.43529415, g: 0.5411765, b: 0.5686275, a: 1}
    m_HighlightedColor: {r: 1, g: 0.40000004, b: 0, a: 1}
    m_PressedColor: {r: 0.30008277, g: 0.37307587, b: 0.39200002, a: 1}
    m_SelectedColor: {r: 1, g: 0.40000004, b: 0, a: 1}
    m_DisabledColor: {r: 0.78431374, g: 0.78431374, b: 0.78431374, a: 0.5019608}
    m_ColorMultiplier: 1
    m_FadeDuration: 0.1
  m_SpriteState:
    m_HighlightedSprite: {fileID: 0}
    m_PressedSprite: {fileID: 0}
    m_SelectedSprite: {fileID: 0}
    m_DisabledSprite: {fileID: 0}
  m_AnimationTriggers:
    m_NormalTrigger: Normal
    m_HighlightedTrigger: Highlighted
    m_PressedTrigger: Pressed
    m_SelectedTrigger: Highlighted
    m_DisabledTrigger: Disabled
  m_Interactable: 1
  m_TargetGraphic: {fileID: 1243937903}
  m_OnClick:
    m_PersistentCalls:
      m_Calls:
      - m_Target: {fileID: 1908252055}
        m_MethodName: SetActive
        m_Mode: 6
        m_Arguments:
          m_ObjectArgument: {fileID: 0}
          m_ObjectArgumentAssemblyTypeName: UnityEngine.Object, UnityEngine
          m_IntArgument: 0
          m_FloatArgument: 0
          m_StringArgument: 
          m_BoolArgument: 1
        m_CallState: 2
--- !u!114 &1243937903
MonoBehaviour:
  m_ObjectHideFlags: 0
  m_CorrespondingSourceObject: {fileID: 0}
  m_PrefabInstance: {fileID: 0}
  m_PrefabAsset: {fileID: 0}
  m_GameObject: {fileID: 1243937900}
  m_Enabled: 1
  m_EditorHideFlags: 0
  m_Script: {fileID: 11500000, guid: fe87c0e1cc204ed48ad3b37840f39efc, type: 3}
  m_Name: 
  m_EditorClassIdentifier: 
  m_Material: {fileID: 0}
  m_Color: {r: 1, g: 1, b: 1, a: 1}
  m_RaycastTarget: 1
  m_OnCullStateChanged:
    m_PersistentCalls:
      m_Calls: []
  m_Sprite: {fileID: 0}
  m_Type: 0
  m_PreserveAspect: 0
  m_FillCenter: 1
  m_FillMethod: 4
  m_FillAmount: 1
  m_FillClockwise: 1
  m_FillOrigin: 0
  m_UseSpriteMesh: 0
  m_PixelsPerUnitMultiplier: 1
--- !u!222 &1243937904
CanvasRenderer:
  m_ObjectHideFlags: 0
  m_CorrespondingSourceObject: {fileID: 0}
  m_PrefabInstance: {fileID: 0}
  m_PrefabAsset: {fileID: 0}
  m_GameObject: {fileID: 1243937900}
  m_CullTransparentMesh: 0
--- !u!1 &1268121287
GameObject:
  m_ObjectHideFlags: 0
  m_CorrespondingSourceObject: {fileID: 0}
  m_PrefabInstance: {fileID: 0}
  m_PrefabAsset: {fileID: 0}
  serializedVersion: 6
  m_Component:
  - component: {fileID: 1268121288}
  - component: {fileID: 1268121290}
  - component: {fileID: 1268121289}
  m_Layer: 5
  m_Name: Handle
  m_TagString: Untagged
  m_Icon: {fileID: 0}
  m_NavMeshLayer: 0
  m_StaticEditorFlags: 0
  m_IsActive: 0
--- !u!224 &1268121288
RectTransform:
  m_ObjectHideFlags: 0
  m_CorrespondingSourceObject: {fileID: 0}
  m_PrefabInstance: {fileID: 0}
  m_PrefabAsset: {fileID: 0}
  m_GameObject: {fileID: 1268121287}
  m_LocalRotation: {x: 0, y: 0, z: 0, w: 1}
  m_LocalPosition: {x: 0, y: 0, z: 0}
  m_LocalScale: {x: 1, y: 1, z: 1}
  m_Children: []
  m_Father: {fileID: 1072674307}
  m_RootOrder: 0
  m_LocalEulerAnglesHint: {x: 0, y: 0, z: 0}
  m_AnchorMin: {x: 0, y: 0}
  m_AnchorMax: {x: 0, y: 0}
  m_AnchoredPosition: {x: 0, y: 0}
  m_SizeDelta: {x: 20, y: 0}
  m_Pivot: {x: 0.5, y: 0.5}
--- !u!114 &1268121289
MonoBehaviour:
  m_ObjectHideFlags: 0
  m_CorrespondingSourceObject: {fileID: 0}
  m_PrefabInstance: {fileID: 0}
  m_PrefabAsset: {fileID: 0}
  m_GameObject: {fileID: 1268121287}
  m_Enabled: 1
  m_EditorHideFlags: 0
  m_Script: {fileID: 11500000, guid: fe87c0e1cc204ed48ad3b37840f39efc, type: 3}
  m_Name: 
  m_EditorClassIdentifier: 
  m_Material: {fileID: 0}
  m_Color: {r: 1, g: 1, b: 1, a: 1}
  m_RaycastTarget: 1
  m_OnCullStateChanged:
    m_PersistentCalls:
      m_Calls: []
  m_Sprite: {fileID: 10913, guid: 0000000000000000f000000000000000, type: 0}
  m_Type: 0
  m_PreserveAspect: 0
  m_FillCenter: 1
  m_FillMethod: 4
  m_FillAmount: 1
  m_FillClockwise: 1
  m_FillOrigin: 0
  m_UseSpriteMesh: 0
  m_PixelsPerUnitMultiplier: 1
--- !u!222 &1268121290
CanvasRenderer:
  m_ObjectHideFlags: 0
  m_CorrespondingSourceObject: {fileID: 0}
  m_PrefabInstance: {fileID: 0}
  m_PrefabAsset: {fileID: 0}
  m_GameObject: {fileID: 1268121287}
  m_CullTransparentMesh: 0
--- !u!1 &1285424157
GameObject:
  m_ObjectHideFlags: 0
  m_CorrespondingSourceObject: {fileID: 0}
  m_PrefabInstance: {fileID: 0}
  m_PrefabAsset: {fileID: 0}
  serializedVersion: 6
  m_Component:
  - component: {fileID: 1285424158}
  - component: {fileID: 1285424161}
  - component: {fileID: 1285424160}
  - component: {fileID: 1285424159}
  m_Layer: 5
  m_Name: Close Button
  m_TagString: Untagged
  m_Icon: {fileID: 0}
  m_NavMeshLayer: 0
  m_StaticEditorFlags: 0
  m_IsActive: 1
--- !u!224 &1285424158
RectTransform:
  m_ObjectHideFlags: 0
  m_CorrespondingSourceObject: {fileID: 0}
  m_PrefabInstance: {fileID: 0}
  m_PrefabAsset: {fileID: 0}
  m_GameObject: {fileID: 1285424157}
  m_LocalRotation: {x: -0, y: -0, z: -0, w: 1}
  m_LocalPosition: {x: 0, y: 0, z: 0}
  m_LocalScale: {x: 1, y: 1, z: 1}
  m_Children:
  - {fileID: 2109659938}
  m_Father: {fileID: 1588991416}
  m_RootOrder: 1
  m_LocalEulerAnglesHint: {x: 0, y: 0, z: 0}
  m_AnchorMin: {x: 1, y: 0}
  m_AnchorMax: {x: 1, y: 0}
  m_AnchoredPosition: {x: -16, y: 16}
  m_SizeDelta: {x: 192, y: 64}
  m_Pivot: {x: 1, y: 0.00000052154064}
--- !u!114 &1285424159
MonoBehaviour:
  m_ObjectHideFlags: 0
  m_CorrespondingSourceObject: {fileID: 0}
  m_PrefabInstance: {fileID: 0}
  m_PrefabAsset: {fileID: 0}
  m_GameObject: {fileID: 1285424157}
  m_Enabled: 1
  m_EditorHideFlags: 0
  m_Script: {fileID: 11500000, guid: 4e29b1a8efbd4b44bb3f3716e73f07ff, type: 3}
  m_Name: 
  m_EditorClassIdentifier: 
  m_Navigation:
    m_Mode: 0
    m_SelectOnUp: {fileID: 0}
    m_SelectOnDown: {fileID: 0}
    m_SelectOnLeft: {fileID: 0}
    m_SelectOnRight: {fileID: 0}
  m_Transition: 1
  m_Colors:
    m_NormalColor: {r: 0.43529415, g: 0.5411765, b: 0.5686275, a: 1}
    m_HighlightedColor: {r: 1, g: 0.40000004, b: 0, a: 1}
    m_PressedColor: {r: 0.30008277, g: 0.37307587, b: 0.39200002, a: 1}
    m_SelectedColor: {r: 1, g: 0.40000004, b: 0, a: 1}
    m_DisabledColor: {r: 0.78431374, g: 0.78431374, b: 0.78431374, a: 0.5019608}
    m_ColorMultiplier: 1
    m_FadeDuration: 0.1
  m_SpriteState:
    m_HighlightedSprite: {fileID: 0}
    m_PressedSprite: {fileID: 0}
    m_SelectedSprite: {fileID: 0}
    m_DisabledSprite: {fileID: 0}
  m_AnimationTriggers:
    m_NormalTrigger: Normal
    m_HighlightedTrigger: Highlighted
    m_PressedTrigger: Pressed
    m_SelectedTrigger: Highlighted
    m_DisabledTrigger: Disabled
  m_Interactable: 1
  m_TargetGraphic: {fileID: 1285424160}
  m_OnClick:
    m_PersistentCalls:
      m_Calls:
      - m_Target: {fileID: 1588991415}
        m_MethodName: SetActive
        m_Mode: 6
        m_Arguments:
          m_ObjectArgument: {fileID: 0}
          m_ObjectArgumentAssemblyTypeName: UnityEngine.Object, UnityEngine
          m_IntArgument: 0
          m_FloatArgument: 0
          m_StringArgument: 
          m_BoolArgument: 0
        m_CallState: 2
--- !u!114 &1285424160
MonoBehaviour:
  m_ObjectHideFlags: 0
  m_CorrespondingSourceObject: {fileID: 0}
  m_PrefabInstance: {fileID: 0}
  m_PrefabAsset: {fileID: 0}
  m_GameObject: {fileID: 1285424157}
  m_Enabled: 1
  m_EditorHideFlags: 0
  m_Script: {fileID: 11500000, guid: fe87c0e1cc204ed48ad3b37840f39efc, type: 3}
  m_Name: 
  m_EditorClassIdentifier: 
  m_Material: {fileID: 0}
  m_Color: {r: 1, g: 1, b: 1, a: 1}
  m_RaycastTarget: 1
  m_OnCullStateChanged:
    m_PersistentCalls:
      m_Calls: []
  m_Sprite: {fileID: 0}
  m_Type: 0
  m_PreserveAspect: 0
  m_FillCenter: 1
  m_FillMethod: 4
  m_FillAmount: 1
  m_FillClockwise: 1
  m_FillOrigin: 0
  m_UseSpriteMesh: 0
  m_PixelsPerUnitMultiplier: 1
--- !u!222 &1285424161
CanvasRenderer:
  m_ObjectHideFlags: 0
  m_CorrespondingSourceObject: {fileID: 0}
  m_PrefabInstance: {fileID: 0}
  m_PrefabAsset: {fileID: 0}
  m_GameObject: {fileID: 1285424157}
  m_CullTransparentMesh: 0
--- !u!1 &1292114515
GameObject:
  m_ObjectHideFlags: 0
  m_CorrespondingSourceObject: {fileID: 0}
  m_PrefabInstance: {fileID: 0}
  m_PrefabAsset: {fileID: 0}
  serializedVersion: 6
  m_Component:
  - component: {fileID: 1292114516}
  - component: {fileID: 1292114518}
  - component: {fileID: 1292114517}
  m_Layer: 5
  m_Name: Label
  m_TagString: Untagged
  m_Icon: {fileID: 0}
  m_NavMeshLayer: 0
  m_StaticEditorFlags: 0
  m_IsActive: 1
--- !u!224 &1292114516
RectTransform:
  m_ObjectHideFlags: 0
  m_CorrespondingSourceObject: {fileID: 0}
  m_PrefabInstance: {fileID: 0}
  m_PrefabAsset: {fileID: 0}
  m_GameObject: {fileID: 1292114515}
  m_LocalRotation: {x: -0, y: -0, z: -0, w: 1}
  m_LocalPosition: {x: 0, y: 0, z: 0}
  m_LocalScale: {x: 1, y: 1, z: 1}
  m_Children: []
  m_Father: {fileID: 317588296}
  m_RootOrder: 0
  m_LocalEulerAnglesHint: {x: 0, y: 0, z: 0}
  m_AnchorMin: {x: 0, y: 0}
  m_AnchorMax: {x: 0, y: 1}
  m_AnchoredPosition: {x: 0.000030517578, y: 0}
  m_SizeDelta: {x: 168, y: 0}
  m_Pivot: {x: 0, y: 0.5}
--- !u!114 &1292114517
MonoBehaviour:
  m_ObjectHideFlags: 0
  m_CorrespondingSourceObject: {fileID: 0}
  m_PrefabInstance: {fileID: 0}
  m_PrefabAsset: {fileID: 0}
  m_GameObject: {fileID: 1292114515}
  m_Enabled: 1
  m_EditorHideFlags: 0
  m_Script: {fileID: 11500000, guid: f4688fdb7df04437aeb418b961361dc5, type: 3}
  m_Name: 
  m_EditorClassIdentifier: 
  m_Material: {fileID: 0}
  m_Color: {r: 1, g: 1, b: 1, a: 1}
  m_RaycastTarget: 1
  m_OnCullStateChanged:
    m_PersistentCalls:
      m_Calls: []
  m_text: multiplayer port
  m_isRightToLeft: 0
  m_fontAsset: {fileID: 11400000, guid: 5a19f4193fe2bf64089ade0b38163199, type: 2}
  m_sharedMaterial: {fileID: 21566619404874456, guid: 5a19f4193fe2bf64089ade0b38163199,
    type: 2}
  m_fontSharedMaterials: []
  m_fontMaterial: {fileID: 0}
  m_fontMaterials: []
  m_fontColor32:
    serializedVersion: 2
    rgba: 4284702540
  m_fontColor: {r: 0.30008277, g: 0.37307587, b: 0.39200002, a: 1}
  m_enableVertexGradient: 0
  m_colorMode: 3
  m_fontColorGradient:
    topLeft: {r: 1, g: 1, b: 1, a: 1}
    topRight: {r: 1, g: 1, b: 1, a: 1}
    bottomLeft: {r: 1, g: 1, b: 1, a: 1}
    bottomRight: {r: 1, g: 1, b: 1, a: 1}
  m_fontColorGradientPreset: {fileID: 0}
  m_spriteAsset: {fileID: 0}
  m_tintAllSprites: 0
  m_overrideHtmlColors: 0
  m_faceColor:
    serializedVersion: 2
    rgba: 4294967295
  m_outlineColor:
    serializedVersion: 2
    rgba: 4278190080
  m_fontSize: 24
  m_fontSizeBase: 24
  m_fontWeight: 400
  m_enableAutoSizing: 0
  m_fontSizeMin: 18
  m_fontSizeMax: 72
  m_fontStyle: 16
  m_textAlignment: 514
  m_characterSpacing: 0
  m_wordSpacing: 0
  m_lineSpacing: 0
  m_lineSpacingMax: 0
  m_paragraphSpacing: 0
  m_charWidthMaxAdj: 0
  m_enableWordWrapping: 1
  m_wordWrappingRatios: 0.4
  m_overflowMode: 0
  m_firstOverflowCharacterIndex: 8
  m_linkedTextComponent: {fileID: 0}
  m_isLinkedTextComponent: 0
  m_isTextTruncated: 0
  m_enableKerning: 1
  m_enableExtraPadding: 0
  checkPaddingRequired: 0
  m_isRichText: 1
  m_parseCtrlCharacters: 1
  m_isOrthographic: 1
  m_isCullingEnabled: 0
  m_ignoreRectMaskCulling: 0
  m_ignoreCulling: 1
  m_horizontalMapping: 0
  m_verticalMapping: 0
  m_uvLineOffset: 0
  m_geometrySortingOrder: 0
  m_VertexBufferAutoSizeReduction: 1
  m_firstVisibleCharacter: 0
  m_useMaxVisibleDescender: 1
  m_pageToDisplay: 1
  m_margin: {x: 16, y: 16, z: 16, w: 16}
  m_textInfo:
    textComponent: {fileID: 1292114517}
    characterCount: 16
    spriteCount: 0
    spaceCount: 1
    wordCount: 2
    linkCount: 0
    lineCount: 2
    pageCount: 1
    materialCount: 1
  m_isUsingLegacyAnimationComponent: 0
  m_isVolumetricText: 0
  m_spriteAnimator: {fileID: 0}
  m_hasFontAssetChanged: 0
  m_subTextObjects:
  - {fileID: 0}
  - {fileID: 0}
  - {fileID: 0}
  - {fileID: 0}
  - {fileID: 0}
  - {fileID: 0}
  - {fileID: 0}
  - {fileID: 0}
  m_baseMaterial: {fileID: 0}
  m_maskOffset: {x: 0, y: 0, z: 0, w: 0}
--- !u!222 &1292114518
CanvasRenderer:
  m_ObjectHideFlags: 0
  m_CorrespondingSourceObject: {fileID: 0}
  m_PrefabInstance: {fileID: 0}
  m_PrefabAsset: {fileID: 0}
  m_GameObject: {fileID: 1292114515}
  m_CullTransparentMesh: 0
--- !u!1 &1306875060
GameObject:
  m_ObjectHideFlags: 0
  m_CorrespondingSourceObject: {fileID: 0}
  m_PrefabInstance: {fileID: 0}
  m_PrefabAsset: {fileID: 0}
  serializedVersion: 6
  m_Component:
  - component: {fileID: 1306875061}
  - component: {fileID: 1306875063}
  - component: {fileID: 1306875062}
  m_Layer: 5
  m_Name: Label
  m_TagString: Untagged
  m_Icon: {fileID: 0}
  m_NavMeshLayer: 0
  m_StaticEditorFlags: 0
  m_IsActive: 1
--- !u!224 &1306875061
RectTransform:
  m_ObjectHideFlags: 0
  m_CorrespondingSourceObject: {fileID: 0}
  m_PrefabInstance: {fileID: 0}
  m_PrefabAsset: {fileID: 0}
  m_GameObject: {fileID: 1306875060}
  m_LocalRotation: {x: -0, y: -0, z: -0, w: 1}
  m_LocalPosition: {x: 0, y: 0, z: 0}
  m_LocalScale: {x: 1, y: 1, z: 1}
  m_Children: []
  m_Father: {fileID: 1156489233}
  m_RootOrder: 0
  m_LocalEulerAnglesHint: {x: 0, y: 0, z: 0}
  m_AnchorMin: {x: 0, y: 0}
  m_AnchorMax: {x: 1, y: 1}
  m_AnchoredPosition: {x: 0, y: 0}
  m_SizeDelta: {x: 0, y: 0}
  m_Pivot: {x: 0.5, y: 0.5}
--- !u!114 &1306875062
MonoBehaviour:
  m_ObjectHideFlags: 0
  m_CorrespondingSourceObject: {fileID: 0}
  m_PrefabInstance: {fileID: 0}
  m_PrefabAsset: {fileID: 0}
  m_GameObject: {fileID: 1306875060}
  m_Enabled: 1
  m_EditorHideFlags: 0
  m_Script: {fileID: 11500000, guid: f4688fdb7df04437aeb418b961361dc5, type: 3}
  m_Name: 
  m_EditorClassIdentifier: 
  m_Material: {fileID: 0}
  m_Color: {r: 1, g: 1, b: 1, a: 1}
  m_RaycastTarget: 1
  m_OnCullStateChanged:
    m_PersistentCalls:
      m_Calls: []
  m_text: step
  m_isRightToLeft: 0
  m_fontAsset: {fileID: 11400000, guid: 5a19f4193fe2bf64089ade0b38163199, type: 2}
  m_sharedMaterial: {fileID: 21566619404874456, guid: 5a19f4193fe2bf64089ade0b38163199,
    type: 2}
  m_fontSharedMaterials: []
  m_fontMaterial: {fileID: 0}
  m_fontMaterials: []
  m_fontColor32:
    serializedVersion: 2
    rgba: 4294967295
  m_fontColor: {r: 1, g: 1, b: 1, a: 1}
  m_enableVertexGradient: 0
  m_colorMode: 3
  m_fontColorGradient:
    topLeft: {r: 1, g: 1, b: 1, a: 1}
    topRight: {r: 1, g: 1, b: 1, a: 1}
    bottomLeft: {r: 1, g: 1, b: 1, a: 1}
    bottomRight: {r: 1, g: 1, b: 1, a: 1}
  m_fontColorGradientPreset: {fileID: 0}
  m_spriteAsset: {fileID: 0}
  m_tintAllSprites: 0
  m_overrideHtmlColors: 0
  m_faceColor:
    serializedVersion: 2
    rgba: 4294967295
  m_outlineColor:
    serializedVersion: 2
    rgba: 4278190080
  m_fontSize: 18
  m_fontSizeBase: 18
  m_fontWeight: 400
  m_enableAutoSizing: 0
  m_fontSizeMin: 18
  m_fontSizeMax: 72
  m_fontStyle: 16
  m_textAlignment: 514
  m_characterSpacing: 0
  m_wordSpacing: 0
  m_lineSpacing: 0
  m_lineSpacingMax: 0
  m_paragraphSpacing: 0
  m_charWidthMaxAdj: 0
  m_enableWordWrapping: 1
  m_wordWrappingRatios: 0.4
  m_overflowMode: 0
  m_firstOverflowCharacterIndex: -1
  m_linkedTextComponent: {fileID: 0}
  m_isLinkedTextComponent: 0
  m_isTextTruncated: 0
  m_enableKerning: 1
  m_enableExtraPadding: 0
  checkPaddingRequired: 0
  m_isRichText: 1
  m_parseCtrlCharacters: 1
  m_isOrthographic: 1
  m_isCullingEnabled: 0
  m_ignoreRectMaskCulling: 0
  m_ignoreCulling: 1
  m_horizontalMapping: 0
  m_verticalMapping: 0
  m_uvLineOffset: 0
  m_geometrySortingOrder: 0
  m_VertexBufferAutoSizeReduction: 1
  m_firstVisibleCharacter: 0
  m_useMaxVisibleDescender: 1
  m_pageToDisplay: 1
  m_margin: {x: 8, y: 8, z: 8, w: 8}
  m_textInfo:
    textComponent: {fileID: 1306875062}
    characterCount: 4
    spriteCount: 0
    spaceCount: 0
    wordCount: 1
    linkCount: 0
    lineCount: 1
    pageCount: 1
    materialCount: 1
  m_isUsingLegacyAnimationComponent: 0
  m_isVolumetricText: 0
  m_spriteAnimator: {fileID: 0}
  m_hasFontAssetChanged: 0
  m_subTextObjects:
  - {fileID: 0}
  - {fileID: 0}
  - {fileID: 0}
  - {fileID: 0}
  - {fileID: 0}
  - {fileID: 0}
  - {fileID: 0}
  - {fileID: 0}
  m_baseMaterial: {fileID: 0}
  m_maskOffset: {x: 0, y: 0, z: 0, w: 0}
--- !u!222 &1306875063
CanvasRenderer:
  m_ObjectHideFlags: 0
  m_CorrespondingSourceObject: {fileID: 0}
  m_PrefabInstance: {fileID: 0}
  m_PrefabAsset: {fileID: 0}
  m_GameObject: {fileID: 1306875060}
  m_CullTransparentMesh: 0
--- !u!1 &1317877496
GameObject:
  m_ObjectHideFlags: 0
  m_CorrespondingSourceObject: {fileID: 0}
  m_PrefabInstance: {fileID: 0}
  m_PrefabAsset: {fileID: 0}
  serializedVersion: 6
  m_Component:
  - component: {fileID: 1317877497}
  - component: {fileID: 1317877498}
  m_Layer: 5
  m_Name: Show Log
  m_TagString: Untagged
  m_Icon: {fileID: 0}
  m_NavMeshLayer: 0
  m_StaticEditorFlags: 0
  m_IsActive: 1
--- !u!224 &1317877497
RectTransform:
  m_ObjectHideFlags: 0
  m_CorrespondingSourceObject: {fileID: 0}
  m_PrefabInstance: {fileID: 0}
  m_PrefabAsset: {fileID: 0}
  m_GameObject: {fileID: 1317877496}
  m_LocalRotation: {x: 0, y: 0, z: 0, w: 1}
  m_LocalPosition: {x: 0, y: 0, z: 0}
  m_LocalScale: {x: 1, y: 1, z: 1}
  m_Children:
  - {fileID: 1943645057}
  - {fileID: 1224460377}
  m_Father: {fileID: 2054891945}
  m_RootOrder: 9
  m_LocalEulerAnglesHint: {x: 0, y: 0, z: 0}
  m_AnchorMin: {x: 0, y: 0}
  m_AnchorMax: {x: 0, y: 0}
  m_AnchoredPosition: {x: 0, y: 0}
  m_SizeDelta: {x: 0, y: 80}
  m_Pivot: {x: 0.5, y: 0.5}
--- !u!114 &1317877498
MonoBehaviour:
  m_ObjectHideFlags: 0
  m_CorrespondingSourceObject: {fileID: 0}
  m_PrefabInstance: {fileID: 0}
  m_PrefabAsset: {fileID: 0}
  m_GameObject: {fileID: 1317877496}
  m_Enabled: 1
  m_EditorHideFlags: 0
  m_Script: {fileID: 11500000, guid: 30649d3a9faa99c48a7b1166b86bf2a0, type: 3}
  m_Name: 
  m_EditorClassIdentifier: 
  m_Padding:
    m_Left: 8
    m_Right: 8
    m_Top: 8
    m_Bottom: 8
  m_ChildAlignment: 0
  m_Spacing: 8
  m_ChildForceExpandWidth: 1
  m_ChildForceExpandHeight: 1
  m_ChildControlWidth: 1
  m_ChildControlHeight: 1
  m_ChildScaleWidth: 0
  m_ChildScaleHeight: 0
--- !u!1 &1322106251
GameObject:
  m_ObjectHideFlags: 0
  m_CorrespondingSourceObject: {fileID: 0}
  m_PrefabInstance: {fileID: 0}
  m_PrefabAsset: {fileID: 0}
  serializedVersion: 6
  m_Component:
  - component: {fileID: 1322106252}
  - component: {fileID: 1322106256}
  - component: {fileID: 1322106255}
  - component: {fileID: 1322106254}
  - component: {fileID: 1322106253}
  m_Layer: 5
  m_Name: Panel
  m_TagString: Untagged
  m_Icon: {fileID: 0}
  m_NavMeshLayer: 0
  m_StaticEditorFlags: 0
  m_IsActive: 1
--- !u!224 &1322106252
RectTransform:
  m_ObjectHideFlags: 0
  m_CorrespondingSourceObject: {fileID: 0}
  m_PrefabInstance: {fileID: 0}
  m_PrefabAsset: {fileID: 0}
  m_GameObject: {fileID: 1322106251}
  m_LocalRotation: {x: -0, y: -0, z: -0, w: 1}
  m_LocalPosition: {x: 0, y: 0, z: 0}
  m_LocalScale: {x: 1, y: 1, z: 1}
  m_Children:
  - {fileID: 94545910}
  - {fileID: 75423798}
  - {fileID: 936630691}
  - {fileID: 816994074}
  - {fileID: 317588296}
  - {fileID: 162886307}
  m_Father: {fileID: 1908252056}
  m_RootOrder: 0
  m_LocalEulerAnglesHint: {x: 0, y: 0, z: 0}
  m_AnchorMin: {x: 0.5, y: 0.5}
  m_AnchorMax: {x: 0.5, y: 0.5}
  m_AnchoredPosition: {x: 0, y: 0}
  m_SizeDelta: {x: 500, y: 496}
  m_Pivot: {x: 0.5, y: 0.5}
--- !u!114 &1322106253
MonoBehaviour:
  m_ObjectHideFlags: 0
  m_CorrespondingSourceObject: {fileID: 0}
  m_PrefabInstance: {fileID: 0}
  m_PrefabAsset: {fileID: 0}
  m_GameObject: {fileID: 1322106251}
  m_Enabled: 1
  m_EditorHideFlags: 0
  m_Script: {fileID: 11500000, guid: 3245ec927659c4140ac4f8d17403cc18, type: 3}
  m_Name: 
  m_EditorClassIdentifier: 
  m_HorizontalFit: 0
  m_VerticalFit: 2
--- !u!114 &1322106254
MonoBehaviour:
  m_ObjectHideFlags: 0
  m_CorrespondingSourceObject: {fileID: 0}
  m_PrefabInstance: {fileID: 0}
  m_PrefabAsset: {fileID: 0}
  m_GameObject: {fileID: 1322106251}
  m_Enabled: 1
  m_EditorHideFlags: 0
  m_Script: {fileID: 11500000, guid: 59f8146938fff824cb5fd77236b75775, type: 3}
  m_Name: 
  m_EditorClassIdentifier: 
  m_Padding:
    m_Left: 0
    m_Right: 0
    m_Top: 0
    m_Bottom: 0
  m_ChildAlignment: 0
  m_Spacing: 0
  m_ChildForceExpandWidth: 1
  m_ChildForceExpandHeight: 1
  m_ChildControlWidth: 1
  m_ChildControlHeight: 0
  m_ChildScaleWidth: 0
  m_ChildScaleHeight: 0
--- !u!114 &1322106255
MonoBehaviour:
  m_ObjectHideFlags: 0
  m_CorrespondingSourceObject: {fileID: 0}
  m_PrefabInstance: {fileID: 0}
  m_PrefabAsset: {fileID: 0}
  m_GameObject: {fileID: 1322106251}
  m_Enabled: 1
  m_EditorHideFlags: 0
  m_Script: {fileID: 11500000, guid: fe87c0e1cc204ed48ad3b37840f39efc, type: 3}
  m_Name: 
  m_EditorClassIdentifier: 
  m_Material: {fileID: 0}
  m_Color: {r: 0.5764706, g: 0.654902, b: 0.6745098, a: 1}
  m_RaycastTarget: 1
  m_OnCullStateChanged:
    m_PersistentCalls:
      m_Calls: []
  m_Sprite: {fileID: 0}
  m_Type: 0
  m_PreserveAspect: 0
  m_FillCenter: 1
  m_FillMethod: 4
  m_FillAmount: 1
  m_FillClockwise: 1
  m_FillOrigin: 0
  m_UseSpriteMesh: 0
  m_PixelsPerUnitMultiplier: 1
--- !u!222 &1322106256
CanvasRenderer:
  m_ObjectHideFlags: 0
  m_CorrespondingSourceObject: {fileID: 0}
  m_PrefabInstance: {fileID: 0}
  m_PrefabAsset: {fileID: 0}
  m_GameObject: {fileID: 1322106251}
  m_CullTransparentMesh: 0
--- !u!1 &1387937674
GameObject:
  m_ObjectHideFlags: 0
  m_CorrespondingSourceObject: {fileID: 0}
  m_PrefabInstance: {fileID: 0}
  m_PrefabAsset: {fileID: 0}
  serializedVersion: 6
  m_Component:
  - component: {fileID: 1387937675}
  - component: {fileID: 1387937677}
  - component: {fileID: 1387937676}
  m_Layer: 5
  m_Name: Log Text
  m_TagString: Untagged
  m_Icon: {fileID: 0}
  m_NavMeshLayer: 0
  m_StaticEditorFlags: 0
  m_IsActive: 1
--- !u!224 &1387937675
RectTransform:
  m_ObjectHideFlags: 0
  m_CorrespondingSourceObject: {fileID: 0}
  m_PrefabInstance: {fileID: 0}
  m_PrefabAsset: {fileID: 0}
  m_GameObject: {fileID: 1387937674}
  m_LocalRotation: {x: 0, y: 0, z: 0, w: 1}
  m_LocalPosition: {x: 0, y: 0, z: 0}
  m_LocalScale: {x: 1, y: 1, z: 1}
  m_Children: []
  m_Father: {fileID: 430995091}
  m_RootOrder: 0
  m_LocalEulerAnglesHint: {x: 0, y: 0, z: 0}
  m_AnchorMin: {x: 0, y: 0}
  m_AnchorMax: {x: 1, y: 1}
  m_AnchoredPosition: {x: 0, y: 0}
  m_SizeDelta: {x: -32, y: -32}
  m_Pivot: {x: 0.5, y: 0.5}
--- !u!114 &1387937676
MonoBehaviour:
  m_ObjectHideFlags: 0
  m_CorrespondingSourceObject: {fileID: 0}
  m_PrefabInstance: {fileID: 0}
  m_PrefabAsset: {fileID: 0}
  m_GameObject: {fileID: 1387937674}
  m_Enabled: 1
  m_EditorHideFlags: 0
  m_Script: {fileID: 11500000, guid: f4688fdb7df04437aeb418b961361dc5, type: 3}
  m_Name: 
  m_EditorClassIdentifier: 
  m_Material: {fileID: 0}
  m_Color: {r: 1, g: 1, b: 1, a: 1}
  m_RaycastTarget: 1
  m_OnCullStateChanged:
    m_PersistentCalls:
      m_Calls: []
  m_text: No log output yet.
  m_isRightToLeft: 0
  m_fontAsset: {fileID: 11400000, guid: 0cd382c4d470f174791dd96eb8f7b786, type: 2}
  m_sharedMaterial: {fileID: 1549604112718095413, guid: 0cd382c4d470f174791dd96eb8f7b786,
    type: 2}
  m_fontSharedMaterials: []
  m_fontMaterial: {fileID: 0}
  m_fontMaterials: []
  m_fontColor32:
    serializedVersion: 2
    rgba: 4294967295
  m_fontColor: {r: 1, g: 1, b: 1, a: 1}
  m_enableVertexGradient: 0
  m_colorMode: 3
  m_fontColorGradient:
    topLeft: {r: 1, g: 1, b: 1, a: 1}
    topRight: {r: 1, g: 1, b: 1, a: 1}
    bottomLeft: {r: 1, g: 1, b: 1, a: 1}
    bottomRight: {r: 1, g: 1, b: 1, a: 1}
  m_fontColorGradientPreset: {fileID: 0}
  m_spriteAsset: {fileID: 0}
  m_tintAllSprites: 0
  m_overrideHtmlColors: 0
  m_faceColor:
    serializedVersion: 2
    rgba: 4294967295
  m_outlineColor:
    serializedVersion: 2
    rgba: 4278190080
  m_fontSize: 24
  m_fontSizeBase: 24
  m_fontWeight: 400
  m_enableAutoSizing: 0
  m_fontSizeMin: 18
  m_fontSizeMax: 72
  m_fontStyle: 0
  m_textAlignment: 1025
  m_characterSpacing: 0
  m_wordSpacing: 0
  m_lineSpacing: 0
  m_lineSpacingMax: 0
  m_paragraphSpacing: 0
  m_charWidthMaxAdj: 0
  m_enableWordWrapping: 1
  m_wordWrappingRatios: 0.4
  m_overflowMode: 4
  m_firstOverflowCharacterIndex: -1
  m_linkedTextComponent: {fileID: 0}
  m_isLinkedTextComponent: 0
  m_isTextTruncated: 0
  m_enableKerning: 1
  m_enableExtraPadding: 0
  checkPaddingRequired: 0
  m_isRichText: 1
  m_parseCtrlCharacters: 1
  m_isOrthographic: 1
  m_isCullingEnabled: 0
  m_ignoreRectMaskCulling: 0
  m_ignoreCulling: 1
  m_horizontalMapping: 0
  m_verticalMapping: 0
  m_uvLineOffset: 0
  m_geometrySortingOrder: 0
  m_VertexBufferAutoSizeReduction: 1
  m_firstVisibleCharacter: 0
  m_useMaxVisibleDescender: 1
  m_pageToDisplay: 1
  m_margin: {x: 0, y: 0, z: 0, w: 0}
  m_textInfo:
    textComponent: {fileID: 1387937676}
    characterCount: 18
    spriteCount: 0
    spaceCount: 3
    wordCount: 4
    linkCount: 0
    lineCount: 1
    pageCount: 1
    materialCount: 1
  m_isUsingLegacyAnimationComponent: 0
  m_isVolumetricText: 0
  m_spriteAnimator: {fileID: 0}
  m_hasFontAssetChanged: 0
  m_subTextObjects:
  - {fileID: 0}
  - {fileID: 0}
  - {fileID: 0}
  - {fileID: 0}
  - {fileID: 0}
  - {fileID: 0}
  - {fileID: 0}
  - {fileID: 0}
  m_baseMaterial: {fileID: 0}
  m_maskOffset: {x: 0, y: 0, z: 0, w: 0}
--- !u!222 &1387937677
CanvasRenderer:
  m_ObjectHideFlags: 0
  m_CorrespondingSourceObject: {fileID: 0}
  m_PrefabInstance: {fileID: 0}
  m_PrefabAsset: {fileID: 0}
  m_GameObject: {fileID: 1387937674}
  m_CullTransparentMesh: 0
--- !u!1 &1404593537
GameObject:
  m_ObjectHideFlags: 0
  m_CorrespondingSourceObject: {fileID: 0}
  m_PrefabInstance: {fileID: 0}
  m_PrefabAsset: {fileID: 0}
  serializedVersion: 6
  m_Component:
  - component: {fileID: 1404593538}
  - component: {fileID: 1404593540}
  - component: {fileID: 1404593539}
  m_Layer: 5
  m_Name: Highlight
  m_TagString: Untagged
  m_Icon: {fileID: 0}
  m_NavMeshLayer: 0
  m_StaticEditorFlags: 0
  m_IsActive: 1
--- !u!224 &1404593538
RectTransform:
  m_ObjectHideFlags: 0
  m_CorrespondingSourceObject: {fileID: 0}
  m_PrefabInstance: {fileID: 0}
  m_PrefabAsset: {fileID: 0}
  m_GameObject: {fileID: 1404593537}
  m_LocalRotation: {x: 0, y: 0, z: 0, w: 1}
  m_LocalPosition: {x: 0, y: 0, z: 0}
  m_LocalScale: {x: 1, y: 1, z: 1}
  m_Children: []
  m_Father: {fileID: 159567282}
  m_RootOrder: 0
  m_LocalEulerAnglesHint: {x: 0, y: 0, z: 0}
  m_AnchorMin: {x: 0, y: 0}
  m_AnchorMax: {x: 1, y: 1}
  m_AnchoredPosition: {x: 0, y: 0}
  m_SizeDelta: {x: 0, y: 0}
  m_Pivot: {x: 0.5, y: 0.5}
--- !u!114 &1404593539
MonoBehaviour:
  m_ObjectHideFlags: 0
  m_CorrespondingSourceObject: {fileID: 0}
  m_PrefabInstance: {fileID: 0}
  m_PrefabAsset: {fileID: 0}
  m_GameObject: {fileID: 1404593537}
  m_Enabled: 1
  m_EditorHideFlags: 0
  m_Script: {fileID: 11500000, guid: fe87c0e1cc204ed48ad3b37840f39efc, type: 3}
  m_Name: 
  m_EditorClassIdentifier: 
  m_Material: {fileID: 0}
  m_Color: {r: 0.8313726, g: 0.33333334, b: 0, a: 1}
  m_RaycastTarget: 0
  m_OnCullStateChanged:
    m_PersistentCalls:
      m_Calls: []
  m_Sprite: {fileID: 0}
  m_Type: 0
  m_PreserveAspect: 0
  m_FillCenter: 1
  m_FillMethod: 4
  m_FillAmount: 1
  m_FillClockwise: 1
  m_FillOrigin: 0
  m_UseSpriteMesh: 0
  m_PixelsPerUnitMultiplier: 1
--- !u!222 &1404593540
CanvasRenderer:
  m_ObjectHideFlags: 0
  m_CorrespondingSourceObject: {fileID: 0}
  m_PrefabInstance: {fileID: 0}
  m_PrefabAsset: {fileID: 0}
  m_GameObject: {fileID: 1404593537}
  m_CullTransparentMesh: 0
--- !u!1 &1414489305
GameObject:
  m_ObjectHideFlags: 0
  m_CorrespondingSourceObject: {fileID: 0}
  m_PrefabInstance: {fileID: 0}
  m_PrefabAsset: {fileID: 0}
  serializedVersion: 6
  m_Component:
  - component: {fileID: 1414489306}
  m_Layer: 0
  m_Name: Right-handed Simulation Space
  m_TagString: Untagged
  m_Icon: {fileID: 0}
  m_NavMeshLayer: 0
  m_StaticEditorFlags: 0
  m_IsActive: 1
--- !u!4 &1414489306
Transform:
  m_ObjectHideFlags: 0
  m_CorrespondingSourceObject: {fileID: 0}
  m_PrefabInstance: {fileID: 0}
  m_PrefabAsset: {fileID: 0}
  m_GameObject: {fileID: 1414489305}
  m_LocalRotation: {x: 0, y: 0, z: 0, w: 1}
  m_LocalPosition: {x: 0, y: 0, z: 0}
  m_LocalScale: {x: -1, y: 1, z: 1}
  m_Children:
  - {fileID: 1723385465}
  - {fileID: 2022253374}
  - {fileID: 1924537625}
  m_Father: {fileID: 1946000298}
  m_RootOrder: 0
  m_LocalEulerAnglesHint: {x: 0, y: 0, z: 0}
--- !u!1 &1427002034
GameObject:
  m_ObjectHideFlags: 0
  m_CorrespondingSourceObject: {fileID: 0}
  m_PrefabInstance: {fileID: 0}
  m_PrefabAsset: {fileID: 0}
  serializedVersion: 6
  m_Component:
  - component: {fileID: 1427002035}
  m_Layer: 5
  m_Name: Connect
  m_TagString: Untagged
  m_Icon: {fileID: 0}
  m_NavMeshLayer: 0
  m_StaticEditorFlags: 0
  m_IsActive: 1
--- !u!224 &1427002035
RectTransform:
  m_ObjectHideFlags: 0
  m_CorrespondingSourceObject: {fileID: 0}
  m_PrefabInstance: {fileID: 0}
  m_PrefabAsset: {fileID: 0}
  m_GameObject: {fileID: 1427002034}
  m_LocalRotation: {x: 0, y: 0, z: 0, w: 1}
  m_LocalPosition: {x: 0, y: 0, z: 0}
  m_LocalScale: {x: 1, y: 1, z: 1}
  m_Children:
  - {fileID: 1243937901}
  m_Father: {fileID: 2054891945}
  m_RootOrder: 3
  m_LocalEulerAnglesHint: {x: 0, y: 0, z: 0}
  m_AnchorMin: {x: 0, y: 0}
  m_AnchorMax: {x: 0, y: 0}
  m_AnchoredPosition: {x: 0, y: 0}
  m_SizeDelta: {x: 0, y: 80}
  m_Pivot: {x: 0.5, y: 0.5}
--- !u!1 &1437844075
GameObject:
  m_ObjectHideFlags: 0
  m_CorrespondingSourceObject: {fileID: 0}
  m_PrefabInstance: {fileID: 0}
  m_PrefabAsset: {fileID: 0}
  serializedVersion: 6
  m_Component:
  - component: {fileID: 1437844076}
  - component: {fileID: 1437844077}
  m_Layer: 5
  m_Name: Text Area
  m_TagString: Untagged
  m_Icon: {fileID: 0}
  m_NavMeshLayer: 0
  m_StaticEditorFlags: 0
  m_IsActive: 1
--- !u!224 &1437844076
RectTransform:
  m_ObjectHideFlags: 0
  m_CorrespondingSourceObject: {fileID: 0}
  m_PrefabInstance: {fileID: 0}
  m_PrefabAsset: {fileID: 0}
  m_GameObject: {fileID: 1437844075}
  m_LocalRotation: {x: 0, y: 0, z: 0, w: 1}
  m_LocalPosition: {x: 0, y: 0, z: 0}
  m_LocalScale: {x: 1, y: 1, z: 1}
  m_Children:
  - {fileID: 2048555309}
  - {fileID: 1627060379}
  m_Father: {fileID: 586438651}
  m_RootOrder: 0
  m_LocalEulerAnglesHint: {x: 0, y: 0, z: 0}
  m_AnchorMin: {x: 0, y: 0}
  m_AnchorMax: {x: 1, y: 1}
  m_AnchoredPosition: {x: 0, y: -0.5}
  m_SizeDelta: {x: -20, y: -13}
  m_Pivot: {x: 0.5, y: 0.5}
--- !u!114 &1437844077
MonoBehaviour:
  m_ObjectHideFlags: 0
  m_CorrespondingSourceObject: {fileID: 0}
  m_PrefabInstance: {fileID: 0}
  m_PrefabAsset: {fileID: 0}
  m_GameObject: {fileID: 1437844075}
  m_Enabled: 1
  m_EditorHideFlags: 0
  m_Script: {fileID: 11500000, guid: 3312d7739989d2b4e91e6319e9a96d76, type: 3}
  m_Name: 
  m_EditorClassIdentifier: 
--- !u!1 &1512558924
GameObject:
  m_ObjectHideFlags: 0
  m_CorrespondingSourceObject: {fileID: 0}
  m_PrefabInstance: {fileID: 0}
  m_PrefabAsset: {fileID: 0}
  serializedVersion: 6
  m_Component:
  - component: {fileID: 1512558925}
  m_Layer: 5
  m_Name: Simulate Controllers
  m_TagString: Untagged
  m_Icon: {fileID: 0}
  m_NavMeshLayer: 0
  m_StaticEditorFlags: 0
  m_IsActive: 1
--- !u!224 &1512558925
RectTransform:
  m_ObjectHideFlags: 0
  m_CorrespondingSourceObject: {fileID: 0}
  m_PrefabInstance: {fileID: 0}
  m_PrefabAsset: {fileID: 0}
  m_GameObject: {fileID: 1512558924}
  m_LocalRotation: {x: 0, y: 0, z: 0, w: 1}
  m_LocalPosition: {x: 0, y: 0, z: 0}
  m_LocalScale: {x: 1, y: 1, z: 1}
  m_Children:
  - {fileID: 767694554}
  m_Father: {fileID: 2054891945}
  m_RootOrder: 8
  m_LocalEulerAnglesHint: {x: 0, y: 0, z: 0}
  m_AnchorMin: {x: 0, y: 0}
  m_AnchorMax: {x: 0, y: 0}
  m_AnchoredPosition: {x: 0, y: 0}
  m_SizeDelta: {x: 0, y: 80}
  m_Pivot: {x: 0.5, y: 0.5}
--- !u!43 &1513418055
Mesh:
  m_ObjectHideFlags: 0
  m_CorrespondingSourceObject: {fileID: 0}
  m_PrefabInstance: {fileID: 0}
  m_PrefabAsset: {fileID: 0}
  m_Name: 
  serializedVersion: 10
  m_SubMeshes:
  - serializedVersion: 2
    firstByte: 0
    indexCount: 24
    topology: 0
    baseVertex: 0
    firstVertex: 0
    vertexCount: 8
    localAABB:
      m_Center: {x: 0, y: 0.01, z: 0}
      m_Extent: {x: 1.65, y: 0, z: 1.275}
  m_Shapes:
    vertices: []
    shapes: []
    channels: []
    fullWeights: []
  m_BindPose: []
  m_BoneNameHashes: 
  m_RootBoneNameHash: 0
  m_BonesAABB: []
  m_VariableBoneCountWeights:
    m_Data: 
  m_MeshCompression: 0
  m_IsReadable: 1
  m_KeepVertices: 1
  m_KeepIndices: 1
  m_IndexFormat: 0
  m_IndexBuffer: 000004000100010004000500010005000200020005000600020006000300030006000700030007000000000007000400
  m_VertexData:
    serializedVersion: 3
    m_VertexCount: 8
    m_Channels:
    - stream: 0
      offset: 0
      format: 0
      dimension: 3
    - stream: 0
      offset: 0
      format: 0
      dimension: 0
    - stream: 0
      offset: 0
      format: 0
      dimension: 0
    - stream: 0
      offset: 12
      format: 0
      dimension: 4
    - stream: 0
      offset: 28
      format: 0
      dimension: 2
    - stream: 0
      offset: 0
      format: 0
      dimension: 0
    - stream: 0
      offset: 0
      format: 0
      dimension: 0
    - stream: 0
      offset: 0
      format: 0
      dimension: 0
    - stream: 0
      offset: 0
      format: 0
      dimension: 0
    - stream: 0
      offset: 0
      format: 0
      dimension: 0
    - stream: 0
      offset: 0
      format: 0
      dimension: 0
    - stream: 0
      offset: 0
      format: 0
      dimension: 0
    - stream: 0
      offset: 0
      format: 0
      dimension: 0
    - stream: 0
      offset: 0
      format: 0
      dimension: 0
    m_DataSize: 288
    _typelessdata: 0000c03f0ad7233c000090bf000000000000803f0000803f0000803f00000000000000000000c0bf0ad7233c000090bf000000000000803f0000803f0000803f0000803f000000000000c0bf0ad7233c0000903f000000000000803f0000803f0000803f00000000000000000000c03f0ad7233c0000903f000000000000803f0000803f0000803f0000803f000000003333d33f0ad7233c3333a3bf000000000000803f0000803f00000000000000000000803f3333d3bf0ad7233c3333a3bf000000000000803f0000803f000000000000803f0000803f3333d3bf0ad7233c3333a33f000000000000803f0000803f00000000000000000000803f3333d33f0ad7233c3333a33f000000000000803f0000803f000000000000803f0000803f
  m_CompressedMesh:
    m_Vertices:
      m_NumItems: 0
      m_Range: 0
      m_Start: 0
      m_Data: 
      m_BitSize: 0
    m_UV:
      m_NumItems: 0
      m_Range: 0
      m_Start: 0
      m_Data: 
      m_BitSize: 0
    m_Normals:
      m_NumItems: 0
      m_Range: 0
      m_Start: 0
      m_Data: 
      m_BitSize: 0
    m_Tangents:
      m_NumItems: 0
      m_Range: 0
      m_Start: 0
      m_Data: 
      m_BitSize: 0
    m_Weights:
      m_NumItems: 0
      m_Data: 
      m_BitSize: 0
    m_NormalSigns:
      m_NumItems: 0
      m_Data: 
      m_BitSize: 0
    m_TangentSigns:
      m_NumItems: 0
      m_Data: 
      m_BitSize: 0
    m_FloatColors:
      m_NumItems: 0
      m_Range: 0
      m_Start: 0
      m_Data: 
      m_BitSize: 0
    m_BoneIndices:
      m_NumItems: 0
      m_Data: 
      m_BitSize: 0
    m_Triangles:
      m_NumItems: 0
      m_Data: 
      m_BitSize: 0
    m_UVInfo: 0
  m_LocalAABB:
    m_Center: {x: 0, y: 0.01, z: 0}
    m_Extent: {x: 1.65, y: 0, z: 1.275}
  m_MeshUsageFlags: 0
  m_BakedConvexCollisionMesh: 
  m_BakedTriangleCollisionMesh: 
  m_MeshMetrics[0]: 1
  m_MeshMetrics[1]: 1
  m_MeshOptimizationFlags: 1
  m_StreamData:
    offset: 0
    size: 0
    path: 
--- !u!1 &1529171856
GameObject:
  m_ObjectHideFlags: 0
  m_CorrespondingSourceObject: {fileID: 0}
  m_PrefabInstance: {fileID: 0}
  m_PrefabAsset: {fileID: 0}
  serializedVersion: 6
  m_Component:
  - component: {fileID: 1529171857}
  - component: {fileID: 1529171859}
  - component: {fileID: 1529171858}
  m_Layer: 5
  m_Name: Background
  m_TagString: Untagged
  m_Icon: {fileID: 0}
  m_NavMeshLayer: 0
  m_StaticEditorFlags: 0
  m_IsActive: 1
--- !u!224 &1529171857
RectTransform:
  m_ObjectHideFlags: 0
  m_CorrespondingSourceObject: {fileID: 0}
  m_PrefabInstance: {fileID: 0}
  m_PrefabAsset: {fileID: 0}
  m_GameObject: {fileID: 1529171856}
  m_LocalRotation: {x: 0, y: 0, z: 0, w: 1}
  m_LocalPosition: {x: 0, y: 0, z: 0}
  m_LocalScale: {x: 1, y: 1, z: 1}
  m_Children: []
  m_Father: {fileID: 1981335398}
  m_RootOrder: 0
  m_LocalEulerAnglesHint: {x: 0, y: 0, z: 0}
  m_AnchorMin: {x: 0, y: 0}
  m_AnchorMax: {x: 1, y: 1}
  m_AnchoredPosition: {x: 0, y: 0}
  m_SizeDelta: {x: 0, y: 0}
  m_Pivot: {x: 0.5, y: 0.5}
--- !u!114 &1529171858
MonoBehaviour:
  m_ObjectHideFlags: 0
  m_CorrespondingSourceObject: {fileID: 0}
  m_PrefabInstance: {fileID: 0}
  m_PrefabAsset: {fileID: 0}
  m_GameObject: {fileID: 1529171856}
  m_Enabled: 1
  m_EditorHideFlags: 0
  m_Script: {fileID: 11500000, guid: fe87c0e1cc204ed48ad3b37840f39efc, type: 3}
  m_Name: 
  m_EditorClassIdentifier: 
  m_Material: {fileID: 0}
  m_Color: {r: 0.30008277, g: 0.37307587, b: 0.39200002, a: 1}
  m_RaycastTarget: 1
  m_OnCullStateChanged:
    m_PersistentCalls:
      m_Calls: []
  m_Sprite: {fileID: 0}
  m_Type: 1
  m_PreserveAspect: 0
  m_FillCenter: 1
  m_FillMethod: 4
  m_FillAmount: 1
  m_FillClockwise: 1
  m_FillOrigin: 0
  m_UseSpriteMesh: 0
  m_PixelsPerUnitMultiplier: 1
--- !u!222 &1529171859
CanvasRenderer:
  m_ObjectHideFlags: 0
  m_CorrespondingSourceObject: {fileID: 0}
  m_PrefabInstance: {fileID: 0}
  m_PrefabAsset: {fileID: 0}
  m_GameObject: {fileID: 1529171856}
  m_CullTransparentMesh: 0
--- !u!1 &1534800855
GameObject:
  m_ObjectHideFlags: 0
  m_CorrespondingSourceObject: {fileID: 0}
  m_PrefabInstance: {fileID: 0}
  m_PrefabAsset: {fileID: 0}
  serializedVersion: 6
  m_Component:
  - component: {fileID: 1534800856}
  m_Layer: 0
  m_Name: SteamVR
  m_TagString: Untagged
  m_Icon: {fileID: 0}
  m_NavMeshLayer: 0
  m_StaticEditorFlags: 0
  m_IsActive: 1
--- !u!4 &1534800856
Transform:
  m_ObjectHideFlags: 0
  m_CorrespondingSourceObject: {fileID: 0}
  m_PrefabInstance: {fileID: 0}
  m_PrefabAsset: {fileID: 0}
  m_GameObject: {fileID: 1534800855}
  m_LocalRotation: {x: 0, y: 0, z: 0, w: 1}
  m_LocalPosition: {x: 0, y: 0, z: 0}
  m_LocalScale: {x: 1, y: 1, z: 1}
  m_Children:
  - {fileID: 1897242026}
  m_Father: {fileID: 0}
  m_RootOrder: 2
  m_LocalEulerAnglesHint: {x: 0, y: 0, z: 0}
<<<<<<< HEAD
--- !u!1 &1572437850
GameObject:
  m_ObjectHideFlags: 0
  m_CorrespondingSourceObject: {fileID: 0}
  m_PrefabInstance: {fileID: 0}
  m_PrefabAsset: {fileID: 0}
  serializedVersion: 6
  m_Component:
  - component: {fileID: 1572437851}
  - component: {fileID: 1572437853}
  - component: {fileID: 1572437852}
  m_Layer: 5
  m_Name: Divider
  m_TagString: Untagged
  m_Icon: {fileID: 0}
  m_NavMeshLayer: 0
  m_StaticEditorFlags: 0
  m_IsActive: 1
--- !u!224 &1572437851
RectTransform:
  m_ObjectHideFlags: 0
  m_CorrespondingSourceObject: {fileID: 0}
  m_PrefabInstance: {fileID: 0}
  m_PrefabAsset: {fileID: 0}
  m_GameObject: {fileID: 1572437850}
  m_LocalRotation: {x: 0, y: 0, z: 0, w: 1}
  m_LocalPosition: {x: 0, y: 0, z: 0}
  m_LocalScale: {x: 1, y: 1, z: 1}
  m_Children: []
  m_Father: {fileID: 2054891945}
  m_RootOrder: 6
  m_LocalEulerAnglesHint: {x: 0, y: 0, z: 0}
  m_AnchorMin: {x: 0, y: 0}
  m_AnchorMax: {x: 0, y: 0}
  m_AnchoredPosition: {x: 0, y: 0}
  m_SizeDelta: {x: 0, y: 8}
  m_Pivot: {x: 0.5, y: 0.5}
--- !u!114 &1572437852
MonoBehaviour:
  m_ObjectHideFlags: 0
  m_CorrespondingSourceObject: {fileID: 0}
  m_PrefabInstance: {fileID: 0}
  m_PrefabAsset: {fileID: 0}
  m_GameObject: {fileID: 1572437850}
  m_Enabled: 1
  m_EditorHideFlags: 0
  m_Script: {fileID: 11500000, guid: fe87c0e1cc204ed48ad3b37840f39efc, type: 3}
  m_Name: 
  m_EditorClassIdentifier: 
  m_Material: {fileID: 0}
  m_Color: {r: 1, g: 0.40000004, b: 0, a: 1}
  m_RaycastTarget: 1
  m_OnCullStateChanged:
    m_PersistentCalls:
      m_Calls: []
  m_Sprite: {fileID: 0}
  m_Type: 0
  m_PreserveAspect: 0
  m_FillCenter: 1
  m_FillMethod: 4
  m_FillAmount: 1
  m_FillClockwise: 1
  m_FillOrigin: 0
  m_UseSpriteMesh: 0
  m_PixelsPerUnitMultiplier: 1
--- !u!222 &1572437853
CanvasRenderer:
=======
--- !u!43 &1540229609
Mesh:
>>>>>>> c333d0e0
  m_ObjectHideFlags: 0
  m_CorrespondingSourceObject: {fileID: 0}
  m_PrefabInstance: {fileID: 0}
  m_PrefabAsset: {fileID: 0}
<<<<<<< HEAD
  m_GameObject: {fileID: 1572437850}
  m_CullTransparentMesh: 0
=======
  m_Name: 
  serializedVersion: 10
  m_SubMeshes:
  - serializedVersion: 2
    firstByte: 0
    indexCount: 24
    topology: 0
    baseVertex: 0
    firstVertex: 0
    vertexCount: 8
    localAABB:
      m_Center: {x: 0, y: 0.01, z: 0}
      m_Extent: {x: 1.65, y: 0, z: 1.275}
  m_Shapes:
    vertices: []
    shapes: []
    channels: []
    fullWeights: []
  m_BindPose: []
  m_BoneNameHashes: 
  m_RootBoneNameHash: 0
  m_BonesAABB: []
  m_VariableBoneCountWeights:
    m_Data: 
  m_MeshCompression: 0
  m_IsReadable: 1
  m_KeepVertices: 1
  m_KeepIndices: 1
  m_IndexFormat: 0
  m_IndexBuffer: 000004000100010004000500010005000200020005000600020006000300030006000700030007000000000007000400
  m_VertexData:
    serializedVersion: 3
    m_VertexCount: 8
    m_Channels:
    - stream: 0
      offset: 0
      format: 0
      dimension: 3
    - stream: 0
      offset: 0
      format: 0
      dimension: 0
    - stream: 0
      offset: 0
      format: 0
      dimension: 0
    - stream: 0
      offset: 12
      format: 0
      dimension: 4
    - stream: 0
      offset: 28
      format: 0
      dimension: 2
    - stream: 0
      offset: 0
      format: 0
      dimension: 0
    - stream: 0
      offset: 0
      format: 0
      dimension: 0
    - stream: 0
      offset: 0
      format: 0
      dimension: 0
    - stream: 0
      offset: 0
      format: 0
      dimension: 0
    - stream: 0
      offset: 0
      format: 0
      dimension: 0
    - stream: 0
      offset: 0
      format: 0
      dimension: 0
    - stream: 0
      offset: 0
      format: 0
      dimension: 0
    - stream: 0
      offset: 0
      format: 0
      dimension: 0
    - stream: 0
      offset: 0
      format: 0
      dimension: 0
    m_DataSize: 288
    _typelessdata: 0000c03f0ad7233c000090bf000000000000803f0000803f0000803f00000000000000000000c0bf0ad7233c000090bf000000000000803f0000803f0000803f0000803f000000000000c0bf0ad7233c0000903f000000000000803f0000803f0000803f00000000000000000000c03f0ad7233c0000903f000000000000803f0000803f0000803f0000803f000000003333d33f0ad7233c3333a3bf000000000000803f0000803f00000000000000000000803f3333d3bf0ad7233c3333a3bf000000000000803f0000803f000000000000803f0000803f3333d3bf0ad7233c3333a33f000000000000803f0000803f00000000000000000000803f3333d33f0ad7233c3333a33f000000000000803f0000803f000000000000803f0000803f
  m_CompressedMesh:
    m_Vertices:
      m_NumItems: 0
      m_Range: 0
      m_Start: 0
      m_Data: 
      m_BitSize: 0
    m_UV:
      m_NumItems: 0
      m_Range: 0
      m_Start: 0
      m_Data: 
      m_BitSize: 0
    m_Normals:
      m_NumItems: 0
      m_Range: 0
      m_Start: 0
      m_Data: 
      m_BitSize: 0
    m_Tangents:
      m_NumItems: 0
      m_Range: 0
      m_Start: 0
      m_Data: 
      m_BitSize: 0
    m_Weights:
      m_NumItems: 0
      m_Data: 
      m_BitSize: 0
    m_NormalSigns:
      m_NumItems: 0
      m_Data: 
      m_BitSize: 0
    m_TangentSigns:
      m_NumItems: 0
      m_Data: 
      m_BitSize: 0
    m_FloatColors:
      m_NumItems: 0
      m_Range: 0
      m_Start: 0
      m_Data: 
      m_BitSize: 0
    m_BoneIndices:
      m_NumItems: 0
      m_Data: 
      m_BitSize: 0
    m_Triangles:
      m_NumItems: 0
      m_Data: 
      m_BitSize: 0
    m_UVInfo: 0
  m_LocalAABB:
    m_Center: {x: 0, y: 0.01, z: 0}
    m_Extent: {x: 1.65, y: 0, z: 1.275}
  m_MeshUsageFlags: 0
  m_BakedConvexCollisionMesh: 
  m_BakedTriangleCollisionMesh: 
  m_MeshMetrics[0]: 1
  m_MeshMetrics[1]: 1
  m_MeshOptimizationFlags: 1
  m_StreamData:
    offset: 0
    size: 0
    path: 
>>>>>>> c333d0e0
--- !u!1 &1574251812
GameObject:
  m_ObjectHideFlags: 0
  m_CorrespondingSourceObject: {fileID: 0}
  m_PrefabInstance: {fileID: 0}
  m_PrefabAsset: {fileID: 0}
  serializedVersion: 6
  m_Component:
  - component: {fileID: 1574251813}
  m_Layer: 5
  m_Name: Input
  m_TagString: Untagged
  m_Icon: {fileID: 0}
  m_NavMeshLayer: 0
  m_StaticEditorFlags: 0
  m_IsActive: 1
--- !u!224 &1574251813
RectTransform:
  m_ObjectHideFlags: 0
  m_CorrespondingSourceObject: {fileID: 0}
  m_PrefabInstance: {fileID: 0}
  m_PrefabAsset: {fileID: 0}
  m_GameObject: {fileID: 1574251812}
  m_LocalRotation: {x: 0, y: 0, z: 0, w: 1}
  m_LocalPosition: {x: 0, y: 0, z: 0}
  m_LocalScale: {x: 1, y: 1, z: 1}
  m_Children:
  - {fileID: 586438651}
  m_Father: {fileID: 816994074}
  m_RootOrder: 1
  m_LocalEulerAnglesHint: {x: 0, y: 0, z: 0}
  m_AnchorMin: {x: 0, y: 0}
  m_AnchorMax: {x: 1, y: 1}
  m_AnchoredPosition: {x: 84, y: 0}
  m_SizeDelta: {x: -168, y: 0}
  m_Pivot: {x: 0.5, y: 0.5}
--- !u!1 &1588991415
GameObject:
  m_ObjectHideFlags: 0
  m_CorrespondingSourceObject: {fileID: 0}
  m_PrefabInstance: {fileID: 0}
  m_PrefabAsset: {fileID: 0}
  serializedVersion: 6
  m_Component:
  - component: {fileID: 1588991416}
  - component: {fileID: 1588991418}
  - component: {fileID: 1588991417}
  m_Layer: 5
  m_Name: Debug Values
  m_TagString: Untagged
  m_Icon: {fileID: 0}
  m_NavMeshLayer: 0
  m_StaticEditorFlags: 0
  m_IsActive: 0
--- !u!224 &1588991416
RectTransform:
  m_ObjectHideFlags: 0
  m_CorrespondingSourceObject: {fileID: 0}
  m_PrefabInstance: {fileID: 0}
  m_PrefabAsset: {fileID: 0}
  m_GameObject: {fileID: 1588991415}
  m_LocalRotation: {x: 0, y: 0, z: 0, w: 1}
  m_LocalPosition: {x: 0, y: 0, z: 0}
  m_LocalScale: {x: 1, y: 1, z: 1}
  m_Children:
  - {fileID: 603696411}
  - {fileID: 1285424158}
  m_Father: {fileID: 921160397}
  m_RootOrder: 2
  m_LocalEulerAnglesHint: {x: 0, y: 0, z: 0}
  m_AnchorMin: {x: 0, y: 0}
  m_AnchorMax: {x: 0.5, y: 1}
  m_AnchoredPosition: {x: -0.024902344, y: 0}
  m_SizeDelta: {x: 0.049927, y: 0}
  m_Pivot: {x: 0.5, y: 0.5}
--- !u!114 &1588991417
MonoBehaviour:
  m_ObjectHideFlags: 0
  m_CorrespondingSourceObject: {fileID: 0}
  m_PrefabInstance: {fileID: 0}
  m_PrefabAsset: {fileID: 0}
  m_GameObject: {fileID: 1588991415}
  m_Enabled: 1
  m_EditorHideFlags: 0
  m_Script: {fileID: 11500000, guid: fe87c0e1cc204ed48ad3b37840f39efc, type: 3}
  m_Name: 
  m_EditorClassIdentifier: 
  m_Material: {fileID: 0}
  m_Color: {r: 0, g: 0, b: 0, a: 0.9019608}
  m_RaycastTarget: 1
  m_OnCullStateChanged:
    m_PersistentCalls:
      m_Calls: []
  m_Sprite: {fileID: 0}
  m_Type: 0
  m_PreserveAspect: 0
  m_FillCenter: 1
  m_FillMethod: 4
  m_FillAmount: 1
  m_FillClockwise: 1
  m_FillOrigin: 0
  m_UseSpriteMesh: 0
  m_PixelsPerUnitMultiplier: 1
--- !u!222 &1588991418
CanvasRenderer:
  m_ObjectHideFlags: 0
  m_CorrespondingSourceObject: {fileID: 0}
  m_PrefabInstance: {fileID: 0}
  m_PrefabAsset: {fileID: 0}
  m_GameObject: {fileID: 1588991415}
  m_CullTransparentMesh: 0
--- !u!1 &1615574117
GameObject:
  m_ObjectHideFlags: 0
  m_CorrespondingSourceObject: {fileID: 0}
  m_PrefabInstance: {fileID: 0}
  m_PrefabAsset: {fileID: 0}
  serializedVersion: 6
  m_Component:
  - component: {fileID: 1615574118}
  - component: {fileID: 1615574121}
  - component: {fileID: 1615574120}
  - component: {fileID: 1615574119}
  m_Layer: 5
  m_Name: Connect Button
  m_TagString: Untagged
  m_Icon: {fileID: 0}
  m_NavMeshLayer: 0
  m_StaticEditorFlags: 0
  m_IsActive: 1
--- !u!224 &1615574118
RectTransform:
  m_ObjectHideFlags: 0
  m_CorrespondingSourceObject: {fileID: 0}
  m_PrefabInstance: {fileID: 0}
  m_PrefabAsset: {fileID: 0}
  m_GameObject: {fileID: 1615574117}
  m_LocalRotation: {x: 0, y: 0, z: 0, w: 1}
  m_LocalPosition: {x: 0, y: 0, z: 0}
  m_LocalScale: {x: 1, y: 1, z: 1}
  m_Children:
  - {fileID: 55615653}
  m_Father: {fileID: 162886307}
  m_RootOrder: 1
  m_LocalEulerAnglesHint: {x: 0, y: 0, z: 0}
  m_AnchorMin: {x: 0, y: 1}
  m_AnchorMax: {x: 0, y: 1}
  m_AnchoredPosition: {x: 375, y: -40}
  m_SizeDelta: {x: 234, y: 64}
  m_Pivot: {x: 0.5, y: 0.5}
--- !u!114 &1615574119
MonoBehaviour:
  m_ObjectHideFlags: 0
  m_CorrespondingSourceObject: {fileID: 0}
  m_PrefabInstance: {fileID: 0}
  m_PrefabAsset: {fileID: 0}
  m_GameObject: {fileID: 1615574117}
  m_Enabled: 1
  m_EditorHideFlags: 0
  m_Script: {fileID: 11500000, guid: 4e29b1a8efbd4b44bb3f3716e73f07ff, type: 3}
  m_Name: 
  m_EditorClassIdentifier: 
  m_Navigation:
    m_Mode: 0
    m_SelectOnUp: {fileID: 0}
    m_SelectOnDown: {fileID: 0}
    m_SelectOnLeft: {fileID: 0}
    m_SelectOnRight: {fileID: 0}
  m_Transition: 1
  m_Colors:
    m_NormalColor: {r: 0.43529415, g: 0.5411765, b: 0.5686275, a: 1}
    m_HighlightedColor: {r: 1, g: 0.40000004, b: 0, a: 1}
    m_PressedColor: {r: 0.30008277, g: 0.37307587, b: 0.39200002, a: 1}
    m_SelectedColor: {r: 1, g: 0.40000004, b: 0, a: 1}
    m_DisabledColor: {r: 0.78431374, g: 0.78431374, b: 0.78431374, a: 0.5019608}
    m_ColorMultiplier: 1
    m_FadeDuration: 0.1
  m_SpriteState:
    m_HighlightedSprite: {fileID: 0}
    m_PressedSprite: {fileID: 0}
    m_SelectedSprite: {fileID: 0}
    m_DisabledSprite: {fileID: 0}
  m_AnimationTriggers:
    m_NormalTrigger: Normal
    m_HighlightedTrigger: Highlighted
    m_PressedTrigger: Pressed
    m_SelectedTrigger: Highlighted
    m_DisabledTrigger: Disabled
  m_Interactable: 1
  m_TargetGraphic: {fileID: 1615574120}
  m_OnClick:
    m_PersistentCalls:
      m_Calls:
      - m_Target: {fileID: 1908252059}
        m_MethodName: OnConnectButtonPressed
        m_Mode: 1
        m_Arguments:
          m_ObjectArgument: {fileID: 0}
          m_ObjectArgumentAssemblyTypeName: UnityEngine.Object, UnityEngine
          m_IntArgument: 0
          m_FloatArgument: 0
          m_StringArgument: 
          m_BoolArgument: 0
        m_CallState: 2
      - m_Target: {fileID: 1908252055}
        m_MethodName: SetActive
        m_Mode: 6
        m_Arguments:
          m_ObjectArgument: {fileID: 0}
          m_ObjectArgumentAssemblyTypeName: UnityEngine.Object, UnityEngine
          m_IntArgument: 0
          m_FloatArgument: 0
          m_StringArgument: 
          m_BoolArgument: 0
        m_CallState: 2
      - m_Target: {fileID: 0}
        m_MethodName: SetActive
        m_Mode: 6
        m_Arguments:
          m_ObjectArgument: {fileID: 0}
          m_ObjectArgumentAssemblyTypeName: UnityEngine.Object, UnityEngine
          m_IntArgument: 0
          m_FloatArgument: 0
          m_StringArgument: 
          m_BoolArgument: 0
        m_CallState: 2
      - m_Target: {fileID: 432278072}
        m_MethodName: SetActive
        m_Mode: 6
        m_Arguments:
          m_ObjectArgument: {fileID: 0}
          m_ObjectArgumentAssemblyTypeName: UnityEngine.Object, UnityEngine
          m_IntArgument: 0
          m_FloatArgument: 0
          m_StringArgument: 
          m_BoolArgument: 1
        m_CallState: 2
--- !u!114 &1615574120
MonoBehaviour:
  m_ObjectHideFlags: 0
  m_CorrespondingSourceObject: {fileID: 0}
  m_PrefabInstance: {fileID: 0}
  m_PrefabAsset: {fileID: 0}
  m_GameObject: {fileID: 1615574117}
  m_Enabled: 1
  m_EditorHideFlags: 0
  m_Script: {fileID: 11500000, guid: fe87c0e1cc204ed48ad3b37840f39efc, type: 3}
  m_Name: 
  m_EditorClassIdentifier: 
  m_Material: {fileID: 0}
  m_Color: {r: 1, g: 1, b: 1, a: 1}
  m_RaycastTarget: 1
  m_OnCullStateChanged:
    m_PersistentCalls:
      m_Calls: []
  m_Sprite: {fileID: 0}
  m_Type: 0
  m_PreserveAspect: 0
  m_FillCenter: 1
  m_FillMethod: 4
  m_FillAmount: 1
  m_FillClockwise: 1
  m_FillOrigin: 0
  m_UseSpriteMesh: 0
  m_PixelsPerUnitMultiplier: 1
--- !u!222 &1615574121
CanvasRenderer:
  m_ObjectHideFlags: 0
  m_CorrespondingSourceObject: {fileID: 0}
  m_PrefabInstance: {fileID: 0}
  m_PrefabAsset: {fileID: 0}
  m_GameObject: {fileID: 1615574117}
  m_CullTransparentMesh: 0
--- !u!1 &1627060378
GameObject:
  m_ObjectHideFlags: 0
  m_CorrespondingSourceObject: {fileID: 0}
  m_PrefabInstance: {fileID: 0}
  m_PrefabAsset: {fileID: 0}
  serializedVersion: 6
  m_Component:
  - component: {fileID: 1627060379}
  - component: {fileID: 1627060381}
  - component: {fileID: 1627060380}
  m_Layer: 5
  m_Name: Text
  m_TagString: Untagged
  m_Icon: {fileID: 0}
  m_NavMeshLayer: 0
  m_StaticEditorFlags: 0
  m_IsActive: 1
--- !u!224 &1627060379
RectTransform:
  m_ObjectHideFlags: 0
  m_CorrespondingSourceObject: {fileID: 0}
  m_PrefabInstance: {fileID: 0}
  m_PrefabAsset: {fileID: 0}
  m_GameObject: {fileID: 1627060378}
  m_LocalRotation: {x: 0, y: 0, z: 0, w: 1}
  m_LocalPosition: {x: 0, y: 0, z: 0}
  m_LocalScale: {x: 1, y: 1, z: 1}
  m_Children: []
  m_Father: {fileID: 1437844076}
  m_RootOrder: 1
  m_LocalEulerAnglesHint: {x: 0, y: 0, z: 0}
  m_AnchorMin: {x: 0, y: 0}
  m_AnchorMax: {x: 1, y: 1}
  m_AnchoredPosition: {x: 0, y: 0}
  m_SizeDelta: {x: 0, y: 0}
  m_Pivot: {x: 0.5, y: 0.5}
--- !u!114 &1627060380
MonoBehaviour:
  m_ObjectHideFlags: 0
  m_CorrespondingSourceObject: {fileID: 0}
  m_PrefabInstance: {fileID: 0}
  m_PrefabAsset: {fileID: 0}
  m_GameObject: {fileID: 1627060378}
  m_Enabled: 1
  m_EditorHideFlags: 0
  m_Script: {fileID: 11500000, guid: f4688fdb7df04437aeb418b961361dc5, type: 3}
  m_Name: 
  m_EditorClassIdentifier: 
  m_Material: {fileID: 0}
  m_Color: {r: 1, g: 1, b: 1, a: 1}
  m_RaycastTarget: 1
  m_OnCullStateChanged:
    m_PersistentCalls:
      m_Calls: []
  m_text: "54322\u200B"
  m_isRightToLeft: 0
  m_fontAsset: {fileID: 11400000, guid: 0cd382c4d470f174791dd96eb8f7b786, type: 2}
  m_sharedMaterial: {fileID: 1549604112718095413, guid: 0cd382c4d470f174791dd96eb8f7b786,
    type: 2}
  m_fontSharedMaterials: []
  m_fontMaterial: {fileID: 0}
  m_fontMaterials: []
  m_fontColor32:
    serializedVersion: 2
    rgba: 4292202422
  m_fontColor: {r: 0.71705234, g: 0.8146104, b: 0.839, a: 1}
  m_enableVertexGradient: 0
  m_colorMode: 3
  m_fontColorGradient:
    topLeft: {r: 1, g: 1, b: 1, a: 1}
    topRight: {r: 1, g: 1, b: 1, a: 1}
    bottomLeft: {r: 1, g: 1, b: 1, a: 1}
    bottomRight: {r: 1, g: 1, b: 1, a: 1}
  m_fontColorGradientPreset: {fileID: 0}
  m_spriteAsset: {fileID: 0}
  m_tintAllSprites: 0
  m_overrideHtmlColors: 0
  m_faceColor:
    serializedVersion: 2
    rgba: 4294967295
  m_outlineColor:
    serializedVersion: 2
    rgba: 4278190080
  m_fontSize: 24
  m_fontSizeBase: 24
  m_fontWeight: 400
  m_enableAutoSizing: 0
  m_fontSizeMin: 18
  m_fontSizeMax: 72
  m_fontStyle: 0
  m_textAlignment: 513
  m_characterSpacing: 0
  m_wordSpacing: 0
  m_lineSpacing: 0
  m_lineSpacingMax: 0
  m_paragraphSpacing: 0
  m_charWidthMaxAdj: 0
  m_enableWordWrapping: 0
  m_wordWrappingRatios: 0.4
  m_overflowMode: 0
  m_firstOverflowCharacterIndex: -1
  m_linkedTextComponent: {fileID: 0}
  m_isLinkedTextComponent: 0
  m_isTextTruncated: 0
  m_enableKerning: 1
  m_enableExtraPadding: 1
  checkPaddingRequired: 0
  m_isRichText: 1
  m_parseCtrlCharacters: 1
  m_isOrthographic: 1
  m_isCullingEnabled: 0
  m_ignoreRectMaskCulling: 0
  m_ignoreCulling: 1
  m_horizontalMapping: 0
  m_verticalMapping: 0
  m_uvLineOffset: 0
  m_geometrySortingOrder: 0
  m_VertexBufferAutoSizeReduction: 1
  m_firstVisibleCharacter: 0
  m_useMaxVisibleDescender: 1
  m_pageToDisplay: 1
  m_margin: {x: 0, y: 0, z: 0, w: 0}
  m_textInfo:
    textComponent: {fileID: 1627060380}
    characterCount: 6
    spriteCount: 0
    spaceCount: 0
    wordCount: 1
    linkCount: 0
    lineCount: 1
    pageCount: 1
    materialCount: 1
  m_isUsingLegacyAnimationComponent: 0
  m_isVolumetricText: 0
  m_spriteAnimator: {fileID: 0}
  m_hasFontAssetChanged: 0
  m_subTextObjects:
  - {fileID: 0}
  - {fileID: 0}
  - {fileID: 0}
  - {fileID: 0}
  - {fileID: 0}
  - {fileID: 0}
  - {fileID: 0}
  - {fileID: 0}
  m_baseMaterial: {fileID: 0}
  m_maskOffset: {x: 0, y: 0, z: 0, w: 0}
--- !u!222 &1627060381
CanvasRenderer:
  m_ObjectHideFlags: 0
  m_CorrespondingSourceObject: {fileID: 0}
  m_PrefabInstance: {fileID: 0}
  m_PrefabAsset: {fileID: 0}
  m_GameObject: {fileID: 1627060378}
  m_CullTransparentMesh: 0
--- !u!1 &1644480070
GameObject:
  m_ObjectHideFlags: 0
  m_CorrespondingSourceObject: {fileID: 0}
  m_PrefabInstance: {fileID: 0}
  m_PrefabAsset: {fileID: 0}
  serializedVersion: 6
  m_Component:
  - component: {fileID: 1644480071}
  - component: {fileID: 1644480073}
  - component: {fileID: 1644480072}
  m_Layer: 5
  m_Name: Label
  m_TagString: Untagged
  m_Icon: {fileID: 0}
  m_NavMeshLayer: 0
  m_StaticEditorFlags: 0
  m_IsActive: 1
--- !u!224 &1644480071
RectTransform:
  m_ObjectHideFlags: 0
  m_CorrespondingSourceObject: {fileID: 0}
  m_PrefabInstance: {fileID: 0}
  m_PrefabAsset: {fileID: 0}
  m_GameObject: {fileID: 1644480070}
  m_LocalRotation: {x: -0, y: -0, z: -0, w: 1}
  m_LocalPosition: {x: 0, y: 0, z: 0}
  m_LocalScale: {x: 1, y: 1, z: 1}
  m_Children: []
  m_Father: {fileID: 1689303343}
  m_RootOrder: 0
  m_LocalEulerAnglesHint: {x: 0, y: 0, z: 0}
  m_AnchorMin: {x: 0, y: 0}
  m_AnchorMax: {x: 1, y: 1}
  m_AnchoredPosition: {x: 0, y: 0}
  m_SizeDelta: {x: 0, y: 0}
  m_Pivot: {x: 0.5, y: 0.5}
--- !u!114 &1644480072
MonoBehaviour:
  m_ObjectHideFlags: 0
  m_CorrespondingSourceObject: {fileID: 0}
  m_PrefabInstance: {fileID: 0}
  m_PrefabAsset: {fileID: 0}
  m_GameObject: {fileID: 1644480070}
  m_Enabled: 1
  m_EditorHideFlags: 0
  m_Script: {fileID: 11500000, guid: f4688fdb7df04437aeb418b961361dc5, type: 3}
  m_Name: 
  m_EditorClassIdentifier: 
  m_Material: {fileID: 0}
  m_Color: {r: 1, g: 1, b: 1, a: 1}
  m_RaycastTarget: 1
  m_OnCullStateChanged:
    m_PersistentCalls:
      m_Calls: []
  m_text: reset
  m_isRightToLeft: 0
  m_fontAsset: {fileID: 11400000, guid: 5a19f4193fe2bf64089ade0b38163199, type: 2}
  m_sharedMaterial: {fileID: 21566619404874456, guid: 5a19f4193fe2bf64089ade0b38163199,
    type: 2}
  m_fontSharedMaterials: []
  m_fontMaterial: {fileID: 0}
  m_fontMaterials: []
  m_fontColor32:
    serializedVersion: 2
    rgba: 4294967295
  m_fontColor: {r: 1, g: 1, b: 1, a: 1}
  m_enableVertexGradient: 0
  m_colorMode: 3
  m_fontColorGradient:
    topLeft: {r: 1, g: 1, b: 1, a: 1}
    topRight: {r: 1, g: 1, b: 1, a: 1}
    bottomLeft: {r: 1, g: 1, b: 1, a: 1}
    bottomRight: {r: 1, g: 1, b: 1, a: 1}
  m_fontColorGradientPreset: {fileID: 0}
  m_spriteAsset: {fileID: 0}
  m_tintAllSprites: 0
  m_overrideHtmlColors: 0
  m_faceColor:
    serializedVersion: 2
    rgba: 4294967295
  m_outlineColor:
    serializedVersion: 2
    rgba: 4278190080
  m_fontSize: 18
  m_fontSizeBase: 18
  m_fontWeight: 400
  m_enableAutoSizing: 0
  m_fontSizeMin: 18
  m_fontSizeMax: 72
  m_fontStyle: 16
  m_textAlignment: 514
  m_characterSpacing: 0
  m_wordSpacing: 0
  m_lineSpacing: 0
  m_lineSpacingMax: 0
  m_paragraphSpacing: 0
  m_charWidthMaxAdj: 0
  m_enableWordWrapping: 1
  m_wordWrappingRatios: 0.4
  m_overflowMode: 0
  m_firstOverflowCharacterIndex: -1
  m_linkedTextComponent: {fileID: 0}
  m_isLinkedTextComponent: 0
  m_isTextTruncated: 0
  m_enableKerning: 1
  m_enableExtraPadding: 0
  checkPaddingRequired: 0
  m_isRichText: 1
  m_parseCtrlCharacters: 1
  m_isOrthographic: 1
  m_isCullingEnabled: 0
  m_ignoreRectMaskCulling: 0
  m_ignoreCulling: 1
  m_horizontalMapping: 0
  m_verticalMapping: 0
  m_uvLineOffset: 0
  m_geometrySortingOrder: 0
  m_VertexBufferAutoSizeReduction: 1
  m_firstVisibleCharacter: 0
  m_useMaxVisibleDescender: 1
  m_pageToDisplay: 1
  m_margin: {x: 8, y: 8, z: 8, w: 8}
  m_textInfo:
    textComponent: {fileID: 1644480072}
    characterCount: 5
    spriteCount: 0
    spaceCount: 0
    wordCount: 1
    linkCount: 0
    lineCount: 1
    pageCount: 1
    materialCount: 1
  m_isUsingLegacyAnimationComponent: 0
  m_isVolumetricText: 0
  m_spriteAnimator: {fileID: 0}
  m_hasFontAssetChanged: 0
  m_subTextObjects:
  - {fileID: 0}
  - {fileID: 0}
  - {fileID: 0}
  - {fileID: 0}
  - {fileID: 0}
  - {fileID: 0}
  - {fileID: 0}
  - {fileID: 0}
  m_baseMaterial: {fileID: 0}
  m_maskOffset: {x: 0, y: 0, z: 0, w: 0}
--- !u!222 &1644480073
CanvasRenderer:
  m_ObjectHideFlags: 0
  m_CorrespondingSourceObject: {fileID: 0}
  m_PrefabInstance: {fileID: 0}
  m_PrefabAsset: {fileID: 0}
  m_GameObject: {fileID: 1644480070}
  m_CullTransparentMesh: 0
--- !u!1 &1688168142
GameObject:
  m_ObjectHideFlags: 0
  m_CorrespondingSourceObject: {fileID: 0}
  m_PrefabInstance: {fileID: 0}
  m_PrefabAsset: {fileID: 0}
  serializedVersion: 6
  m_Component:
  - component: {fileID: 1688168143}
  m_Layer: 5
  m_Name: Test Renderer
  m_TagString: Untagged
  m_Icon: {fileID: 0}
  m_NavMeshLayer: 0
  m_StaticEditorFlags: 0
  m_IsActive: 1
--- !u!224 &1688168143
RectTransform:
  m_ObjectHideFlags: 0
  m_CorrespondingSourceObject: {fileID: 0}
  m_PrefabInstance: {fileID: 0}
  m_PrefabAsset: {fileID: 0}
  m_GameObject: {fileID: 1688168142}
  m_LocalRotation: {x: 0, y: 0, z: 0, w: 1}
  m_LocalPosition: {x: 0, y: 0, z: 0}
  m_LocalScale: {x: 1, y: 1, z: 1}
  m_Children:
  - {fileID: 159567282}
  m_Father: {fileID: 2054891945}
  m_RootOrder: 7
  m_LocalEulerAnglesHint: {x: 0, y: 0, z: 0}
  m_AnchorMin: {x: 0, y: 0}
  m_AnchorMax: {x: 0, y: 0}
  m_AnchoredPosition: {x: 0, y: 0}
  m_SizeDelta: {x: 0, y: 80}
  m_Pivot: {x: 0.5, y: 0.5}
--- !u!1 &1689303342
GameObject:
  m_ObjectHideFlags: 0
  m_CorrespondingSourceObject: {fileID: 0}
  m_PrefabInstance: {fileID: 0}
  m_PrefabAsset: {fileID: 0}
  serializedVersion: 6
  m_Component:
  - component: {fileID: 1689303343}
  - component: {fileID: 1689303346}
  - component: {fileID: 1689303345}
  - component: {fileID: 1689303344}
  m_Layer: 5
  m_Name: Reset
  m_TagString: Untagged
  m_Icon: {fileID: 0}
  m_NavMeshLayer: 0
  m_StaticEditorFlags: 0
  m_IsActive: 1
--- !u!224 &1689303343
RectTransform:
  m_ObjectHideFlags: 0
  m_CorrespondingSourceObject: {fileID: 0}
  m_PrefabInstance: {fileID: 0}
  m_PrefabAsset: {fileID: 0}
  m_GameObject: {fileID: 1689303342}
  m_LocalRotation: {x: 0, y: 0, z: 0, w: 1}
  m_LocalPosition: {x: 0, y: 0, z: 0}
  m_LocalScale: {x: 1, y: 1, z: 1}
  m_Children:
  - {fileID: 1644480071}
  m_Father: {fileID: 1919711161}
  m_RootOrder: 3
  m_LocalEulerAnglesHint: {x: 0, y: 0, z: 0}
  m_AnchorMin: {x: 0, y: 0}
  m_AnchorMax: {x: 0, y: 0}
  m_AnchoredPosition: {x: 0, y: 0}
  m_SizeDelta: {x: 0, y: 0}
  m_Pivot: {x: 0.5, y: 0.5}
--- !u!114 &1689303344
MonoBehaviour:
  m_ObjectHideFlags: 0
  m_CorrespondingSourceObject: {fileID: 0}
  m_PrefabInstance: {fileID: 0}
  m_PrefabAsset: {fileID: 0}
  m_GameObject: {fileID: 1689303342}
  m_Enabled: 1
  m_EditorHideFlags: 0
  m_Script: {fileID: 11500000, guid: 4e29b1a8efbd4b44bb3f3716e73f07ff, type: 3}
  m_Name: 
  m_EditorClassIdentifier: 
  m_Navigation:
    m_Mode: 0
    m_SelectOnUp: {fileID: 0}
    m_SelectOnDown: {fileID: 0}
    m_SelectOnLeft: {fileID: 0}
    m_SelectOnRight: {fileID: 0}
  m_Transition: 1
  m_Colors:
    m_NormalColor: {r: 0.43529415, g: 0.5411765, b: 0.5686275, a: 1}
    m_HighlightedColor: {r: 1, g: 0.40000004, b: 0, a: 1}
    m_PressedColor: {r: 0.30008277, g: 0.37307587, b: 0.39200002, a: 1}
    m_SelectedColor: {r: 1, g: 0.40000004, b: 0, a: 1}
    m_DisabledColor: {r: 0.78431374, g: 0.78431374, b: 0.78431374, a: 0.5019608}
    m_ColorMultiplier: 1
    m_FadeDuration: 0.1
  m_SpriteState:
    m_HighlightedSprite: {fileID: 0}
    m_PressedSprite: {fileID: 0}
    m_SelectedSprite: {fileID: 0}
    m_DisabledSprite: {fileID: 0}
  m_AnimationTriggers:
    m_NormalTrigger: Normal
    m_HighlightedTrigger: Highlighted
    m_PressedTrigger: Pressed
    m_SelectedTrigger: Highlighted
    m_DisabledTrigger: Disabled
  m_Interactable: 1
  m_TargetGraphic: {fileID: 1689303345}
  m_OnClick:
    m_PersistentCalls:
      m_Calls:
      - m_Target: {fileID: 1919711162}
        m_MethodName: SendResetCommand
        m_Mode: 1
        m_Arguments:
          m_ObjectArgument: {fileID: 0}
          m_ObjectArgumentAssemblyTypeName: UnityEngine.Object, UnityEngine
          m_IntArgument: 0
          m_FloatArgument: 0
          m_StringArgument: 
          m_BoolArgument: 1
        m_CallState: 2
--- !u!114 &1689303345
MonoBehaviour:
  m_ObjectHideFlags: 0
  m_CorrespondingSourceObject: {fileID: 0}
  m_PrefabInstance: {fileID: 0}
  m_PrefabAsset: {fileID: 0}
  m_GameObject: {fileID: 1689303342}
  m_Enabled: 1
  m_EditorHideFlags: 0
  m_Script: {fileID: 11500000, guid: fe87c0e1cc204ed48ad3b37840f39efc, type: 3}
  m_Name: 
  m_EditorClassIdentifier: 
  m_Material: {fileID: 0}
  m_Color: {r: 1, g: 1, b: 1, a: 1}
  m_RaycastTarget: 1
  m_OnCullStateChanged:
    m_PersistentCalls:
      m_Calls: []
  m_Sprite: {fileID: 0}
  m_Type: 0
  m_PreserveAspect: 0
  m_FillCenter: 1
  m_FillMethod: 4
  m_FillAmount: 1
  m_FillClockwise: 1
  m_FillOrigin: 0
  m_UseSpriteMesh: 0
  m_PixelsPerUnitMultiplier: 1
--- !u!222 &1689303346
CanvasRenderer:
  m_ObjectHideFlags: 0
  m_CorrespondingSourceObject: {fileID: 0}
  m_PrefabInstance: {fileID: 0}
  m_PrefabAsset: {fileID: 0}
  m_GameObject: {fileID: 1689303342}
  m_CullTransparentMesh: 0
--- !u!1 &1723385464
GameObject:
  m_ObjectHideFlags: 0
  m_CorrespondingSourceObject: {fileID: 0}
  m_PrefabInstance: {fileID: 0}
  m_PrefabAsset: {fileID: 0}
  serializedVersion: 6
  m_Component:
  - component: {fileID: 1723385465}
  - component: {fileID: 1723385466}
  m_Layer: 0
  m_Name: Visualiser
  m_TagString: Untagged
  m_Icon: {fileID: 0}
  m_NavMeshLayer: 0
  m_StaticEditorFlags: 0
  m_IsActive: 1
--- !u!4 &1723385465
Transform:
  m_ObjectHideFlags: 0
  m_CorrespondingSourceObject: {fileID: 0}
  m_PrefabInstance: {fileID: 0}
  m_PrefabAsset: {fileID: 0}
  m_GameObject: {fileID: 1723385464}
  m_LocalRotation: {x: -0, y: 0, z: 0, w: 1}
  m_LocalPosition: {x: 0, y: 0, z: 0}
  m_LocalScale: {x: 1, y: 1, z: 1}
  m_Children: []
  m_Father: {fileID: 1414489306}
  m_RootOrder: 0
  m_LocalEulerAnglesHint: {x: 0, y: 0, z: 0}
--- !u!114 &1723385466
MonoBehaviour:
  m_ObjectHideFlags: 0
  m_CorrespondingSourceObject: {fileID: 0}
  m_PrefabInstance: {fileID: 0}
  m_PrefabAsset: {fileID: 0}
  m_GameObject: {fileID: 1723385464}
  m_Enabled: 1
  m_EditorHideFlags: 0
  m_Script: {fileID: 11500000, guid: 9118c999ddd840f1bc754648bd1576ec, type: 3}
  m_Name: 
  m_EditorClassIdentifier: 
  particleMaterial:
    isValueProvided: 1
    value: {fileID: 2100000, guid: 393f247d900223443927eecea10d89e8, type: 2}
  bondMaterial:
    isValueProvided: 1
    value: {fileID: 2100000, guid: 8ab524378960e644f9a238927b43e467, type: 2}
  particleMesh:
    isValueProvided: 1
    value: {fileID: 10202, guid: 0000000000000000e000000000000000, type: 0}
  bondMesh:
    isValueProvided: 1
    value: {fileID: 10202, guid: 0000000000000000e000000000000000, type: 0}
  tint:
    isValueProvided: 1
    value: {r: 1, g: 1, b: 1, a: 1}
  colorScheme:
    isValueProvided: 1
    value: {fileID: 11400000, guid: f1a9c849f018f42adbab12e856c0da60, type: 2}
  particleScale:
    isValueProvided: 1
    value: 0.7
  bondScale:
    isValueProvided: 1
    value: 0.07
  useVdwRadii:
    isValueProvided: 1
    value: 1
--- !u!1 &1730465031
GameObject:
  m_ObjectHideFlags: 0
  m_CorrespondingSourceObject: {fileID: 0}
  m_PrefabInstance: {fileID: 0}
  m_PrefabAsset: {fileID: 0}
  serializedVersion: 6
  m_Component:
  - component: {fileID: 1730465032}
  - component: {fileID: 1730465034}
  - component: {fileID: 1730465033}
  m_Layer: 5
  m_Name: Label
  m_TagString: Untagged
  m_Icon: {fileID: 0}
  m_NavMeshLayer: 0
  m_StaticEditorFlags: 0
  m_IsActive: 1
--- !u!224 &1730465032
RectTransform:
  m_ObjectHideFlags: 0
  m_CorrespondingSourceObject: {fileID: 0}
  m_PrefabInstance: {fileID: 0}
  m_PrefabAsset: {fileID: 0}
  m_GameObject: {fileID: 1730465031}
  m_LocalRotation: {x: 0, y: 0, z: 0, w: 1}
  m_LocalPosition: {x: 0, y: 0, z: 0}
  m_LocalScale: {x: 1, y: 1, z: 1}
  m_Children: []
  m_Father: {fileID: 94545910}
  m_RootOrder: 0
  m_LocalEulerAnglesHint: {x: 0, y: 0, z: 0}
  m_AnchorMin: {x: 0, y: 0}
  m_AnchorMax: {x: 1, y: 1}
  m_AnchoredPosition: {x: 0, y: 0}
  m_SizeDelta: {x: -32, y: -32}
  m_Pivot: {x: 0.5, y: 0.5}
--- !u!114 &1730465033
MonoBehaviour:
  m_ObjectHideFlags: 0
  m_CorrespondingSourceObject: {fileID: 0}
  m_PrefabInstance: {fileID: 0}
  m_PrefabAsset: {fileID: 0}
  m_GameObject: {fileID: 1730465031}
  m_Enabled: 1
  m_EditorHideFlags: 0
  m_Script: {fileID: 11500000, guid: f4688fdb7df04437aeb418b961361dc5, type: 3}
  m_Name: 
  m_EditorClassIdentifier: 
  m_Material: {fileID: 0}
  m_Color: {r: 1, g: 1, b: 1, a: 1}
  m_RaycastTarget: 1
  m_OnCullStateChanged:
    m_PersistentCalls:
      m_Calls: []
  m_text: "direct connect \nto narupa 2 server"
  m_isRightToLeft: 0
  m_fontAsset: {fileID: 11400000, guid: 5a19f4193fe2bf64089ade0b38163199, type: 2}
  m_sharedMaterial: {fileID: 21566619404874456, guid: 5a19f4193fe2bf64089ade0b38163199,
    type: 2}
  m_fontSharedMaterials: []
  m_fontMaterial: {fileID: 0}
  m_fontMaterials: []
  m_fontColor32:
    serializedVersion: 2
    rgba: 4294967295
  m_fontColor: {r: 1, g: 1, b: 1, a: 1}
  m_enableVertexGradient: 0
  m_colorMode: 3
  m_fontColorGradient:
    topLeft: {r: 1, g: 1, b: 1, a: 1}
    topRight: {r: 1, g: 1, b: 1, a: 1}
    bottomLeft: {r: 1, g: 1, b: 1, a: 1}
    bottomRight: {r: 1, g: 1, b: 1, a: 1}
  m_fontColorGradientPreset: {fileID: 0}
  m_spriteAsset: {fileID: 0}
  m_tintAllSprites: 0
  m_overrideHtmlColors: 0
  m_faceColor:
    serializedVersion: 2
    rgba: 4294967295
  m_outlineColor:
    serializedVersion: 2
    rgba: 4278190080
  m_fontSize: 28
  m_fontSizeBase: 28
  m_fontWeight: 400
  m_enableAutoSizing: 0
  m_fontSizeMin: 18
  m_fontSizeMax: 72
  m_fontStyle: 16
  m_textAlignment: 514
  m_characterSpacing: 0
  m_wordSpacing: 0
  m_lineSpacing: 0
  m_lineSpacingMax: 0
  m_paragraphSpacing: 0
  m_charWidthMaxAdj: 0
  m_enableWordWrapping: 1
  m_wordWrappingRatios: 0.4
  m_overflowMode: 0
  m_firstOverflowCharacterIndex: 16
  m_linkedTextComponent: {fileID: 0}
  m_isLinkedTextComponent: 0
  m_isTextTruncated: 0
  m_enableKerning: 1
  m_enableExtraPadding: 0
  checkPaddingRequired: 0
  m_isRichText: 1
  m_parseCtrlCharacters: 1
  m_isOrthographic: 1
  m_isCullingEnabled: 0
  m_ignoreRectMaskCulling: 0
  m_ignoreCulling: 1
  m_horizontalMapping: 0
  m_verticalMapping: 0
  m_uvLineOffset: 0
  m_geometrySortingOrder: 0
  m_VertexBufferAutoSizeReduction: 1
  m_firstVisibleCharacter: 0
  m_useMaxVisibleDescender: 1
  m_pageToDisplay: 1
  m_margin: {x: 0, y: 0, z: 0, w: 0}
  m_textInfo:
    textComponent: {fileID: 1730465033}
    characterCount: 34
    spriteCount: 0
    spaceCount: 6
    wordCount: 6
    linkCount: 0
    lineCount: 2
    pageCount: 1
    materialCount: 1
  m_isUsingLegacyAnimationComponent: 0
  m_isVolumetricText: 0
  m_spriteAnimator: {fileID: 0}
  m_hasFontAssetChanged: 0
  m_subTextObjects:
  - {fileID: 0}
  - {fileID: 0}
  - {fileID: 0}
  - {fileID: 0}
  - {fileID: 0}
  - {fileID: 0}
  - {fileID: 0}
  - {fileID: 0}
  m_baseMaterial: {fileID: 0}
  m_maskOffset: {x: 0, y: 0, z: 0, w: 0}
--- !u!222 &1730465034
CanvasRenderer:
  m_ObjectHideFlags: 0
  m_CorrespondingSourceObject: {fileID: 0}
  m_PrefabInstance: {fileID: 0}
  m_PrefabAsset: {fileID: 0}
  m_GameObject: {fileID: 1730465031}
  m_CullTransparentMesh: 0
--- !u!1 &1787736710
GameObject:
  m_ObjectHideFlags: 0
  m_CorrespondingSourceObject: {fileID: 0}
  m_PrefabInstance: {fileID: 0}
  m_PrefabAsset: {fileID: 0}
  serializedVersion: 6
  m_Component:
  - component: {fileID: 1787736711}
  - component: {fileID: 1787736713}
  - component: {fileID: 1787736712}
  m_Layer: 5
  m_Name: Label
  m_TagString: Untagged
  m_Icon: {fileID: 0}
  m_NavMeshLayer: 0
  m_StaticEditorFlags: 0
  m_IsActive: 1
--- !u!224 &1787736711
RectTransform:
  m_ObjectHideFlags: 0
  m_CorrespondingSourceObject: {fileID: 0}
  m_PrefabInstance: {fileID: 0}
  m_PrefabAsset: {fileID: 0}
  m_GameObject: {fileID: 1787736710}
  m_LocalRotation: {x: 0, y: 0, z: 0, w: 1}
  m_LocalPosition: {x: 0, y: 0, z: 0}
  m_LocalScale: {x: 1, y: 1, z: 1}
  m_Children: []
  m_Father: {fileID: 780997011}
  m_RootOrder: 0
  m_LocalEulerAnglesHint: {x: 0, y: 0, z: 0}
  m_AnchorMin: {x: 0, y: 0}
  m_AnchorMax: {x: 1, y: 1}
  m_AnchoredPosition: {x: 0, y: 0}
  m_SizeDelta: {x: -32, y: -32}
  m_Pivot: {x: 0.5, y: 0.5}
--- !u!114 &1787736712
MonoBehaviour:
  m_ObjectHideFlags: 0
  m_CorrespondingSourceObject: {fileID: 0}
  m_PrefabInstance: {fileID: 0}
  m_PrefabAsset: {fileID: 0}
  m_GameObject: {fileID: 1787736710}
  m_Enabled: 1
  m_EditorHideFlags: 0
  m_Script: {fileID: 11500000, guid: f4688fdb7df04437aeb418b961361dc5, type: 3}
  m_Name: 
  m_EditorClassIdentifier: 
  m_Material: {fileID: 0}
  m_Color: {r: 1, g: 1, b: 1, a: 1}
  m_RaycastTarget: 1
  m_OnCullStateChanged:
    m_PersistentCalls:
      m_Calls: []
  m_text: narupa 2 prototype
  m_isRightToLeft: 0
  m_fontAsset: {fileID: 11400000, guid: 5a19f4193fe2bf64089ade0b38163199, type: 2}
  m_sharedMaterial: {fileID: 21566619404874456, guid: 5a19f4193fe2bf64089ade0b38163199,
    type: 2}
  m_fontSharedMaterials: []
  m_fontMaterial: {fileID: 0}
  m_fontMaterials: []
  m_fontColor32:
    serializedVersion: 2
    rgba: 4294967295
  m_fontColor: {r: 1, g: 1, b: 1, a: 1}
  m_enableVertexGradient: 0
  m_colorMode: 3
  m_fontColorGradient:
    topLeft: {r: 1, g: 1, b: 1, a: 1}
    topRight: {r: 1, g: 1, b: 1, a: 1}
    bottomLeft: {r: 1, g: 1, b: 1, a: 1}
    bottomRight: {r: 1, g: 1, b: 1, a: 1}
  m_fontColorGradientPreset: {fileID: 0}
  m_spriteAsset: {fileID: 0}
  m_tintAllSprites: 0
  m_overrideHtmlColors: 0
  m_faceColor:
    serializedVersion: 2
    rgba: 4294967295
  m_outlineColor:
    serializedVersion: 2
    rgba: 4278190080
  m_fontSize: 28
  m_fontSizeBase: 28
  m_fontWeight: 400
  m_enableAutoSizing: 0
  m_fontSizeMin: 18
  m_fontSizeMax: 72
  m_fontStyle: 16
  m_textAlignment: 514
  m_characterSpacing: 0
  m_wordSpacing: 0
  m_lineSpacing: 0
  m_lineSpacingMax: 0
  m_paragraphSpacing: 0
  m_charWidthMaxAdj: 0
  m_enableWordWrapping: 1
  m_wordWrappingRatios: 0.4
  m_overflowMode: 0
  m_firstOverflowCharacterIndex: -1
  m_linkedTextComponent: {fileID: 0}
  m_isLinkedTextComponent: 0
  m_isTextTruncated: 0
  m_enableKerning: 1
  m_enableExtraPadding: 0
  checkPaddingRequired: 0
  m_isRichText: 1
  m_parseCtrlCharacters: 1
  m_isOrthographic: 1
  m_isCullingEnabled: 0
  m_ignoreRectMaskCulling: 0
  m_ignoreCulling: 1
  m_horizontalMapping: 0
  m_verticalMapping: 0
  m_uvLineOffset: 0
  m_geometrySortingOrder: 0
  m_VertexBufferAutoSizeReduction: 1
  m_firstVisibleCharacter: 0
  m_useMaxVisibleDescender: 1
  m_pageToDisplay: 1
  m_margin: {x: 0, y: 0, z: 0, w: 0}
  m_textInfo:
    textComponent: {fileID: 1787736712}
    characterCount: 18
    spriteCount: 0
    spaceCount: 2
    wordCount: 3
    linkCount: 0
    lineCount: 1
    pageCount: 1
    materialCount: 1
  m_isUsingLegacyAnimationComponent: 0
  m_isVolumetricText: 0
  m_spriteAnimator: {fileID: 0}
  m_hasFontAssetChanged: 0
  m_subTextObjects:
  - {fileID: 0}
  - {fileID: 0}
  - {fileID: 0}
  - {fileID: 0}
  - {fileID: 0}
  - {fileID: 0}
  - {fileID: 0}
  - {fileID: 0}
  m_baseMaterial: {fileID: 0}
  m_maskOffset: {x: 0, y: 0, z: 0, w: 0}
--- !u!222 &1787736713
CanvasRenderer:
  m_ObjectHideFlags: 0
  m_CorrespondingSourceObject: {fileID: 0}
  m_PrefabInstance: {fileID: 0}
  m_PrefabAsset: {fileID: 0}
  m_GameObject: {fileID: 1787736710}
  m_CullTransparentMesh: 0
--- !u!1 &1843315715
GameObject:
  m_ObjectHideFlags: 0
  m_CorrespondingSourceObject: {fileID: 0}
  m_PrefabInstance: {fileID: 0}
  m_PrefabAsset: {fileID: 0}
  serializedVersion: 6
  m_Component:
  - component: {fileID: 1843315717}
  - component: {fileID: 1843315716}
  m_Layer: 0
  m_Name: Directional Light
  m_TagString: Untagged
  m_Icon: {fileID: 0}
  m_NavMeshLayer: 0
  m_StaticEditorFlags: 0
  m_IsActive: 1
--- !u!108 &1843315716
Light:
  m_ObjectHideFlags: 0
  m_CorrespondingSourceObject: {fileID: 0}
  m_PrefabInstance: {fileID: 0}
  m_PrefabAsset: {fileID: 0}
  m_GameObject: {fileID: 1843315715}
  m_Enabled: 1
  serializedVersion: 9
  m_Type: 1
  m_Color: {r: 1, g: 1, b: 1, a: 1}
  m_Intensity: 1
  m_Range: 10
  m_SpotAngle: 30
  m_InnerSpotAngle: 21.80208
  m_CookieSize: 10
  m_Shadows:
    m_Type: 0
    m_Resolution: -1
    m_CustomResolution: -1
    m_Strength: 1
    m_Bias: 0.05
    m_NormalBias: 0.4
    m_NearPlane: 0.2
    m_CullingMatrixOverride:
      e00: 1
      e01: 0
      e02: 0
      e03: 0
      e10: 0
      e11: 1
      e12: 0
      e13: 0
      e20: 0
      e21: 0
      e22: 1
      e23: 0
      e30: 0
      e31: 0
      e32: 0
      e33: 1
    m_UseCullingMatrixOverride: 0
  m_Cookie: {fileID: 0}
  m_DrawHalo: 0
  m_Flare: {fileID: 0}
  m_RenderMode: 0
  m_CullingMask:
    serializedVersion: 2
    m_Bits: 4294967295
  m_RenderingLayerMask: 1
  m_Lightmapping: 4
  m_LightShadowCasterMode: 0
  m_AreaSize: {x: 1, y: 1}
  m_BounceIntensity: 1
  m_ColorTemperature: 6570
  m_UseColorTemperature: 0
  m_BoundingSphereOverride: {x: 0, y: 0, z: 0, w: 0}
  m_UseBoundingSphereOverride: 0
  m_ShadowRadius: 0
  m_ShadowAngle: 0
--- !u!4 &1843315717
Transform:
  m_ObjectHideFlags: 0
  m_CorrespondingSourceObject: {fileID: 0}
  m_PrefabInstance: {fileID: 0}
  m_PrefabAsset: {fileID: 0}
  m_GameObject: {fileID: 1843315715}
  m_LocalRotation: {x: 0.40821788, y: -0.23456968, z: 0.10938163, w: 0.8754261}
  m_LocalPosition: {x: 0, y: 3, z: 0}
  m_LocalScale: {x: 1, y: 1, z: 1}
  m_Children: []
  m_Father: {fileID: 431384313}
  m_RootOrder: 0
  m_LocalEulerAnglesHint: {x: 50, y: -30, z: 0}
--- !u!1 &1843325383
GameObject:
  m_ObjectHideFlags: 0
  m_CorrespondingSourceObject: {fileID: 0}
  m_PrefabInstance: {fileID: 0}
  m_PrefabAsset: {fileID: 0}
  serializedVersion: 6
  m_Component:
  - component: {fileID: 1843325384}
  - component: {fileID: 1843325386}
  - component: {fileID: 1843325385}
  m_Layer: 5
  m_Name: Label
  m_TagString: Untagged
  m_Icon: {fileID: 0}
  m_NavMeshLayer: 0
  m_StaticEditorFlags: 0
  m_IsActive: 1
--- !u!224 &1843325384
RectTransform:
  m_ObjectHideFlags: 0
  m_CorrespondingSourceObject: {fileID: 0}
  m_PrefabInstance: {fileID: 0}
  m_PrefabAsset: {fileID: 0}
  m_GameObject: {fileID: 1843325383}
  m_LocalRotation: {x: -0, y: -0, z: -0, w: 1}
  m_LocalPosition: {x: 0, y: 0, z: 0}
  m_LocalScale: {x: 1, y: 1, z: 1}
  m_Children: []
  m_Father: {fileID: 767694554}
  m_RootOrder: 1
  m_LocalEulerAnglesHint: {x: 0, y: 0, z: 0}
  m_AnchorMin: {x: 0, y: 0}
  m_AnchorMax: {x: 1, y: 1}
  m_AnchoredPosition: {x: 0, y: 0}
  m_SizeDelta: {x: 0, y: 0}
  m_Pivot: {x: 0.5, y: 0.5}
--- !u!114 &1843325385
MonoBehaviour:
  m_ObjectHideFlags: 0
  m_CorrespondingSourceObject: {fileID: 0}
  m_PrefabInstance: {fileID: 0}
  m_PrefabAsset: {fileID: 0}
  m_GameObject: {fileID: 1843325383}
  m_Enabled: 1
  m_EditorHideFlags: 0
  m_Script: {fileID: 11500000, guid: f4688fdb7df04437aeb418b961361dc5, type: 3}
  m_Name: 
  m_EditorClassIdentifier: 
  m_Material: {fileID: 0}
  m_Color: {r: 1, g: 1, b: 1, a: 1}
  m_RaycastTarget: 1
  m_OnCullStateChanged:
    m_PersistentCalls:
      m_Calls: []
  m_text: simulate controllers
  m_isRightToLeft: 0
  m_fontAsset: {fileID: 11400000, guid: 5a19f4193fe2bf64089ade0b38163199, type: 2}
  m_sharedMaterial: {fileID: 21566619404874456, guid: 5a19f4193fe2bf64089ade0b38163199,
    type: 2}
  m_fontSharedMaterials: []
  m_fontMaterial: {fileID: 0}
  m_fontMaterials: []
  m_fontColor32:
    serializedVersion: 2
    rgba: 4294967295
  m_fontColor: {r: 1, g: 1, b: 1, a: 1}
  m_enableVertexGradient: 0
  m_colorMode: 3
  m_fontColorGradient:
    topLeft: {r: 1, g: 1, b: 1, a: 1}
    topRight: {r: 1, g: 1, b: 1, a: 1}
    bottomLeft: {r: 1, g: 1, b: 1, a: 1}
    bottomRight: {r: 1, g: 1, b: 1, a: 1}
  m_fontColorGradientPreset: {fileID: 0}
  m_spriteAsset: {fileID: 0}
  m_tintAllSprites: 0
  m_overrideHtmlColors: 0
  m_faceColor:
    serializedVersion: 2
    rgba: 4294967295
  m_outlineColor:
    serializedVersion: 2
    rgba: 4278190080
  m_fontSize: 24
  m_fontSizeBase: 24
  m_fontWeight: 400
  m_enableAutoSizing: 0
  m_fontSizeMin: 18
  m_fontSizeMax: 72
  m_fontStyle: 16
  m_textAlignment: 514
  m_characterSpacing: 0
  m_wordSpacing: 0
  m_lineSpacing: 0
  m_lineSpacingMax: 0
  m_paragraphSpacing: 0
  m_charWidthMaxAdj: 0
  m_enableWordWrapping: 1
  m_wordWrappingRatios: 0.4
  m_overflowMode: 0
  m_firstOverflowCharacterIndex: -1
  m_linkedTextComponent: {fileID: 0}
  m_isLinkedTextComponent: 0
  m_isTextTruncated: 0
  m_enableKerning: 1
  m_enableExtraPadding: 0
  checkPaddingRequired: 0
  m_isRichText: 1
  m_parseCtrlCharacters: 1
  m_isOrthographic: 1
  m_isCullingEnabled: 0
  m_ignoreRectMaskCulling: 0
  m_ignoreCulling: 1
  m_horizontalMapping: 0
  m_verticalMapping: 0
  m_uvLineOffset: 0
  m_geometrySortingOrder: 0
  m_VertexBufferAutoSizeReduction: 1
  m_firstVisibleCharacter: 0
  m_useMaxVisibleDescender: 1
  m_pageToDisplay: 1
  m_margin: {x: 16, y: 16, z: 16, w: 16}
  m_textInfo:
    textComponent: {fileID: 1843325385}
    characterCount: 20
    spriteCount: 0
    spaceCount: 1
    wordCount: 2
    linkCount: 0
    lineCount: 1
    pageCount: 1
    materialCount: 1
  m_isUsingLegacyAnimationComponent: 0
  m_isVolumetricText: 0
  m_spriteAnimator: {fileID: 0}
  m_hasFontAssetChanged: 0
  m_subTextObjects:
  - {fileID: 0}
  - {fileID: 0}
  - {fileID: 0}
  - {fileID: 0}
  - {fileID: 0}
  - {fileID: 0}
  - {fileID: 0}
  - {fileID: 0}
  m_baseMaterial: {fileID: 0}
  m_maskOffset: {x: 0, y: 0, z: 0, w: 0}
--- !u!222 &1843325386
CanvasRenderer:
  m_ObjectHideFlags: 0
  m_CorrespondingSourceObject: {fileID: 0}
  m_PrefabInstance: {fileID: 0}
  m_PrefabAsset: {fileID: 0}
  m_GameObject: {fileID: 1843325383}
  m_CullTransparentMesh: 0
--- !u!1001 &1897242025
PrefabInstance:
  m_ObjectHideFlags: 0
  serializedVersion: 2
  m_Modification:
    m_TransformParent: {fileID: 1534800856}
    m_Modifications:
    - target: {fileID: 146900, guid: 4d293c8e162f3874b982baadd71153d2, type: 3}
      propertyPath: m_Name
      value: '[CameraRig]'
      objectReference: {fileID: 0}
    - target: {fileID: 420908, guid: 4d293c8e162f3874b982baadd71153d2, type: 3}
      propertyPath: m_LocalPosition.x
      value: 0
      objectReference: {fileID: 0}
    - target: {fileID: 420908, guid: 4d293c8e162f3874b982baadd71153d2, type: 3}
      propertyPath: m_LocalPosition.y
      value: 0
      objectReference: {fileID: 0}
    - target: {fileID: 420908, guid: 4d293c8e162f3874b982baadd71153d2, type: 3}
      propertyPath: m_LocalPosition.z
      value: 0
      objectReference: {fileID: 0}
    - target: {fileID: 420908, guid: 4d293c8e162f3874b982baadd71153d2, type: 3}
      propertyPath: m_LocalRotation.x
      value: -0
      objectReference: {fileID: 0}
    - target: {fileID: 420908, guid: 4d293c8e162f3874b982baadd71153d2, type: 3}
      propertyPath: m_LocalRotation.y
      value: -0
      objectReference: {fileID: 0}
    - target: {fileID: 420908, guid: 4d293c8e162f3874b982baadd71153d2, type: 3}
      propertyPath: m_LocalRotation.z
      value: -0
      objectReference: {fileID: 0}
    - target: {fileID: 420908, guid: 4d293c8e162f3874b982baadd71153d2, type: 3}
      propertyPath: m_LocalRotation.w
      value: 1
      objectReference: {fileID: 0}
    - target: {fileID: 420908, guid: 4d293c8e162f3874b982baadd71153d2, type: 3}
      propertyPath: m_RootOrder
      value: 0
      objectReference: {fileID: 0}
    - target: {fileID: 420908, guid: 4d293c8e162f3874b982baadd71153d2, type: 3}
      propertyPath: m_LocalEulerAnglesHint.x
      value: 0
      objectReference: {fileID: 0}
    - target: {fileID: 420908, guid: 4d293c8e162f3874b982baadd71153d2, type: 3}
      propertyPath: m_LocalEulerAnglesHint.y
      value: 0
      objectReference: {fileID: 0}
    - target: {fileID: 420908, guid: 4d293c8e162f3874b982baadd71153d2, type: 3}
      propertyPath: m_LocalEulerAnglesHint.z
      value: 0
      objectReference: {fileID: 0}
    - target: {fileID: 2348914, guid: 4d293c8e162f3874b982baadd71153d2, type: 3}
      propertyPath: m_Materials.Array.data[0]
      value: 
      objectReference: {fileID: 282267763}
    - target: {fileID: 3380982, guid: 4d293c8e162f3874b982baadd71153d2, type: 3}
      propertyPath: m_Mesh
      value: 
      objectReference: {fileID: 1513418055}
    - target: {fileID: 114000010876603736, guid: 4d293c8e162f3874b982baadd71153d2,
        type: 3}
      propertyPath: poseAction.actionPath
      value: /actions/NarupaIMD/in/Pose
      objectReference: {fileID: 0}
    - target: {fileID: 114000010110554832, guid: 4d293c8e162f3874b982baadd71153d2,
        type: 3}
      propertyPath: poseAction.actionPath
      value: /actions/NarupaIMD/in/Pose
      objectReference: {fileID: 0}
    m_RemovedComponents: []
  m_SourcePrefab: {fileID: 100100000, guid: 4d293c8e162f3874b982baadd71153d2, type: 3}
--- !u!4 &1897242026 stripped
Transform:
  m_CorrespondingSourceObject: {fileID: 420908, guid: 4d293c8e162f3874b982baadd71153d2,
    type: 3}
  m_PrefabInstance: {fileID: 1897242025}
  m_PrefabAsset: {fileID: 0}
--- !u!1 &1897242027 stripped
GameObject:
  m_CorrespondingSourceObject: {fileID: 159396, guid: 4d293c8e162f3874b982baadd71153d2,
    type: 3}
  m_PrefabInstance: {fileID: 1897242025}
  m_PrefabAsset: {fileID: 0}
--- !u!114 &1897242028 stripped
MonoBehaviour:
  m_CorrespondingSourceObject: {fileID: 114000010110554832, guid: 4d293c8e162f3874b982baadd71153d2,
    type: 3}
  m_PrefabInstance: {fileID: 1897242025}
  m_PrefabAsset: {fileID: 0}
  m_GameObject: {fileID: 1897242027}
  m_Enabled: 1
  m_EditorHideFlags: 0
  m_Script: {fileID: 11500000, guid: 9a5fb0ca93b55ef4b8d54b512b103341, type: 3}
  m_Name: 
  m_EditorClassIdentifier: 
--- !u!4 &1897242029 stripped
Transform:
  m_CorrespondingSourceObject: {fileID: 402434, guid: 4d293c8e162f3874b982baadd71153d2,
    type: 3}
  m_PrefabInstance: {fileID: 1897242025}
  m_PrefabAsset: {fileID: 0}
--- !u!4 &1897242030 stripped
Transform:
  m_CorrespondingSourceObject: {fileID: 458974, guid: 4d293c8e162f3874b982baadd71153d2,
    type: 3}
  m_PrefabInstance: {fileID: 1897242025}
  m_PrefabAsset: {fileID: 0}
--- !u!1 &1897242031 stripped
GameObject:
  m_CorrespondingSourceObject: {fileID: 124034, guid: 4d293c8e162f3874b982baadd71153d2,
    type: 3}
  m_PrefabInstance: {fileID: 1897242025}
  m_PrefabAsset: {fileID: 0}
--- !u!114 &1897242032 stripped
MonoBehaviour:
  m_CorrespondingSourceObject: {fileID: 114000010876603736, guid: 4d293c8e162f3874b982baadd71153d2,
    type: 3}
  m_PrefabInstance: {fileID: 1897242025}
  m_PrefabAsset: {fileID: 0}
  m_GameObject: {fileID: 1897242031}
  m_Enabled: 1
  m_EditorHideFlags: 0
  m_Script: {fileID: 11500000, guid: 9a5fb0ca93b55ef4b8d54b512b103341, type: 3}
  m_Name: 
  m_EditorClassIdentifier: 
--- !u!114 &1897242033
MonoBehaviour:
  m_ObjectHideFlags: 0
  m_CorrespondingSourceObject: {fileID: 0}
  m_PrefabInstance: {fileID: 0}
  m_PrefabAsset: {fileID: 0}
  m_GameObject: {fileID: 1897242027}
  m_Enabled: 1
  m_EditorHideFlags: 0
  m_Script: {fileID: 11500000, guid: 642a98395bcd4cf3a66bed3e0d1b713e, type: 3}
  m_Name: 
  m_EditorClassIdentifier: 
--- !u!114 &1897242034
MonoBehaviour:
  m_ObjectHideFlags: 0
  m_CorrespondingSourceObject: {fileID: 0}
  m_PrefabInstance: {fileID: 0}
  m_PrefabAsset: {fileID: 0}
  m_GameObject: {fileID: 1897242027}
  m_Enabled: 1
  m_EditorHideFlags: 0
  m_Script: {fileID: 11500000, guid: 7b2f95e6be7b40559d5f9b7f5f46b2f5, type: 3}
  m_Name: 
  m_EditorClassIdentifier: 
  steamVrComponent: {fileID: 1897242028}
  prefabRoot: {fileID: 1897242029}
  controller: {fileID: 1897242033}
--- !u!114 &1897242035
MonoBehaviour:
  m_ObjectHideFlags: 0
  m_CorrespondingSourceObject: {fileID: 0}
  m_PrefabInstance: {fileID: 0}
  m_PrefabAsset: {fileID: 0}
  m_GameObject: {fileID: 1897242031}
  m_Enabled: 1
  m_EditorHideFlags: 0
  m_Script: {fileID: 11500000, guid: 7b2f95e6be7b40559d5f9b7f5f46b2f5, type: 3}
  m_Name: 
  m_EditorClassIdentifier: 
  steamVrComponent: {fileID: 1897242032}
  prefabRoot: {fileID: 1897242030}
  controller: {fileID: 1897242036}
--- !u!114 &1897242036
MonoBehaviour:
  m_ObjectHideFlags: 0
  m_CorrespondingSourceObject: {fileID: 0}
  m_PrefabInstance: {fileID: 0}
  m_PrefabAsset: {fileID: 0}
  m_GameObject: {fileID: 1897242031}
  m_Enabled: 1
  m_EditorHideFlags: 0
  m_Script: {fileID: 11500000, guid: 642a98395bcd4cf3a66bed3e0d1b713e, type: 3}
  m_Name: 
  m_EditorClassIdentifier: 
--- !u!1 &1908252055
GameObject:
  m_ObjectHideFlags: 0
  m_CorrespondingSourceObject: {fileID: 0}
  m_PrefabInstance: {fileID: 0}
  m_PrefabAsset: {fileID: 0}
  serializedVersion: 6
  m_Component:
  - component: {fileID: 1908252056}
  - component: {fileID: 1908252058}
  - component: {fileID: 1908252057}
  - component: {fileID: 1908252059}
  m_Layer: 5
  m_Name: Connect Window
  m_TagString: Untagged
  m_Icon: {fileID: 0}
  m_NavMeshLayer: 0
  m_StaticEditorFlags: 0
  m_IsActive: 0
--- !u!224 &1908252056
RectTransform:
  m_ObjectHideFlags: 0
  m_CorrespondingSourceObject: {fileID: 0}
  m_PrefabInstance: {fileID: 0}
  m_PrefabAsset: {fileID: 0}
  m_GameObject: {fileID: 1908252055}
  m_LocalRotation: {x: 0, y: 0, z: 0, w: 1}
  m_LocalPosition: {x: 0, y: 0, z: 0}
  m_LocalScale: {x: 1, y: 1, z: 1}
  m_Children:
  - {fileID: 1322106252}
  m_Father: {fileID: 921160397}
  m_RootOrder: 3
  m_LocalEulerAnglesHint: {x: 0, y: 0, z: 0}
  m_AnchorMin: {x: 0, y: 0}
  m_AnchorMax: {x: 1, y: 1}
  m_AnchoredPosition: {x: 0, y: 0}
  m_SizeDelta: {x: 0, y: 0}
  m_Pivot: {x: 0.5, y: 0.5}
--- !u!114 &1908252057
MonoBehaviour:
  m_ObjectHideFlags: 0
  m_CorrespondingSourceObject: {fileID: 0}
  m_PrefabInstance: {fileID: 0}
  m_PrefabAsset: {fileID: 0}
  m_GameObject: {fileID: 1908252055}
  m_Enabled: 1
  m_EditorHideFlags: 0
  m_Script: {fileID: 11500000, guid: fe87c0e1cc204ed48ad3b37840f39efc, type: 3}
  m_Name: 
  m_EditorClassIdentifier: 
  m_Material: {fileID: 0}
  m_Color: {r: 0, g: 0, b: 0, a: 0.7490196}
  m_RaycastTarget: 1
  m_OnCullStateChanged:
    m_PersistentCalls:
      m_Calls: []
  m_Sprite: {fileID: 0}
  m_Type: 0
  m_PreserveAspect: 0
  m_FillCenter: 1
  m_FillMethod: 4
  m_FillAmount: 1
  m_FillClockwise: 1
  m_FillOrigin: 0
  m_UseSpriteMesh: 0
  m_PixelsPerUnitMultiplier: 1
--- !u!222 &1908252058
CanvasRenderer:
  m_ObjectHideFlags: 0
  m_CorrespondingSourceObject: {fileID: 0}
  m_PrefabInstance: {fileID: 0}
  m_PrefabAsset: {fileID: 0}
  m_GameObject: {fileID: 1908252055}
  m_CullTransparentMesh: 0
--- !u!114 &1908252059
MonoBehaviour:
  m_ObjectHideFlags: 0
  m_CorrespondingSourceObject: {fileID: 0}
  m_PrefabInstance: {fileID: 0}
  m_PrefabAsset: {fileID: 0}
  m_GameObject: {fileID: 1908252055}
  m_Enabled: 1
  m_EditorHideFlags: 0
  m_Script: {fileID: 11500000, guid: 3cdf4238c0648104c80a307fb6e0bcba, type: 3}
  m_Name: 
  m_EditorClassIdentifier: 
  narupaXR: {fileID: 544060994}
  hostInputField: {fileID: 644197857}
  trajectoryPortInput: {fileID: 561091202}
  imdPortInput: {fileID: 586438652}
  multiplayerPortInput: {fileID: 2103320930}
--- !u!1 &1919711160
GameObject:
  m_ObjectHideFlags: 0
  m_CorrespondingSourceObject: {fileID: 0}
  m_PrefabInstance: {fileID: 0}
  m_PrefabAsset: {fileID: 0}
  serializedVersion: 6
  m_Component:
  - component: {fileID: 1919711161}
  - component: {fileID: 1919711163}
  - component: {fileID: 1919711162}
  m_Layer: 5
  m_Name: Commands
  m_TagString: Untagged
  m_Icon: {fileID: 0}
  m_NavMeshLayer: 0
  m_StaticEditorFlags: 0
  m_IsActive: 1
--- !u!224 &1919711161
RectTransform:
  m_ObjectHideFlags: 0
  m_CorrespondingSourceObject: {fileID: 0}
  m_PrefabInstance: {fileID: 0}
  m_PrefabAsset: {fileID: 0}
  m_GameObject: {fileID: 1919711160}
  m_LocalRotation: {x: 0, y: 0, z: 0, w: 1}
  m_LocalPosition: {x: 0, y: 0, z: 0}
  m_LocalScale: {x: 1, y: 1, z: 1}
  m_Children:
  - {fileID: 1156097382}
  - {fileID: 853298688}
  - {fileID: 1156489233}
  - {fileID: 1689303343}
  m_Father: {fileID: 2054891945}
  m_RootOrder: 5
  m_LocalEulerAnglesHint: {x: 0, y: 0, z: 0}
  m_AnchorMin: {x: 0, y: 0}
  m_AnchorMax: {x: 0, y: 0}
  m_AnchoredPosition: {x: 0, y: 0}
  m_SizeDelta: {x: 0, y: 60}
  m_Pivot: {x: 0.5, y: 0.5}
--- !u!114 &1919711162
MonoBehaviour:
  m_ObjectHideFlags: 0
  m_CorrespondingSourceObject: {fileID: 0}
  m_PrefabInstance: {fileID: 0}
  m_PrefabAsset: {fileID: 0}
  m_GameObject: {fileID: 1919711160}
  m_Enabled: 1
  m_EditorHideFlags: 0
  m_Script: {fileID: 11500000, guid: 1fd27de045835eb4db1dd1a2e32edc83, type: 3}
  m_Name: 
  m_EditorClassIdentifier: 
  prototype: {fileID: 544060994}
--- !u!114 &1919711163
MonoBehaviour:
  m_ObjectHideFlags: 0
  m_CorrespondingSourceObject: {fileID: 0}
  m_PrefabInstance: {fileID: 0}
  m_PrefabAsset: {fileID: 0}
  m_GameObject: {fileID: 1919711160}
  m_Enabled: 1
  m_EditorHideFlags: 0
  m_Script: {fileID: 11500000, guid: 30649d3a9faa99c48a7b1166b86bf2a0, type: 3}
  m_Name: 
  m_EditorClassIdentifier: 
  m_Padding:
    m_Left: 8
    m_Right: 8
    m_Top: 8
    m_Bottom: 8
  m_ChildAlignment: 0
  m_Spacing: 8
  m_ChildForceExpandWidth: 1
  m_ChildForceExpandHeight: 1
  m_ChildControlWidth: 1
  m_ChildControlHeight: 1
  m_ChildScaleWidth: 0
  m_ChildScaleHeight: 0
--- !u!1 &1924335621
GameObject:
  m_ObjectHideFlags: 0
  m_CorrespondingSourceObject: {fileID: 0}
  m_PrefabInstance: {fileID: 0}
  m_PrefabAsset: {fileID: 0}
  serializedVersion: 6
  m_Component:
  - component: {fileID: 1924335622}
  - component: {fileID: 1924335624}
  - component: {fileID: 1924335623}
  m_Layer: 5
  m_Name: Label
  m_TagString: Untagged
  m_Icon: {fileID: 0}
  m_NavMeshLayer: 0
  m_StaticEditorFlags: 0
  m_IsActive: 1
--- !u!224 &1924335622
RectTransform:
  m_ObjectHideFlags: 0
  m_CorrespondingSourceObject: {fileID: 0}
  m_PrefabInstance: {fileID: 0}
  m_PrefabAsset: {fileID: 0}
  m_GameObject: {fileID: 1924335621}
  m_LocalRotation: {x: -0, y: -0, z: -0, w: 1}
  m_LocalPosition: {x: 0, y: 0, z: 0}
  m_LocalScale: {x: 1, y: 1, z: 1}
  m_Children: []
  m_Father: {fileID: 1224460377}
  m_RootOrder: 0
  m_LocalEulerAnglesHint: {x: 0, y: 0, z: 0}
  m_AnchorMin: {x: 0, y: 0}
  m_AnchorMax: {x: 1, y: 1}
  m_AnchoredPosition: {x: 0, y: 0}
  m_SizeDelta: {x: 0, y: 0}
  m_Pivot: {x: 0.5, y: 0.5}
--- !u!114 &1924335623
MonoBehaviour:
  m_ObjectHideFlags: 0
  m_CorrespondingSourceObject: {fileID: 0}
  m_PrefabInstance: {fileID: 0}
  m_PrefabAsset: {fileID: 0}
  m_GameObject: {fileID: 1924335621}
  m_Enabled: 1
  m_EditorHideFlags: 0
  m_Script: {fileID: 11500000, guid: f4688fdb7df04437aeb418b961361dc5, type: 3}
  m_Name: 
  m_EditorClassIdentifier: 
  m_Material: {fileID: 0}
  m_Color: {r: 1, g: 1, b: 1, a: 1}
  m_RaycastTarget: 1
  m_OnCullStateChanged:
    m_PersistentCalls:
      m_Calls: []
  m_text: debug
  m_isRightToLeft: 0
  m_fontAsset: {fileID: 11400000, guid: 5a19f4193fe2bf64089ade0b38163199, type: 2}
  m_sharedMaterial: {fileID: 21566619404874456, guid: 5a19f4193fe2bf64089ade0b38163199,
    type: 2}
  m_fontSharedMaterials: []
  m_fontMaterial: {fileID: 0}
  m_fontMaterials: []
  m_fontColor32:
    serializedVersion: 2
    rgba: 4294967295
  m_fontColor: {r: 1, g: 1, b: 1, a: 1}
  m_enableVertexGradient: 0
  m_colorMode: 3
  m_fontColorGradient:
    topLeft: {r: 1, g: 1, b: 1, a: 1}
    topRight: {r: 1, g: 1, b: 1, a: 1}
    bottomLeft: {r: 1, g: 1, b: 1, a: 1}
    bottomRight: {r: 1, g: 1, b: 1, a: 1}
  m_fontColorGradientPreset: {fileID: 0}
  m_spriteAsset: {fileID: 0}
  m_tintAllSprites: 0
  m_overrideHtmlColors: 0
  m_faceColor:
    serializedVersion: 2
    rgba: 4294967295
  m_outlineColor:
    serializedVersion: 2
    rgba: 4278190080
  m_fontSize: 24
  m_fontSizeBase: 24
  m_fontWeight: 400
  m_enableAutoSizing: 0
  m_fontSizeMin: 18
  m_fontSizeMax: 72
  m_fontStyle: 16
  m_textAlignment: 514
  m_characterSpacing: 0
  m_wordSpacing: 0
  m_lineSpacing: 0
  m_lineSpacingMax: 0
  m_paragraphSpacing: 0
  m_charWidthMaxAdj: 0
  m_enableWordWrapping: 1
  m_wordWrappingRatios: 0.4
  m_overflowMode: 0
  m_firstOverflowCharacterIndex: -1
  m_linkedTextComponent: {fileID: 0}
  m_isLinkedTextComponent: 0
  m_isTextTruncated: 0
  m_enableKerning: 1
  m_enableExtraPadding: 0
  checkPaddingRequired: 0
  m_isRichText: 1
  m_parseCtrlCharacters: 1
  m_isOrthographic: 1
  m_isCullingEnabled: 0
  m_ignoreRectMaskCulling: 0
  m_ignoreCulling: 1
  m_horizontalMapping: 0
  m_verticalMapping: 0
  m_uvLineOffset: 0
  m_geometrySortingOrder: 0
  m_VertexBufferAutoSizeReduction: 1
  m_firstVisibleCharacter: 0
  m_useMaxVisibleDescender: 1
  m_pageToDisplay: 1
  m_margin: {x: 16, y: 16, z: 16, w: 16}
  m_textInfo:
    textComponent: {fileID: 1924335623}
    characterCount: 5
    spriteCount: 0
    spaceCount: 0
    wordCount: 1
    linkCount: 0
    lineCount: 1
    pageCount: 1
    materialCount: 1
  m_isUsingLegacyAnimationComponent: 0
  m_isVolumetricText: 0
  m_spriteAnimator: {fileID: 0}
  m_hasFontAssetChanged: 0
  m_subTextObjects:
  - {fileID: 0}
  - {fileID: 0}
  - {fileID: 0}
  - {fileID: 0}
  - {fileID: 0}
  - {fileID: 0}
  - {fileID: 0}
  - {fileID: 0}
  m_baseMaterial: {fileID: 0}
  m_maskOffset: {x: 0, y: 0, z: 0, w: 0}
--- !u!222 &1924335624
CanvasRenderer:
  m_ObjectHideFlags: 0
  m_CorrespondingSourceObject: {fileID: 0}
  m_PrefabInstance: {fileID: 0}
  m_PrefabAsset: {fileID: 0}
  m_GameObject: {fileID: 1924335621}
  m_CullTransparentMesh: 0
--- !u!1001 &1924537624
PrefabInstance:
  m_ObjectHideFlags: 0
  serializedVersion: 2
  m_Modification:
    m_TransformParent: {fileID: 1414489306}
    m_Modifications:
    - target: {fileID: 8846464453813286905, guid: c7274a5a054024549b81595ae167ce8c,
        type: 3}
      propertyPath: m_Name
      value: InteractionWave Rendering
      objectReference: {fileID: 0}
    - target: {fileID: 8846464453813286902, guid: c7274a5a054024549b81595ae167ce8c,
        type: 3}
      propertyPath: m_LocalPosition.x
      value: 0
      objectReference: {fileID: 0}
    - target: {fileID: 8846464453813286902, guid: c7274a5a054024549b81595ae167ce8c,
        type: 3}
      propertyPath: m_LocalPosition.y
      value: 0
      objectReference: {fileID: 0}
    - target: {fileID: 8846464453813286902, guid: c7274a5a054024549b81595ae167ce8c,
        type: 3}
      propertyPath: m_LocalPosition.z
      value: 0
      objectReference: {fileID: 0}
    - target: {fileID: 8846464453813286902, guid: c7274a5a054024549b81595ae167ce8c,
        type: 3}
      propertyPath: m_LocalRotation.x
      value: -0
      objectReference: {fileID: 0}
    - target: {fileID: 8846464453813286902, guid: c7274a5a054024549b81595ae167ce8c,
        type: 3}
      propertyPath: m_LocalRotation.y
      value: 0
      objectReference: {fileID: 0}
    - target: {fileID: 8846464453813286902, guid: c7274a5a054024549b81595ae167ce8c,
        type: 3}
      propertyPath: m_LocalRotation.z
      value: 0
      objectReference: {fileID: 0}
    - target: {fileID: 8846464453813286902, guid: c7274a5a054024549b81595ae167ce8c,
        type: 3}
      propertyPath: m_LocalRotation.w
      value: 1
      objectReference: {fileID: 0}
    - target: {fileID: 8846464453813286902, guid: c7274a5a054024549b81595ae167ce8c,
        type: 3}
      propertyPath: m_RootOrder
      value: 2
      objectReference: {fileID: 0}
    - target: {fileID: 8846464453813286902, guid: c7274a5a054024549b81595ae167ce8c,
        type: 3}
      propertyPath: m_LocalEulerAnglesHint.x
      value: 0
      objectReference: {fileID: 0}
    - target: {fileID: 8846464453813286902, guid: c7274a5a054024549b81595ae167ce8c,
        type: 3}
      propertyPath: m_LocalEulerAnglesHint.y
      value: 0
      objectReference: {fileID: 0}
    - target: {fileID: 8846464453813286902, guid: c7274a5a054024549b81595ae167ce8c,
        type: 3}
      propertyPath: m_LocalEulerAnglesHint.z
      value: 0
      objectReference: {fileID: 0}
    - target: {fileID: 8846464453813286902, guid: c7274a5a054024549b81595ae167ce8c,
        type: 3}
      propertyPath: m_LocalScale.x
      value: 1
      objectReference: {fileID: 0}
    - target: {fileID: 8846464453813286903, guid: c7274a5a054024549b81595ae167ce8c,
        type: 3}
      propertyPath: narupaXR
      value: 
      objectReference: {fileID: 544060994}
    - target: {fileID: 8846464453798673889, guid: c7274a5a054024549b81595ae167ce8c,
        type: 3}
      propertyPath: narupaXR
      value: 
      objectReference: {fileID: 544060994}
    m_RemovedComponents: []
  m_SourcePrefab: {fileID: 100100000, guid: c7274a5a054024549b81595ae167ce8c, type: 3}
--- !u!4 &1924537625 stripped
Transform:
  m_CorrespondingSourceObject: {fileID: 8846464453813286902, guid: c7274a5a054024549b81595ae167ce8c,
    type: 3}
  m_PrefabInstance: {fileID: 1924537624}
  m_PrefabAsset: {fileID: 0}
--- !u!1 &1943645056
GameObject:
  m_ObjectHideFlags: 0
  m_CorrespondingSourceObject: {fileID: 0}
  m_PrefabInstance: {fileID: 0}
  m_PrefabAsset: {fileID: 0}
  serializedVersion: 6
  m_Component:
  - component: {fileID: 1943645057}
  - component: {fileID: 1943645060}
  - component: {fileID: 1943645059}
  - component: {fileID: 1943645058}
  m_Layer: 5
  m_Name: Button
  m_TagString: Untagged
  m_Icon: {fileID: 0}
  m_NavMeshLayer: 0
  m_StaticEditorFlags: 0
  m_IsActive: 1
--- !u!224 &1943645057
RectTransform:
  m_ObjectHideFlags: 0
  m_CorrespondingSourceObject: {fileID: 0}
  m_PrefabInstance: {fileID: 0}
  m_PrefabAsset: {fileID: 0}
  m_GameObject: {fileID: 1943645056}
  m_LocalRotation: {x: 0, y: 0, z: 0, w: 1}
  m_LocalPosition: {x: 0, y: 0, z: 0}
  m_LocalScale: {x: 1, y: 1, z: 1}
  m_Children:
  - {fileID: 342727988}
  m_Father: {fileID: 1317877497}
  m_RootOrder: 0
  m_LocalEulerAnglesHint: {x: 0, y: 0, z: 0}
  m_AnchorMin: {x: 0, y: 0}
  m_AnchorMax: {x: 0, y: 0}
  m_AnchoredPosition: {x: 0, y: 0}
  m_SizeDelta: {x: 0, y: 0}
  m_Pivot: {x: 0.5, y: 0.5}
--- !u!114 &1943645058
MonoBehaviour:
  m_ObjectHideFlags: 0
  m_CorrespondingSourceObject: {fileID: 0}
  m_PrefabInstance: {fileID: 0}
  m_PrefabAsset: {fileID: 0}
  m_GameObject: {fileID: 1943645056}
  m_Enabled: 1
  m_EditorHideFlags: 0
  m_Script: {fileID: 11500000, guid: 4e29b1a8efbd4b44bb3f3716e73f07ff, type: 3}
  m_Name: 
  m_EditorClassIdentifier: 
  m_Navigation:
    m_Mode: 0
    m_SelectOnUp: {fileID: 0}
    m_SelectOnDown: {fileID: 0}
    m_SelectOnLeft: {fileID: 0}
    m_SelectOnRight: {fileID: 0}
  m_Transition: 1
  m_Colors:
    m_NormalColor: {r: 0.43529415, g: 0.5411765, b: 0.5686275, a: 1}
    m_HighlightedColor: {r: 1, g: 0.40000004, b: 0, a: 1}
    m_PressedColor: {r: 0.30008277, g: 0.37307587, b: 0.39200002, a: 1}
    m_SelectedColor: {r: 1, g: 0.40000004, b: 0, a: 1}
    m_DisabledColor: {r: 0.78431374, g: 0.78431374, b: 0.78431374, a: 0.5019608}
    m_ColorMultiplier: 1
    m_FadeDuration: 0.1
  m_SpriteState:
    m_HighlightedSprite: {fileID: 0}
    m_PressedSprite: {fileID: 0}
    m_SelectedSprite: {fileID: 0}
    m_DisabledSprite: {fileID: 0}
  m_AnimationTriggers:
    m_NormalTrigger: Normal
    m_HighlightedTrigger: Highlighted
    m_PressedTrigger: Pressed
    m_SelectedTrigger: Highlighted
    m_DisabledTrigger: Disabled
  m_Interactable: 1
  m_TargetGraphic: {fileID: 1943645059}
  m_OnClick:
    m_PersistentCalls:
      m_Calls:
      - m_Target: {fileID: 430995090}
        m_MethodName: SetActive
        m_Mode: 6
        m_Arguments:
          m_ObjectArgument: {fileID: 0}
          m_ObjectArgumentAssemblyTypeName: UnityEngine.Object, UnityEngine
          m_IntArgument: 0
          m_FloatArgument: 0
          m_StringArgument: 
          m_BoolArgument: 1
        m_CallState: 2
--- !u!114 &1943645059
MonoBehaviour:
  m_ObjectHideFlags: 0
  m_CorrespondingSourceObject: {fileID: 0}
  m_PrefabInstance: {fileID: 0}
  m_PrefabAsset: {fileID: 0}
  m_GameObject: {fileID: 1943645056}
  m_Enabled: 1
  m_EditorHideFlags: 0
  m_Script: {fileID: 11500000, guid: fe87c0e1cc204ed48ad3b37840f39efc, type: 3}
  m_Name: 
  m_EditorClassIdentifier: 
  m_Material: {fileID: 0}
  m_Color: {r: 1, g: 1, b: 1, a: 1}
  m_RaycastTarget: 1
  m_OnCullStateChanged:
    m_PersistentCalls:
      m_Calls: []
  m_Sprite: {fileID: 0}
  m_Type: 0
  m_PreserveAspect: 0
  m_FillCenter: 1
  m_FillMethod: 4
  m_FillAmount: 1
  m_FillClockwise: 1
  m_FillOrigin: 0
  m_UseSpriteMesh: 0
  m_PixelsPerUnitMultiplier: 1
--- !u!222 &1943645060
CanvasRenderer:
  m_ObjectHideFlags: 0
  m_CorrespondingSourceObject: {fileID: 0}
  m_PrefabInstance: {fileID: 0}
  m_PrefabAsset: {fileID: 0}
  m_GameObject: {fileID: 1943645056}
  m_CullTransparentMesh: 0
--- !u!1 &1945982421
GameObject:
  m_ObjectHideFlags: 0
  m_CorrespondingSourceObject: {fileID: 0}
  m_PrefabInstance: {fileID: 0}
  m_PrefabAsset: {fileID: 0}
  serializedVersion: 6
  m_Component:
  - component: {fileID: 1945982422}
  - component: {fileID: 1945982424}
  - component: {fileID: 1945982423}
  m_Layer: 5
  m_Name: Fill
  m_TagString: Untagged
  m_Icon: {fileID: 0}
  m_NavMeshLayer: 0
  m_StaticEditorFlags: 0
  m_IsActive: 1
--- !u!224 &1945982422
RectTransform:
  m_ObjectHideFlags: 0
  m_CorrespondingSourceObject: {fileID: 0}
  m_PrefabInstance: {fileID: 0}
  m_PrefabAsset: {fileID: 0}
  m_GameObject: {fileID: 1945982421}
  m_LocalRotation: {x: 0, y: 0, z: 0, w: 1}
  m_LocalPosition: {x: 0, y: 0, z: 0}
  m_LocalScale: {x: 1, y: 1, z: 1}
  m_Children: []
  m_Father: {fileID: 46446781}
  m_RootOrder: 0
  m_LocalEulerAnglesHint: {x: 0, y: 0, z: 0}
  m_AnchorMin: {x: 0, y: 0}
  m_AnchorMax: {x: 0, y: 0}
  m_AnchoredPosition: {x: 0, y: 0}
  m_SizeDelta: {x: 0, y: 0}
  m_Pivot: {x: 0.5, y: 0.5}
--- !u!114 &1945982423
MonoBehaviour:
  m_ObjectHideFlags: 0
  m_CorrespondingSourceObject: {fileID: 0}
  m_PrefabInstance: {fileID: 0}
  m_PrefabAsset: {fileID: 0}
  m_GameObject: {fileID: 1945982421}
  m_Enabled: 1
  m_EditorHideFlags: 0
  m_Script: {fileID: 11500000, guid: fe87c0e1cc204ed48ad3b37840f39efc, type: 3}
  m_Name: 
  m_EditorClassIdentifier: 
  m_Material: {fileID: 0}
  m_Color: {r: 1, g: 0.40000004, b: 0, a: 1}
  m_RaycastTarget: 1
  m_OnCullStateChanged:
    m_PersistentCalls:
      m_Calls: []
  m_Sprite: {fileID: 0}
  m_Type: 1
  m_PreserveAspect: 0
  m_FillCenter: 1
  m_FillMethod: 4
  m_FillAmount: 1
  m_FillClockwise: 1
  m_FillOrigin: 0
  m_UseSpriteMesh: 0
  m_PixelsPerUnitMultiplier: 1
--- !u!222 &1945982424
CanvasRenderer:
  m_ObjectHideFlags: 0
  m_CorrespondingSourceObject: {fileID: 0}
  m_PrefabInstance: {fileID: 0}
  m_PrefabAsset: {fileID: 0}
  m_GameObject: {fileID: 1945982421}
  m_CullTransparentMesh: 0
--- !u!1 &1946000297
GameObject:
  m_ObjectHideFlags: 0
  m_CorrespondingSourceObject: {fileID: 0}
  m_PrefabInstance: {fileID: 0}
  m_PrefabAsset: {fileID: 0}
  serializedVersion: 6
  m_Component:
  - component: {fileID: 1946000298}
  m_Layer: 0
  m_Name: Simulation Space
  m_TagString: Untagged
  m_Icon: {fileID: 0}
  m_NavMeshLayer: 0
  m_StaticEditorFlags: 0
  m_IsActive: 1
--- !u!4 &1946000298
Transform:
  m_ObjectHideFlags: 0
  m_CorrespondingSourceObject: {fileID: 0}
  m_PrefabInstance: {fileID: 0}
  m_PrefabAsset: {fileID: 0}
  m_GameObject: {fileID: 1946000297}
  m_LocalRotation: {x: -0, y: -0, z: -0, w: 1}
  m_LocalPosition: {x: 0, y: 0, z: 0}
  m_LocalScale: {x: 1, y: 1, z: 1}
  m_Children:
  - {fileID: 1414489306}
  m_Father: {fileID: 431384313}
  m_RootOrder: 2
  m_LocalEulerAnglesHint: {x: 0, y: 0, z: 0}
--- !u!1 &1981335397
GameObject:
  m_ObjectHideFlags: 0
  m_CorrespondingSourceObject: {fileID: 0}
  m_PrefabInstance: {fileID: 0}
  m_PrefabAsset: {fileID: 0}
  serializedVersion: 6
  m_Component:
  - component: {fileID: 1981335398}
  - component: {fileID: 1981335399}
  m_Layer: 5
  m_Name: Slider
  m_TagString: Untagged
  m_Icon: {fileID: 0}
  m_NavMeshLayer: 0
  m_StaticEditorFlags: 0
  m_IsActive: 1
--- !u!224 &1981335398
RectTransform:
  m_ObjectHideFlags: 0
  m_CorrespondingSourceObject: {fileID: 0}
  m_PrefabInstance: {fileID: 0}
  m_PrefabAsset: {fileID: 0}
  m_GameObject: {fileID: 1981335397}
  m_LocalRotation: {x: 0, y: 0, z: 0, w: 1}
  m_LocalPosition: {x: 0, y: 0, z: 0}
  m_LocalScale: {x: 1, y: 1, z: 1}
  m_Children:
  - {fileID: 1529171857}
  - {fileID: 46446781}
  - {fileID: 1072674307}
  - {fileID: 976041902}
  - {fileID: 481889309}
  m_Father: {fileID: 883039637}
  m_RootOrder: 0
  m_LocalEulerAnglesHint: {x: 0, y: 0, z: 0}
  m_AnchorMin: {x: 0, y: 0}
  m_AnchorMax: {x: 1, y: 1}
  m_AnchoredPosition: {x: 0, y: 0}
  m_SizeDelta: {x: -16, y: -16}
  m_Pivot: {x: 0.5, y: 0.5}
--- !u!114 &1981335399
MonoBehaviour:
  m_ObjectHideFlags: 0
  m_CorrespondingSourceObject: {fileID: 0}
  m_PrefabInstance: {fileID: 0}
  m_PrefabAsset: {fileID: 0}
  m_GameObject: {fileID: 1981335397}
  m_Enabled: 1
  m_EditorHideFlags: 0
  m_Script: {fileID: 11500000, guid: 67db9e8f0e2ae9c40bc1e2b64352a6b4, type: 3}
  m_Name: 
  m_EditorClassIdentifier: 
  m_Navigation:
    m_Mode: 3
    m_SelectOnUp: {fileID: 0}
    m_SelectOnDown: {fileID: 0}
    m_SelectOnLeft: {fileID: 0}
    m_SelectOnRight: {fileID: 0}
  m_Transition: 1
  m_Colors:
    m_NormalColor: {r: 1, g: 1, b: 1, a: 1}
    m_HighlightedColor: {r: 0.9607843, g: 0.9607843, b: 0.9607843, a: 1}
    m_PressedColor: {r: 0.78431374, g: 0.78431374, b: 0.78431374, a: 1}
    m_SelectedColor: {r: 0.9607843, g: 0.9607843, b: 0.9607843, a: 1}
    m_DisabledColor: {r: 0.78431374, g: 0.78431374, b: 0.78431374, a: 0.5019608}
    m_ColorMultiplier: 1
    m_FadeDuration: 0.1
  m_SpriteState:
    m_HighlightedSprite: {fileID: 0}
    m_PressedSprite: {fileID: 0}
    m_SelectedSprite: {fileID: 0}
    m_DisabledSprite: {fileID: 0}
  m_AnimationTriggers:
    m_NormalTrigger: Normal
    m_HighlightedTrigger: Highlighted
    m_PressedTrigger: Pressed
    m_SelectedTrigger: Highlighted
    m_DisabledTrigger: Disabled
  m_Interactable: 1
  m_TargetGraphic: {fileID: 1268121289}
  m_FillRect: {fileID: 1945982422}
  m_HandleRect: {fileID: 1268121288}
  m_Direction: 0
  m_MinValue: 0
  m_MaxValue: 5000
  m_WholeNumbers: 1
  m_Value: 1000
  m_OnValueChanged:
    m_PersistentCalls:
      m_Calls:
      - m_Target: {fileID: 544060992}
        m_MethodName: 
        m_Mode: 1
        m_Arguments:
          m_ObjectArgument: {fileID: 0}
          m_ObjectArgumentAssemblyTypeName: 
          m_IntArgument: 0
          m_FloatArgument: 0
          m_StringArgument: 
          m_BoolArgument: 0
        m_CallState: 2
--- !u!1 &1983726410
GameObject:
  m_ObjectHideFlags: 0
  m_CorrespondingSourceObject: {fileID: 0}
  m_PrefabInstance: {fileID: 0}
  m_PrefabAsset: {fileID: 0}
  serializedVersion: 6
  m_Component:
  - component: {fileID: 1983726411}
  - component: {fileID: 1983726413}
  - component: {fileID: 1983726412}
  m_Layer: 5
  m_Name: Label
  m_TagString: Untagged
  m_Icon: {fileID: 0}
  m_NavMeshLayer: 0
  m_StaticEditorFlags: 0
  m_IsActive: 1
--- !u!224 &1983726411
RectTransform:
  m_ObjectHideFlags: 0
  m_CorrespondingSourceObject: {fileID: 0}
  m_PrefabInstance: {fileID: 0}
  m_PrefabAsset: {fileID: 0}
  m_GameObject: {fileID: 1983726410}
  m_LocalRotation: {x: -0, y: -0, z: -0, w: 1}
  m_LocalPosition: {x: 0, y: 0, z: 0}
  m_LocalScale: {x: 1, y: 1, z: 1}
  m_Children: []
  m_Father: {fileID: 75423798}
  m_RootOrder: 0
  m_LocalEulerAnglesHint: {x: 0, y: 0, z: 0}
  m_AnchorMin: {x: 0, y: 0}
  m_AnchorMax: {x: 0, y: 1}
  m_AnchoredPosition: {x: 0.000030517578, y: 0}
  m_SizeDelta: {x: 168, y: 0}
  m_Pivot: {x: 0, y: 0.5}
--- !u!114 &1983726412
MonoBehaviour:
  m_ObjectHideFlags: 0
  m_CorrespondingSourceObject: {fileID: 0}
  m_PrefabInstance: {fileID: 0}
  m_PrefabAsset: {fileID: 0}
  m_GameObject: {fileID: 1983726410}
  m_Enabled: 1
  m_EditorHideFlags: 0
  m_Script: {fileID: 11500000, guid: f4688fdb7df04437aeb418b961361dc5, type: 3}
  m_Name: 
  m_EditorClassIdentifier: 
  m_Material: {fileID: 0}
  m_Color: {r: 1, g: 1, b: 1, a: 1}
  m_RaycastTarget: 1
  m_OnCullStateChanged:
    m_PersistentCalls:
      m_Calls: []
  m_text: host address
  m_isRightToLeft: 0
  m_fontAsset: {fileID: 11400000, guid: 5a19f4193fe2bf64089ade0b38163199, type: 2}
  m_sharedMaterial: {fileID: 21566619404874456, guid: 5a19f4193fe2bf64089ade0b38163199,
    type: 2}
  m_fontSharedMaterials: []
  m_fontMaterial: {fileID: 0}
  m_fontMaterials: []
  m_fontColor32:
    serializedVersion: 2
    rgba: 4284702540
  m_fontColor: {r: 0.30008277, g: 0.37307587, b: 0.39200002, a: 1}
  m_enableVertexGradient: 0
  m_colorMode: 3
  m_fontColorGradient:
    topLeft: {r: 1, g: 1, b: 1, a: 1}
    topRight: {r: 1, g: 1, b: 1, a: 1}
    bottomLeft: {r: 1, g: 1, b: 1, a: 1}
    bottomRight: {r: 1, g: 1, b: 1, a: 1}
  m_fontColorGradientPreset: {fileID: 0}
  m_spriteAsset: {fileID: 0}
  m_tintAllSprites: 0
  m_overrideHtmlColors: 0
  m_faceColor:
    serializedVersion: 2
    rgba: 4294967295
  m_outlineColor:
    serializedVersion: 2
    rgba: 4278190080
  m_fontSize: 24
  m_fontSizeBase: 24
  m_fontWeight: 400
  m_enableAutoSizing: 0
  m_fontSizeMin: 18
  m_fontSizeMax: 72
  m_fontStyle: 16
  m_textAlignment: 514
  m_characterSpacing: 0
  m_wordSpacing: 0
  m_lineSpacing: 0
  m_lineSpacingMax: 0
  m_paragraphSpacing: 0
  m_charWidthMaxAdj: 0
  m_enableWordWrapping: 1
  m_wordWrappingRatios: 0.4
  m_overflowMode: 0
  m_firstOverflowCharacterIndex: 5
  m_linkedTextComponent: {fileID: 0}
  m_isLinkedTextComponent: 0
  m_isTextTruncated: 0
  m_enableKerning: 1
  m_enableExtraPadding: 0
  checkPaddingRequired: 0
  m_isRichText: 1
  m_parseCtrlCharacters: 1
  m_isOrthographic: 1
  m_isCullingEnabled: 0
  m_ignoreRectMaskCulling: 0
  m_ignoreCulling: 1
  m_horizontalMapping: 0
  m_verticalMapping: 0
  m_uvLineOffset: 0
  m_geometrySortingOrder: 0
  m_VertexBufferAutoSizeReduction: 1
  m_firstVisibleCharacter: 0
  m_useMaxVisibleDescender: 1
  m_pageToDisplay: 1
  m_margin: {x: 16, y: 16, z: 16, w: 16}
  m_textInfo:
    textComponent: {fileID: 1983726412}
    characterCount: 12
    spriteCount: 0
    spaceCount: 1
    wordCount: 2
    linkCount: 0
    lineCount: 2
    pageCount: 1
    materialCount: 1
  m_isUsingLegacyAnimationComponent: 0
  m_isVolumetricText: 0
  m_spriteAnimator: {fileID: 0}
  m_hasFontAssetChanged: 0
  m_subTextObjects:
  - {fileID: 0}
  - {fileID: 0}
  - {fileID: 0}
  - {fileID: 0}
  - {fileID: 0}
  - {fileID: 0}
  - {fileID: 0}
  - {fileID: 0}
  m_baseMaterial: {fileID: 0}
  m_maskOffset: {x: 0, y: 0, z: 0, w: 0}
--- !u!222 &1983726413
CanvasRenderer:
  m_ObjectHideFlags: 0
  m_CorrespondingSourceObject: {fileID: 0}
  m_PrefabInstance: {fileID: 0}
  m_PrefabAsset: {fileID: 0}
  m_GameObject: {fileID: 1983726410}
  m_CullTransparentMesh: 0
--- !u!1 &2022253373
GameObject:
  m_ObjectHideFlags: 0
  m_CorrespondingSourceObject: {fileID: 0}
  m_PrefabInstance: {fileID: 0}
  m_PrefabAsset: {fileID: 0}
  serializedVersion: 6
  m_Component:
  - component: {fileID: 2022253374}
  - component: {fileID: 2022253375}
  m_Layer: 0
  m_Name: Test Renderer
  m_TagString: Untagged
  m_Icon: {fileID: 0}
  m_NavMeshLayer: 0
  m_StaticEditorFlags: 0
  m_IsActive: 0
--- !u!4 &2022253374
Transform:
  m_ObjectHideFlags: 0
  m_CorrespondingSourceObject: {fileID: 0}
  m_PrefabInstance: {fileID: 0}
  m_PrefabAsset: {fileID: 0}
  m_GameObject: {fileID: 2022253373}
  m_LocalRotation: {x: -0, y: 0, z: 0, w: 1}
  m_LocalPosition: {x: 0, y: 0, z: 0}
  m_LocalScale: {x: 1, y: 1, z: 1}
  m_Children: []
  m_Father: {fileID: 1414489306}
  m_RootOrder: 1
  m_LocalEulerAnglesHint: {x: 0, y: 0, z: 0}
--- !u!114 &2022253375
MonoBehaviour:
  m_ObjectHideFlags: 0
  m_CorrespondingSourceObject: {fileID: 0}
  m_PrefabInstance: {fileID: 0}
  m_PrefabAsset: {fileID: 0}
  m_GameObject: {fileID: 2022253373}
  m_Enabled: 1
  m_EditorHideFlags: 0
  m_Script: {fileID: 11500000, guid: 32fed961f9744b4591e673790b3df752, type: 3}
  m_Name: 
  m_EditorClassIdentifier: 
  atomMaterial: {fileID: 2100000, guid: 393f247d900223443927eecea10d89e8, type: 2}
  atomMesh: {fileID: 10202, guid: 0000000000000000e000000000000000, type: 0}
  bondMaterial: {fileID: 2100000, guid: 8ab524378960e644f9a238927b43e467, type: 2}
  bondMesh: {fileID: 10202, guid: 0000000000000000e000000000000000, type: 0}
  particleCount: 50
  bondCutoff: 1
  minSize: 0.2
  maxSize: 0.5
  maxParticleDisplacement: 2
  seed: 0
--- !u!1 &2028492786
GameObject:
  m_ObjectHideFlags: 0
  m_CorrespondingSourceObject: {fileID: 0}
  m_PrefabInstance: {fileID: 0}
  m_PrefabAsset: {fileID: 0}
  serializedVersion: 6
  m_Component:
  - component: {fileID: 2028492787}
  - component: {fileID: 2028492789}
  - component: {fileID: 2028492788}
  m_Layer: 5
  m_Name: Label
  m_TagString: Untagged
  m_Icon: {fileID: 0}
  m_NavMeshLayer: 0
  m_StaticEditorFlags: 0
  m_IsActive: 1
--- !u!224 &2028492787
RectTransform:
  m_ObjectHideFlags: 0
  m_CorrespondingSourceObject: {fileID: 0}
  m_PrefabInstance: {fileID: 0}
  m_PrefabAsset: {fileID: 0}
  m_GameObject: {fileID: 2028492786}
  m_LocalRotation: {x: -0, y: -0, z: -0, w: 1}
  m_LocalPosition: {x: 0, y: 0, z: 0}
  m_LocalScale: {x: 1, y: 1, z: 1}
  m_Children: []
  m_Father: {fileID: 936630691}
  m_RootOrder: 0
  m_LocalEulerAnglesHint: {x: 0, y: 0, z: 0}
  m_AnchorMin: {x: 0, y: 0}
  m_AnchorMax: {x: 0, y: 1}
  m_AnchoredPosition: {x: 0.000030517578, y: 0}
  m_SizeDelta: {x: 168, y: 0}
  m_Pivot: {x: 0, y: 0.5}
--- !u!114 &2028492788
MonoBehaviour:
  m_ObjectHideFlags: 0
  m_CorrespondingSourceObject: {fileID: 0}
  m_PrefabInstance: {fileID: 0}
  m_PrefabAsset: {fileID: 0}
  m_GameObject: {fileID: 2028492786}
  m_Enabled: 1
  m_EditorHideFlags: 0
  m_Script: {fileID: 11500000, guid: f4688fdb7df04437aeb418b961361dc5, type: 3}
  m_Name: 
  m_EditorClassIdentifier: 
  m_Material: {fileID: 0}
  m_Color: {r: 1, g: 1, b: 1, a: 1}
  m_RaycastTarget: 1
  m_OnCullStateChanged:
    m_PersistentCalls:
      m_Calls: []
  m_text: frame port
  m_isRightToLeft: 0
  m_fontAsset: {fileID: 11400000, guid: 5a19f4193fe2bf64089ade0b38163199, type: 2}
  m_sharedMaterial: {fileID: 21566619404874456, guid: 5a19f4193fe2bf64089ade0b38163199,
    type: 2}
  m_fontSharedMaterials: []
  m_fontMaterial: {fileID: 0}
  m_fontMaterials: []
  m_fontColor32:
    serializedVersion: 2
    rgba: 4284702540
  m_fontColor: {r: 0.30008277, g: 0.37307587, b: 0.39200002, a: 1}
  m_enableVertexGradient: 0
  m_colorMode: 3
  m_fontColorGradient:
    topLeft: {r: 1, g: 1, b: 1, a: 1}
    topRight: {r: 1, g: 1, b: 1, a: 1}
    bottomLeft: {r: 1, g: 1, b: 1, a: 1}
    bottomRight: {r: 1, g: 1, b: 1, a: 1}
  m_fontColorGradientPreset: {fileID: 0}
  m_spriteAsset: {fileID: 0}
  m_tintAllSprites: 0
  m_overrideHtmlColors: 0
  m_faceColor:
    serializedVersion: 2
    rgba: 4294967295
  m_outlineColor:
    serializedVersion: 2
    rgba: 4278190080
  m_fontSize: 24
  m_fontSizeBase: 24
  m_fontWeight: 400
  m_enableAutoSizing: 0
  m_fontSizeMin: 18
  m_fontSizeMax: 72
  m_fontStyle: 16
  m_textAlignment: 514
  m_characterSpacing: 0
  m_wordSpacing: 0
  m_lineSpacing: 0
  m_lineSpacingMax: 0
  m_paragraphSpacing: 0
  m_charWidthMaxAdj: 0
  m_enableWordWrapping: 1
  m_wordWrappingRatios: 0.4
  m_overflowMode: 0
  m_firstOverflowCharacterIndex: 6
  m_linkedTextComponent: {fileID: 0}
  m_isLinkedTextComponent: 0
  m_isTextTruncated: 0
  m_enableKerning: 1
  m_enableExtraPadding: 0
  checkPaddingRequired: 0
  m_isRichText: 1
  m_parseCtrlCharacters: 1
  m_isOrthographic: 1
  m_isCullingEnabled: 0
  m_ignoreRectMaskCulling: 0
  m_ignoreCulling: 1
  m_horizontalMapping: 0
  m_verticalMapping: 0
  m_uvLineOffset: 0
  m_geometrySortingOrder: 0
  m_VertexBufferAutoSizeReduction: 1
  m_firstVisibleCharacter: 0
  m_useMaxVisibleDescender: 1
  m_pageToDisplay: 1
  m_margin: {x: 16, y: 16, z: 16, w: 16}
  m_textInfo:
    textComponent: {fileID: 2028492788}
    characterCount: 10
    spriteCount: 0
    spaceCount: 1
    wordCount: 2
    linkCount: 0
    lineCount: 2
    pageCount: 1
    materialCount: 1
  m_isUsingLegacyAnimationComponent: 0
  m_isVolumetricText: 0
  m_spriteAnimator: {fileID: 0}
  m_hasFontAssetChanged: 0
  m_subTextObjects:
  - {fileID: 0}
  - {fileID: 0}
  - {fileID: 0}
  - {fileID: 0}
  - {fileID: 0}
  - {fileID: 0}
  - {fileID: 0}
  - {fileID: 0}
  m_baseMaterial: {fileID: 0}
  m_maskOffset: {x: 0, y: 0, z: 0, w: 0}
--- !u!222 &2028492789
CanvasRenderer:
  m_ObjectHideFlags: 0
  m_CorrespondingSourceObject: {fileID: 0}
  m_PrefabInstance: {fileID: 0}
  m_PrefabAsset: {fileID: 0}
  m_GameObject: {fileID: 2028492786}
  m_CullTransparentMesh: 0
--- !u!1 &2048555308
GameObject:
  m_ObjectHideFlags: 0
  m_CorrespondingSourceObject: {fileID: 0}
  m_PrefabInstance: {fileID: 0}
  m_PrefabAsset: {fileID: 0}
  serializedVersion: 6
  m_Component:
  - component: {fileID: 2048555309}
  - component: {fileID: 2048555311}
  - component: {fileID: 2048555310}
  m_Layer: 5
  m_Name: Placeholder
  m_TagString: Untagged
  m_Icon: {fileID: 0}
  m_NavMeshLayer: 0
  m_StaticEditorFlags: 0
  m_IsActive: 1
--- !u!224 &2048555309
RectTransform:
  m_ObjectHideFlags: 0
  m_CorrespondingSourceObject: {fileID: 0}
  m_PrefabInstance: {fileID: 0}
  m_PrefabAsset: {fileID: 0}
  m_GameObject: {fileID: 2048555308}
  m_LocalRotation: {x: 0, y: 0, z: 0, w: 1}
  m_LocalPosition: {x: 0, y: 0, z: 0}
  m_LocalScale: {x: 1, y: 1, z: 1}
  m_Children: []
  m_Father: {fileID: 1437844076}
  m_RootOrder: 0
  m_LocalEulerAnglesHint: {x: 0, y: 0, z: 0}
  m_AnchorMin: {x: 0, y: 0}
  m_AnchorMax: {x: 1, y: 1}
  m_AnchoredPosition: {x: 0, y: 0}
  m_SizeDelta: {x: 0, y: 0}
  m_Pivot: {x: 0.5, y: 0.5}
--- !u!114 &2048555310
MonoBehaviour:
  m_ObjectHideFlags: 0
  m_CorrespondingSourceObject: {fileID: 0}
  m_PrefabInstance: {fileID: 0}
  m_PrefabAsset: {fileID: 0}
  m_GameObject: {fileID: 2048555308}
  m_Enabled: 0
  m_EditorHideFlags: 0
  m_Script: {fileID: 11500000, guid: f4688fdb7df04437aeb418b961361dc5, type: 3}
  m_Name: 
  m_EditorClassIdentifier: 
  m_Material: {fileID: 0}
  m_Color: {r: 1, g: 1, b: 1, a: 1}
  m_RaycastTarget: 1
  m_OnCullStateChanged:
    m_PersistentCalls:
      m_Calls: []
  m_text: Enter port number
  m_isRightToLeft: 0
  m_fontAsset: {fileID: 11400000, guid: 0cd382c4d470f174791dd96eb8f7b786, type: 2}
  m_sharedMaterial: {fileID: 1549604112718095413, guid: 0cd382c4d470f174791dd96eb8f7b786,
    type: 2}
  m_fontSharedMaterials: []
  m_fontMaterial: {fileID: 0}
  m_fontMaterials: []
  m_fontColor32:
    serializedVersion: 2
    rgba: 4289505171
  m_fontColor: {r: 0.5764706, g: 0.654902, b: 0.6745098, a: 1}
  m_enableVertexGradient: 0
  m_colorMode: 3
  m_fontColorGradient:
    topLeft: {r: 1, g: 1, b: 1, a: 1}
    topRight: {r: 1, g: 1, b: 1, a: 1}
    bottomLeft: {r: 1, g: 1, b: 1, a: 1}
    bottomRight: {r: 1, g: 1, b: 1, a: 1}
  m_fontColorGradientPreset: {fileID: 0}
  m_spriteAsset: {fileID: 0}
  m_tintAllSprites: 0
  m_overrideHtmlColors: 0
  m_faceColor:
    serializedVersion: 2
    rgba: 4294967295
  m_outlineColor:
    serializedVersion: 2
    rgba: 4278190080
  m_fontSize: 24
  m_fontSizeBase: 24
  m_fontWeight: 400
  m_enableAutoSizing: 0
  m_fontSizeMin: 18
  m_fontSizeMax: 72
  m_fontStyle: 18
  m_textAlignment: 513
  m_characterSpacing: 0
  m_wordSpacing: 0
  m_lineSpacing: 0
  m_lineSpacingMax: 0
  m_paragraphSpacing: 0
  m_charWidthMaxAdj: 0
  m_enableWordWrapping: 0
  m_wordWrappingRatios: 0.4
  m_overflowMode: 0
  m_firstOverflowCharacterIndex: -1
  m_linkedTextComponent: {fileID: 0}
  m_isLinkedTextComponent: 0
  m_isTextTruncated: 0
  m_enableKerning: 1
  m_enableExtraPadding: 1
  checkPaddingRequired: 0
  m_isRichText: 1
  m_parseCtrlCharacters: 1
  m_isOrthographic: 1
  m_isCullingEnabled: 0
  m_ignoreRectMaskCulling: 0
  m_ignoreCulling: 1
  m_horizontalMapping: 0
  m_verticalMapping: 0
  m_uvLineOffset: 0
  m_geometrySortingOrder: 0
  m_VertexBufferAutoSizeReduction: 1
  m_firstVisibleCharacter: 0
  m_useMaxVisibleDescender: 1
  m_pageToDisplay: 1
  m_margin: {x: 0, y: 0, z: 0, w: 0}
  m_textInfo:
    textComponent: {fileID: 2048555310}
    characterCount: 0
    spriteCount: 0
    spaceCount: 0
    wordCount: 0
    linkCount: 0
    lineCount: 0
    pageCount: 0
    materialCount: 1
  m_isUsingLegacyAnimationComponent: 0
  m_isVolumetricText: 0
  m_spriteAnimator: {fileID: 0}
  m_hasFontAssetChanged: 0
  m_subTextObjects:
  - {fileID: 0}
  - {fileID: 0}
  - {fileID: 0}
  - {fileID: 0}
  - {fileID: 0}
  - {fileID: 0}
  - {fileID: 0}
  - {fileID: 0}
  m_baseMaterial: {fileID: 0}
  m_maskOffset: {x: 0, y: 0, z: 0, w: 0}
--- !u!222 &2048555311
CanvasRenderer:
  m_ObjectHideFlags: 0
  m_CorrespondingSourceObject: {fileID: 0}
  m_PrefabInstance: {fileID: 0}
  m_PrefabAsset: {fileID: 0}
  m_GameObject: {fileID: 2048555308}
  m_CullTransparentMesh: 0
--- !u!1 &2054644340
GameObject:
  m_ObjectHideFlags: 0
  m_CorrespondingSourceObject: {fileID: 0}
  m_PrefabInstance: {fileID: 0}
  m_PrefabAsset: {fileID: 0}
  serializedVersion: 6
  m_Component:
  - component: {fileID: 2054644341}
  m_Layer: 5
  m_Name: Input
  m_TagString: Untagged
  m_Icon: {fileID: 0}
  m_NavMeshLayer: 0
  m_StaticEditorFlags: 0
  m_IsActive: 1
--- !u!224 &2054644341
RectTransform:
  m_ObjectHideFlags: 0
  m_CorrespondingSourceObject: {fileID: 0}
  m_PrefabInstance: {fileID: 0}
  m_PrefabAsset: {fileID: 0}
  m_GameObject: {fileID: 2054644340}
  m_LocalRotation: {x: 0, y: 0, z: 0, w: 1}
  m_LocalPosition: {x: 0, y: 0, z: 0}
  m_LocalScale: {x: 1, y: 1, z: 1}
  m_Children:
  - {fileID: 644197856}
  m_Father: {fileID: 75423798}
  m_RootOrder: 1
  m_LocalEulerAnglesHint: {x: 0, y: 0, z: 0}
  m_AnchorMin: {x: 0, y: 0}
  m_AnchorMax: {x: 1, y: 1}
  m_AnchoredPosition: {x: 84, y: 0}
  m_SizeDelta: {x: -168, y: 0}
  m_Pivot: {x: 0.5, y: 0.5}
--- !u!1 &2054891944
GameObject:
  m_ObjectHideFlags: 0
  m_CorrespondingSourceObject: {fileID: 0}
  m_PrefabInstance: {fileID: 0}
  m_PrefabAsset: {fileID: 0}
  serializedVersion: 6
  m_Component:
  - component: {fileID: 2054891945}
  - component: {fileID: 2054891949}
  - component: {fileID: 2054891948}
  - component: {fileID: 2054891947}
  - component: {fileID: 2054891946}
  m_Layer: 5
  m_Name: Temporary Toolbar
  m_TagString: Untagged
  m_Icon: {fileID: 0}
  m_NavMeshLayer: 0
  m_StaticEditorFlags: 0
  m_IsActive: 1
--- !u!224 &2054891945
RectTransform:
  m_ObjectHideFlags: 0
  m_CorrespondingSourceObject: {fileID: 0}
  m_PrefabInstance: {fileID: 0}
  m_PrefabAsset: {fileID: 0}
  m_GameObject: {fileID: 2054891944}
  m_LocalRotation: {x: 0, y: 0, z: 0, w: 1}
  m_LocalPosition: {x: 0, y: 0, z: 0}
  m_LocalScale: {x: 1, y: 1, z: 1}
  m_Children:
  - {fileID: 780997011}
  - {fileID: 883039637}
  - {fileID: 432278073}
  - {fileID: 1427002035}
  - {fileID: 171922771}
  - {fileID: 1919711161}
  - {fileID: 1572437851}
  - {fileID: 1688168143}
  - {fileID: 1512558925}
  - {fileID: 1317877497}
  - {fileID: 825831559}
  - {fileID: 2093525893}
  m_Father: {fileID: 921160397}
  m_RootOrder: 1
  m_LocalEulerAnglesHint: {x: 0, y: 0, z: 0}
  m_AnchorMin: {x: 1, y: 1}
  m_AnchorMax: {x: 1, y: 1}
  m_AnchoredPosition: {x: -16, y: -16}
  m_SizeDelta: {x: 380, y: 0}
  m_Pivot: {x: 1, y: 1}
--- !u!114 &2054891946
MonoBehaviour:
  m_ObjectHideFlags: 0
  m_CorrespondingSourceObject: {fileID: 0}
  m_PrefabInstance: {fileID: 0}
  m_PrefabAsset: {fileID: 0}
  m_GameObject: {fileID: 2054891944}
  m_Enabled: 1
  m_EditorHideFlags: 0
  m_Script: {fileID: 11500000, guid: 3245ec927659c4140ac4f8d17403cc18, type: 3}
  m_Name: 
  m_EditorClassIdentifier: 
  m_HorizontalFit: 0
  m_VerticalFit: 2
--- !u!114 &2054891947
MonoBehaviour:
  m_ObjectHideFlags: 0
  m_CorrespondingSourceObject: {fileID: 0}
  m_PrefabInstance: {fileID: 0}
  m_PrefabAsset: {fileID: 0}
  m_GameObject: {fileID: 2054891944}
  m_Enabled: 1
  m_EditorHideFlags: 0
  m_Script: {fileID: 11500000, guid: 59f8146938fff824cb5fd77236b75775, type: 3}
  m_Name: 
  m_EditorClassIdentifier: 
  m_Padding:
    m_Left: 0
    m_Right: 0
    m_Top: 0
    m_Bottom: 0
  m_ChildAlignment: 0
  m_Spacing: 0
  m_ChildForceExpandWidth: 1
  m_ChildForceExpandHeight: 1
  m_ChildControlWidth: 1
  m_ChildControlHeight: 0
  m_ChildScaleWidth: 0
  m_ChildScaleHeight: 0
--- !u!114 &2054891948
MonoBehaviour:
  m_ObjectHideFlags: 0
  m_CorrespondingSourceObject: {fileID: 0}
  m_PrefabInstance: {fileID: 0}
  m_PrefabAsset: {fileID: 0}
  m_GameObject: {fileID: 2054891944}
  m_Enabled: 1
  m_EditorHideFlags: 0
  m_Script: {fileID: 11500000, guid: fe87c0e1cc204ed48ad3b37840f39efc, type: 3}
  m_Name: 
  m_EditorClassIdentifier: 
  m_Material: {fileID: 0}
  m_Color: {r: 0.5764706, g: 0.654902, b: 0.6745098, a: 1}
  m_RaycastTarget: 1
  m_OnCullStateChanged:
    m_PersistentCalls:
      m_Calls: []
  m_Sprite: {fileID: 0}
  m_Type: 0
  m_PreserveAspect: 0
  m_FillCenter: 1
  m_FillMethod: 4
  m_FillAmount: 1
  m_FillClockwise: 1
  m_FillOrigin: 0
  m_UseSpriteMesh: 0
  m_PixelsPerUnitMultiplier: 1
--- !u!222 &2054891949
CanvasRenderer:
  m_ObjectHideFlags: 0
  m_CorrespondingSourceObject: {fileID: 0}
  m_PrefabInstance: {fileID: 0}
  m_PrefabAsset: {fileID: 0}
  m_GameObject: {fileID: 2054891944}
  m_CullTransparentMesh: 0
--- !u!1 &2074532957
GameObject:
  m_ObjectHideFlags: 0
  m_CorrespondingSourceObject: {fileID: 0}
  m_PrefabInstance: {fileID: 0}
  m_PrefabAsset: {fileID: 0}
  serializedVersion: 6
  m_Component:
  - component: {fileID: 2074532959}
  - component: {fileID: 2074532958}
  m_Layer: 0
  m_Name: Controller Manager
  m_TagString: Untagged
  m_Icon: {fileID: 0}
  m_NavMeshLayer: 0
  m_StaticEditorFlags: 0
  m_IsActive: 1
--- !u!114 &2074532958
MonoBehaviour:
  m_ObjectHideFlags: 0
  m_CorrespondingSourceObject: {fileID: 0}
  m_PrefabInstance: {fileID: 0}
  m_PrefabAsset: {fileID: 0}
  m_GameObject: {fileID: 2074532957}
  m_Enabled: 1
  m_EditorHideFlags: 0
  m_Script: {fileID: 11500000, guid: e40c94a4c5ab5ed4e82bb6182a985fc2, type: 3}
  m_Name: 
  m_EditorClassIdentifier: 
  leftController: {fileID: 1897242036}
  rightController: {fileID: 1897242033}
--- !u!4 &2074532959
Transform:
  m_ObjectHideFlags: 0
  m_CorrespondingSourceObject: {fileID: 0}
  m_PrefabInstance: {fileID: 0}
  m_PrefabAsset: {fileID: 0}
  m_GameObject: {fileID: 2074532957}
  m_LocalRotation: {x: 0, y: 0, z: 0, w: 1}
  m_LocalPosition: {x: 0, y: 0, z: 0}
  m_LocalScale: {x: 1, y: 1, z: 1}
  m_Children: []
  m_Father: {fileID: 544060993}
  m_RootOrder: 3
  m_LocalEulerAnglesHint: {x: 0, y: 0, z: 0}
--- !u!1 &2093525892
GameObject:
  m_ObjectHideFlags: 0
  m_CorrespondingSourceObject: {fileID: 0}
  m_PrefabInstance: {fileID: 0}
  m_PrefabAsset: {fileID: 0}
  serializedVersion: 6
  m_Component:
  - component: {fileID: 2093525893}
  m_Layer: 5
  m_Name: Quit
  m_TagString: Untagged
  m_Icon: {fileID: 0}
  m_NavMeshLayer: 0
  m_StaticEditorFlags: 0
  m_IsActive: 1
--- !u!224 &2093525893
RectTransform:
  m_ObjectHideFlags: 0
  m_CorrespondingSourceObject: {fileID: 0}
  m_PrefabInstance: {fileID: 0}
  m_PrefabAsset: {fileID: 0}
  m_GameObject: {fileID: 2093525892}
  m_LocalRotation: {x: 0, y: 0, z: 0, w: 1}
  m_LocalPosition: {x: 0, y: 0, z: 0}
  m_LocalScale: {x: 1, y: 1, z: 1}
  m_Children:
  - {fileID: 751644516}
  m_Father: {fileID: 2054891945}
  m_RootOrder: 11
  m_LocalEulerAnglesHint: {x: 0, y: 0, z: 0}
  m_AnchorMin: {x: 0, y: 0}
  m_AnchorMax: {x: 0, y: 0}
  m_AnchoredPosition: {x: 0, y: 0}
  m_SizeDelta: {x: 0, y: 80}
  m_Pivot: {x: 0.5, y: 0.5}
--- !u!1 &2101769772
GameObject:
  m_ObjectHideFlags: 0
  m_CorrespondingSourceObject: {fileID: 0}
  m_PrefabInstance: {fileID: 0}
  m_PrefabAsset: {fileID: 0}
  serializedVersion: 6
  m_Component:
  - component: {fileID: 2101769773}
  - component: {fileID: 2101769775}
  - component: {fileID: 2101769774}
  m_Layer: 5
  m_Name: Label
  m_TagString: Untagged
  m_Icon: {fileID: 0}
  m_NavMeshLayer: 0
  m_StaticEditorFlags: 0
  m_IsActive: 1
--- !u!224 &2101769773
RectTransform:
  m_ObjectHideFlags: 0
  m_CorrespondingSourceObject: {fileID: 0}
  m_PrefabInstance: {fileID: 0}
  m_PrefabAsset: {fileID: 0}
  m_GameObject: {fileID: 2101769772}
  m_LocalRotation: {x: -0, y: -0, z: -0, w: 1}
  m_LocalPosition: {x: 0, y: 0, z: 0}
  m_LocalScale: {x: 1, y: 1, z: 1}
  m_Children: []
  m_Father: {fileID: 1156097382}
  m_RootOrder: 0
  m_LocalEulerAnglesHint: {x: 0, y: 0, z: 0}
  m_AnchorMin: {x: 0, y: 0}
  m_AnchorMax: {x: 1, y: 1}
  m_AnchoredPosition: {x: 0, y: 0}
  m_SizeDelta: {x: 0, y: 0}
  m_Pivot: {x: 0.5, y: 0.5}
--- !u!114 &2101769774
MonoBehaviour:
  m_ObjectHideFlags: 0
  m_CorrespondingSourceObject: {fileID: 0}
  m_PrefabInstance: {fileID: 0}
  m_PrefabAsset: {fileID: 0}
  m_GameObject: {fileID: 2101769772}
  m_Enabled: 1
  m_EditorHideFlags: 0
  m_Script: {fileID: 11500000, guid: f4688fdb7df04437aeb418b961361dc5, type: 3}
  m_Name: 
  m_EditorClassIdentifier: 
  m_Material: {fileID: 0}
  m_Color: {r: 1, g: 1, b: 1, a: 1}
  m_RaycastTarget: 1
  m_OnCullStateChanged:
    m_PersistentCalls:
      m_Calls: []
  m_text: play
  m_isRightToLeft: 0
  m_fontAsset: {fileID: 11400000, guid: 5a19f4193fe2bf64089ade0b38163199, type: 2}
  m_sharedMaterial: {fileID: 21566619404874456, guid: 5a19f4193fe2bf64089ade0b38163199,
    type: 2}
  m_fontSharedMaterials: []
  m_fontMaterial: {fileID: 0}
  m_fontMaterials: []
  m_fontColor32:
    serializedVersion: 2
    rgba: 4294967295
  m_fontColor: {r: 1, g: 1, b: 1, a: 1}
  m_enableVertexGradient: 0
  m_colorMode: 3
  m_fontColorGradient:
    topLeft: {r: 1, g: 1, b: 1, a: 1}
    topRight: {r: 1, g: 1, b: 1, a: 1}
    bottomLeft: {r: 1, g: 1, b: 1, a: 1}
    bottomRight: {r: 1, g: 1, b: 1, a: 1}
  m_fontColorGradientPreset: {fileID: 0}
  m_spriteAsset: {fileID: 0}
  m_tintAllSprites: 0
  m_overrideHtmlColors: 0
  m_faceColor:
    serializedVersion: 2
    rgba: 4294967295
  m_outlineColor:
    serializedVersion: 2
    rgba: 4278190080
  m_fontSize: 18
  m_fontSizeBase: 18
  m_fontWeight: 400
  m_enableAutoSizing: 0
  m_fontSizeMin: 18
  m_fontSizeMax: 72
  m_fontStyle: 16
  m_textAlignment: 514
  m_characterSpacing: 0
  m_wordSpacing: 0
  m_lineSpacing: 0
  m_lineSpacingMax: 0
  m_paragraphSpacing: 0
  m_charWidthMaxAdj: 0
  m_enableWordWrapping: 1
  m_wordWrappingRatios: 0.4
  m_overflowMode: 0
  m_firstOverflowCharacterIndex: -1
  m_linkedTextComponent: {fileID: 0}
  m_isLinkedTextComponent: 0
  m_isTextTruncated: 0
  m_enableKerning: 1
  m_enableExtraPadding: 0
  checkPaddingRequired: 0
  m_isRichText: 1
  m_parseCtrlCharacters: 1
  m_isOrthographic: 1
  m_isCullingEnabled: 0
  m_ignoreRectMaskCulling: 0
  m_ignoreCulling: 1
  m_horizontalMapping: 0
  m_verticalMapping: 0
  m_uvLineOffset: 0
  m_geometrySortingOrder: 0
  m_VertexBufferAutoSizeReduction: 1
  m_firstVisibleCharacter: 0
  m_useMaxVisibleDescender: 1
  m_pageToDisplay: 1
  m_margin: {x: 8, y: 8, z: 8, w: 8}
  m_textInfo:
    textComponent: {fileID: 2101769774}
    characterCount: 4
    spriteCount: 0
    spaceCount: 0
    wordCount: 1
    linkCount: 0
    lineCount: 1
    pageCount: 1
    materialCount: 1
  m_isUsingLegacyAnimationComponent: 0
  m_isVolumetricText: 0
  m_spriteAnimator: {fileID: 0}
  m_hasFontAssetChanged: 0
  m_subTextObjects:
  - {fileID: 0}
  - {fileID: 0}
  - {fileID: 0}
  - {fileID: 0}
  - {fileID: 0}
  - {fileID: 0}
  - {fileID: 0}
  - {fileID: 0}
  m_baseMaterial: {fileID: 0}
  m_maskOffset: {x: 0, y: 0, z: 0, w: 0}
--- !u!222 &2101769775
CanvasRenderer:
  m_ObjectHideFlags: 0
  m_CorrespondingSourceObject: {fileID: 0}
  m_PrefabInstance: {fileID: 0}
  m_PrefabAsset: {fileID: 0}
  m_GameObject: {fileID: 2101769772}
  m_CullTransparentMesh: 0
--- !u!1 &2103320928
GameObject:
  m_ObjectHideFlags: 0
  m_CorrespondingSourceObject: {fileID: 0}
  m_PrefabInstance: {fileID: 0}
  m_PrefabAsset: {fileID: 0}
  serializedVersion: 6
  m_Component:
  - component: {fileID: 2103320929}
  - component: {fileID: 2103320932}
  - component: {fileID: 2103320931}
  - component: {fileID: 2103320930}
  m_Layer: 5
  m_Name: InputField (TMP)
  m_TagString: Untagged
  m_Icon: {fileID: 0}
  m_NavMeshLayer: 0
  m_StaticEditorFlags: 0
  m_IsActive: 1
--- !u!224 &2103320929
RectTransform:
  m_ObjectHideFlags: 0
  m_CorrespondingSourceObject: {fileID: 0}
  m_PrefabInstance: {fileID: 0}
  m_PrefabAsset: {fileID: 0}
  m_GameObject: {fileID: 2103320928}
  m_LocalRotation: {x: 0, y: 0, z: 0, w: 1}
  m_LocalPosition: {x: 0, y: 0, z: 0}
  m_LocalScale: {x: 1, y: 1, z: 1}
  m_Children:
  - {fileID: 1093802056}
  m_Father: {fileID: 1190993353}
  m_RootOrder: 0
  m_LocalEulerAnglesHint: {x: 0, y: 0, z: 0}
  m_AnchorMin: {x: 0, y: 0}
  m_AnchorMax: {x: 1, y: 1}
  m_AnchoredPosition: {x: 0, y: 0}
  m_SizeDelta: {x: -16, y: -16}
  m_Pivot: {x: 0.5, y: 0.5}
--- !u!114 &2103320930
MonoBehaviour:
  m_ObjectHideFlags: 0
  m_CorrespondingSourceObject: {fileID: 0}
  m_PrefabInstance: {fileID: 0}
  m_PrefabAsset: {fileID: 0}
  m_GameObject: {fileID: 2103320928}
  m_Enabled: 1
  m_EditorHideFlags: 0
  m_Script: {fileID: 11500000, guid: 2da0c512f12947e489f739169773d7ca, type: 3}
  m_Name: 
  m_EditorClassIdentifier: 
  m_Navigation:
    m_Mode: 3
    m_SelectOnUp: {fileID: 0}
    m_SelectOnDown: {fileID: 0}
    m_SelectOnLeft: {fileID: 0}
    m_SelectOnRight: {fileID: 0}
  m_Transition: 1
  m_Colors:
    m_NormalColor: {r: 1, g: 1, b: 1, a: 1}
    m_HighlightedColor: {r: 0.9607843, g: 0.9607843, b: 0.9607843, a: 1}
    m_PressedColor: {r: 0.78431374, g: 0.78431374, b: 0.78431374, a: 1}
    m_SelectedColor: {r: 0.9607843, g: 0.9607843, b: 0.9607843, a: 1}
    m_DisabledColor: {r: 0.78431374, g: 0.78431374, b: 0.78431374, a: 0.5019608}
    m_ColorMultiplier: 1
    m_FadeDuration: 0.1
  m_SpriteState:
    m_HighlightedSprite: {fileID: 0}
    m_PressedSprite: {fileID: 0}
    m_SelectedSprite: {fileID: 0}
    m_DisabledSprite: {fileID: 0}
  m_AnimationTriggers:
    m_NormalTrigger: Normal
    m_HighlightedTrigger: Highlighted
    m_PressedTrigger: Pressed
    m_SelectedTrigger: Highlighted
    m_DisabledTrigger: Disabled
  m_Interactable: 1
  m_TargetGraphic: {fileID: 2103320931}
  m_TextViewport: {fileID: 1093802056}
  m_TextComponent: {fileID: 1140701223}
  m_Placeholder: {fileID: 155875677}
  m_VerticalScrollbar: {fileID: 0}
  m_VerticalScrollbarEventHandler: {fileID: 0}
  m_ScrollSensitivity: 1
  m_ContentType: 2
  m_InputType: 0
  m_AsteriskChar: 42
  m_KeyboardType: 4
  m_LineType: 0
  m_HideMobileInput: 0
  m_HideSoftKeyboard: 0
  m_CharacterValidation: 2
  m_RegexValue: 
  m_GlobalPointSize: 24
  m_CharacterLimit: 0
  m_OnEndEdit:
    m_PersistentCalls:
      m_Calls: []
  m_OnSubmit:
    m_PersistentCalls:
      m_Calls: []
  m_OnSelect:
    m_PersistentCalls:
      m_Calls: []
  m_OnDeselect:
    m_PersistentCalls:
      m_Calls: []
  m_OnTextSelection:
    m_PersistentCalls:
      m_Calls: []
  m_OnEndTextSelection:
    m_PersistentCalls:
      m_Calls: []
  m_OnValueChanged:
    m_PersistentCalls:
      m_Calls: []
  m_OnTouchScreenKeyboardStatusChanged:
    m_PersistentCalls:
      m_Calls: []
  m_CaretColor: {r: 0.19607843, g: 0.19607843, b: 0.19607843, a: 1}
  m_CustomCaretColor: 0
  m_SelectionColor: {r: 0.65882355, g: 0.80784315, b: 1, a: 0.7529412}
  m_Text: 54323
  m_CaretBlinkRate: 0.85
  m_CaretWidth: 1
  m_ReadOnly: 0
  m_RichText: 1
  m_GlobalFontAsset: {fileID: 0}
  m_OnFocusSelectAll: 1
  m_ResetOnDeActivation: 1
  m_RestoreOriginalTextOnEscape: 1
  m_isRichTextEditingAllowed: 0
  m_LineLimit: 0
  m_InputValidator: {fileID: 0}
--- !u!114 &2103320931
MonoBehaviour:
  m_ObjectHideFlags: 0
  m_CorrespondingSourceObject: {fileID: 0}
  m_PrefabInstance: {fileID: 0}
  m_PrefabAsset: {fileID: 0}
  m_GameObject: {fileID: 2103320928}
  m_Enabled: 1
  m_EditorHideFlags: 0
  m_Script: {fileID: 11500000, guid: fe87c0e1cc204ed48ad3b37840f39efc, type: 3}
  m_Name: 
  m_EditorClassIdentifier: 
  m_Material: {fileID: 0}
  m_Color: {r: 0.43529415, g: 0.5411765, b: 0.5686275, a: 1}
  m_RaycastTarget: 1
  m_OnCullStateChanged:
    m_PersistentCalls:
      m_Calls: []
  m_Sprite: {fileID: 0}
  m_Type: 1
  m_PreserveAspect: 0
  m_FillCenter: 1
  m_FillMethod: 4
  m_FillAmount: 1
  m_FillClockwise: 1
  m_FillOrigin: 0
  m_UseSpriteMesh: 0
  m_PixelsPerUnitMultiplier: 1
--- !u!222 &2103320932
CanvasRenderer:
  m_ObjectHideFlags: 0
  m_CorrespondingSourceObject: {fileID: 0}
  m_PrefabInstance: {fileID: 0}
  m_PrefabAsset: {fileID: 0}
  m_GameObject: {fileID: 2103320928}
  m_CullTransparentMesh: 0
--- !u!1 &2109659937
GameObject:
  m_ObjectHideFlags: 0
  m_CorrespondingSourceObject: {fileID: 0}
  m_PrefabInstance: {fileID: 0}
  m_PrefabAsset: {fileID: 0}
  serializedVersion: 6
  m_Component:
  - component: {fileID: 2109659938}
  - component: {fileID: 2109659940}
  - component: {fileID: 2109659939}
  m_Layer: 5
  m_Name: Label
  m_TagString: Untagged
  m_Icon: {fileID: 0}
  m_NavMeshLayer: 0
  m_StaticEditorFlags: 0
  m_IsActive: 1
--- !u!224 &2109659938
RectTransform:
  m_ObjectHideFlags: 0
  m_CorrespondingSourceObject: {fileID: 0}
  m_PrefabInstance: {fileID: 0}
  m_PrefabAsset: {fileID: 0}
  m_GameObject: {fileID: 2109659937}
  m_LocalRotation: {x: -0, y: -0, z: -0, w: 1}
  m_LocalPosition: {x: 0, y: 0, z: 0}
  m_LocalScale: {x: 1, y: 1, z: 1}
  m_Children: []
  m_Father: {fileID: 1285424158}
  m_RootOrder: 0
  m_LocalEulerAnglesHint: {x: 0, y: 0, z: 0}
  m_AnchorMin: {x: 0, y: 0}
  m_AnchorMax: {x: 1, y: 1}
  m_AnchoredPosition: {x: 0, y: 0}
  m_SizeDelta: {x: 0, y: 0}
  m_Pivot: {x: 0.5, y: 0.5}
--- !u!114 &2109659939
MonoBehaviour:
  m_ObjectHideFlags: 0
  m_CorrespondingSourceObject: {fileID: 0}
  m_PrefabInstance: {fileID: 0}
  m_PrefabAsset: {fileID: 0}
  m_GameObject: {fileID: 2109659937}
  m_Enabled: 1
  m_EditorHideFlags: 0
  m_Script: {fileID: 11500000, guid: f4688fdb7df04437aeb418b961361dc5, type: 3}
  m_Name: 
  m_EditorClassIdentifier: 
  m_Material: {fileID: 0}
  m_Color: {r: 1, g: 1, b: 1, a: 1}
  m_RaycastTarget: 1
  m_OnCullStateChanged:
    m_PersistentCalls:
      m_Calls: []
  m_text: 'Close

'
  m_isRightToLeft: 0
  m_fontAsset: {fileID: 11400000, guid: 5a19f4193fe2bf64089ade0b38163199, type: 2}
  m_sharedMaterial: {fileID: 21566619404874456, guid: 5a19f4193fe2bf64089ade0b38163199,
    type: 2}
  m_fontSharedMaterials: []
  m_fontMaterial: {fileID: 0}
  m_fontMaterials: []
  m_fontColor32:
    serializedVersion: 2
    rgba: 4294967295
  m_fontColor: {r: 1, g: 1, b: 1, a: 1}
  m_enableVertexGradient: 0
  m_colorMode: 3
  m_fontColorGradient:
    topLeft: {r: 1, g: 1, b: 1, a: 1}
    topRight: {r: 1, g: 1, b: 1, a: 1}
    bottomLeft: {r: 1, g: 1, b: 1, a: 1}
    bottomRight: {r: 1, g: 1, b: 1, a: 1}
  m_fontColorGradientPreset: {fileID: 0}
  m_spriteAsset: {fileID: 0}
  m_tintAllSprites: 0
  m_overrideHtmlColors: 0
  m_faceColor:
    serializedVersion: 2
    rgba: 4294967295
  m_outlineColor:
    serializedVersion: 2
    rgba: 4278190080
  m_fontSize: 24
  m_fontSizeBase: 24
  m_fontWeight: 400
  m_enableAutoSizing: 0
  m_fontSizeMin: 18
  m_fontSizeMax: 72
  m_fontStyle: 16
  m_textAlignment: 514
  m_characterSpacing: 0
  m_wordSpacing: 0
  m_lineSpacing: 0
  m_lineSpacingMax: 0
  m_paragraphSpacing: 0
  m_charWidthMaxAdj: 0
  m_enableWordWrapping: 1
  m_wordWrappingRatios: 0.4
  m_overflowMode: 0
  m_firstOverflowCharacterIndex: -1
  m_linkedTextComponent: {fileID: 0}
  m_isLinkedTextComponent: 0
  m_isTextTruncated: 0
  m_enableKerning: 1
  m_enableExtraPadding: 0
  checkPaddingRequired: 0
  m_isRichText: 1
  m_parseCtrlCharacters: 1
  m_isOrthographic: 1
  m_isCullingEnabled: 0
  m_ignoreRectMaskCulling: 0
  m_ignoreCulling: 1
  m_horizontalMapping: 0
  m_verticalMapping: 0
  m_uvLineOffset: 0
  m_geometrySortingOrder: 0
  m_VertexBufferAutoSizeReduction: 1
  m_firstVisibleCharacter: 0
  m_useMaxVisibleDescender: 1
  m_pageToDisplay: 1
  m_margin: {x: 16, y: 16, z: 16, w: 16}
  m_textInfo:
    textComponent: {fileID: 2109659939}
    characterCount: 6
    spriteCount: 0
    spaceCount: 1
    wordCount: 1
    linkCount: 0
    lineCount: 1
    pageCount: 1
    materialCount: 1
  m_isUsingLegacyAnimationComponent: 0
  m_isVolumetricText: 0
  m_spriteAnimator: {fileID: 0}
  m_hasFontAssetChanged: 1
  m_subTextObjects:
  - {fileID: 0}
  - {fileID: 0}
  - {fileID: 0}
  - {fileID: 0}
  - {fileID: 0}
  - {fileID: 0}
  - {fileID: 0}
  - {fileID: 0}
  m_baseMaterial: {fileID: 0}
  m_maskOffset: {x: 0, y: 0, z: 0, w: 0}
--- !u!222 &2109659940
CanvasRenderer:
  m_ObjectHideFlags: 0
  m_CorrespondingSourceObject: {fileID: 0}
  m_PrefabInstance: {fileID: 0}
  m_PrefabAsset: {fileID: 0}
  m_GameObject: {fileID: 2109659937}
  m_CullTransparentMesh: 0
--- !u!1 &2126267226
GameObject:
  m_ObjectHideFlags: 0
  m_CorrespondingSourceObject: {fileID: 0}
  m_PrefabInstance: {fileID: 0}
  m_PrefabAsset: {fileID: 0}
  serializedVersion: 6
  m_Component:
  - component: {fileID: 2126267227}
  - component: {fileID: 2126267230}
  - component: {fileID: 2126267229}
  - component: {fileID: 2126267228}
  m_Layer: 5
  m_Name: Cancel Button
  m_TagString: Untagged
  m_Icon: {fileID: 0}
  m_NavMeshLayer: 0
  m_StaticEditorFlags: 0
  m_IsActive: 1
--- !u!224 &2126267227
RectTransform:
  m_ObjectHideFlags: 0
  m_CorrespondingSourceObject: {fileID: 0}
  m_PrefabInstance: {fileID: 0}
  m_PrefabAsset: {fileID: 0}
  m_GameObject: {fileID: 2126267226}
  m_LocalRotation: {x: 0, y: 0, z: 0, w: 1}
  m_LocalPosition: {x: 0, y: 0, z: 0}
  m_LocalScale: {x: 1, y: 1, z: 1}
  m_Children:
  - {fileID: 54241514}
  m_Father: {fileID: 162886307}
  m_RootOrder: 0
  m_LocalEulerAnglesHint: {x: 0, y: 0, z: 0}
  m_AnchorMin: {x: 0, y: 1}
  m_AnchorMax: {x: 0, y: 1}
  m_AnchoredPosition: {x: 125, y: -40}
  m_SizeDelta: {x: 234, y: 64}
  m_Pivot: {x: 0.5, y: 0.5}
--- !u!114 &2126267228
MonoBehaviour:
  m_ObjectHideFlags: 0
  m_CorrespondingSourceObject: {fileID: 0}
  m_PrefabInstance: {fileID: 0}
  m_PrefabAsset: {fileID: 0}
  m_GameObject: {fileID: 2126267226}
  m_Enabled: 1
  m_EditorHideFlags: 0
  m_Script: {fileID: 11500000, guid: 4e29b1a8efbd4b44bb3f3716e73f07ff, type: 3}
  m_Name: 
  m_EditorClassIdentifier: 
  m_Navigation:
    m_Mode: 0
    m_SelectOnUp: {fileID: 0}
    m_SelectOnDown: {fileID: 0}
    m_SelectOnLeft: {fileID: 0}
    m_SelectOnRight: {fileID: 0}
  m_Transition: 1
  m_Colors:
    m_NormalColor: {r: 0.43529415, g: 0.5411765, b: 0.5686275, a: 1}
    m_HighlightedColor: {r: 1, g: 0.40000004, b: 0, a: 1}
    m_PressedColor: {r: 0.30008277, g: 0.37307587, b: 0.39200002, a: 1}
    m_SelectedColor: {r: 1, g: 0.40000004, b: 0, a: 1}
    m_DisabledColor: {r: 0.78431374, g: 0.78431374, b: 0.78431374, a: 0.5019608}
    m_ColorMultiplier: 1
    m_FadeDuration: 0.1
  m_SpriteState:
    m_HighlightedSprite: {fileID: 0}
    m_PressedSprite: {fileID: 0}
    m_SelectedSprite: {fileID: 0}
    m_DisabledSprite: {fileID: 0}
  m_AnimationTriggers:
    m_NormalTrigger: Normal
    m_HighlightedTrigger: Highlighted
    m_PressedTrigger: Pressed
    m_SelectedTrigger: Highlighted
    m_DisabledTrigger: Disabled
  m_Interactable: 1
  m_TargetGraphic: {fileID: 2126267229}
  m_OnClick:
    m_PersistentCalls:
      m_Calls:
      - m_Target: {fileID: 1908252055}
        m_MethodName: SetActive
        m_Mode: 6
        m_Arguments:
          m_ObjectArgument: {fileID: 0}
          m_ObjectArgumentAssemblyTypeName: UnityEngine.Object, UnityEngine
          m_IntArgument: 0
          m_FloatArgument: 0
          m_StringArgument: 
          m_BoolArgument: 0
        m_CallState: 2
--- !u!114 &2126267229
MonoBehaviour:
  m_ObjectHideFlags: 0
  m_CorrespondingSourceObject: {fileID: 0}
  m_PrefabInstance: {fileID: 0}
  m_PrefabAsset: {fileID: 0}
  m_GameObject: {fileID: 2126267226}
  m_Enabled: 1
  m_EditorHideFlags: 0
  m_Script: {fileID: 11500000, guid: fe87c0e1cc204ed48ad3b37840f39efc, type: 3}
  m_Name: 
  m_EditorClassIdentifier: 
  m_Material: {fileID: 0}
  m_Color: {r: 1, g: 1, b: 1, a: 1}
  m_RaycastTarget: 1
  m_OnCullStateChanged:
    m_PersistentCalls:
      m_Calls: []
  m_Sprite: {fileID: 0}
  m_Type: 0
  m_PreserveAspect: 0
  m_FillCenter: 1
  m_FillMethod: 4
  m_FillAmount: 1
  m_FillClockwise: 1
  m_FillOrigin: 0
  m_UseSpriteMesh: 0
  m_PixelsPerUnitMultiplier: 1
--- !u!222 &2126267230
CanvasRenderer:
  m_ObjectHideFlags: 0
  m_CorrespondingSourceObject: {fileID: 0}
  m_PrefabInstance: {fileID: 0}
  m_PrefabAsset: {fileID: 0}
  m_GameObject: {fileID: 2126267226}
  m_CullTransparentMesh: 0
--- !u!1 &2133969600
GameObject:
  m_ObjectHideFlags: 0
  m_CorrespondingSourceObject: {fileID: 0}
  m_PrefabInstance: {fileID: 0}
  m_PrefabAsset: {fileID: 0}
  serializedVersion: 6
  m_Component:
  - component: {fileID: 2133969604}
  - component: {fileID: 2133969603}
  - component: {fileID: 2133969602}
  - component: {fileID: 2133969601}
  m_Layer: 0
  m_Name: Plane
  m_TagString: Untagged
  m_Icon: {fileID: 0}
  m_NavMeshLayer: 0
  m_StaticEditorFlags: 0
  m_IsActive: 1
--- !u!64 &2133969601
MeshCollider:
  m_ObjectHideFlags: 0
  m_CorrespondingSourceObject: {fileID: 0}
  m_PrefabInstance: {fileID: 0}
  m_PrefabAsset: {fileID: 0}
  m_GameObject: {fileID: 2133969600}
  m_Material: {fileID: 0}
  m_IsTrigger: 0
  m_Enabled: 1
  serializedVersion: 3
  m_Convex: 0
  m_CookingOptions: 14
  m_Mesh: {fileID: 10209, guid: 0000000000000000e000000000000000, type: 0}
--- !u!23 &2133969602
MeshRenderer:
  m_ObjectHideFlags: 0
  m_CorrespondingSourceObject: {fileID: 0}
  m_PrefabInstance: {fileID: 0}
  m_PrefabAsset: {fileID: 0}
  m_GameObject: {fileID: 2133969600}
  m_Enabled: 1
  m_CastShadows: 1
  m_ReceiveShadows: 1
  m_DynamicOccludee: 1
  m_MotionVectors: 1
  m_LightProbeUsage: 1
  m_ReflectionProbeUsage: 1
  m_RenderingLayerMask: 1
  m_RendererPriority: 0
  m_Materials:
  - {fileID: 2100000, guid: cb06fc62c68a8194780ba71b39e9e1ae, type: 2}
  m_StaticBatchInfo:
    firstSubMesh: 0
    subMeshCount: 0
  m_StaticBatchRoot: {fileID: 0}
  m_ProbeAnchor: {fileID: 0}
  m_LightProbeVolumeOverride: {fileID: 0}
  m_ScaleInLightmap: 1
  m_ReceiveGI: 1
  m_PreserveUVs: 0
  m_IgnoreNormalsForChartDetection: 0
  m_ImportantGI: 0
  m_StitchLightmapSeams: 1
  m_SelectedEditorRenderState: 3
  m_MinimumChartSize: 4
  m_AutoUVMaxDistance: 0.5
  m_AutoUVMaxAngle: 89
  m_LightmapParameters: {fileID: 0}
  m_SortingLayerID: 0
  m_SortingLayer: 0
  m_SortingOrder: 0
--- !u!33 &2133969603
MeshFilter:
  m_ObjectHideFlags: 0
  m_CorrespondingSourceObject: {fileID: 0}
  m_PrefabInstance: {fileID: 0}
  m_PrefabAsset: {fileID: 0}
  m_GameObject: {fileID: 2133969600}
  m_Mesh: {fileID: 10209, guid: 0000000000000000e000000000000000, type: 0}
--- !u!4 &2133969604
Transform:
  m_ObjectHideFlags: 0
  m_CorrespondingSourceObject: {fileID: 0}
  m_PrefabInstance: {fileID: 0}
  m_PrefabAsset: {fileID: 0}
  m_GameObject: {fileID: 2133969600}
  m_LocalRotation: {x: 0, y: 0, z: 0, w: 1}
  m_LocalPosition: {x: 0, y: 0, z: 0}
  m_LocalScale: {x: 10, y: 10, z: 10}
  m_Children: []
  m_Father: {fileID: 0}
  m_RootOrder: 4
  m_LocalEulerAnglesHint: {x: 0, y: 0, z: 0}
--- !u!1 &2136049272
GameObject:
  m_ObjectHideFlags: 0
  m_CorrespondingSourceObject: {fileID: 0}
  m_PrefabInstance: {fileID: 0}
  m_PrefabAsset: {fileID: 0}
  serializedVersion: 6
  m_Component:
  - component: {fileID: 2136049273}
  - component: {fileID: 2136049275}
  - component: {fileID: 2136049274}
  m_Layer: 5
  m_Name: Placeholder
  m_TagString: Untagged
  m_Icon: {fileID: 0}
  m_NavMeshLayer: 0
  m_StaticEditorFlags: 0
  m_IsActive: 1
--- !u!224 &2136049273
RectTransform:
  m_ObjectHideFlags: 0
  m_CorrespondingSourceObject: {fileID: 0}
  m_PrefabInstance: {fileID: 0}
  m_PrefabAsset: {fileID: 0}
  m_GameObject: {fileID: 2136049272}
  m_LocalRotation: {x: 0, y: 0, z: 0, w: 1}
  m_LocalPosition: {x: 0, y: 0, z: 0}
  m_LocalScale: {x: 1, y: 1, z: 1}
  m_Children: []
  m_Father: {fileID: 969341981}
  m_RootOrder: 0
  m_LocalEulerAnglesHint: {x: 0, y: 0, z: 0}
  m_AnchorMin: {x: 0, y: 0}
  m_AnchorMax: {x: 1, y: 1}
  m_AnchoredPosition: {x: 0, y: 0}
  m_SizeDelta: {x: 0, y: 0}
  m_Pivot: {x: 0.5, y: 0.5}
--- !u!114 &2136049274
MonoBehaviour:
  m_ObjectHideFlags: 0
  m_CorrespondingSourceObject: {fileID: 0}
  m_PrefabInstance: {fileID: 0}
  m_PrefabAsset: {fileID: 0}
  m_GameObject: {fileID: 2136049272}
  m_Enabled: 0
  m_EditorHideFlags: 0
  m_Script: {fileID: 11500000, guid: f4688fdb7df04437aeb418b961361dc5, type: 3}
  m_Name: 
  m_EditorClassIdentifier: 
  m_Material: {fileID: 0}
  m_Color: {r: 1, g: 1, b: 1, a: 1}
  m_RaycastTarget: 1
  m_OnCullStateChanged:
    m_PersistentCalls:
      m_Calls: []
  m_text: Enter port number
  m_isRightToLeft: 0
  m_fontAsset: {fileID: 11400000, guid: 0cd382c4d470f174791dd96eb8f7b786, type: 2}
  m_sharedMaterial: {fileID: 1549604112718095413, guid: 0cd382c4d470f174791dd96eb8f7b786,
    type: 2}
  m_fontSharedMaterials: []
  m_fontMaterial: {fileID: 0}
  m_fontMaterials: []
  m_fontColor32:
    serializedVersion: 2
    rgba: 4289505171
  m_fontColor: {r: 0.5764706, g: 0.654902, b: 0.6745098, a: 1}
  m_enableVertexGradient: 0
  m_colorMode: 3
  m_fontColorGradient:
    topLeft: {r: 1, g: 1, b: 1, a: 1}
    topRight: {r: 1, g: 1, b: 1, a: 1}
    bottomLeft: {r: 1, g: 1, b: 1, a: 1}
    bottomRight: {r: 1, g: 1, b: 1, a: 1}
  m_fontColorGradientPreset: {fileID: 0}
  m_spriteAsset: {fileID: 0}
  m_tintAllSprites: 0
  m_overrideHtmlColors: 0
  m_faceColor:
    serializedVersion: 2
    rgba: 4294967295
  m_outlineColor:
    serializedVersion: 2
    rgba: 4278190080
  m_fontSize: 24
  m_fontSizeBase: 24
  m_fontWeight: 400
  m_enableAutoSizing: 0
  m_fontSizeMin: 18
  m_fontSizeMax: 72
  m_fontStyle: 18
  m_textAlignment: 513
  m_characterSpacing: 0
  m_wordSpacing: 0
  m_lineSpacing: 0
  m_lineSpacingMax: 0
  m_paragraphSpacing: 0
  m_charWidthMaxAdj: 0
  m_enableWordWrapping: 0
  m_wordWrappingRatios: 0.4
  m_overflowMode: 0
  m_firstOverflowCharacterIndex: -1
  m_linkedTextComponent: {fileID: 0}
  m_isLinkedTextComponent: 0
  m_isTextTruncated: 0
  m_enableKerning: 1
  m_enableExtraPadding: 1
  checkPaddingRequired: 0
  m_isRichText: 1
  m_parseCtrlCharacters: 1
  m_isOrthographic: 1
  m_isCullingEnabled: 0
  m_ignoreRectMaskCulling: 0
  m_ignoreCulling: 1
  m_horizontalMapping: 0
  m_verticalMapping: 0
  m_uvLineOffset: 0
  m_geometrySortingOrder: 0
  m_VertexBufferAutoSizeReduction: 1
  m_firstVisibleCharacter: 0
  m_useMaxVisibleDescender: 1
  m_pageToDisplay: 1
  m_margin: {x: 0, y: 0, z: 0, w: 0}
  m_textInfo:
    textComponent: {fileID: 2136049274}
    characterCount: 0
    spriteCount: 0
    spaceCount: 0
    wordCount: 0
    linkCount: 0
    lineCount: 0
    pageCount: 0
    materialCount: 1
  m_isUsingLegacyAnimationComponent: 0
  m_isVolumetricText: 0
  m_spriteAnimator: {fileID: 0}
  m_hasFontAssetChanged: 0
  m_subTextObjects:
  - {fileID: 0}
  - {fileID: 0}
  - {fileID: 0}
  - {fileID: 0}
  - {fileID: 0}
  - {fileID: 0}
  - {fileID: 0}
  - {fileID: 0}
  m_baseMaterial: {fileID: 0}
  m_maskOffset: {x: 0, y: 0, z: 0, w: 0}
--- !u!222 &2136049275
CanvasRenderer:
  m_ObjectHideFlags: 0
  m_CorrespondingSourceObject: {fileID: 0}
  m_PrefabInstance: {fileID: 0}
  m_PrefabAsset: {fileID: 0}
  m_GameObject: {fileID: 2136049272}
<<<<<<< HEAD
  m_CullTransparentMesh: 0
=======
  m_CullTransparentMesh: 0
--- !u!1001 &3529211919708838411
PrefabInstance:
  m_ObjectHideFlags: 0
  serializedVersion: 2
  m_Modification:
    m_TransformParent: {fileID: 1534800856}
    m_Modifications:
    - target: {fileID: 3529211918886009462, guid: 44e6cce32ce12e0468da54bc4179b425,
        type: 3}
      propertyPath: m_Name
      value: SteamVR Rig
      objectReference: {fileID: 0}
    - target: {fileID: 3529211918885727118, guid: 44e6cce32ce12e0468da54bc4179b425,
        type: 3}
      propertyPath: m_LocalPosition.x
      value: 0
      objectReference: {fileID: 0}
    - target: {fileID: 3529211918885727118, guid: 44e6cce32ce12e0468da54bc4179b425,
        type: 3}
      propertyPath: m_LocalPosition.y
      value: 0
      objectReference: {fileID: 0}
    - target: {fileID: 3529211918885727118, guid: 44e6cce32ce12e0468da54bc4179b425,
        type: 3}
      propertyPath: m_LocalPosition.z
      value: 0
      objectReference: {fileID: 0}
    - target: {fileID: 3529211918885727118, guid: 44e6cce32ce12e0468da54bc4179b425,
        type: 3}
      propertyPath: m_LocalRotation.x
      value: -0
      objectReference: {fileID: 0}
    - target: {fileID: 3529211918885727118, guid: 44e6cce32ce12e0468da54bc4179b425,
        type: 3}
      propertyPath: m_LocalRotation.y
      value: -0
      objectReference: {fileID: 0}
    - target: {fileID: 3529211918885727118, guid: 44e6cce32ce12e0468da54bc4179b425,
        type: 3}
      propertyPath: m_LocalRotation.z
      value: -0
      objectReference: {fileID: 0}
    - target: {fileID: 3529211918885727118, guid: 44e6cce32ce12e0468da54bc4179b425,
        type: 3}
      propertyPath: m_LocalRotation.w
      value: 1
      objectReference: {fileID: 0}
    - target: {fileID: 3529211918885727118, guid: 44e6cce32ce12e0468da54bc4179b425,
        type: 3}
      propertyPath: m_RootOrder
      value: 0
      objectReference: {fileID: 0}
    - target: {fileID: 3529211918885727118, guid: 44e6cce32ce12e0468da54bc4179b425,
        type: 3}
      propertyPath: m_LocalEulerAnglesHint.x
      value: 0
      objectReference: {fileID: 0}
    - target: {fileID: 3529211918885727118, guid: 44e6cce32ce12e0468da54bc4179b425,
        type: 3}
      propertyPath: m_LocalEulerAnglesHint.y
      value: 0
      objectReference: {fileID: 0}
    - target: {fileID: 3529211918885727118, guid: 44e6cce32ce12e0468da54bc4179b425,
        type: 3}
      propertyPath: m_LocalEulerAnglesHint.z
      value: 0
      objectReference: {fileID: 0}
    - target: {fileID: 3529211918888177872, guid: 44e6cce32ce12e0468da54bc4179b425,
        type: 3}
      propertyPath: m_Materials.Array.data[0]
      value: 
      objectReference: {fileID: 181825151}
    - target: {fileID: 3529211918889242964, guid: 44e6cce32ce12e0468da54bc4179b425,
        type: 3}
      propertyPath: m_Mesh
      value: 
      objectReference: {fileID: 1540229609}
    m_RemovedComponents: []
  m_SourcePrefab: {fileID: 100100000, guid: 44e6cce32ce12e0468da54bc4179b425, type: 3}
>>>>>>> c333d0e0
<|MERGE_RESOLUTION|>--- conflicted
+++ resolved
@@ -1770,40 +1770,6 @@
   m_PrefabAsset: {fileID: 0}
   m_GameObject: {fileID: 270656325}
   m_CullTransparentMesh: 0
---- !u!21 &282267763
-Material:
-  serializedVersion: 6
-  m_ObjectHideFlags: 0
-  m_CorrespondingSourceObject: {fileID: 0}
-  m_PrefabInstance: {fileID: 0}
-  m_PrefabAsset: {fileID: 0}
-  m_Name: Sprites/Default
-  m_Shader: {fileID: 10753, guid: 0000000000000000f000000000000000, type: 0}
-  m_ShaderKeywords: 
-  m_LightmapFlags: 4
-  m_EnableInstancingVariants: 0
-  m_DoubleSidedGI: 0
-  m_CustomRenderQueue: -1
-  stringTagMap: {}
-  disabledShaderPasses: []
-  m_SavedProperties:
-    serializedVersion: 3
-    m_TexEnvs:
-    - _AlphaTex:
-        m_Texture: {fileID: 0}
-        m_Scale: {x: 1, y: 1}
-        m_Offset: {x: 0, y: 0}
-    - _MainTex:
-        m_Texture: {fileID: 0}
-        m_Scale: {x: 1, y: 1}
-        m_Offset: {x: 0, y: 0}
-    m_Floats:
-    - PixelSnap: 0
-    - _EnableExternalAlpha: 0
-    m_Colors:
-    - _Color: {r: 1, g: 1, b: 1, a: 1}
-    - _Flip: {r: 1, g: 1, b: 1, a: 1}
-    - _RendererColor: {r: 1, g: 1, b: 1, a: 1}
 --- !u!1 &317588295
 GameObject:
   m_ObjectHideFlags: 0
@@ -1997,9 +1963,6 @@
   m_PrefabAsset: {fileID: 0}
   m_GameObject: {fileID: 342727987}
   m_CullTransparentMesh: 0
-<<<<<<< HEAD
---- !u!1 &381852002
-=======
 --- !u!1 &362090850
 GameObject:
   m_ObjectHideFlags: 0
@@ -2030,209 +1993,6 @@
   m_Father: {fileID: 431384313}
   m_RootOrder: 3
   m_LocalEulerAnglesHint: {x: 0, y: 0, z: 0}
---- !u!1 &418898940
-GameObject:
-  m_ObjectHideFlags: 0
-  m_CorrespondingSourceObject: {fileID: 0}
-  m_PrefabInstance: {fileID: 0}
-  m_PrefabAsset: {fileID: 0}
-  serializedVersion: 6
-  m_Component:
-  - component: {fileID: 418898941}
-  - component: {fileID: 418898942}
-  m_Layer: 0
-  m_Name: Interaction Mode
-  m_TagString: Untagged
-  m_Icon: {fileID: 0}
-  m_NavMeshLayer: 0
-  m_StaticEditorFlags: 0
-  m_IsActive: 1
---- !u!4 &418898941
-Transform:
-  m_ObjectHideFlags: 0
-  m_CorrespondingSourceObject: {fileID: 0}
-  m_PrefabInstance: {fileID: 0}
-  m_PrefabAsset: {fileID: 0}
-  m_GameObject: {fileID: 418898940}
-  m_LocalRotation: {x: -0, y: -0, z: -0, w: 1}
-  m_LocalPosition: {x: 0, y: 0, z: 0}
-  m_LocalScale: {x: 1, y: 1, z: 1}
-  m_Children: []
-  m_Father: {fileID: 544060993}
-  m_RootOrder: 4
-  m_LocalEulerAnglesHint: {x: 0, y: 0, z: 0}
---- !u!114 &418898942
-MonoBehaviour:
-  m_ObjectHideFlags: 0
-  m_CorrespondingSourceObject: {fileID: 0}
-  m_PrefabInstance: {fileID: 0}
-  m_PrefabAsset: {fileID: 0}
-  m_GameObject: {fileID: 418898940}
-  m_Enabled: 1
-  m_EditorHideFlags: 0
-  m_Script: {fileID: 11500000, guid: cff7e76f399e48e7bc72fe934064fb25, type: 3}
-  m_Name: 
-  m_EditorClassIdentifier: 
-  controller: {fileID: 2074532958}
-  interactionGizmo: {fileID: 3640672610816993193, guid: 1c71c146c52b75b40b044e66de75be8e,
-    type: 3}
---- !u!1 &423316705
->>>>>>> c333d0e0
-GameObject:
-  m_ObjectHideFlags: 0
-  m_CorrespondingSourceObject: {fileID: 0}
-  m_PrefabInstance: {fileID: 0}
-  m_PrefabAsset: {fileID: 0}
-  serializedVersion: 6
-  m_Component:
-  - component: {fileID: 381852003}
-  - component: {fileID: 381852005}
-  - component: {fileID: 381852004}
-  m_Layer: 5
-  m_Name: Label
-  m_TagString: Untagged
-  m_Icon: {fileID: 0}
-  m_NavMeshLayer: 0
-  m_StaticEditorFlags: 0
-  m_IsActive: 1
---- !u!224 &381852003
-RectTransform:
-  m_ObjectHideFlags: 0
-  m_CorrespondingSourceObject: {fileID: 0}
-  m_PrefabInstance: {fileID: 0}
-  m_PrefabAsset: {fileID: 0}
-  m_GameObject: {fileID: 381852002}
-  m_LocalRotation: {x: -0, y: -0, z: -0, w: 1}
-  m_LocalPosition: {x: 0, y: 0, z: 0}
-  m_LocalScale: {x: 1, y: 1, z: 1}
-  m_Children: []
-  m_Father: {fileID: 853298688}
-  m_RootOrder: 0
-  m_LocalEulerAnglesHint: {x: 0, y: 0, z: 0}
-  m_AnchorMin: {x: 0, y: 0}
-  m_AnchorMax: {x: 1, y: 1}
-  m_AnchoredPosition: {x: 0, y: 0}
-  m_SizeDelta: {x: 0, y: 0}
-  m_Pivot: {x: 0.5, y: 0.5}
---- !u!114 &381852004
-MonoBehaviour:
-  m_ObjectHideFlags: 0
-  m_CorrespondingSourceObject: {fileID: 0}
-  m_PrefabInstance: {fileID: 0}
-  m_PrefabAsset: {fileID: 0}
-  m_GameObject: {fileID: 381852002}
-  m_Enabled: 1
-  m_EditorHideFlags: 0
-  m_Script: {fileID: 11500000, guid: f4688fdb7df04437aeb418b961361dc5, type: 3}
-  m_Name: 
-  m_EditorClassIdentifier: 
-  m_Material: {fileID: 0}
-  m_Color: {r: 1, g: 1, b: 1, a: 1}
-  m_RaycastTarget: 1
-  m_OnCullStateChanged:
-    m_PersistentCalls:
-      m_Calls: []
-  m_text: pause
-  m_isRightToLeft: 0
-  m_fontAsset: {fileID: 11400000, guid: 5a19f4193fe2bf64089ade0b38163199, type: 2}
-  m_sharedMaterial: {fileID: 21566619404874456, guid: 5a19f4193fe2bf64089ade0b38163199,
-    type: 2}
-  m_fontSharedMaterials: []
-  m_fontMaterial: {fileID: 0}
-  m_fontMaterials: []
-  m_fontColor32:
-    serializedVersion: 2
-    rgba: 4294967295
-  m_fontColor: {r: 1, g: 1, b: 1, a: 1}
-  m_enableVertexGradient: 0
-  m_colorMode: 3
-  m_fontColorGradient:
-    topLeft: {r: 1, g: 1, b: 1, a: 1}
-    topRight: {r: 1, g: 1, b: 1, a: 1}
-    bottomLeft: {r: 1, g: 1, b: 1, a: 1}
-    bottomRight: {r: 1, g: 1, b: 1, a: 1}
-  m_fontColorGradientPreset: {fileID: 0}
-  m_spriteAsset: {fileID: 0}
-  m_tintAllSprites: 0
-  m_overrideHtmlColors: 0
-  m_faceColor:
-    serializedVersion: 2
-    rgba: 4294967295
-  m_outlineColor:
-    serializedVersion: 2
-    rgba: 4278190080
-  m_fontSize: 18
-  m_fontSizeBase: 18
-  m_fontWeight: 400
-  m_enableAutoSizing: 0
-  m_fontSizeMin: 18
-  m_fontSizeMax: 72
-  m_fontStyle: 16
-  m_textAlignment: 514
-  m_characterSpacing: 0
-  m_wordSpacing: 0
-  m_lineSpacing: 0
-  m_lineSpacingMax: 0
-  m_paragraphSpacing: 0
-  m_charWidthMaxAdj: 0
-  m_enableWordWrapping: 1
-  m_wordWrappingRatios: 0.4
-  m_overflowMode: 0
-  m_firstOverflowCharacterIndex: -1
-  m_linkedTextComponent: {fileID: 0}
-  m_isLinkedTextComponent: 0
-  m_isTextTruncated: 0
-  m_enableKerning: 1
-  m_enableExtraPadding: 0
-  checkPaddingRequired: 0
-  m_isRichText: 1
-  m_parseCtrlCharacters: 1
-  m_isOrthographic: 1
-  m_isCullingEnabled: 0
-  m_ignoreRectMaskCulling: 0
-  m_ignoreCulling: 1
-  m_horizontalMapping: 0
-  m_verticalMapping: 0
-  m_uvLineOffset: 0
-  m_geometrySortingOrder: 0
-  m_VertexBufferAutoSizeReduction: 1
-  m_firstVisibleCharacter: 0
-  m_useMaxVisibleDescender: 1
-  m_pageToDisplay: 1
-  m_margin: {x: 8, y: 8, z: 8, w: 8}
-  m_textInfo:
-    textComponent: {fileID: 381852004}
-    characterCount: 5
-    spriteCount: 0
-    spaceCount: 0
-    wordCount: 1
-    linkCount: 0
-    lineCount: 1
-    pageCount: 1
-    materialCount: 1
-  m_isUsingLegacyAnimationComponent: 0
-  m_isVolumetricText: 0
-  m_spriteAnimator: {fileID: 0}
-  m_hasFontAssetChanged: 0
-  m_subTextObjects:
-  - {fileID: 0}
-  - {fileID: 0}
-  - {fileID: 0}
-  - {fileID: 0}
-  - {fileID: 0}
-  - {fileID: 0}
-  - {fileID: 0}
-  - {fileID: 0}
-  m_baseMaterial: {fileID: 0}
-  m_maskOffset: {x: 0, y: 0, z: 0, w: 0}
---- !u!222 &381852005
-CanvasRenderer:
-  m_ObjectHideFlags: 0
-  m_CorrespondingSourceObject: {fileID: 0}
-  m_PrefabInstance: {fileID: 0}
-  m_PrefabAsset: {fileID: 0}
-  m_GameObject: {fileID: 381852002}
-  m_CullTransparentMesh: 0
 --- !u!1 &418898940
 GameObject:
   m_ObjectHideFlags: 0
@@ -4504,7 +4264,7 @@
   m_LocalScale: {x: 1, y: 1, z: 1}
   m_Children: []
   m_Father: {fileID: 2054891945}
-  m_RootOrder: 10
+  m_RootOrder: 8
   m_LocalEulerAnglesHint: {x: 0, y: 0, z: 0}
   m_AnchorMin: {x: 0, y: 0}
   m_AnchorMax: {x: 0, y: 0}
@@ -4591,135 +4351,6 @@
   m_Name: 
   m_EditorClassIdentifier: 
   narupa: {fileID: 544060994}
---- !u!1 &853298687
-GameObject:
-  m_ObjectHideFlags: 0
-  m_CorrespondingSourceObject: {fileID: 0}
-  m_PrefabInstance: {fileID: 0}
-  m_PrefabAsset: {fileID: 0}
-  serializedVersion: 6
-  m_Component:
-  - component: {fileID: 853298688}
-  - component: {fileID: 853298691}
-  - component: {fileID: 853298690}
-  - component: {fileID: 853298689}
-  m_Layer: 5
-  m_Name: Pause
-  m_TagString: Untagged
-  m_Icon: {fileID: 0}
-  m_NavMeshLayer: 0
-  m_StaticEditorFlags: 0
-  m_IsActive: 1
---- !u!224 &853298688
-RectTransform:
-  m_ObjectHideFlags: 0
-  m_CorrespondingSourceObject: {fileID: 0}
-  m_PrefabInstance: {fileID: 0}
-  m_PrefabAsset: {fileID: 0}
-  m_GameObject: {fileID: 853298687}
-  m_LocalRotation: {x: 0, y: 0, z: 0, w: 1}
-  m_LocalPosition: {x: 0, y: 0, z: 0}
-  m_LocalScale: {x: 1, y: 1, z: 1}
-  m_Children:
-  - {fileID: 381852003}
-  m_Father: {fileID: 1919711161}
-  m_RootOrder: 1
-  m_LocalEulerAnglesHint: {x: 0, y: 0, z: 0}
-  m_AnchorMin: {x: 0, y: 0}
-  m_AnchorMax: {x: 0, y: 0}
-  m_AnchoredPosition: {x: 0, y: 0}
-  m_SizeDelta: {x: 0, y: 0}
-  m_Pivot: {x: 0.5, y: 0.5}
---- !u!114 &853298689
-MonoBehaviour:
-  m_ObjectHideFlags: 0
-  m_CorrespondingSourceObject: {fileID: 0}
-  m_PrefabInstance: {fileID: 0}
-  m_PrefabAsset: {fileID: 0}
-  m_GameObject: {fileID: 853298687}
-  m_Enabled: 1
-  m_EditorHideFlags: 0
-  m_Script: {fileID: 11500000, guid: 4e29b1a8efbd4b44bb3f3716e73f07ff, type: 3}
-  m_Name: 
-  m_EditorClassIdentifier: 
-  m_Navigation:
-    m_Mode: 0
-    m_SelectOnUp: {fileID: 0}
-    m_SelectOnDown: {fileID: 0}
-    m_SelectOnLeft: {fileID: 0}
-    m_SelectOnRight: {fileID: 0}
-  m_Transition: 1
-  m_Colors:
-    m_NormalColor: {r: 0.43529415, g: 0.5411765, b: 0.5686275, a: 1}
-    m_HighlightedColor: {r: 1, g: 0.40000004, b: 0, a: 1}
-    m_PressedColor: {r: 0.30008277, g: 0.37307587, b: 0.39200002, a: 1}
-    m_SelectedColor: {r: 1, g: 0.40000004, b: 0, a: 1}
-    m_DisabledColor: {r: 0.78431374, g: 0.78431374, b: 0.78431374, a: 0.5019608}
-    m_ColorMultiplier: 1
-    m_FadeDuration: 0.1
-  m_SpriteState:
-    m_HighlightedSprite: {fileID: 0}
-    m_PressedSprite: {fileID: 0}
-    m_SelectedSprite: {fileID: 0}
-    m_DisabledSprite: {fileID: 0}
-  m_AnimationTriggers:
-    m_NormalTrigger: Normal
-    m_HighlightedTrigger: Highlighted
-    m_PressedTrigger: Pressed
-    m_SelectedTrigger: Highlighted
-    m_DisabledTrigger: Disabled
-  m_Interactable: 1
-  m_TargetGraphic: {fileID: 853298690}
-  m_OnClick:
-    m_PersistentCalls:
-      m_Calls:
-      - m_Target: {fileID: 1919711162}
-        m_MethodName: SendPauseCommand
-        m_Mode: 1
-        m_Arguments:
-          m_ObjectArgument: {fileID: 0}
-          m_ObjectArgumentAssemblyTypeName: UnityEngine.Object, UnityEngine
-          m_IntArgument: 0
-          m_FloatArgument: 0
-          m_StringArgument: 
-          m_BoolArgument: 1
-        m_CallState: 2
---- !u!114 &853298690
-MonoBehaviour:
-  m_ObjectHideFlags: 0
-  m_CorrespondingSourceObject: {fileID: 0}
-  m_PrefabInstance: {fileID: 0}
-  m_PrefabAsset: {fileID: 0}
-  m_GameObject: {fileID: 853298687}
-  m_Enabled: 1
-  m_EditorHideFlags: 0
-  m_Script: {fileID: 11500000, guid: fe87c0e1cc204ed48ad3b37840f39efc, type: 3}
-  m_Name: 
-  m_EditorClassIdentifier: 
-  m_Material: {fileID: 0}
-  m_Color: {r: 1, g: 1, b: 1, a: 1}
-  m_RaycastTarget: 1
-  m_OnCullStateChanged:
-    m_PersistentCalls:
-      m_Calls: []
-  m_Sprite: {fileID: 0}
-  m_Type: 0
-  m_PreserveAspect: 0
-  m_FillCenter: 1
-  m_FillMethod: 4
-  m_FillAmount: 1
-  m_FillClockwise: 1
-  m_FillOrigin: 0
-  m_UseSpriteMesh: 0
-  m_PixelsPerUnitMultiplier: 1
---- !u!222 &853298691
-CanvasRenderer:
-  m_ObjectHideFlags: 0
-  m_CorrespondingSourceObject: {fileID: 0}
-  m_PrefabInstance: {fileID: 0}
-  m_PrefabAsset: {fileID: 0}
-  m_GameObject: {fileID: 853298687}
-  m_CullTransparentMesh: 0
 --- !u!1 &883039636
 GameObject:
   m_ObjectHideFlags: 0
@@ -5862,264 +5493,6 @@
   m_PrefabAsset: {fileID: 0}
   m_GameObject: {fileID: 1140701221}
   m_CullTransparentMesh: 0
---- !u!1 &1156097381
-GameObject:
-  m_ObjectHideFlags: 0
-  m_CorrespondingSourceObject: {fileID: 0}
-  m_PrefabInstance: {fileID: 0}
-  m_PrefabAsset: {fileID: 0}
-  serializedVersion: 6
-  m_Component:
-  - component: {fileID: 1156097382}
-  - component: {fileID: 1156097385}
-  - component: {fileID: 1156097384}
-  - component: {fileID: 1156097383}
-  m_Layer: 5
-  m_Name: Play
-  m_TagString: Untagged
-  m_Icon: {fileID: 0}
-  m_NavMeshLayer: 0
-  m_StaticEditorFlags: 0
-  m_IsActive: 1
---- !u!224 &1156097382
-RectTransform:
-  m_ObjectHideFlags: 0
-  m_CorrespondingSourceObject: {fileID: 0}
-  m_PrefabInstance: {fileID: 0}
-  m_PrefabAsset: {fileID: 0}
-  m_GameObject: {fileID: 1156097381}
-  m_LocalRotation: {x: 0, y: 0, z: 0, w: 1}
-  m_LocalPosition: {x: 0, y: 0, z: 0}
-  m_LocalScale: {x: 1, y: 1, z: 1}
-  m_Children:
-  - {fileID: 2101769773}
-  m_Father: {fileID: 1919711161}
-  m_RootOrder: 0
-  m_LocalEulerAnglesHint: {x: 0, y: 0, z: 0}
-  m_AnchorMin: {x: 0, y: 0}
-  m_AnchorMax: {x: 0, y: 0}
-  m_AnchoredPosition: {x: 0, y: 0}
-  m_SizeDelta: {x: 0, y: 0}
-  m_Pivot: {x: 0.5, y: 0.5}
---- !u!114 &1156097383
-MonoBehaviour:
-  m_ObjectHideFlags: 0
-  m_CorrespondingSourceObject: {fileID: 0}
-  m_PrefabInstance: {fileID: 0}
-  m_PrefabAsset: {fileID: 0}
-  m_GameObject: {fileID: 1156097381}
-  m_Enabled: 1
-  m_EditorHideFlags: 0
-  m_Script: {fileID: 11500000, guid: 4e29b1a8efbd4b44bb3f3716e73f07ff, type: 3}
-  m_Name: 
-  m_EditorClassIdentifier: 
-  m_Navigation:
-    m_Mode: 0
-    m_SelectOnUp: {fileID: 0}
-    m_SelectOnDown: {fileID: 0}
-    m_SelectOnLeft: {fileID: 0}
-    m_SelectOnRight: {fileID: 0}
-  m_Transition: 1
-  m_Colors:
-    m_NormalColor: {r: 0.43529415, g: 0.5411765, b: 0.5686275, a: 1}
-    m_HighlightedColor: {r: 1, g: 0.40000004, b: 0, a: 1}
-    m_PressedColor: {r: 0.30008277, g: 0.37307587, b: 0.39200002, a: 1}
-    m_SelectedColor: {r: 1, g: 0.40000004, b: 0, a: 1}
-    m_DisabledColor: {r: 0.78431374, g: 0.78431374, b: 0.78431374, a: 0.5019608}
-    m_ColorMultiplier: 1
-    m_FadeDuration: 0.1
-  m_SpriteState:
-    m_HighlightedSprite: {fileID: 0}
-    m_PressedSprite: {fileID: 0}
-    m_SelectedSprite: {fileID: 0}
-    m_DisabledSprite: {fileID: 0}
-  m_AnimationTriggers:
-    m_NormalTrigger: Normal
-    m_HighlightedTrigger: Highlighted
-    m_PressedTrigger: Pressed
-    m_SelectedTrigger: Highlighted
-    m_DisabledTrigger: Disabled
-  m_Interactable: 1
-  m_TargetGraphic: {fileID: 1156097384}
-  m_OnClick:
-    m_PersistentCalls:
-      m_Calls:
-      - m_Target: {fileID: 1919711162}
-        m_MethodName: SendPlayCommand
-        m_Mode: 1
-        m_Arguments:
-          m_ObjectArgument: {fileID: 0}
-          m_ObjectArgumentAssemblyTypeName: UnityEngine.Object, UnityEngine
-          m_IntArgument: 0
-          m_FloatArgument: 0
-          m_StringArgument: 
-          m_BoolArgument: 1
-        m_CallState: 2
---- !u!114 &1156097384
-MonoBehaviour:
-  m_ObjectHideFlags: 0
-  m_CorrespondingSourceObject: {fileID: 0}
-  m_PrefabInstance: {fileID: 0}
-  m_PrefabAsset: {fileID: 0}
-  m_GameObject: {fileID: 1156097381}
-  m_Enabled: 1
-  m_EditorHideFlags: 0
-  m_Script: {fileID: 11500000, guid: fe87c0e1cc204ed48ad3b37840f39efc, type: 3}
-  m_Name: 
-  m_EditorClassIdentifier: 
-  m_Material: {fileID: 0}
-  m_Color: {r: 1, g: 1, b: 1, a: 1}
-  m_RaycastTarget: 1
-  m_OnCullStateChanged:
-    m_PersistentCalls:
-      m_Calls: []
-  m_Sprite: {fileID: 0}
-  m_Type: 0
-  m_PreserveAspect: 0
-  m_FillCenter: 1
-  m_FillMethod: 4
-  m_FillAmount: 1
-  m_FillClockwise: 1
-  m_FillOrigin: 0
-  m_UseSpriteMesh: 0
-  m_PixelsPerUnitMultiplier: 1
---- !u!222 &1156097385
-CanvasRenderer:
-  m_ObjectHideFlags: 0
-  m_CorrespondingSourceObject: {fileID: 0}
-  m_PrefabInstance: {fileID: 0}
-  m_PrefabAsset: {fileID: 0}
-  m_GameObject: {fileID: 1156097381}
-  m_CullTransparentMesh: 0
---- !u!1 &1156489232
-GameObject:
-  m_ObjectHideFlags: 0
-  m_CorrespondingSourceObject: {fileID: 0}
-  m_PrefabInstance: {fileID: 0}
-  m_PrefabAsset: {fileID: 0}
-  serializedVersion: 6
-  m_Component:
-  - component: {fileID: 1156489233}
-  - component: {fileID: 1156489236}
-  - component: {fileID: 1156489235}
-  - component: {fileID: 1156489234}
-  m_Layer: 5
-  m_Name: Step
-  m_TagString: Untagged
-  m_Icon: {fileID: 0}
-  m_NavMeshLayer: 0
-  m_StaticEditorFlags: 0
-  m_IsActive: 1
---- !u!224 &1156489233
-RectTransform:
-  m_ObjectHideFlags: 0
-  m_CorrespondingSourceObject: {fileID: 0}
-  m_PrefabInstance: {fileID: 0}
-  m_PrefabAsset: {fileID: 0}
-  m_GameObject: {fileID: 1156489232}
-  m_LocalRotation: {x: 0, y: 0, z: 0, w: 1}
-  m_LocalPosition: {x: 0, y: 0, z: 0}
-  m_LocalScale: {x: 1, y: 1, z: 1}
-  m_Children:
-  - {fileID: 1306875061}
-  m_Father: {fileID: 1919711161}
-  m_RootOrder: 2
-  m_LocalEulerAnglesHint: {x: 0, y: 0, z: 0}
-  m_AnchorMin: {x: 0, y: 0}
-  m_AnchorMax: {x: 0, y: 0}
-  m_AnchoredPosition: {x: 0, y: 0}
-  m_SizeDelta: {x: 0, y: 0}
-  m_Pivot: {x: 0.5, y: 0.5}
---- !u!114 &1156489234
-MonoBehaviour:
-  m_ObjectHideFlags: 0
-  m_CorrespondingSourceObject: {fileID: 0}
-  m_PrefabInstance: {fileID: 0}
-  m_PrefabAsset: {fileID: 0}
-  m_GameObject: {fileID: 1156489232}
-  m_Enabled: 1
-  m_EditorHideFlags: 0
-  m_Script: {fileID: 11500000, guid: 4e29b1a8efbd4b44bb3f3716e73f07ff, type: 3}
-  m_Name: 
-  m_EditorClassIdentifier: 
-  m_Navigation:
-    m_Mode: 0
-    m_SelectOnUp: {fileID: 0}
-    m_SelectOnDown: {fileID: 0}
-    m_SelectOnLeft: {fileID: 0}
-    m_SelectOnRight: {fileID: 0}
-  m_Transition: 1
-  m_Colors:
-    m_NormalColor: {r: 0.43529415, g: 0.5411765, b: 0.5686275, a: 1}
-    m_HighlightedColor: {r: 1, g: 0.40000004, b: 0, a: 1}
-    m_PressedColor: {r: 0.30008277, g: 0.37307587, b: 0.39200002, a: 1}
-    m_SelectedColor: {r: 1, g: 0.40000004, b: 0, a: 1}
-    m_DisabledColor: {r: 0.78431374, g: 0.78431374, b: 0.78431374, a: 0.5019608}
-    m_ColorMultiplier: 1
-    m_FadeDuration: 0.1
-  m_SpriteState:
-    m_HighlightedSprite: {fileID: 0}
-    m_PressedSprite: {fileID: 0}
-    m_SelectedSprite: {fileID: 0}
-    m_DisabledSprite: {fileID: 0}
-  m_AnimationTriggers:
-    m_NormalTrigger: Normal
-    m_HighlightedTrigger: Highlighted
-    m_PressedTrigger: Pressed
-    m_SelectedTrigger: Highlighted
-    m_DisabledTrigger: Disabled
-  m_Interactable: 1
-  m_TargetGraphic: {fileID: 1156489235}
-  m_OnClick:
-    m_PersistentCalls:
-      m_Calls:
-      - m_Target: {fileID: 1919711162}
-        m_MethodName: SendStepCommand
-        m_Mode: 1
-        m_Arguments:
-          m_ObjectArgument: {fileID: 0}
-          m_ObjectArgumentAssemblyTypeName: UnityEngine.Object, UnityEngine
-          m_IntArgument: 0
-          m_FloatArgument: 0
-          m_StringArgument: 
-          m_BoolArgument: 1
-        m_CallState: 2
---- !u!114 &1156489235
-MonoBehaviour:
-  m_ObjectHideFlags: 0
-  m_CorrespondingSourceObject: {fileID: 0}
-  m_PrefabInstance: {fileID: 0}
-  m_PrefabAsset: {fileID: 0}
-  m_GameObject: {fileID: 1156489232}
-  m_Enabled: 1
-  m_EditorHideFlags: 0
-  m_Script: {fileID: 11500000, guid: fe87c0e1cc204ed48ad3b37840f39efc, type: 3}
-  m_Name: 
-  m_EditorClassIdentifier: 
-  m_Material: {fileID: 0}
-  m_Color: {r: 1, g: 1, b: 1, a: 1}
-  m_RaycastTarget: 1
-  m_OnCullStateChanged:
-    m_PersistentCalls:
-      m_Calls: []
-  m_Sprite: {fileID: 0}
-  m_Type: 0
-  m_PreserveAspect: 0
-  m_FillCenter: 1
-  m_FillMethod: 4
-  m_FillAmount: 1
-  m_FillClockwise: 1
-  m_FillOrigin: 0
-  m_UseSpriteMesh: 0
-  m_PixelsPerUnitMultiplier: 1
---- !u!222 &1156489236
-CanvasRenderer:
-  m_ObjectHideFlags: 0
-  m_CorrespondingSourceObject: {fileID: 0}
-  m_PrefabInstance: {fileID: 0}
-  m_PrefabAsset: {fileID: 0}
-  m_GameObject: {fileID: 1156489232}
-  m_CullTransparentMesh: 0
 --- !u!1 &1190993352
 GameObject:
   m_ObjectHideFlags: 0
@@ -6772,162 +6145,6 @@
   m_PrefabAsset: {fileID: 0}
   m_GameObject: {fileID: 1292114515}
   m_CullTransparentMesh: 0
---- !u!1 &1306875060
-GameObject:
-  m_ObjectHideFlags: 0
-  m_CorrespondingSourceObject: {fileID: 0}
-  m_PrefabInstance: {fileID: 0}
-  m_PrefabAsset: {fileID: 0}
-  serializedVersion: 6
-  m_Component:
-  - component: {fileID: 1306875061}
-  - component: {fileID: 1306875063}
-  - component: {fileID: 1306875062}
-  m_Layer: 5
-  m_Name: Label
-  m_TagString: Untagged
-  m_Icon: {fileID: 0}
-  m_NavMeshLayer: 0
-  m_StaticEditorFlags: 0
-  m_IsActive: 1
---- !u!224 &1306875061
-RectTransform:
-  m_ObjectHideFlags: 0
-  m_CorrespondingSourceObject: {fileID: 0}
-  m_PrefabInstance: {fileID: 0}
-  m_PrefabAsset: {fileID: 0}
-  m_GameObject: {fileID: 1306875060}
-  m_LocalRotation: {x: -0, y: -0, z: -0, w: 1}
-  m_LocalPosition: {x: 0, y: 0, z: 0}
-  m_LocalScale: {x: 1, y: 1, z: 1}
-  m_Children: []
-  m_Father: {fileID: 1156489233}
-  m_RootOrder: 0
-  m_LocalEulerAnglesHint: {x: 0, y: 0, z: 0}
-  m_AnchorMin: {x: 0, y: 0}
-  m_AnchorMax: {x: 1, y: 1}
-  m_AnchoredPosition: {x: 0, y: 0}
-  m_SizeDelta: {x: 0, y: 0}
-  m_Pivot: {x: 0.5, y: 0.5}
---- !u!114 &1306875062
-MonoBehaviour:
-  m_ObjectHideFlags: 0
-  m_CorrespondingSourceObject: {fileID: 0}
-  m_PrefabInstance: {fileID: 0}
-  m_PrefabAsset: {fileID: 0}
-  m_GameObject: {fileID: 1306875060}
-  m_Enabled: 1
-  m_EditorHideFlags: 0
-  m_Script: {fileID: 11500000, guid: f4688fdb7df04437aeb418b961361dc5, type: 3}
-  m_Name: 
-  m_EditorClassIdentifier: 
-  m_Material: {fileID: 0}
-  m_Color: {r: 1, g: 1, b: 1, a: 1}
-  m_RaycastTarget: 1
-  m_OnCullStateChanged:
-    m_PersistentCalls:
-      m_Calls: []
-  m_text: step
-  m_isRightToLeft: 0
-  m_fontAsset: {fileID: 11400000, guid: 5a19f4193fe2bf64089ade0b38163199, type: 2}
-  m_sharedMaterial: {fileID: 21566619404874456, guid: 5a19f4193fe2bf64089ade0b38163199,
-    type: 2}
-  m_fontSharedMaterials: []
-  m_fontMaterial: {fileID: 0}
-  m_fontMaterials: []
-  m_fontColor32:
-    serializedVersion: 2
-    rgba: 4294967295
-  m_fontColor: {r: 1, g: 1, b: 1, a: 1}
-  m_enableVertexGradient: 0
-  m_colorMode: 3
-  m_fontColorGradient:
-    topLeft: {r: 1, g: 1, b: 1, a: 1}
-    topRight: {r: 1, g: 1, b: 1, a: 1}
-    bottomLeft: {r: 1, g: 1, b: 1, a: 1}
-    bottomRight: {r: 1, g: 1, b: 1, a: 1}
-  m_fontColorGradientPreset: {fileID: 0}
-  m_spriteAsset: {fileID: 0}
-  m_tintAllSprites: 0
-  m_overrideHtmlColors: 0
-  m_faceColor:
-    serializedVersion: 2
-    rgba: 4294967295
-  m_outlineColor:
-    serializedVersion: 2
-    rgba: 4278190080
-  m_fontSize: 18
-  m_fontSizeBase: 18
-  m_fontWeight: 400
-  m_enableAutoSizing: 0
-  m_fontSizeMin: 18
-  m_fontSizeMax: 72
-  m_fontStyle: 16
-  m_textAlignment: 514
-  m_characterSpacing: 0
-  m_wordSpacing: 0
-  m_lineSpacing: 0
-  m_lineSpacingMax: 0
-  m_paragraphSpacing: 0
-  m_charWidthMaxAdj: 0
-  m_enableWordWrapping: 1
-  m_wordWrappingRatios: 0.4
-  m_overflowMode: 0
-  m_firstOverflowCharacterIndex: -1
-  m_linkedTextComponent: {fileID: 0}
-  m_isLinkedTextComponent: 0
-  m_isTextTruncated: 0
-  m_enableKerning: 1
-  m_enableExtraPadding: 0
-  checkPaddingRequired: 0
-  m_isRichText: 1
-  m_parseCtrlCharacters: 1
-  m_isOrthographic: 1
-  m_isCullingEnabled: 0
-  m_ignoreRectMaskCulling: 0
-  m_ignoreCulling: 1
-  m_horizontalMapping: 0
-  m_verticalMapping: 0
-  m_uvLineOffset: 0
-  m_geometrySortingOrder: 0
-  m_VertexBufferAutoSizeReduction: 1
-  m_firstVisibleCharacter: 0
-  m_useMaxVisibleDescender: 1
-  m_pageToDisplay: 1
-  m_margin: {x: 8, y: 8, z: 8, w: 8}
-  m_textInfo:
-    textComponent: {fileID: 1306875062}
-    characterCount: 4
-    spriteCount: 0
-    spaceCount: 0
-    wordCount: 1
-    linkCount: 0
-    lineCount: 1
-    pageCount: 1
-    materialCount: 1
-  m_isUsingLegacyAnimationComponent: 0
-  m_isVolumetricText: 0
-  m_spriteAnimator: {fileID: 0}
-  m_hasFontAssetChanged: 0
-  m_subTextObjects:
-  - {fileID: 0}
-  - {fileID: 0}
-  - {fileID: 0}
-  - {fileID: 0}
-  - {fileID: 0}
-  - {fileID: 0}
-  - {fileID: 0}
-  - {fileID: 0}
-  m_baseMaterial: {fileID: 0}
-  m_maskOffset: {x: 0, y: 0, z: 0, w: 0}
---- !u!222 &1306875063
-CanvasRenderer:
-  m_ObjectHideFlags: 0
-  m_CorrespondingSourceObject: {fileID: 0}
-  m_PrefabInstance: {fileID: 0}
-  m_PrefabAsset: {fileID: 0}
-  m_GameObject: {fileID: 1306875060}
-  m_CullTransparentMesh: 0
 --- !u!1 &1317877496
 GameObject:
   m_ObjectHideFlags: 0
@@ -6959,7 +6176,7 @@
   - {fileID: 1943645057}
   - {fileID: 1224460377}
   m_Father: {fileID: 2054891945}
-  m_RootOrder: 9
+  m_RootOrder: 7
   m_LocalEulerAnglesHint: {x: 0, y: 0, z: 0}
   m_AnchorMin: {x: 0, y: 0}
   m_AnchorMax: {x: 0, y: 0}
@@ -7488,14 +6705,118 @@
   m_Children:
   - {fileID: 767694554}
   m_Father: {fileID: 2054891945}
-  m_RootOrder: 8
+  m_RootOrder: 6
   m_LocalEulerAnglesHint: {x: 0, y: 0, z: 0}
   m_AnchorMin: {x: 0, y: 0}
   m_AnchorMax: {x: 0, y: 0}
   m_AnchoredPosition: {x: 0, y: 0}
   m_SizeDelta: {x: 0, y: 80}
   m_Pivot: {x: 0.5, y: 0.5}
---- !u!43 &1513418055
+--- !u!1 &1529171856
+GameObject:
+  m_ObjectHideFlags: 0
+  m_CorrespondingSourceObject: {fileID: 0}
+  m_PrefabInstance: {fileID: 0}
+  m_PrefabAsset: {fileID: 0}
+  serializedVersion: 6
+  m_Component:
+  - component: {fileID: 1529171857}
+  - component: {fileID: 1529171859}
+  - component: {fileID: 1529171858}
+  m_Layer: 5
+  m_Name: Background
+  m_TagString: Untagged
+  m_Icon: {fileID: 0}
+  m_NavMeshLayer: 0
+  m_StaticEditorFlags: 0
+  m_IsActive: 1
+--- !u!224 &1529171857
+RectTransform:
+  m_ObjectHideFlags: 0
+  m_CorrespondingSourceObject: {fileID: 0}
+  m_PrefabInstance: {fileID: 0}
+  m_PrefabAsset: {fileID: 0}
+  m_GameObject: {fileID: 1529171856}
+  m_LocalRotation: {x: 0, y: 0, z: 0, w: 1}
+  m_LocalPosition: {x: 0, y: 0, z: 0}
+  m_LocalScale: {x: 1, y: 1, z: 1}
+  m_Children: []
+  m_Father: {fileID: 1981335398}
+  m_RootOrder: 0
+  m_LocalEulerAnglesHint: {x: 0, y: 0, z: 0}
+  m_AnchorMin: {x: 0, y: 0}
+  m_AnchorMax: {x: 1, y: 1}
+  m_AnchoredPosition: {x: 0, y: 0}
+  m_SizeDelta: {x: 0, y: 0}
+  m_Pivot: {x: 0.5, y: 0.5}
+--- !u!114 &1529171858
+MonoBehaviour:
+  m_ObjectHideFlags: 0
+  m_CorrespondingSourceObject: {fileID: 0}
+  m_PrefabInstance: {fileID: 0}
+  m_PrefabAsset: {fileID: 0}
+  m_GameObject: {fileID: 1529171856}
+  m_Enabled: 1
+  m_EditorHideFlags: 0
+  m_Script: {fileID: 11500000, guid: fe87c0e1cc204ed48ad3b37840f39efc, type: 3}
+  m_Name: 
+  m_EditorClassIdentifier: 
+  m_Material: {fileID: 0}
+  m_Color: {r: 0.30008277, g: 0.37307587, b: 0.39200002, a: 1}
+  m_RaycastTarget: 1
+  m_OnCullStateChanged:
+    m_PersistentCalls:
+      m_Calls: []
+  m_Sprite: {fileID: 0}
+  m_Type: 1
+  m_PreserveAspect: 0
+  m_FillCenter: 1
+  m_FillMethod: 4
+  m_FillAmount: 1
+  m_FillClockwise: 1
+  m_FillOrigin: 0
+  m_UseSpriteMesh: 0
+  m_PixelsPerUnitMultiplier: 1
+--- !u!222 &1529171859
+CanvasRenderer:
+  m_ObjectHideFlags: 0
+  m_CorrespondingSourceObject: {fileID: 0}
+  m_PrefabInstance: {fileID: 0}
+  m_PrefabAsset: {fileID: 0}
+  m_GameObject: {fileID: 1529171856}
+  m_CullTransparentMesh: 0
+--- !u!1 &1534800855
+GameObject:
+  m_ObjectHideFlags: 0
+  m_CorrespondingSourceObject: {fileID: 0}
+  m_PrefabInstance: {fileID: 0}
+  m_PrefabAsset: {fileID: 0}
+  serializedVersion: 6
+  m_Component:
+  - component: {fileID: 1534800856}
+  m_Layer: 0
+  m_Name: SteamVR
+  m_TagString: Untagged
+  m_Icon: {fileID: 0}
+  m_NavMeshLayer: 0
+  m_StaticEditorFlags: 0
+  m_IsActive: 1
+--- !u!4 &1534800856
+Transform:
+  m_ObjectHideFlags: 0
+  m_CorrespondingSourceObject: {fileID: 0}
+  m_PrefabInstance: {fileID: 0}
+  m_PrefabAsset: {fileID: 0}
+  m_GameObject: {fileID: 1534800855}
+  m_LocalRotation: {x: 0, y: 0, z: 0, w: 1}
+  m_LocalPosition: {x: 0, y: 0, z: 0}
+  m_LocalScale: {x: 1, y: 1, z: 1}
+  m_Children:
+  - {fileID: 1897242026}
+  m_Father: {fileID: 0}
+  m_RootOrder: 2
+  m_LocalEulerAnglesHint: {x: 0, y: 0, z: 0}
+--- !u!43 &1540229609
 Mesh:
   m_ObjectHideFlags: 0
   m_CorrespondingSourceObject: {fileID: 0}
@@ -7658,348 +6979,6 @@
     offset: 0
     size: 0
     path: 
---- !u!1 &1529171856
-GameObject:
-  m_ObjectHideFlags: 0
-  m_CorrespondingSourceObject: {fileID: 0}
-  m_PrefabInstance: {fileID: 0}
-  m_PrefabAsset: {fileID: 0}
-  serializedVersion: 6
-  m_Component:
-  - component: {fileID: 1529171857}
-  - component: {fileID: 1529171859}
-  - component: {fileID: 1529171858}
-  m_Layer: 5
-  m_Name: Background
-  m_TagString: Untagged
-  m_Icon: {fileID: 0}
-  m_NavMeshLayer: 0
-  m_StaticEditorFlags: 0
-  m_IsActive: 1
---- !u!224 &1529171857
-RectTransform:
-  m_ObjectHideFlags: 0
-  m_CorrespondingSourceObject: {fileID: 0}
-  m_PrefabInstance: {fileID: 0}
-  m_PrefabAsset: {fileID: 0}
-  m_GameObject: {fileID: 1529171856}
-  m_LocalRotation: {x: 0, y: 0, z: 0, w: 1}
-  m_LocalPosition: {x: 0, y: 0, z: 0}
-  m_LocalScale: {x: 1, y: 1, z: 1}
-  m_Children: []
-  m_Father: {fileID: 1981335398}
-  m_RootOrder: 0
-  m_LocalEulerAnglesHint: {x: 0, y: 0, z: 0}
-  m_AnchorMin: {x: 0, y: 0}
-  m_AnchorMax: {x: 1, y: 1}
-  m_AnchoredPosition: {x: 0, y: 0}
-  m_SizeDelta: {x: 0, y: 0}
-  m_Pivot: {x: 0.5, y: 0.5}
---- !u!114 &1529171858
-MonoBehaviour:
-  m_ObjectHideFlags: 0
-  m_CorrespondingSourceObject: {fileID: 0}
-  m_PrefabInstance: {fileID: 0}
-  m_PrefabAsset: {fileID: 0}
-  m_GameObject: {fileID: 1529171856}
-  m_Enabled: 1
-  m_EditorHideFlags: 0
-  m_Script: {fileID: 11500000, guid: fe87c0e1cc204ed48ad3b37840f39efc, type: 3}
-  m_Name: 
-  m_EditorClassIdentifier: 
-  m_Material: {fileID: 0}
-  m_Color: {r: 0.30008277, g: 0.37307587, b: 0.39200002, a: 1}
-  m_RaycastTarget: 1
-  m_OnCullStateChanged:
-    m_PersistentCalls:
-      m_Calls: []
-  m_Sprite: {fileID: 0}
-  m_Type: 1
-  m_PreserveAspect: 0
-  m_FillCenter: 1
-  m_FillMethod: 4
-  m_FillAmount: 1
-  m_FillClockwise: 1
-  m_FillOrigin: 0
-  m_UseSpriteMesh: 0
-  m_PixelsPerUnitMultiplier: 1
---- !u!222 &1529171859
-CanvasRenderer:
-  m_ObjectHideFlags: 0
-  m_CorrespondingSourceObject: {fileID: 0}
-  m_PrefabInstance: {fileID: 0}
-  m_PrefabAsset: {fileID: 0}
-  m_GameObject: {fileID: 1529171856}
-  m_CullTransparentMesh: 0
---- !u!1 &1534800855
-GameObject:
-  m_ObjectHideFlags: 0
-  m_CorrespondingSourceObject: {fileID: 0}
-  m_PrefabInstance: {fileID: 0}
-  m_PrefabAsset: {fileID: 0}
-  serializedVersion: 6
-  m_Component:
-  - component: {fileID: 1534800856}
-  m_Layer: 0
-  m_Name: SteamVR
-  m_TagString: Untagged
-  m_Icon: {fileID: 0}
-  m_NavMeshLayer: 0
-  m_StaticEditorFlags: 0
-  m_IsActive: 1
---- !u!4 &1534800856
-Transform:
-  m_ObjectHideFlags: 0
-  m_CorrespondingSourceObject: {fileID: 0}
-  m_PrefabInstance: {fileID: 0}
-  m_PrefabAsset: {fileID: 0}
-  m_GameObject: {fileID: 1534800855}
-  m_LocalRotation: {x: 0, y: 0, z: 0, w: 1}
-  m_LocalPosition: {x: 0, y: 0, z: 0}
-  m_LocalScale: {x: 1, y: 1, z: 1}
-  m_Children:
-  - {fileID: 1897242026}
-  m_Father: {fileID: 0}
-  m_RootOrder: 2
-  m_LocalEulerAnglesHint: {x: 0, y: 0, z: 0}
-<<<<<<< HEAD
---- !u!1 &1572437850
-GameObject:
-  m_ObjectHideFlags: 0
-  m_CorrespondingSourceObject: {fileID: 0}
-  m_PrefabInstance: {fileID: 0}
-  m_PrefabAsset: {fileID: 0}
-  serializedVersion: 6
-  m_Component:
-  - component: {fileID: 1572437851}
-  - component: {fileID: 1572437853}
-  - component: {fileID: 1572437852}
-  m_Layer: 5
-  m_Name: Divider
-  m_TagString: Untagged
-  m_Icon: {fileID: 0}
-  m_NavMeshLayer: 0
-  m_StaticEditorFlags: 0
-  m_IsActive: 1
---- !u!224 &1572437851
-RectTransform:
-  m_ObjectHideFlags: 0
-  m_CorrespondingSourceObject: {fileID: 0}
-  m_PrefabInstance: {fileID: 0}
-  m_PrefabAsset: {fileID: 0}
-  m_GameObject: {fileID: 1572437850}
-  m_LocalRotation: {x: 0, y: 0, z: 0, w: 1}
-  m_LocalPosition: {x: 0, y: 0, z: 0}
-  m_LocalScale: {x: 1, y: 1, z: 1}
-  m_Children: []
-  m_Father: {fileID: 2054891945}
-  m_RootOrder: 6
-  m_LocalEulerAnglesHint: {x: 0, y: 0, z: 0}
-  m_AnchorMin: {x: 0, y: 0}
-  m_AnchorMax: {x: 0, y: 0}
-  m_AnchoredPosition: {x: 0, y: 0}
-  m_SizeDelta: {x: 0, y: 8}
-  m_Pivot: {x: 0.5, y: 0.5}
---- !u!114 &1572437852
-MonoBehaviour:
-  m_ObjectHideFlags: 0
-  m_CorrespondingSourceObject: {fileID: 0}
-  m_PrefabInstance: {fileID: 0}
-  m_PrefabAsset: {fileID: 0}
-  m_GameObject: {fileID: 1572437850}
-  m_Enabled: 1
-  m_EditorHideFlags: 0
-  m_Script: {fileID: 11500000, guid: fe87c0e1cc204ed48ad3b37840f39efc, type: 3}
-  m_Name: 
-  m_EditorClassIdentifier: 
-  m_Material: {fileID: 0}
-  m_Color: {r: 1, g: 0.40000004, b: 0, a: 1}
-  m_RaycastTarget: 1
-  m_OnCullStateChanged:
-    m_PersistentCalls:
-      m_Calls: []
-  m_Sprite: {fileID: 0}
-  m_Type: 0
-  m_PreserveAspect: 0
-  m_FillCenter: 1
-  m_FillMethod: 4
-  m_FillAmount: 1
-  m_FillClockwise: 1
-  m_FillOrigin: 0
-  m_UseSpriteMesh: 0
-  m_PixelsPerUnitMultiplier: 1
---- !u!222 &1572437853
-CanvasRenderer:
-=======
---- !u!43 &1540229609
-Mesh:
->>>>>>> c333d0e0
-  m_ObjectHideFlags: 0
-  m_CorrespondingSourceObject: {fileID: 0}
-  m_PrefabInstance: {fileID: 0}
-  m_PrefabAsset: {fileID: 0}
-<<<<<<< HEAD
-  m_GameObject: {fileID: 1572437850}
-  m_CullTransparentMesh: 0
-=======
-  m_Name: 
-  serializedVersion: 10
-  m_SubMeshes:
-  - serializedVersion: 2
-    firstByte: 0
-    indexCount: 24
-    topology: 0
-    baseVertex: 0
-    firstVertex: 0
-    vertexCount: 8
-    localAABB:
-      m_Center: {x: 0, y: 0.01, z: 0}
-      m_Extent: {x: 1.65, y: 0, z: 1.275}
-  m_Shapes:
-    vertices: []
-    shapes: []
-    channels: []
-    fullWeights: []
-  m_BindPose: []
-  m_BoneNameHashes: 
-  m_RootBoneNameHash: 0
-  m_BonesAABB: []
-  m_VariableBoneCountWeights:
-    m_Data: 
-  m_MeshCompression: 0
-  m_IsReadable: 1
-  m_KeepVertices: 1
-  m_KeepIndices: 1
-  m_IndexFormat: 0
-  m_IndexBuffer: 000004000100010004000500010005000200020005000600020006000300030006000700030007000000000007000400
-  m_VertexData:
-    serializedVersion: 3
-    m_VertexCount: 8
-    m_Channels:
-    - stream: 0
-      offset: 0
-      format: 0
-      dimension: 3
-    - stream: 0
-      offset: 0
-      format: 0
-      dimension: 0
-    - stream: 0
-      offset: 0
-      format: 0
-      dimension: 0
-    - stream: 0
-      offset: 12
-      format: 0
-      dimension: 4
-    - stream: 0
-      offset: 28
-      format: 0
-      dimension: 2
-    - stream: 0
-      offset: 0
-      format: 0
-      dimension: 0
-    - stream: 0
-      offset: 0
-      format: 0
-      dimension: 0
-    - stream: 0
-      offset: 0
-      format: 0
-      dimension: 0
-    - stream: 0
-      offset: 0
-      format: 0
-      dimension: 0
-    - stream: 0
-      offset: 0
-      format: 0
-      dimension: 0
-    - stream: 0
-      offset: 0
-      format: 0
-      dimension: 0
-    - stream: 0
-      offset: 0
-      format: 0
-      dimension: 0
-    - stream: 0
-      offset: 0
-      format: 0
-      dimension: 0
-    - stream: 0
-      offset: 0
-      format: 0
-      dimension: 0
-    m_DataSize: 288
-    _typelessdata: 0000c03f0ad7233c000090bf000000000000803f0000803f0000803f00000000000000000000c0bf0ad7233c000090bf000000000000803f0000803f0000803f0000803f000000000000c0bf0ad7233c0000903f000000000000803f0000803f0000803f00000000000000000000c03f0ad7233c0000903f000000000000803f0000803f0000803f0000803f000000003333d33f0ad7233c3333a3bf000000000000803f0000803f00000000000000000000803f3333d3bf0ad7233c3333a3bf000000000000803f0000803f000000000000803f0000803f3333d3bf0ad7233c3333a33f000000000000803f0000803f00000000000000000000803f3333d33f0ad7233c3333a33f000000000000803f0000803f000000000000803f0000803f
-  m_CompressedMesh:
-    m_Vertices:
-      m_NumItems: 0
-      m_Range: 0
-      m_Start: 0
-      m_Data: 
-      m_BitSize: 0
-    m_UV:
-      m_NumItems: 0
-      m_Range: 0
-      m_Start: 0
-      m_Data: 
-      m_BitSize: 0
-    m_Normals:
-      m_NumItems: 0
-      m_Range: 0
-      m_Start: 0
-      m_Data: 
-      m_BitSize: 0
-    m_Tangents:
-      m_NumItems: 0
-      m_Range: 0
-      m_Start: 0
-      m_Data: 
-      m_BitSize: 0
-    m_Weights:
-      m_NumItems: 0
-      m_Data: 
-      m_BitSize: 0
-    m_NormalSigns:
-      m_NumItems: 0
-      m_Data: 
-      m_BitSize: 0
-    m_TangentSigns:
-      m_NumItems: 0
-      m_Data: 
-      m_BitSize: 0
-    m_FloatColors:
-      m_NumItems: 0
-      m_Range: 0
-      m_Start: 0
-      m_Data: 
-      m_BitSize: 0
-    m_BoneIndices:
-      m_NumItems: 0
-      m_Data: 
-      m_BitSize: 0
-    m_Triangles:
-      m_NumItems: 0
-      m_Data: 
-      m_BitSize: 0
-    m_UVInfo: 0
-  m_LocalAABB:
-    m_Center: {x: 0, y: 0.01, z: 0}
-    m_Extent: {x: 1.65, y: 0, z: 1.275}
-  m_MeshUsageFlags: 0
-  m_BakedConvexCollisionMesh: 
-  m_BakedTriangleCollisionMesh: 
-  m_MeshMetrics[0]: 1
-  m_MeshMetrics[1]: 1
-  m_MeshOptimizationFlags: 1
-  m_StreamData:
-    offset: 0
-    size: 0
-    path: 
->>>>>>> c333d0e0
 --- !u!1 &1574251812
 GameObject:
   m_ObjectHideFlags: 0
@@ -8429,162 +7408,6 @@
   m_PrefabAsset: {fileID: 0}
   m_GameObject: {fileID: 1627060378}
   m_CullTransparentMesh: 0
---- !u!1 &1644480070
-GameObject:
-  m_ObjectHideFlags: 0
-  m_CorrespondingSourceObject: {fileID: 0}
-  m_PrefabInstance: {fileID: 0}
-  m_PrefabAsset: {fileID: 0}
-  serializedVersion: 6
-  m_Component:
-  - component: {fileID: 1644480071}
-  - component: {fileID: 1644480073}
-  - component: {fileID: 1644480072}
-  m_Layer: 5
-  m_Name: Label
-  m_TagString: Untagged
-  m_Icon: {fileID: 0}
-  m_NavMeshLayer: 0
-  m_StaticEditorFlags: 0
-  m_IsActive: 1
---- !u!224 &1644480071
-RectTransform:
-  m_ObjectHideFlags: 0
-  m_CorrespondingSourceObject: {fileID: 0}
-  m_PrefabInstance: {fileID: 0}
-  m_PrefabAsset: {fileID: 0}
-  m_GameObject: {fileID: 1644480070}
-  m_LocalRotation: {x: -0, y: -0, z: -0, w: 1}
-  m_LocalPosition: {x: 0, y: 0, z: 0}
-  m_LocalScale: {x: 1, y: 1, z: 1}
-  m_Children: []
-  m_Father: {fileID: 1689303343}
-  m_RootOrder: 0
-  m_LocalEulerAnglesHint: {x: 0, y: 0, z: 0}
-  m_AnchorMin: {x: 0, y: 0}
-  m_AnchorMax: {x: 1, y: 1}
-  m_AnchoredPosition: {x: 0, y: 0}
-  m_SizeDelta: {x: 0, y: 0}
-  m_Pivot: {x: 0.5, y: 0.5}
---- !u!114 &1644480072
-MonoBehaviour:
-  m_ObjectHideFlags: 0
-  m_CorrespondingSourceObject: {fileID: 0}
-  m_PrefabInstance: {fileID: 0}
-  m_PrefabAsset: {fileID: 0}
-  m_GameObject: {fileID: 1644480070}
-  m_Enabled: 1
-  m_EditorHideFlags: 0
-  m_Script: {fileID: 11500000, guid: f4688fdb7df04437aeb418b961361dc5, type: 3}
-  m_Name: 
-  m_EditorClassIdentifier: 
-  m_Material: {fileID: 0}
-  m_Color: {r: 1, g: 1, b: 1, a: 1}
-  m_RaycastTarget: 1
-  m_OnCullStateChanged:
-    m_PersistentCalls:
-      m_Calls: []
-  m_text: reset
-  m_isRightToLeft: 0
-  m_fontAsset: {fileID: 11400000, guid: 5a19f4193fe2bf64089ade0b38163199, type: 2}
-  m_sharedMaterial: {fileID: 21566619404874456, guid: 5a19f4193fe2bf64089ade0b38163199,
-    type: 2}
-  m_fontSharedMaterials: []
-  m_fontMaterial: {fileID: 0}
-  m_fontMaterials: []
-  m_fontColor32:
-    serializedVersion: 2
-    rgba: 4294967295
-  m_fontColor: {r: 1, g: 1, b: 1, a: 1}
-  m_enableVertexGradient: 0
-  m_colorMode: 3
-  m_fontColorGradient:
-    topLeft: {r: 1, g: 1, b: 1, a: 1}
-    topRight: {r: 1, g: 1, b: 1, a: 1}
-    bottomLeft: {r: 1, g: 1, b: 1, a: 1}
-    bottomRight: {r: 1, g: 1, b: 1, a: 1}
-  m_fontColorGradientPreset: {fileID: 0}
-  m_spriteAsset: {fileID: 0}
-  m_tintAllSprites: 0
-  m_overrideHtmlColors: 0
-  m_faceColor:
-    serializedVersion: 2
-    rgba: 4294967295
-  m_outlineColor:
-    serializedVersion: 2
-    rgba: 4278190080
-  m_fontSize: 18
-  m_fontSizeBase: 18
-  m_fontWeight: 400
-  m_enableAutoSizing: 0
-  m_fontSizeMin: 18
-  m_fontSizeMax: 72
-  m_fontStyle: 16
-  m_textAlignment: 514
-  m_characterSpacing: 0
-  m_wordSpacing: 0
-  m_lineSpacing: 0
-  m_lineSpacingMax: 0
-  m_paragraphSpacing: 0
-  m_charWidthMaxAdj: 0
-  m_enableWordWrapping: 1
-  m_wordWrappingRatios: 0.4
-  m_overflowMode: 0
-  m_firstOverflowCharacterIndex: -1
-  m_linkedTextComponent: {fileID: 0}
-  m_isLinkedTextComponent: 0
-  m_isTextTruncated: 0
-  m_enableKerning: 1
-  m_enableExtraPadding: 0
-  checkPaddingRequired: 0
-  m_isRichText: 1
-  m_parseCtrlCharacters: 1
-  m_isOrthographic: 1
-  m_isCullingEnabled: 0
-  m_ignoreRectMaskCulling: 0
-  m_ignoreCulling: 1
-  m_horizontalMapping: 0
-  m_verticalMapping: 0
-  m_uvLineOffset: 0
-  m_geometrySortingOrder: 0
-  m_VertexBufferAutoSizeReduction: 1
-  m_firstVisibleCharacter: 0
-  m_useMaxVisibleDescender: 1
-  m_pageToDisplay: 1
-  m_margin: {x: 8, y: 8, z: 8, w: 8}
-  m_textInfo:
-    textComponent: {fileID: 1644480072}
-    characterCount: 5
-    spriteCount: 0
-    spaceCount: 0
-    wordCount: 1
-    linkCount: 0
-    lineCount: 1
-    pageCount: 1
-    materialCount: 1
-  m_isUsingLegacyAnimationComponent: 0
-  m_isVolumetricText: 0
-  m_spriteAnimator: {fileID: 0}
-  m_hasFontAssetChanged: 0
-  m_subTextObjects:
-  - {fileID: 0}
-  - {fileID: 0}
-  - {fileID: 0}
-  - {fileID: 0}
-  - {fileID: 0}
-  - {fileID: 0}
-  - {fileID: 0}
-  - {fileID: 0}
-  m_baseMaterial: {fileID: 0}
-  m_maskOffset: {x: 0, y: 0, z: 0, w: 0}
---- !u!222 &1644480073
-CanvasRenderer:
-  m_ObjectHideFlags: 0
-  m_CorrespondingSourceObject: {fileID: 0}
-  m_PrefabInstance: {fileID: 0}
-  m_PrefabAsset: {fileID: 0}
-  m_GameObject: {fileID: 1644480070}
-  m_CullTransparentMesh: 0
 --- !u!1 &1688168142
 GameObject:
   m_ObjectHideFlags: 0
@@ -8614,142 +7437,13 @@
   m_Children:
   - {fileID: 159567282}
   m_Father: {fileID: 2054891945}
-  m_RootOrder: 7
+  m_RootOrder: 5
   m_LocalEulerAnglesHint: {x: 0, y: 0, z: 0}
   m_AnchorMin: {x: 0, y: 0}
   m_AnchorMax: {x: 0, y: 0}
   m_AnchoredPosition: {x: 0, y: 0}
   m_SizeDelta: {x: 0, y: 80}
   m_Pivot: {x: 0.5, y: 0.5}
---- !u!1 &1689303342
-GameObject:
-  m_ObjectHideFlags: 0
-  m_CorrespondingSourceObject: {fileID: 0}
-  m_PrefabInstance: {fileID: 0}
-  m_PrefabAsset: {fileID: 0}
-  serializedVersion: 6
-  m_Component:
-  - component: {fileID: 1689303343}
-  - component: {fileID: 1689303346}
-  - component: {fileID: 1689303345}
-  - component: {fileID: 1689303344}
-  m_Layer: 5
-  m_Name: Reset
-  m_TagString: Untagged
-  m_Icon: {fileID: 0}
-  m_NavMeshLayer: 0
-  m_StaticEditorFlags: 0
-  m_IsActive: 1
---- !u!224 &1689303343
-RectTransform:
-  m_ObjectHideFlags: 0
-  m_CorrespondingSourceObject: {fileID: 0}
-  m_PrefabInstance: {fileID: 0}
-  m_PrefabAsset: {fileID: 0}
-  m_GameObject: {fileID: 1689303342}
-  m_LocalRotation: {x: 0, y: 0, z: 0, w: 1}
-  m_LocalPosition: {x: 0, y: 0, z: 0}
-  m_LocalScale: {x: 1, y: 1, z: 1}
-  m_Children:
-  - {fileID: 1644480071}
-  m_Father: {fileID: 1919711161}
-  m_RootOrder: 3
-  m_LocalEulerAnglesHint: {x: 0, y: 0, z: 0}
-  m_AnchorMin: {x: 0, y: 0}
-  m_AnchorMax: {x: 0, y: 0}
-  m_AnchoredPosition: {x: 0, y: 0}
-  m_SizeDelta: {x: 0, y: 0}
-  m_Pivot: {x: 0.5, y: 0.5}
---- !u!114 &1689303344
-MonoBehaviour:
-  m_ObjectHideFlags: 0
-  m_CorrespondingSourceObject: {fileID: 0}
-  m_PrefabInstance: {fileID: 0}
-  m_PrefabAsset: {fileID: 0}
-  m_GameObject: {fileID: 1689303342}
-  m_Enabled: 1
-  m_EditorHideFlags: 0
-  m_Script: {fileID: 11500000, guid: 4e29b1a8efbd4b44bb3f3716e73f07ff, type: 3}
-  m_Name: 
-  m_EditorClassIdentifier: 
-  m_Navigation:
-    m_Mode: 0
-    m_SelectOnUp: {fileID: 0}
-    m_SelectOnDown: {fileID: 0}
-    m_SelectOnLeft: {fileID: 0}
-    m_SelectOnRight: {fileID: 0}
-  m_Transition: 1
-  m_Colors:
-    m_NormalColor: {r: 0.43529415, g: 0.5411765, b: 0.5686275, a: 1}
-    m_HighlightedColor: {r: 1, g: 0.40000004, b: 0, a: 1}
-    m_PressedColor: {r: 0.30008277, g: 0.37307587, b: 0.39200002, a: 1}
-    m_SelectedColor: {r: 1, g: 0.40000004, b: 0, a: 1}
-    m_DisabledColor: {r: 0.78431374, g: 0.78431374, b: 0.78431374, a: 0.5019608}
-    m_ColorMultiplier: 1
-    m_FadeDuration: 0.1
-  m_SpriteState:
-    m_HighlightedSprite: {fileID: 0}
-    m_PressedSprite: {fileID: 0}
-    m_SelectedSprite: {fileID: 0}
-    m_DisabledSprite: {fileID: 0}
-  m_AnimationTriggers:
-    m_NormalTrigger: Normal
-    m_HighlightedTrigger: Highlighted
-    m_PressedTrigger: Pressed
-    m_SelectedTrigger: Highlighted
-    m_DisabledTrigger: Disabled
-  m_Interactable: 1
-  m_TargetGraphic: {fileID: 1689303345}
-  m_OnClick:
-    m_PersistentCalls:
-      m_Calls:
-      - m_Target: {fileID: 1919711162}
-        m_MethodName: SendResetCommand
-        m_Mode: 1
-        m_Arguments:
-          m_ObjectArgument: {fileID: 0}
-          m_ObjectArgumentAssemblyTypeName: UnityEngine.Object, UnityEngine
-          m_IntArgument: 0
-          m_FloatArgument: 0
-          m_StringArgument: 
-          m_BoolArgument: 1
-        m_CallState: 2
---- !u!114 &1689303345
-MonoBehaviour:
-  m_ObjectHideFlags: 0
-  m_CorrespondingSourceObject: {fileID: 0}
-  m_PrefabInstance: {fileID: 0}
-  m_PrefabAsset: {fileID: 0}
-  m_GameObject: {fileID: 1689303342}
-  m_Enabled: 1
-  m_EditorHideFlags: 0
-  m_Script: {fileID: 11500000, guid: fe87c0e1cc204ed48ad3b37840f39efc, type: 3}
-  m_Name: 
-  m_EditorClassIdentifier: 
-  m_Material: {fileID: 0}
-  m_Color: {r: 1, g: 1, b: 1, a: 1}
-  m_RaycastTarget: 1
-  m_OnCullStateChanged:
-    m_PersistentCalls:
-      m_Calls: []
-  m_Sprite: {fileID: 0}
-  m_Type: 0
-  m_PreserveAspect: 0
-  m_FillCenter: 1
-  m_FillMethod: 4
-  m_FillAmount: 1
-  m_FillClockwise: 1
-  m_FillOrigin: 0
-  m_UseSpriteMesh: 0
-  m_PixelsPerUnitMultiplier: 1
---- !u!222 &1689303346
-CanvasRenderer:
-  m_ObjectHideFlags: 0
-  m_CorrespondingSourceObject: {fileID: 0}
-  m_PrefabInstance: {fileID: 0}
-  m_PrefabAsset: {fileID: 0}
-  m_GameObject: {fileID: 1689303342}
-  m_CullTransparentMesh: 0
 --- !u!1 &1723385464
 GameObject:
   m_ObjectHideFlags: 0
@@ -9379,184 +8073,31 @@
   m_PrefabAsset: {fileID: 0}
   m_GameObject: {fileID: 1843325383}
   m_CullTransparentMesh: 0
---- !u!1001 &1897242025
-PrefabInstance:
-  m_ObjectHideFlags: 0
-  serializedVersion: 2
-  m_Modification:
-    m_TransformParent: {fileID: 1534800856}
-    m_Modifications:
-    - target: {fileID: 146900, guid: 4d293c8e162f3874b982baadd71153d2, type: 3}
-      propertyPath: m_Name
-      value: '[CameraRig]'
-      objectReference: {fileID: 0}
-    - target: {fileID: 420908, guid: 4d293c8e162f3874b982baadd71153d2, type: 3}
-      propertyPath: m_LocalPosition.x
-      value: 0
-      objectReference: {fileID: 0}
-    - target: {fileID: 420908, guid: 4d293c8e162f3874b982baadd71153d2, type: 3}
-      propertyPath: m_LocalPosition.y
-      value: 0
-      objectReference: {fileID: 0}
-    - target: {fileID: 420908, guid: 4d293c8e162f3874b982baadd71153d2, type: 3}
-      propertyPath: m_LocalPosition.z
-      value: 0
-      objectReference: {fileID: 0}
-    - target: {fileID: 420908, guid: 4d293c8e162f3874b982baadd71153d2, type: 3}
-      propertyPath: m_LocalRotation.x
-      value: -0
-      objectReference: {fileID: 0}
-    - target: {fileID: 420908, guid: 4d293c8e162f3874b982baadd71153d2, type: 3}
-      propertyPath: m_LocalRotation.y
-      value: -0
-      objectReference: {fileID: 0}
-    - target: {fileID: 420908, guid: 4d293c8e162f3874b982baadd71153d2, type: 3}
-      propertyPath: m_LocalRotation.z
-      value: -0
-      objectReference: {fileID: 0}
-    - target: {fileID: 420908, guid: 4d293c8e162f3874b982baadd71153d2, type: 3}
-      propertyPath: m_LocalRotation.w
-      value: 1
-      objectReference: {fileID: 0}
-    - target: {fileID: 420908, guid: 4d293c8e162f3874b982baadd71153d2, type: 3}
-      propertyPath: m_RootOrder
-      value: 0
-      objectReference: {fileID: 0}
-    - target: {fileID: 420908, guid: 4d293c8e162f3874b982baadd71153d2, type: 3}
-      propertyPath: m_LocalEulerAnglesHint.x
-      value: 0
-      objectReference: {fileID: 0}
-    - target: {fileID: 420908, guid: 4d293c8e162f3874b982baadd71153d2, type: 3}
-      propertyPath: m_LocalEulerAnglesHint.y
-      value: 0
-      objectReference: {fileID: 0}
-    - target: {fileID: 420908, guid: 4d293c8e162f3874b982baadd71153d2, type: 3}
-      propertyPath: m_LocalEulerAnglesHint.z
-      value: 0
-      objectReference: {fileID: 0}
-    - target: {fileID: 2348914, guid: 4d293c8e162f3874b982baadd71153d2, type: 3}
-      propertyPath: m_Materials.Array.data[0]
-      value: 
-      objectReference: {fileID: 282267763}
-    - target: {fileID: 3380982, guid: 4d293c8e162f3874b982baadd71153d2, type: 3}
-      propertyPath: m_Mesh
-      value: 
-      objectReference: {fileID: 1513418055}
-    - target: {fileID: 114000010876603736, guid: 4d293c8e162f3874b982baadd71153d2,
-        type: 3}
-      propertyPath: poseAction.actionPath
-      value: /actions/NarupaIMD/in/Pose
-      objectReference: {fileID: 0}
-    - target: {fileID: 114000010110554832, guid: 4d293c8e162f3874b982baadd71153d2,
-        type: 3}
-      propertyPath: poseAction.actionPath
-      value: /actions/NarupaIMD/in/Pose
-      objectReference: {fileID: 0}
-    m_RemovedComponents: []
-  m_SourcePrefab: {fileID: 100100000, guid: 4d293c8e162f3874b982baadd71153d2, type: 3}
 --- !u!4 &1897242026 stripped
 Transform:
-  m_CorrespondingSourceObject: {fileID: 420908, guid: 4d293c8e162f3874b982baadd71153d2,
+  m_CorrespondingSourceObject: {fileID: 3529211918885727118, guid: 44e6cce32ce12e0468da54bc4179b425,
     type: 3}
-  m_PrefabInstance: {fileID: 1897242025}
-  m_PrefabAsset: {fileID: 0}
---- !u!1 &1897242027 stripped
-GameObject:
-  m_CorrespondingSourceObject: {fileID: 159396, guid: 4d293c8e162f3874b982baadd71153d2,
+  m_PrefabInstance: {fileID: 3529211919708838411}
+  m_PrefabAsset: {fileID: 0}
+--- !u!114 &1897242033 stripped
+MonoBehaviour:
+  m_CorrespondingSourceObject: {fileID: 1897242033, guid: 44e6cce32ce12e0468da54bc4179b425,
     type: 3}
-  m_PrefabInstance: {fileID: 1897242025}
-  m_PrefabAsset: {fileID: 0}
---- !u!114 &1897242028 stripped
-MonoBehaviour:
-  m_CorrespondingSourceObject: {fileID: 114000010110554832, guid: 4d293c8e162f3874b982baadd71153d2,
-    type: 3}
-  m_PrefabInstance: {fileID: 1897242025}
-  m_PrefabAsset: {fileID: 0}
-  m_GameObject: {fileID: 1897242027}
-  m_Enabled: 1
-  m_EditorHideFlags: 0
-  m_Script: {fileID: 11500000, guid: 9a5fb0ca93b55ef4b8d54b512b103341, type: 3}
-  m_Name: 
-  m_EditorClassIdentifier: 
---- !u!4 &1897242029 stripped
-Transform:
-  m_CorrespondingSourceObject: {fileID: 402434, guid: 4d293c8e162f3874b982baadd71153d2,
-    type: 3}
-  m_PrefabInstance: {fileID: 1897242025}
-  m_PrefabAsset: {fileID: 0}
---- !u!4 &1897242030 stripped
-Transform:
-  m_CorrespondingSourceObject: {fileID: 458974, guid: 4d293c8e162f3874b982baadd71153d2,
-    type: 3}
-  m_PrefabInstance: {fileID: 1897242025}
-  m_PrefabAsset: {fileID: 0}
---- !u!1 &1897242031 stripped
-GameObject:
-  m_CorrespondingSourceObject: {fileID: 124034, guid: 4d293c8e162f3874b982baadd71153d2,
-    type: 3}
-  m_PrefabInstance: {fileID: 1897242025}
-  m_PrefabAsset: {fileID: 0}
---- !u!114 &1897242032 stripped
-MonoBehaviour:
-  m_CorrespondingSourceObject: {fileID: 114000010876603736, guid: 4d293c8e162f3874b982baadd71153d2,
-    type: 3}
-  m_PrefabInstance: {fileID: 1897242025}
-  m_PrefabAsset: {fileID: 0}
-  m_GameObject: {fileID: 1897242031}
-  m_Enabled: 1
-  m_EditorHideFlags: 0
-  m_Script: {fileID: 11500000, guid: 9a5fb0ca93b55ef4b8d54b512b103341, type: 3}
-  m_Name: 
-  m_EditorClassIdentifier: 
---- !u!114 &1897242033
-MonoBehaviour:
-  m_ObjectHideFlags: 0
-  m_CorrespondingSourceObject: {fileID: 0}
-  m_PrefabInstance: {fileID: 0}
-  m_PrefabAsset: {fileID: 0}
-  m_GameObject: {fileID: 1897242027}
+  m_PrefabInstance: {fileID: 3529211919708838411}
+  m_PrefabAsset: {fileID: 0}
+  m_GameObject: {fileID: 0}
   m_Enabled: 1
   m_EditorHideFlags: 0
   m_Script: {fileID: 11500000, guid: 642a98395bcd4cf3a66bed3e0d1b713e, type: 3}
   m_Name: 
   m_EditorClassIdentifier: 
---- !u!114 &1897242034
+--- !u!114 &1897242036 stripped
 MonoBehaviour:
-  m_ObjectHideFlags: 0
-  m_CorrespondingSourceObject: {fileID: 0}
-  m_PrefabInstance: {fileID: 0}
-  m_PrefabAsset: {fileID: 0}
-  m_GameObject: {fileID: 1897242027}
-  m_Enabled: 1
-  m_EditorHideFlags: 0
-  m_Script: {fileID: 11500000, guid: 7b2f95e6be7b40559d5f9b7f5f46b2f5, type: 3}
-  m_Name: 
-  m_EditorClassIdentifier: 
-  steamVrComponent: {fileID: 1897242028}
-  prefabRoot: {fileID: 1897242029}
-  controller: {fileID: 1897242033}
---- !u!114 &1897242035
-MonoBehaviour:
-  m_ObjectHideFlags: 0
-  m_CorrespondingSourceObject: {fileID: 0}
-  m_PrefabInstance: {fileID: 0}
-  m_PrefabAsset: {fileID: 0}
-  m_GameObject: {fileID: 1897242031}
-  m_Enabled: 1
-  m_EditorHideFlags: 0
-  m_Script: {fileID: 11500000, guid: 7b2f95e6be7b40559d5f9b7f5f46b2f5, type: 3}
-  m_Name: 
-  m_EditorClassIdentifier: 
-  steamVrComponent: {fileID: 1897242032}
-  prefabRoot: {fileID: 1897242030}
-  controller: {fileID: 1897242036}
---- !u!114 &1897242036
-MonoBehaviour:
-  m_ObjectHideFlags: 0
-  m_CorrespondingSourceObject: {fileID: 0}
-  m_PrefabInstance: {fileID: 0}
-  m_PrefabAsset: {fileID: 0}
-  m_GameObject: {fileID: 1897242031}
+  m_CorrespondingSourceObject: {fileID: 1897242036, guid: 44e6cce32ce12e0468da54bc4179b425,
+    type: 3}
+  m_PrefabInstance: {fileID: 3529211919708838411}
+  m_PrefabAsset: {fileID: 0}
+  m_GameObject: {fileID: 0}
   m_Enabled: 1
   m_EditorHideFlags: 0
   m_Script: {fileID: 11500000, guid: 642a98395bcd4cf3a66bed3e0d1b713e, type: 3}
@@ -9654,85 +8195,6 @@
   trajectoryPortInput: {fileID: 561091202}
   imdPortInput: {fileID: 586438652}
   multiplayerPortInput: {fileID: 2103320930}
---- !u!1 &1919711160
-GameObject:
-  m_ObjectHideFlags: 0
-  m_CorrespondingSourceObject: {fileID: 0}
-  m_PrefabInstance: {fileID: 0}
-  m_PrefabAsset: {fileID: 0}
-  serializedVersion: 6
-  m_Component:
-  - component: {fileID: 1919711161}
-  - component: {fileID: 1919711163}
-  - component: {fileID: 1919711162}
-  m_Layer: 5
-  m_Name: Commands
-  m_TagString: Untagged
-  m_Icon: {fileID: 0}
-  m_NavMeshLayer: 0
-  m_StaticEditorFlags: 0
-  m_IsActive: 1
---- !u!224 &1919711161
-RectTransform:
-  m_ObjectHideFlags: 0
-  m_CorrespondingSourceObject: {fileID: 0}
-  m_PrefabInstance: {fileID: 0}
-  m_PrefabAsset: {fileID: 0}
-  m_GameObject: {fileID: 1919711160}
-  m_LocalRotation: {x: 0, y: 0, z: 0, w: 1}
-  m_LocalPosition: {x: 0, y: 0, z: 0}
-  m_LocalScale: {x: 1, y: 1, z: 1}
-  m_Children:
-  - {fileID: 1156097382}
-  - {fileID: 853298688}
-  - {fileID: 1156489233}
-  - {fileID: 1689303343}
-  m_Father: {fileID: 2054891945}
-  m_RootOrder: 5
-  m_LocalEulerAnglesHint: {x: 0, y: 0, z: 0}
-  m_AnchorMin: {x: 0, y: 0}
-  m_AnchorMax: {x: 0, y: 0}
-  m_AnchoredPosition: {x: 0, y: 0}
-  m_SizeDelta: {x: 0, y: 60}
-  m_Pivot: {x: 0.5, y: 0.5}
---- !u!114 &1919711162
-MonoBehaviour:
-  m_ObjectHideFlags: 0
-  m_CorrespondingSourceObject: {fileID: 0}
-  m_PrefabInstance: {fileID: 0}
-  m_PrefabAsset: {fileID: 0}
-  m_GameObject: {fileID: 1919711160}
-  m_Enabled: 1
-  m_EditorHideFlags: 0
-  m_Script: {fileID: 11500000, guid: 1fd27de045835eb4db1dd1a2e32edc83, type: 3}
-  m_Name: 
-  m_EditorClassIdentifier: 
-  prototype: {fileID: 544060994}
---- !u!114 &1919711163
-MonoBehaviour:
-  m_ObjectHideFlags: 0
-  m_CorrespondingSourceObject: {fileID: 0}
-  m_PrefabInstance: {fileID: 0}
-  m_PrefabAsset: {fileID: 0}
-  m_GameObject: {fileID: 1919711160}
-  m_Enabled: 1
-  m_EditorHideFlags: 0
-  m_Script: {fileID: 11500000, guid: 30649d3a9faa99c48a7b1166b86bf2a0, type: 3}
-  m_Name: 
-  m_EditorClassIdentifier: 
-  m_Padding:
-    m_Left: 8
-    m_Right: 8
-    m_Top: 8
-    m_Bottom: 8
-  m_ChildAlignment: 0
-  m_Spacing: 8
-  m_ChildForceExpandWidth: 1
-  m_ChildForceExpandHeight: 1
-  m_ChildControlWidth: 1
-  m_ChildControlHeight: 1
-  m_ChildScaleWidth: 0
-  m_ChildScaleHeight: 0
 --- !u!1 &1924335621
 GameObject:
   m_ObjectHideFlags: 0
@@ -10907,8 +9369,6 @@
   - {fileID: 432278073}
   - {fileID: 1427002035}
   - {fileID: 171922771}
-  - {fileID: 1919711161}
-  - {fileID: 1572437851}
   - {fileID: 1688168143}
   - {fileID: 1512558925}
   - {fileID: 1317877497}
@@ -11071,169 +9531,13 @@
   m_Children:
   - {fileID: 751644516}
   m_Father: {fileID: 2054891945}
-  m_RootOrder: 11
+  m_RootOrder: 9
   m_LocalEulerAnglesHint: {x: 0, y: 0, z: 0}
   m_AnchorMin: {x: 0, y: 0}
   m_AnchorMax: {x: 0, y: 0}
   m_AnchoredPosition: {x: 0, y: 0}
   m_SizeDelta: {x: 0, y: 80}
   m_Pivot: {x: 0.5, y: 0.5}
---- !u!1 &2101769772
-GameObject:
-  m_ObjectHideFlags: 0
-  m_CorrespondingSourceObject: {fileID: 0}
-  m_PrefabInstance: {fileID: 0}
-  m_PrefabAsset: {fileID: 0}
-  serializedVersion: 6
-  m_Component:
-  - component: {fileID: 2101769773}
-  - component: {fileID: 2101769775}
-  - component: {fileID: 2101769774}
-  m_Layer: 5
-  m_Name: Label
-  m_TagString: Untagged
-  m_Icon: {fileID: 0}
-  m_NavMeshLayer: 0
-  m_StaticEditorFlags: 0
-  m_IsActive: 1
---- !u!224 &2101769773
-RectTransform:
-  m_ObjectHideFlags: 0
-  m_CorrespondingSourceObject: {fileID: 0}
-  m_PrefabInstance: {fileID: 0}
-  m_PrefabAsset: {fileID: 0}
-  m_GameObject: {fileID: 2101769772}
-  m_LocalRotation: {x: -0, y: -0, z: -0, w: 1}
-  m_LocalPosition: {x: 0, y: 0, z: 0}
-  m_LocalScale: {x: 1, y: 1, z: 1}
-  m_Children: []
-  m_Father: {fileID: 1156097382}
-  m_RootOrder: 0
-  m_LocalEulerAnglesHint: {x: 0, y: 0, z: 0}
-  m_AnchorMin: {x: 0, y: 0}
-  m_AnchorMax: {x: 1, y: 1}
-  m_AnchoredPosition: {x: 0, y: 0}
-  m_SizeDelta: {x: 0, y: 0}
-  m_Pivot: {x: 0.5, y: 0.5}
---- !u!114 &2101769774
-MonoBehaviour:
-  m_ObjectHideFlags: 0
-  m_CorrespondingSourceObject: {fileID: 0}
-  m_PrefabInstance: {fileID: 0}
-  m_PrefabAsset: {fileID: 0}
-  m_GameObject: {fileID: 2101769772}
-  m_Enabled: 1
-  m_EditorHideFlags: 0
-  m_Script: {fileID: 11500000, guid: f4688fdb7df04437aeb418b961361dc5, type: 3}
-  m_Name: 
-  m_EditorClassIdentifier: 
-  m_Material: {fileID: 0}
-  m_Color: {r: 1, g: 1, b: 1, a: 1}
-  m_RaycastTarget: 1
-  m_OnCullStateChanged:
-    m_PersistentCalls:
-      m_Calls: []
-  m_text: play
-  m_isRightToLeft: 0
-  m_fontAsset: {fileID: 11400000, guid: 5a19f4193fe2bf64089ade0b38163199, type: 2}
-  m_sharedMaterial: {fileID: 21566619404874456, guid: 5a19f4193fe2bf64089ade0b38163199,
-    type: 2}
-  m_fontSharedMaterials: []
-  m_fontMaterial: {fileID: 0}
-  m_fontMaterials: []
-  m_fontColor32:
-    serializedVersion: 2
-    rgba: 4294967295
-  m_fontColor: {r: 1, g: 1, b: 1, a: 1}
-  m_enableVertexGradient: 0
-  m_colorMode: 3
-  m_fontColorGradient:
-    topLeft: {r: 1, g: 1, b: 1, a: 1}
-    topRight: {r: 1, g: 1, b: 1, a: 1}
-    bottomLeft: {r: 1, g: 1, b: 1, a: 1}
-    bottomRight: {r: 1, g: 1, b: 1, a: 1}
-  m_fontColorGradientPreset: {fileID: 0}
-  m_spriteAsset: {fileID: 0}
-  m_tintAllSprites: 0
-  m_overrideHtmlColors: 0
-  m_faceColor:
-    serializedVersion: 2
-    rgba: 4294967295
-  m_outlineColor:
-    serializedVersion: 2
-    rgba: 4278190080
-  m_fontSize: 18
-  m_fontSizeBase: 18
-  m_fontWeight: 400
-  m_enableAutoSizing: 0
-  m_fontSizeMin: 18
-  m_fontSizeMax: 72
-  m_fontStyle: 16
-  m_textAlignment: 514
-  m_characterSpacing: 0
-  m_wordSpacing: 0
-  m_lineSpacing: 0
-  m_lineSpacingMax: 0
-  m_paragraphSpacing: 0
-  m_charWidthMaxAdj: 0
-  m_enableWordWrapping: 1
-  m_wordWrappingRatios: 0.4
-  m_overflowMode: 0
-  m_firstOverflowCharacterIndex: -1
-  m_linkedTextComponent: {fileID: 0}
-  m_isLinkedTextComponent: 0
-  m_isTextTruncated: 0
-  m_enableKerning: 1
-  m_enableExtraPadding: 0
-  checkPaddingRequired: 0
-  m_isRichText: 1
-  m_parseCtrlCharacters: 1
-  m_isOrthographic: 1
-  m_isCullingEnabled: 0
-  m_ignoreRectMaskCulling: 0
-  m_ignoreCulling: 1
-  m_horizontalMapping: 0
-  m_verticalMapping: 0
-  m_uvLineOffset: 0
-  m_geometrySortingOrder: 0
-  m_VertexBufferAutoSizeReduction: 1
-  m_firstVisibleCharacter: 0
-  m_useMaxVisibleDescender: 1
-  m_pageToDisplay: 1
-  m_margin: {x: 8, y: 8, z: 8, w: 8}
-  m_textInfo:
-    textComponent: {fileID: 2101769774}
-    characterCount: 4
-    spriteCount: 0
-    spaceCount: 0
-    wordCount: 1
-    linkCount: 0
-    lineCount: 1
-    pageCount: 1
-    materialCount: 1
-  m_isUsingLegacyAnimationComponent: 0
-  m_isVolumetricText: 0
-  m_spriteAnimator: {fileID: 0}
-  m_hasFontAssetChanged: 0
-  m_subTextObjects:
-  - {fileID: 0}
-  - {fileID: 0}
-  - {fileID: 0}
-  - {fileID: 0}
-  - {fileID: 0}
-  - {fileID: 0}
-  - {fileID: 0}
-  - {fileID: 0}
-  m_baseMaterial: {fileID: 0}
-  m_maskOffset: {x: 0, y: 0, z: 0, w: 0}
---- !u!222 &2101769775
-CanvasRenderer:
-  m_ObjectHideFlags: 0
-  m_CorrespondingSourceObject: {fileID: 0}
-  m_PrefabInstance: {fileID: 0}
-  m_PrefabAsset: {fileID: 0}
-  m_GameObject: {fileID: 2101769772}
-  m_CullTransparentMesh: 0
 --- !u!1 &2103320928
 GameObject:
   m_ObjectHideFlags: 0
@@ -11940,9 +10244,6 @@
   m_PrefabInstance: {fileID: 0}
   m_PrefabAsset: {fileID: 0}
   m_GameObject: {fileID: 2136049272}
-<<<<<<< HEAD
-  m_CullTransparentMesh: 0
-=======
   m_CullTransparentMesh: 0
 --- !u!1001 &3529211919708838411
 PrefabInstance:
@@ -12022,5 +10323,4 @@
       value: 
       objectReference: {fileID: 1540229609}
     m_RemovedComponents: []
-  m_SourcePrefab: {fileID: 100100000, guid: 44e6cce32ce12e0468da54bc4179b425, type: 3}
->>>>>>> c333d0e0
+  m_SourcePrefab: {fileID: 100100000, guid: 44e6cce32ce12e0468da54bc4179b425, type: 3}