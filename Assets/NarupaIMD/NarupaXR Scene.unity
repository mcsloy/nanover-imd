%YAML 1.1
%TAG !u! tag:unity3d.com,2011:
--- !u!29 &1
OcclusionCullingSettings:
  m_ObjectHideFlags: 0
  serializedVersion: 2
  m_OcclusionBakeSettings:
    smallestOccluder: 5
    smallestHole: 0.25
    backfaceThreshold: 100
  m_SceneGUID: 00000000000000000000000000000000
  m_OcclusionCullingData: {fileID: 0}
--- !u!104 &2
RenderSettings:
  m_ObjectHideFlags: 0
  serializedVersion: 9
  m_Fog: 0
  m_FogColor: {r: 0.5, g: 0.5, b: 0.5, a: 1}
  m_FogMode: 3
  m_FogDensity: 0.01
  m_LinearFogStart: 0
  m_LinearFogEnd: 300
  m_AmbientSkyColor: {r: 0.212, g: 0.227, b: 0.259, a: 1}
  m_AmbientEquatorColor: {r: 0.114, g: 0.125, b: 0.133, a: 1}
  m_AmbientGroundColor: {r: 0.047, g: 0.043, b: 0.035, a: 1}
  m_AmbientIntensity: 1
  m_AmbientMode: 0
  m_SubtractiveShadowColor: {r: 0.42, g: 0.478, b: 0.627, a: 1}
  m_SkyboxMaterial: {fileID: 2100000, guid: 0004044ad5cba7144bbce2d330d86d5b, type: 2}
  m_HaloStrength: 0.5
  m_FlareStrength: 1
  m_FlareFadeSpeed: 3
  m_HaloTexture: {fileID: 0}
  m_SpotCookie: {fileID: 10001, guid: 0000000000000000e000000000000000, type: 0}
  m_DefaultReflectionMode: 0
  m_DefaultReflectionResolution: 128
  m_ReflectionBounces: 1
  m_ReflectionIntensity: 1
  m_CustomReflection: {fileID: 0}
  m_Sun: {fileID: 0}
  m_IndirectSpecularColor: {r: 0, g: 0, b: 0, a: 1}
  m_UseRadianceAmbientProbe: 0
--- !u!157 &3
LightmapSettings:
  m_ObjectHideFlags: 0
  serializedVersion: 11
  m_GIWorkflowMode: 1
  m_GISettings:
    serializedVersion: 2
    m_BounceScale: 1
    m_IndirectOutputScale: 1
    m_AlbedoBoost: 1
    m_EnvironmentLightingMode: 0
    m_EnableBakedLightmaps: 1
    m_EnableRealtimeLightmaps: 1
  m_LightmapEditorSettings:
    serializedVersion: 12
    m_Resolution: 2
    m_BakeResolution: 40
    m_AtlasSize: 1024
    m_AO: 0
    m_AOMaxDistance: 1
    m_CompAOExponent: 1
    m_CompAOExponentDirect: 0
    m_ExtractAmbientOcclusion: 0
    m_Padding: 2
    m_LightmapParameters: {fileID: 0}
    m_LightmapsBakeMode: 1
    m_TextureCompression: 1
    m_FinalGather: 0
    m_FinalGatherFiltering: 1
    m_FinalGatherRayCount: 256
    m_ReflectionCompression: 2
    m_MixedBakeMode: 2
    m_BakeBackend: 1
    m_PVRSampling: 1
    m_PVRDirectSampleCount: 32
    m_PVRSampleCount: 512
    m_PVRBounces: 2
    m_PVREnvironmentSampleCount: 512
    m_PVREnvironmentReferencePointCount: 2048
    m_PVRFilteringMode: 2
    m_PVRDenoiserTypeDirect: 0
    m_PVRDenoiserTypeIndirect: 0
    m_PVRDenoiserTypeAO: 0
    m_PVRFilterTypeDirect: 0
    m_PVRFilterTypeIndirect: 0
    m_PVRFilterTypeAO: 0
    m_PVREnvironmentMIS: 0
    m_PVRCulling: 1
    m_PVRFilteringGaussRadiusDirect: 1
    m_PVRFilteringGaussRadiusIndirect: 5
    m_PVRFilteringGaussRadiusAO: 2
    m_PVRFilteringAtrousPositionSigmaDirect: 0.5
    m_PVRFilteringAtrousPositionSigmaIndirect: 2
    m_PVRFilteringAtrousPositionSigmaAO: 1
    m_ExportTrainingData: 0
    m_TrainingDataDestination: TrainingData
  m_LightingDataAsset: {fileID: 0}
  m_UseShadowmask: 1
--- !u!196 &4
NavMeshSettings:
  serializedVersion: 2
  m_ObjectHideFlags: 0
  m_BuildSettings:
    serializedVersion: 2
    agentTypeID: 0
    agentRadius: 0.5
    agentHeight: 2
    agentSlope: 45
    agentClimb: 0.4
    ledgeDropHeight: 0
    maxJumpAcrossDistance: 0
    minRegionArea: 2
    manualCellSize: 0
    cellSize: 0.16666667
    manualTileSize: 0
    tileSize: 256
    accuratePlacement: 0
    debug:
      m_Flags: 0
  m_NavMeshData: {fileID: 0}
--- !u!1 &46446780
GameObject:
  m_ObjectHideFlags: 0
  m_CorrespondingSourceObject: {fileID: 0}
  m_PrefabInstance: {fileID: 0}
  m_PrefabAsset: {fileID: 0}
  serializedVersion: 6
  m_Component:
  - component: {fileID: 46446781}
  m_Layer: 5
  m_Name: Fill Area
  m_TagString: Untagged
  m_Icon: {fileID: 0}
  m_NavMeshLayer: 0
  m_StaticEditorFlags: 0
  m_IsActive: 1
--- !u!224 &46446781
RectTransform:
  m_ObjectHideFlags: 0
  m_CorrespondingSourceObject: {fileID: 0}
  m_PrefabInstance: {fileID: 0}
  m_PrefabAsset: {fileID: 0}
  m_GameObject: {fileID: 46446780}
  m_LocalRotation: {x: 0, y: 0, z: 0, w: 1}
  m_LocalPosition: {x: 0, y: 0, z: 0}
  m_LocalScale: {x: 1, y: 1, z: 1}
  m_Children:
  - {fileID: 1945982422}
  m_Father: {fileID: 1981335398}
  m_RootOrder: 1
  m_LocalEulerAnglesHint: {x: 0, y: 0, z: 0}
  m_AnchorMin: {x: 0, y: 0}
  m_AnchorMax: {x: 1, y: 1}
  m_AnchoredPosition: {x: 0, y: 0}
  m_SizeDelta: {x: 0, y: 0}
  m_Pivot: {x: 0.5, y: 0.5}
--- !u!1001 &47358548
PrefabInstance:
  m_ObjectHideFlags: 0
  serializedVersion: 2
  m_Modification:
    m_TransformParent: {fileID: 169731200}
    m_Modifications:
    - target: {fileID: 4567258239358268689, guid: fd12050390bed9740b9a0407eb9c4d35,
        type: 3}
      propertyPath: m_Name
      value: Connection Window
      objectReference: {fileID: 0}
    - target: {fileID: 4567258239358268689, guid: fd12050390bed9740b9a0407eb9c4d35,
        type: 3}
      propertyPath: m_IsActive
      value: 0
      objectReference: {fileID: 0}
    - target: {fileID: 4567258239358268698, guid: fd12050390bed9740b9a0407eb9c4d35,
        type: 3}
      propertyPath: m_LocalPosition.x
      value: 0
      objectReference: {fileID: 0}
    - target: {fileID: 4567258239358268698, guid: fd12050390bed9740b9a0407eb9c4d35,
        type: 3}
      propertyPath: m_LocalPosition.y
      value: 0
      objectReference: {fileID: 0}
    - target: {fileID: 4567258239358268698, guid: fd12050390bed9740b9a0407eb9c4d35,
        type: 3}
      propertyPath: m_LocalPosition.z
      value: 0
      objectReference: {fileID: 0}
    - target: {fileID: 4567258239358268698, guid: fd12050390bed9740b9a0407eb9c4d35,
        type: 3}
      propertyPath: m_LocalRotation.x
      value: 0
      objectReference: {fileID: 0}
    - target: {fileID: 4567258239358268698, guid: fd12050390bed9740b9a0407eb9c4d35,
        type: 3}
      propertyPath: m_LocalRotation.y
      value: 0
      objectReference: {fileID: 0}
    - target: {fileID: 4567258239358268698, guid: fd12050390bed9740b9a0407eb9c4d35,
        type: 3}
      propertyPath: m_LocalRotation.z
      value: 0
      objectReference: {fileID: 0}
    - target: {fileID: 4567258239358268698, guid: fd12050390bed9740b9a0407eb9c4d35,
        type: 3}
      propertyPath: m_LocalRotation.w
      value: 1
      objectReference: {fileID: 0}
    - target: {fileID: 4567258239358268698, guid: fd12050390bed9740b9a0407eb9c4d35,
        type: 3}
      propertyPath: m_RootOrder
      value: 0
      objectReference: {fileID: 0}
    - target: {fileID: 4567258239358268698, guid: fd12050390bed9740b9a0407eb9c4d35,
        type: 3}
      propertyPath: m_LocalEulerAnglesHint.x
      value: 0
      objectReference: {fileID: 0}
    - target: {fileID: 4567258239358268698, guid: fd12050390bed9740b9a0407eb9c4d35,
        type: 3}
      propertyPath: m_LocalEulerAnglesHint.y
      value: 0
      objectReference: {fileID: 0}
    - target: {fileID: 4567258239358268698, guid: fd12050390bed9740b9a0407eb9c4d35,
        type: 3}
      propertyPath: m_LocalEulerAnglesHint.z
      value: 0
      objectReference: {fileID: 0}
    - target: {fileID: 4567258239358268698, guid: fd12050390bed9740b9a0407eb9c4d35,
        type: 3}
      propertyPath: m_AnchoredPosition.x
      value: 0
      objectReference: {fileID: 0}
    - target: {fileID: 4567258239358268698, guid: fd12050390bed9740b9a0407eb9c4d35,
        type: 3}
      propertyPath: m_AnchoredPosition.y
      value: 0
      objectReference: {fileID: 0}
    - target: {fileID: 4567258239358268698, guid: fd12050390bed9740b9a0407eb9c4d35,
        type: 3}
      propertyPath: m_SizeDelta.x
      value: 768
      objectReference: {fileID: 0}
    - target: {fileID: 4567258239358268698, guid: fd12050390bed9740b9a0407eb9c4d35,
        type: 3}
      propertyPath: m_SizeDelta.y
      value: 384
      objectReference: {fileID: 0}
    - target: {fileID: 4567258239358268698, guid: fd12050390bed9740b9a0407eb9c4d35,
        type: 3}
      propertyPath: m_AnchorMin.x
      value: 0
      objectReference: {fileID: 0}
    - target: {fileID: 4567258239358268698, guid: fd12050390bed9740b9a0407eb9c4d35,
        type: 3}
      propertyPath: m_AnchorMin.y
      value: 0
      objectReference: {fileID: 0}
    - target: {fileID: 4567258239358268698, guid: fd12050390bed9740b9a0407eb9c4d35,
        type: 3}
      propertyPath: m_AnchorMax.x
      value: 0
      objectReference: {fileID: 0}
    - target: {fileID: 4567258239358268698, guid: fd12050390bed9740b9a0407eb9c4d35,
        type: 3}
      propertyPath: m_AnchorMax.y
      value: 0
      objectReference: {fileID: 0}
    - target: {fileID: 4567258239358268698, guid: fd12050390bed9740b9a0407eb9c4d35,
        type: 3}
      propertyPath: m_Pivot.x
      value: 0.5
      objectReference: {fileID: 0}
    - target: {fileID: 4567258239358268698, guid: fd12050390bed9740b9a0407eb9c4d35,
        type: 3}
      propertyPath: m_Pivot.y
      value: 0.5
      objectReference: {fileID: 0}
    - target: {fileID: 5752307074363051243, guid: fd12050390bed9740b9a0407eb9c4d35,
        type: 3}
      propertyPath: m_textInfo.characterCount
      value: 0
      objectReference: {fileID: 0}
    - target: {fileID: 5752307074363051243, guid: fd12050390bed9740b9a0407eb9c4d35,
        type: 3}
      propertyPath: m_textInfo.wordCount
      value: 0
      objectReference: {fileID: 0}
    - target: {fileID: 5752307074363051243, guid: fd12050390bed9740b9a0407eb9c4d35,
        type: 3}
      propertyPath: m_textInfo.lineCount
      value: 0
      objectReference: {fileID: 0}
    - target: {fileID: 5752307074363051243, guid: fd12050390bed9740b9a0407eb9c4d35,
        type: 3}
      propertyPath: m_textInfo.pageCount
      value: 0
      objectReference: {fileID: 0}
    - target: {fileID: 3302108337536933094, guid: fd12050390bed9740b9a0407eb9c4d35,
        type: 3}
      propertyPath: m_OnClick.m_PersistentCalls.m_Calls.Array.size
      value: 2
      objectReference: {fileID: 0}
    - target: {fileID: 3302108337536933094, guid: fd12050390bed9740b9a0407eb9c4d35,
        type: 3}
      propertyPath: m_OnClick.m_PersistentCalls.m_Calls.Array.data[1].m_Mode
      value: 1
      objectReference: {fileID: 0}
    - target: {fileID: 3302108337536933094, guid: fd12050390bed9740b9a0407eb9c4d35,
        type: 3}
      propertyPath: m_OnClick.m_PersistentCalls.m_Calls.Array.data[1].m_CallState
      value: 2
      objectReference: {fileID: 0}
    - target: {fileID: 3302108337536933094, guid: fd12050390bed9740b9a0407eb9c4d35,
        type: 3}
      propertyPath: m_OnClick.m_PersistentCalls.m_Calls.Array.data[1].m_Target
      value: 
      objectReference: {fileID: 169731199}
    - target: {fileID: 3302108337536933094, guid: fd12050390bed9740b9a0407eb9c4d35,
        type: 3}
      propertyPath: m_OnClick.m_PersistentCalls.m_Calls.Array.data[1].m_MethodName
      value: CloseScene
      objectReference: {fileID: 0}
    - target: {fileID: 3302108337536933094, guid: fd12050390bed9740b9a0407eb9c4d35,
        type: 3}
      propertyPath: m_OnClick.m_PersistentCalls.m_Calls.Array.data[1].m_Arguments.m_ObjectArgumentAssemblyTypeName
      value: UnityEngine.Object, UnityEngine
      objectReference: {fileID: 0}
    - target: {fileID: 4382896980180376075, guid: fd12050390bed9740b9a0407eb9c4d35,
        type: 3}
      propertyPath: m_textInfo.characterCount
      value: 0
      objectReference: {fileID: 0}
    - target: {fileID: 4382896980180376075, guid: fd12050390bed9740b9a0407eb9c4d35,
        type: 3}
      propertyPath: m_textInfo.wordCount
      value: 0
      objectReference: {fileID: 0}
    - target: {fileID: 4382896980180376075, guid: fd12050390bed9740b9a0407eb9c4d35,
        type: 3}
      propertyPath: m_textInfo.lineCount
      value: 0
      objectReference: {fileID: 0}
    - target: {fileID: 4382896980180376075, guid: fd12050390bed9740b9a0407eb9c4d35,
        type: 3}
      propertyPath: m_textInfo.pageCount
      value: 0
      objectReference: {fileID: 0}
    - target: {fileID: 6939462860371512494, guid: fd12050390bed9740b9a0407eb9c4d35,
        type: 3}
      propertyPath: m_textInfo.characterCount
      value: 0
      objectReference: {fileID: 0}
    - target: {fileID: 6939462860371512494, guid: fd12050390bed9740b9a0407eb9c4d35,
        type: 3}
      propertyPath: m_textInfo.spaceCount
      value: 0
      objectReference: {fileID: 0}
    - target: {fileID: 6939462860371512494, guid: fd12050390bed9740b9a0407eb9c4d35,
        type: 3}
      propertyPath: m_textInfo.wordCount
      value: 0
      objectReference: {fileID: 0}
    - target: {fileID: 6939462860371512494, guid: fd12050390bed9740b9a0407eb9c4d35,
        type: 3}
      propertyPath: m_textInfo.lineCount
      value: 0
      objectReference: {fileID: 0}
    - target: {fileID: 6939462860371512494, guid: fd12050390bed9740b9a0407eb9c4d35,
        type: 3}
      propertyPath: m_textInfo.pageCount
      value: 0
      objectReference: {fileID: 0}
    - target: {fileID: 6097042644420958168, guid: fd12050390bed9740b9a0407eb9c4d35,
        type: 3}
      propertyPath: m_textInfo.characterCount
      value: 0
      objectReference: {fileID: 0}
    - target: {fileID: 6097042644420958168, guid: fd12050390bed9740b9a0407eb9c4d35,
        type: 3}
      propertyPath: m_textInfo.wordCount
      value: 0
      objectReference: {fileID: 0}
    - target: {fileID: 6097042644420958168, guid: fd12050390bed9740b9a0407eb9c4d35,
        type: 3}
      propertyPath: m_textInfo.lineCount
      value: 0
      objectReference: {fileID: 0}
    - target: {fileID: 6097042644420958168, guid: fd12050390bed9740b9a0407eb9c4d35,
        type: 3}
      propertyPath: m_textInfo.pageCount
      value: 0
      objectReference: {fileID: 0}
    - target: {fileID: 4617396878990681834, guid: fd12050390bed9740b9a0407eb9c4d35,
        type: 3}
      propertyPath: m_textInfo.characterCount
      value: 0
      objectReference: {fileID: 0}
    - target: {fileID: 4617396878990681834, guid: fd12050390bed9740b9a0407eb9c4d35,
        type: 3}
      propertyPath: m_textInfo.spaceCount
      value: 0
      objectReference: {fileID: 0}
    - target: {fileID: 4617396878990681834, guid: fd12050390bed9740b9a0407eb9c4d35,
        type: 3}
      propertyPath: m_textInfo.wordCount
      value: 0
      objectReference: {fileID: 0}
    - target: {fileID: 4617396878990681834, guid: fd12050390bed9740b9a0407eb9c4d35,
        type: 3}
      propertyPath: m_textInfo.lineCount
      value: 0
      objectReference: {fileID: 0}
    - target: {fileID: 4617396878990681834, guid: fd12050390bed9740b9a0407eb9c4d35,
        type: 3}
      propertyPath: m_textInfo.pageCount
      value: 0
      objectReference: {fileID: 0}
    - target: {fileID: 8414042076824993180, guid: fd12050390bed9740b9a0407eb9c4d35,
        type: 3}
      propertyPath: m_textInfo.characterCount
      value: 0
      objectReference: {fileID: 0}
    - target: {fileID: 8414042076824993180, guid: fd12050390bed9740b9a0407eb9c4d35,
        type: 3}
      propertyPath: m_textInfo.wordCount
      value: 0
      objectReference: {fileID: 0}
    - target: {fileID: 8414042076824993180, guid: fd12050390bed9740b9a0407eb9c4d35,
        type: 3}
      propertyPath: m_textInfo.lineCount
      value: 0
      objectReference: {fileID: 0}
    - target: {fileID: 8414042076824993180, guid: fd12050390bed9740b9a0407eb9c4d35,
        type: 3}
      propertyPath: m_textInfo.pageCount
      value: 0
      objectReference: {fileID: 0}
    - target: {fileID: 769083297809390988, guid: fd12050390bed9740b9a0407eb9c4d35,
        type: 3}
      propertyPath: m_textInfo.characterCount
      value: 0
      objectReference: {fileID: 0}
    - target: {fileID: 769083297809390988, guid: fd12050390bed9740b9a0407eb9c4d35,
        type: 3}
      propertyPath: m_textInfo.wordCount
      value: 0
      objectReference: {fileID: 0}
    - target: {fileID: 769083297809390988, guid: fd12050390bed9740b9a0407eb9c4d35,
        type: 3}
      propertyPath: m_textInfo.lineCount
      value: 0
      objectReference: {fileID: 0}
    - target: {fileID: 769083297809390988, guid: fd12050390bed9740b9a0407eb9c4d35,
        type: 3}
      propertyPath: m_textInfo.pageCount
      value: 0
      objectReference: {fileID: 0}
    - target: {fileID: 4502669854695098106, guid: fd12050390bed9740b9a0407eb9c4d35,
        type: 3}
      propertyPath: m_textInfo.characterCount
      value: 0
      objectReference: {fileID: 0}
    - target: {fileID: 4502669854695098106, guid: fd12050390bed9740b9a0407eb9c4d35,
        type: 3}
      propertyPath: m_textInfo.spaceCount
      value: 0
      objectReference: {fileID: 0}
    - target: {fileID: 4502669854695098106, guid: fd12050390bed9740b9a0407eb9c4d35,
        type: 3}
      propertyPath: m_textInfo.wordCount
      value: 0
      objectReference: {fileID: 0}
    - target: {fileID: 4502669854695098106, guid: fd12050390bed9740b9a0407eb9c4d35,
        type: 3}
      propertyPath: m_textInfo.lineCount
      value: 0
      objectReference: {fileID: 0}
    - target: {fileID: 4502669854695098106, guid: fd12050390bed9740b9a0407eb9c4d35,
        type: 3}
      propertyPath: m_textInfo.pageCount
      value: 0
      objectReference: {fileID: 0}
    - target: {fileID: 1398512317751890907, guid: fd12050390bed9740b9a0407eb9c4d35,
        type: 3}
      propertyPath: m_textInfo.characterCount
      value: 0
      objectReference: {fileID: 0}
    - target: {fileID: 1398512317751890907, guid: fd12050390bed9740b9a0407eb9c4d35,
        type: 3}
      propertyPath: m_textInfo.wordCount
      value: 0
      objectReference: {fileID: 0}
    - target: {fileID: 1398512317751890907, guid: fd12050390bed9740b9a0407eb9c4d35,
        type: 3}
      propertyPath: m_textInfo.lineCount
      value: 0
      objectReference: {fileID: 0}
    - target: {fileID: 1398512317751890907, guid: fd12050390bed9740b9a0407eb9c4d35,
        type: 3}
      propertyPath: m_textInfo.pageCount
      value: 0
      objectReference: {fileID: 0}
    - target: {fileID: 2862148357058939053, guid: fd12050390bed9740b9a0407eb9c4d35,
        type: 3}
      propertyPath: m_textInfo.characterCount
      value: 0
      objectReference: {fileID: 0}
    - target: {fileID: 2862148357058939053, guid: fd12050390bed9740b9a0407eb9c4d35,
        type: 3}
      propertyPath: m_textInfo.spaceCount
      value: 0
      objectReference: {fileID: 0}
    - target: {fileID: 2862148357058939053, guid: fd12050390bed9740b9a0407eb9c4d35,
        type: 3}
      propertyPath: m_textInfo.wordCount
      value: 0
      objectReference: {fileID: 0}
    - target: {fileID: 2862148357058939053, guid: fd12050390bed9740b9a0407eb9c4d35,
        type: 3}
      propertyPath: m_textInfo.lineCount
      value: 0
      objectReference: {fileID: 0}
    - target: {fileID: 2862148357058939053, guid: fd12050390bed9740b9a0407eb9c4d35,
        type: 3}
      propertyPath: m_textInfo.pageCount
      value: 0
      objectReference: {fileID: 0}
    - target: {fileID: 8325383144761992423, guid: fd12050390bed9740b9a0407eb9c4d35,
        type: 3}
      propertyPath: narupaXR
      value: 
      objectReference: {fileID: 544060994}
    m_RemovedComponents: []
  m_SourcePrefab: {fileID: 100100000, guid: fd12050390bed9740b9a0407eb9c4d35, type: 3}
--- !u!1 &49283540
GameObject:
  m_ObjectHideFlags: 0
  m_CorrespondingSourceObject: {fileID: 0}
  m_PrefabInstance: {fileID: 0}
  m_PrefabAsset: {fileID: 0}
  serializedVersion: 6
  m_Component:
  - component: {fileID: 49283541}
  m_Layer: 5
  m_Name: Input
  m_TagString: Untagged
  m_Icon: {fileID: 0}
  m_NavMeshLayer: 0
  m_StaticEditorFlags: 0
  m_IsActive: 1
--- !u!224 &49283541
RectTransform:
  m_ObjectHideFlags: 0
  m_CorrespondingSourceObject: {fileID: 0}
  m_PrefabInstance: {fileID: 0}
  m_PrefabAsset: {fileID: 0}
  m_GameObject: {fileID: 49283540}
  m_LocalRotation: {x: 0, y: 0, z: 0, w: 1}
  m_LocalPosition: {x: 0, y: 0, z: 0}
  m_LocalScale: {x: 1, y: 1, z: 1}
  m_Children:
  - {fileID: 561091201}
  m_Father: {fileID: 936630691}
  m_RootOrder: 1
  m_LocalEulerAnglesHint: {x: 0, y: 0, z: 0}
  m_AnchorMin: {x: 0, y: 0}
  m_AnchorMax: {x: 1, y: 1}
  m_AnchoredPosition: {x: 84, y: 0}
  m_SizeDelta: {x: -168, y: 0}
  m_Pivot: {x: 0.5, y: 0.5}
--- !u!1 &54241513
GameObject:
  m_ObjectHideFlags: 0
  m_CorrespondingSourceObject: {fileID: 0}
  m_PrefabInstance: {fileID: 0}
  m_PrefabAsset: {fileID: 0}
  serializedVersion: 6
  m_Component:
  - component: {fileID: 54241514}
  - component: {fileID: 54241516}
  - component: {fileID: 54241515}
  m_Layer: 5
  m_Name: Label
  m_TagString: Untagged
  m_Icon: {fileID: 0}
  m_NavMeshLayer: 0
  m_StaticEditorFlags: 0
  m_IsActive: 1
--- !u!224 &54241514
RectTransform:
  m_ObjectHideFlags: 0
  m_CorrespondingSourceObject: {fileID: 0}
  m_PrefabInstance: {fileID: 0}
  m_PrefabAsset: {fileID: 0}
  m_GameObject: {fileID: 54241513}
  m_LocalRotation: {x: -0, y: -0, z: -0, w: 1}
  m_LocalPosition: {x: 0, y: 0, z: 0}
  m_LocalScale: {x: 1, y: 1, z: 1}
  m_Children: []
  m_Father: {fileID: 2126267227}
  m_RootOrder: 0
  m_LocalEulerAnglesHint: {x: 0, y: 0, z: 0}
  m_AnchorMin: {x: 0, y: 0}
  m_AnchorMax: {x: 1, y: 1}
  m_AnchoredPosition: {x: 0, y: 0}
  m_SizeDelta: {x: 0, y: 0}
  m_Pivot: {x: 0.5, y: 0.5}
--- !u!114 &54241515
MonoBehaviour:
  m_ObjectHideFlags: 0
  m_CorrespondingSourceObject: {fileID: 0}
  m_PrefabInstance: {fileID: 0}
  m_PrefabAsset: {fileID: 0}
  m_GameObject: {fileID: 54241513}
  m_Enabled: 1
  m_EditorHideFlags: 0
  m_Script: {fileID: 11500000, guid: f4688fdb7df04437aeb418b961361dc5, type: 3}
  m_Name: 
  m_EditorClassIdentifier: 
  m_Material: {fileID: 0}
  m_Color: {r: 1, g: 1, b: 1, a: 1}
  m_RaycastTarget: 1
  m_OnCullStateChanged:
    m_PersistentCalls:
      m_Calls: []
  m_text: Cancel
  m_isRightToLeft: 0
  m_fontAsset: {fileID: 11400000, guid: 5a19f4193fe2bf64089ade0b38163199, type: 2}
  m_sharedMaterial: {fileID: 21566619404874456, guid: 5a19f4193fe2bf64089ade0b38163199,
    type: 2}
  m_fontSharedMaterials: []
  m_fontMaterial: {fileID: 0}
  m_fontMaterials: []
  m_fontColor32:
    serializedVersion: 2
    rgba: 4294967295
  m_fontColor: {r: 1, g: 1, b: 1, a: 1}
  m_enableVertexGradient: 0
  m_colorMode: 3
  m_fontColorGradient:
    topLeft: {r: 1, g: 1, b: 1, a: 1}
    topRight: {r: 1, g: 1, b: 1, a: 1}
    bottomLeft: {r: 1, g: 1, b: 1, a: 1}
    bottomRight: {r: 1, g: 1, b: 1, a: 1}
  m_fontColorGradientPreset: {fileID: 0}
  m_spriteAsset: {fileID: 0}
  m_tintAllSprites: 0
  m_overrideHtmlColors: 0
  m_faceColor:
    serializedVersion: 2
    rgba: 4294967295
  m_outlineColor:
    serializedVersion: 2
    rgba: 4278190080
  m_fontSize: 24
  m_fontSizeBase: 24
  m_fontWeight: 400
  m_enableAutoSizing: 0
  m_fontSizeMin: 18
  m_fontSizeMax: 72
  m_fontStyle: 16
  m_textAlignment: 514
  m_characterSpacing: 0
  m_wordSpacing: 0
  m_lineSpacing: 0
  m_lineSpacingMax: 0
  m_paragraphSpacing: 0
  m_charWidthMaxAdj: 0
  m_enableWordWrapping: 1
  m_wordWrappingRatios: 0.4
  m_overflowMode: 0
  m_firstOverflowCharacterIndex: -1
  m_linkedTextComponent: {fileID: 0}
  m_isLinkedTextComponent: 0
  m_isTextTruncated: 0
  m_enableKerning: 1
  m_enableExtraPadding: 0
  checkPaddingRequired: 0
  m_isRichText: 1
  m_parseCtrlCharacters: 1
  m_isOrthographic: 1
  m_isCullingEnabled: 0
  m_ignoreRectMaskCulling: 0
  m_ignoreCulling: 1
  m_horizontalMapping: 0
  m_verticalMapping: 0
  m_uvLineOffset: 0
  m_geometrySortingOrder: 0
  m_VertexBufferAutoSizeReduction: 1
  m_firstVisibleCharacter: 0
  m_useMaxVisibleDescender: 1
  m_pageToDisplay: 1
  m_margin: {x: 16, y: 16, z: 16, w: 16}
  m_textInfo:
    textComponent: {fileID: 54241515}
    characterCount: 6
    spriteCount: 0
    spaceCount: 0
    wordCount: 1
    linkCount: 0
    lineCount: 1
    pageCount: 1
    materialCount: 1
  m_isUsingLegacyAnimationComponent: 0
  m_isVolumetricText: 0
  m_spriteAnimator: {fileID: 0}
  m_hasFontAssetChanged: 0
  m_subTextObjects:
  - {fileID: 0}
  - {fileID: 0}
  - {fileID: 0}
  - {fileID: 0}
  - {fileID: 0}
  - {fileID: 0}
  - {fileID: 0}
  - {fileID: 0}
  m_baseMaterial: {fileID: 0}
  m_maskOffset: {x: 0, y: 0, z: 0, w: 0}
--- !u!222 &54241516
CanvasRenderer:
  m_ObjectHideFlags: 0
  m_CorrespondingSourceObject: {fileID: 0}
  m_PrefabInstance: {fileID: 0}
  m_PrefabAsset: {fileID: 0}
  m_GameObject: {fileID: 54241513}
  m_CullTransparentMesh: 0
--- !u!1 &55615652
GameObject:
  m_ObjectHideFlags: 0
  m_CorrespondingSourceObject: {fileID: 0}
  m_PrefabInstance: {fileID: 0}
  m_PrefabAsset: {fileID: 0}
  serializedVersion: 6
  m_Component:
  - component: {fileID: 55615653}
  - component: {fileID: 55615655}
  - component: {fileID: 55615654}
  m_Layer: 5
  m_Name: Label
  m_TagString: Untagged
  m_Icon: {fileID: 0}
  m_NavMeshLayer: 0
  m_StaticEditorFlags: 0
  m_IsActive: 1
--- !u!224 &55615653
RectTransform:
  m_ObjectHideFlags: 0
  m_CorrespondingSourceObject: {fileID: 0}
  m_PrefabInstance: {fileID: 0}
  m_PrefabAsset: {fileID: 0}
  m_GameObject: {fileID: 55615652}
  m_LocalRotation: {x: -0, y: -0, z: -0, w: 1}
  m_LocalPosition: {x: 0, y: 0, z: 0}
  m_LocalScale: {x: 1, y: 1, z: 1}
  m_Children: []
  m_Father: {fileID: 1615574118}
  m_RootOrder: 0
  m_LocalEulerAnglesHint: {x: 0, y: 0, z: 0}
  m_AnchorMin: {x: 0, y: 0}
  m_AnchorMax: {x: 1, y: 1}
  m_AnchoredPosition: {x: 0, y: 0}
  m_SizeDelta: {x: 0, y: 0}
  m_Pivot: {x: 0.5, y: 0.5}
--- !u!114 &55615654
MonoBehaviour:
  m_ObjectHideFlags: 0
  m_CorrespondingSourceObject: {fileID: 0}
  m_PrefabInstance: {fileID: 0}
  m_PrefabAsset: {fileID: 0}
  m_GameObject: {fileID: 55615652}
  m_Enabled: 1
  m_EditorHideFlags: 0
  m_Script: {fileID: 11500000, guid: f4688fdb7df04437aeb418b961361dc5, type: 3}
  m_Name: 
  m_EditorClassIdentifier: 
  m_Material: {fileID: 0}
  m_Color: {r: 1, g: 1, b: 1, a: 1}
  m_RaycastTarget: 1
  m_OnCullStateChanged:
    m_PersistentCalls:
      m_Calls: []
  m_text: Connect
  m_isRightToLeft: 0
  m_fontAsset: {fileID: 11400000, guid: 5a19f4193fe2bf64089ade0b38163199, type: 2}
  m_sharedMaterial: {fileID: 21566619404874456, guid: 5a19f4193fe2bf64089ade0b38163199,
    type: 2}
  m_fontSharedMaterials: []
  m_fontMaterial: {fileID: 0}
  m_fontMaterials: []
  m_fontColor32:
    serializedVersion: 2
    rgba: 4294967295
  m_fontColor: {r: 1, g: 1, b: 1, a: 1}
  m_enableVertexGradient: 0
  m_colorMode: 3
  m_fontColorGradient:
    topLeft: {r: 1, g: 1, b: 1, a: 1}
    topRight: {r: 1, g: 1, b: 1, a: 1}
    bottomLeft: {r: 1, g: 1, b: 1, a: 1}
    bottomRight: {r: 1, g: 1, b: 1, a: 1}
  m_fontColorGradientPreset: {fileID: 0}
  m_spriteAsset: {fileID: 0}
  m_tintAllSprites: 0
  m_overrideHtmlColors: 0
  m_faceColor:
    serializedVersion: 2
    rgba: 4294967295
  m_outlineColor:
    serializedVersion: 2
    rgba: 4278190080
  m_fontSize: 24
  m_fontSizeBase: 24
  m_fontWeight: 400
  m_enableAutoSizing: 0
  m_fontSizeMin: 18
  m_fontSizeMax: 72
  m_fontStyle: 16
  m_textAlignment: 514
  m_characterSpacing: 0
  m_wordSpacing: 0
  m_lineSpacing: 0
  m_lineSpacingMax: 0
  m_paragraphSpacing: 0
  m_charWidthMaxAdj: 0
  m_enableWordWrapping: 1
  m_wordWrappingRatios: 0.4
  m_overflowMode: 0
  m_firstOverflowCharacterIndex: -1
  m_linkedTextComponent: {fileID: 0}
  m_isLinkedTextComponent: 0
  m_isTextTruncated: 0
  m_enableKerning: 1
  m_enableExtraPadding: 0
  checkPaddingRequired: 0
  m_isRichText: 1
  m_parseCtrlCharacters: 1
  m_isOrthographic: 1
  m_isCullingEnabled: 0
  m_ignoreRectMaskCulling: 0
  m_ignoreCulling: 1
  m_horizontalMapping: 0
  m_verticalMapping: 0
  m_uvLineOffset: 0
  m_geometrySortingOrder: 0
  m_VertexBufferAutoSizeReduction: 1
  m_firstVisibleCharacter: 0
  m_useMaxVisibleDescender: 1
  m_pageToDisplay: 1
  m_margin: {x: 16, y: 16, z: 16, w: 16}
  m_textInfo:
    textComponent: {fileID: 55615654}
    characterCount: 7
    spriteCount: 0
    spaceCount: 0
    wordCount: 1
    linkCount: 0
    lineCount: 1
    pageCount: 1
    materialCount: 1
  m_isUsingLegacyAnimationComponent: 0
  m_isVolumetricText: 0
  m_spriteAnimator: {fileID: 0}
  m_hasFontAssetChanged: 0
  m_subTextObjects:
  - {fileID: 0}
  - {fileID: 0}
  - {fileID: 0}
  - {fileID: 0}
  - {fileID: 0}
  - {fileID: 0}
  - {fileID: 0}
  - {fileID: 0}
  m_baseMaterial: {fileID: 0}
  m_maskOffset: {x: 0, y: 0, z: 0, w: 0}
--- !u!222 &55615655
CanvasRenderer:
  m_ObjectHideFlags: 0
  m_CorrespondingSourceObject: {fileID: 0}
  m_PrefabInstance: {fileID: 0}
  m_PrefabAsset: {fileID: 0}
  m_GameObject: {fileID: 55615652}
  m_CullTransparentMesh: 0
--- !u!1 &75423797
GameObject:
  m_ObjectHideFlags: 0
  m_CorrespondingSourceObject: {fileID: 0}
  m_PrefabInstance: {fileID: 0}
  m_PrefabAsset: {fileID: 0}
  serializedVersion: 6
  m_Component:
  - component: {fileID: 75423798}
  m_Layer: 5
  m_Name: Address Row
  m_TagString: Untagged
  m_Icon: {fileID: 0}
  m_NavMeshLayer: 0
  m_StaticEditorFlags: 0
  m_IsActive: 1
--- !u!224 &75423798
RectTransform:
  m_ObjectHideFlags: 0
  m_CorrespondingSourceObject: {fileID: 0}
  m_PrefabInstance: {fileID: 0}
  m_PrefabAsset: {fileID: 0}
  m_GameObject: {fileID: 75423797}
  m_LocalRotation: {x: 0, y: 0, z: 0, w: 1}
  m_LocalPosition: {x: 0, y: 0, z: 0}
  m_LocalScale: {x: 1, y: 1, z: 1}
  m_Children:
  - {fileID: 1983726411}
  - {fileID: 2054644341}
  m_Father: {fileID: 1322106252}
  m_RootOrder: 1
  m_LocalEulerAnglesHint: {x: 0, y: 0, z: 0}
  m_AnchorMin: {x: 0, y: 1}
  m_AnchorMax: {x: 0, y: 1}
  m_AnchoredPosition: {x: 250, y: -136}
  m_SizeDelta: {x: 500, y: 80}
  m_Pivot: {x: 0.5, y: 0.5}
--- !u!1 &94545909
GameObject:
  m_ObjectHideFlags: 0
  m_CorrespondingSourceObject: {fileID: 0}
  m_PrefabInstance: {fileID: 0}
  m_PrefabAsset: {fileID: 0}
  serializedVersion: 6
  m_Component:
  - component: {fileID: 94545910}
  - component: {fileID: 94545912}
  - component: {fileID: 94545911}
  m_Layer: 5
  m_Name: Header
  m_TagString: Untagged
  m_Icon: {fileID: 0}
  m_NavMeshLayer: 0
  m_StaticEditorFlags: 0
  m_IsActive: 1
--- !u!224 &94545910
RectTransform:
  m_ObjectHideFlags: 0
  m_CorrespondingSourceObject: {fileID: 0}
  m_PrefabInstance: {fileID: 0}
  m_PrefabAsset: {fileID: 0}
  m_GameObject: {fileID: 94545909}
  m_LocalRotation: {x: 0, y: 0, z: 0, w: 1}
  m_LocalPosition: {x: 0, y: 0, z: 0}
  m_LocalScale: {x: 1, y: 1, z: 1}
  m_Children:
  - {fileID: 1730465032}
  m_Father: {fileID: 1322106252}
  m_RootOrder: 0
  m_LocalEulerAnglesHint: {x: 0, y: 0, z: 0}
  m_AnchorMin: {x: 0, y: 1}
  m_AnchorMax: {x: 0, y: 1}
  m_AnchoredPosition: {x: 250, y: -48}
  m_SizeDelta: {x: 500, y: 96}
  m_Pivot: {x: 0.5, y: 0.5}
--- !u!114 &94545911
MonoBehaviour:
  m_ObjectHideFlags: 0
  m_CorrespondingSourceObject: {fileID: 0}
  m_PrefabInstance: {fileID: 0}
  m_PrefabAsset: {fileID: 0}
  m_GameObject: {fileID: 94545909}
  m_Enabled: 1
  m_EditorHideFlags: 0
  m_Script: {fileID: 11500000, guid: fe87c0e1cc204ed48ad3b37840f39efc, type: 3}
  m_Name: 
  m_EditorClassIdentifier: 
  m_Material: {fileID: 0}
  m_Color: {r: 1, g: 0.40000004, b: 0, a: 1}
  m_RaycastTarget: 1
  m_OnCullStateChanged:
    m_PersistentCalls:
      m_Calls: []
  m_Sprite: {fileID: 0}
  m_Type: 0
  m_PreserveAspect: 0
  m_FillCenter: 1
  m_FillMethod: 4
  m_FillAmount: 1
  m_FillClockwise: 1
  m_FillOrigin: 0
  m_UseSpriteMesh: 0
  m_PixelsPerUnitMultiplier: 1
--- !u!222 &94545912
CanvasRenderer:
  m_ObjectHideFlags: 0
  m_CorrespondingSourceObject: {fileID: 0}
  m_PrefabInstance: {fileID: 0}
  m_PrefabAsset: {fileID: 0}
  m_GameObject: {fileID: 94545909}
  m_CullTransparentMesh: 0
--- !u!1 &132386941
GameObject:
  m_ObjectHideFlags: 0
  m_CorrespondingSourceObject: {fileID: 0}
  m_PrefabInstance: {fileID: 0}
  m_PrefabAsset: {fileID: 0}
  serializedVersion: 6
  m_Component:
  - component: {fileID: 132386942}
  - component: {fileID: 132386944}
  - component: {fileID: 132386943}
  m_Layer: 5
  m_Name: Text
  m_TagString: Untagged
  m_Icon: {fileID: 0}
  m_NavMeshLayer: 0
  m_StaticEditorFlags: 0
  m_IsActive: 1
--- !u!224 &132386942
RectTransform:
  m_ObjectHideFlags: 0
  m_CorrespondingSourceObject: {fileID: 0}
  m_PrefabInstance: {fileID: 0}
  m_PrefabAsset: {fileID: 0}
  m_GameObject: {fileID: 132386941}
  m_LocalRotation: {x: 0, y: 0, z: 0, w: 1}
  m_LocalPosition: {x: 0, y: 0, z: 0}
  m_LocalScale: {x: 1, y: 1, z: 1}
  m_Children: []
  m_Father: {fileID: 969341981}
  m_RootOrder: 1
  m_LocalEulerAnglesHint: {x: 0, y: 0, z: 0}
  m_AnchorMin: {x: 0, y: 0}
  m_AnchorMax: {x: 1, y: 1}
  m_AnchoredPosition: {x: 0, y: 0}
  m_SizeDelta: {x: 0, y: 0}
  m_Pivot: {x: 0.5, y: 0.5}
--- !u!114 &132386943
MonoBehaviour:
  m_ObjectHideFlags: 0
  m_CorrespondingSourceObject: {fileID: 0}
  m_PrefabInstance: {fileID: 0}
  m_PrefabAsset: {fileID: 0}
  m_GameObject: {fileID: 132386941}
  m_Enabled: 1
  m_EditorHideFlags: 0
  m_Script: {fileID: 11500000, guid: f4688fdb7df04437aeb418b961361dc5, type: 3}
  m_Name: 
  m_EditorClassIdentifier: 
  m_Material: {fileID: 0}
  m_Color: {r: 1, g: 1, b: 1, a: 1}
  m_RaycastTarget: 1
  m_OnCullStateChanged:
    m_PersistentCalls:
      m_Calls: []
  m_text: "54321\u200B"
  m_isRightToLeft: 0
  m_fontAsset: {fileID: 11400000, guid: 0cd382c4d470f174791dd96eb8f7b786, type: 2}
  m_sharedMaterial: {fileID: 1549604112718095413, guid: 0cd382c4d470f174791dd96eb8f7b786,
    type: 2}
  m_fontSharedMaterials: []
  m_fontMaterial: {fileID: 0}
  m_fontMaterials: []
  m_fontColor32:
    serializedVersion: 2
    rgba: 4292202422
  m_fontColor: {r: 0.71705234, g: 0.8146104, b: 0.839, a: 1}
  m_enableVertexGradient: 0
  m_colorMode: 3
  m_fontColorGradient:
    topLeft: {r: 1, g: 1, b: 1, a: 1}
    topRight: {r: 1, g: 1, b: 1, a: 1}
    bottomLeft: {r: 1, g: 1, b: 1, a: 1}
    bottomRight: {r: 1, g: 1, b: 1, a: 1}
  m_fontColorGradientPreset: {fileID: 0}
  m_spriteAsset: {fileID: 0}
  m_tintAllSprites: 0
  m_overrideHtmlColors: 0
  m_faceColor:
    serializedVersion: 2
    rgba: 4294967295
  m_outlineColor:
    serializedVersion: 2
    rgba: 4278190080
  m_fontSize: 24
  m_fontSizeBase: 24
  m_fontWeight: 400
  m_enableAutoSizing: 0
  m_fontSizeMin: 18
  m_fontSizeMax: 72
  m_fontStyle: 0
  m_textAlignment: 513
  m_characterSpacing: 0
  m_wordSpacing: 0
  m_lineSpacing: 0
  m_lineSpacingMax: 0
  m_paragraphSpacing: 0
  m_charWidthMaxAdj: 0
  m_enableWordWrapping: 0
  m_wordWrappingRatios: 0.4
  m_overflowMode: 0
  m_firstOverflowCharacterIndex: -1
  m_linkedTextComponent: {fileID: 0}
  m_isLinkedTextComponent: 0
  m_isTextTruncated: 0
  m_enableKerning: 1
  m_enableExtraPadding: 1
  checkPaddingRequired: 0
  m_isRichText: 1
  m_parseCtrlCharacters: 1
  m_isOrthographic: 1
  m_isCullingEnabled: 0
  m_ignoreRectMaskCulling: 0
  m_ignoreCulling: 1
  m_horizontalMapping: 0
  m_verticalMapping: 0
  m_uvLineOffset: 0
  m_geometrySortingOrder: 0
  m_VertexBufferAutoSizeReduction: 1
  m_firstVisibleCharacter: 0
  m_useMaxVisibleDescender: 1
  m_pageToDisplay: 1
  m_margin: {x: 0, y: 0, z: 0, w: 0}
  m_textInfo:
    textComponent: {fileID: 132386943}
    characterCount: 6
    spriteCount: 0
    spaceCount: 0
    wordCount: 1
    linkCount: 0
    lineCount: 1
    pageCount: 1
    materialCount: 1
  m_isUsingLegacyAnimationComponent: 0
  m_isVolumetricText: 0
  m_spriteAnimator: {fileID: 0}
  m_hasFontAssetChanged: 0
  m_subTextObjects:
  - {fileID: 0}
  - {fileID: 0}
  - {fileID: 0}
  - {fileID: 0}
  - {fileID: 0}
  - {fileID: 0}
  - {fileID: 0}
  - {fileID: 0}
  m_baseMaterial: {fileID: 0}
  m_maskOffset: {x: 0, y: 0, z: 0, w: 0}
--- !u!222 &132386944
CanvasRenderer:
  m_ObjectHideFlags: 0
  m_CorrespondingSourceObject: {fileID: 0}
  m_PrefabInstance: {fileID: 0}
  m_PrefabAsset: {fileID: 0}
  m_GameObject: {fileID: 132386941}
  m_CullTransparentMesh: 0
--- !u!43 &142942766
Mesh:
  m_ObjectHideFlags: 0
  m_CorrespondingSourceObject: {fileID: 0}
  m_PrefabInstance: {fileID: 0}
  m_PrefabAsset: {fileID: 0}
  m_Name: 
  serializedVersion: 10
  m_SubMeshes:
  - serializedVersion: 2
    firstByte: 0
    indexCount: 24
    topology: 0
    baseVertex: 0
    firstVertex: 0
    vertexCount: 8
    localAABB:
      m_Center: {x: 0, y: 0.01, z: 0}
      m_Extent: {x: 1.65, y: 0, z: 1.275}
  m_Shapes:
    vertices: []
    shapes: []
    channels: []
    fullWeights: []
  m_BindPose: []
  m_BoneNameHashes: 
  m_RootBoneNameHash: 0
  m_BonesAABB: []
  m_VariableBoneCountWeights:
    m_Data: 
  m_MeshCompression: 0
  m_IsReadable: 1
  m_KeepVertices: 1
  m_KeepIndices: 1
  m_IndexFormat: 0
  m_IndexBuffer: 000004000100010004000500010005000200020005000600020006000300030006000700030007000000000007000400
  m_VertexData:
    serializedVersion: 3
    m_VertexCount: 8
    m_Channels:
    - stream: 0
      offset: 0
      format: 0
      dimension: 3
    - stream: 0
      offset: 0
      format: 0
      dimension: 0
    - stream: 0
      offset: 0
      format: 0
      dimension: 0
    - stream: 0
      offset: 12
      format: 0
      dimension: 4
    - stream: 0
      offset: 28
      format: 0
      dimension: 2
    - stream: 0
      offset: 0
      format: 0
      dimension: 0
    - stream: 0
      offset: 0
      format: 0
      dimension: 0
    - stream: 0
      offset: 0
      format: 0
      dimension: 0
    - stream: 0
      offset: 0
      format: 0
      dimension: 0
    - stream: 0
      offset: 0
      format: 0
      dimension: 0
    - stream: 0
      offset: 0
      format: 0
      dimension: 0
    - stream: 0
      offset: 0
      format: 0
      dimension: 0
    - stream: 0
      offset: 0
      format: 0
      dimension: 0
    - stream: 0
      offset: 0
      format: 0
      dimension: 0
    m_DataSize: 288
    _typelessdata: 0000c03f0ad7233c000090bf000000000000803f0000803f0000803f00000000000000000000c0bf0ad7233c000090bf000000000000803f0000803f0000803f0000803f000000000000c0bf0ad7233c0000903f000000000000803f0000803f0000803f00000000000000000000c03f0ad7233c0000903f000000000000803f0000803f0000803f0000803f000000003333d33f0ad7233c3333a3bf000000000000803f0000803f00000000000000000000803f3333d3bf0ad7233c3333a3bf000000000000803f0000803f000000000000803f0000803f3333d3bf0ad7233c3333a33f000000000000803f0000803f00000000000000000000803f3333d33f0ad7233c3333a33f000000000000803f0000803f000000000000803f0000803f
  m_CompressedMesh:
    m_Vertices:
      m_NumItems: 0
      m_Range: 0
      m_Start: 0
      m_Data: 
      m_BitSize: 0
    m_UV:
      m_NumItems: 0
      m_Range: 0
      m_Start: 0
      m_Data: 
      m_BitSize: 0
    m_Normals:
      m_NumItems: 0
      m_Range: 0
      m_Start: 0
      m_Data: 
      m_BitSize: 0
    m_Tangents:
      m_NumItems: 0
      m_Range: 0
      m_Start: 0
      m_Data: 
      m_BitSize: 0
    m_Weights:
      m_NumItems: 0
      m_Data: 
      m_BitSize: 0
    m_NormalSigns:
      m_NumItems: 0
      m_Data: 
      m_BitSize: 0
    m_TangentSigns:
      m_NumItems: 0
      m_Data: 
      m_BitSize: 0
    m_FloatColors:
      m_NumItems: 0
      m_Range: 0
      m_Start: 0
      m_Data: 
      m_BitSize: 0
    m_BoneIndices:
      m_NumItems: 0
      m_Data: 
      m_BitSize: 0
    m_Triangles:
      m_NumItems: 0
      m_Data: 
      m_BitSize: 0
    m_UVInfo: 0
  m_LocalAABB:
    m_Center: {x: 0, y: 0.01, z: 0}
    m_Extent: {x: 1.65, y: 0, z: 1.275}
  m_MeshUsageFlags: 0
  m_BakedConvexCollisionMesh: 
  m_BakedTriangleCollisionMesh: 
  m_MeshMetrics[0]: 1
  m_MeshMetrics[1]: 1
  m_MeshOptimizationFlags: 1
  m_StreamData:
    offset: 0
    size: 0
    path: 
--- !u!1 &155875675
GameObject:
  m_ObjectHideFlags: 0
  m_CorrespondingSourceObject: {fileID: 0}
  m_PrefabInstance: {fileID: 0}
  m_PrefabAsset: {fileID: 0}
  serializedVersion: 6
  m_Component:
  - component: {fileID: 155875676}
  - component: {fileID: 155875678}
  - component: {fileID: 155875677}
  m_Layer: 5
  m_Name: Placeholder
  m_TagString: Untagged
  m_Icon: {fileID: 0}
  m_NavMeshLayer: 0
  m_StaticEditorFlags: 0
  m_IsActive: 1
--- !u!224 &155875676
RectTransform:
  m_ObjectHideFlags: 0
  m_CorrespondingSourceObject: {fileID: 0}
  m_PrefabInstance: {fileID: 0}
  m_PrefabAsset: {fileID: 0}
  m_GameObject: {fileID: 155875675}
  m_LocalRotation: {x: 0, y: 0, z: 0, w: 1}
  m_LocalPosition: {x: 0, y: 0, z: 0}
  m_LocalScale: {x: 1, y: 1, z: 1}
  m_Children: []
  m_Father: {fileID: 1093802056}
  m_RootOrder: 0
  m_LocalEulerAnglesHint: {x: 0, y: 0, z: 0}
  m_AnchorMin: {x: 0, y: 0}
  m_AnchorMax: {x: 1, y: 1}
  m_AnchoredPosition: {x: 0, y: 0}
  m_SizeDelta: {x: 0, y: 0}
  m_Pivot: {x: 0.5, y: 0.5}
--- !u!114 &155875677
MonoBehaviour:
  m_ObjectHideFlags: 0
  m_CorrespondingSourceObject: {fileID: 0}
  m_PrefabInstance: {fileID: 0}
  m_PrefabAsset: {fileID: 0}
  m_GameObject: {fileID: 155875675}
  m_Enabled: 0
  m_EditorHideFlags: 0
  m_Script: {fileID: 11500000, guid: f4688fdb7df04437aeb418b961361dc5, type: 3}
  m_Name: 
  m_EditorClassIdentifier: 
  m_Material: {fileID: 0}
  m_Color: {r: 1, g: 1, b: 1, a: 1}
  m_RaycastTarget: 1
  m_OnCullStateChanged:
    m_PersistentCalls:
      m_Calls: []
  m_text: Enter port number
  m_isRightToLeft: 0
  m_fontAsset: {fileID: 11400000, guid: 0cd382c4d470f174791dd96eb8f7b786, type: 2}
  m_sharedMaterial: {fileID: 1549604112718095413, guid: 0cd382c4d470f174791dd96eb8f7b786,
    type: 2}
  m_fontSharedMaterials: []
  m_fontMaterial: {fileID: 0}
  m_fontMaterials: []
  m_fontColor32:
    serializedVersion: 2
    rgba: 4289505171
  m_fontColor: {r: 0.5764706, g: 0.654902, b: 0.6745098, a: 1}
  m_enableVertexGradient: 0
  m_colorMode: 3
  m_fontColorGradient:
    topLeft: {r: 1, g: 1, b: 1, a: 1}
    topRight: {r: 1, g: 1, b: 1, a: 1}
    bottomLeft: {r: 1, g: 1, b: 1, a: 1}
    bottomRight: {r: 1, g: 1, b: 1, a: 1}
  m_fontColorGradientPreset: {fileID: 0}
  m_spriteAsset: {fileID: 0}
  m_tintAllSprites: 0
  m_overrideHtmlColors: 0
  m_faceColor:
    serializedVersion: 2
    rgba: 4294967295
  m_outlineColor:
    serializedVersion: 2
    rgba: 4278190080
  m_fontSize: 24
  m_fontSizeBase: 24
  m_fontWeight: 400
  m_enableAutoSizing: 0
  m_fontSizeMin: 18
  m_fontSizeMax: 72
  m_fontStyle: 18
  m_textAlignment: 513
  m_characterSpacing: 0
  m_wordSpacing: 0
  m_lineSpacing: 0
  m_lineSpacingMax: 0
  m_paragraphSpacing: 0
  m_charWidthMaxAdj: 0
  m_enableWordWrapping: 0
  m_wordWrappingRatios: 0.4
  m_overflowMode: 0
  m_firstOverflowCharacterIndex: -1
  m_linkedTextComponent: {fileID: 0}
  m_isLinkedTextComponent: 0
  m_isTextTruncated: 0
  m_enableKerning: 1
  m_enableExtraPadding: 1
  checkPaddingRequired: 0
  m_isRichText: 1
  m_parseCtrlCharacters: 1
  m_isOrthographic: 1
  m_isCullingEnabled: 0
  m_ignoreRectMaskCulling: 0
  m_ignoreCulling: 1
  m_horizontalMapping: 0
  m_verticalMapping: 0
  m_uvLineOffset: 0
  m_geometrySortingOrder: 0
  m_VertexBufferAutoSizeReduction: 1
  m_firstVisibleCharacter: 0
  m_useMaxVisibleDescender: 1
  m_pageToDisplay: 1
  m_margin: {x: 0, y: 0, z: 0, w: 0}
  m_textInfo:
    textComponent: {fileID: 155875677}
    characterCount: 0
    spriteCount: 0
    spaceCount: 0
    wordCount: 0
    linkCount: 0
    lineCount: 0
    pageCount: 0
    materialCount: 1
  m_isUsingLegacyAnimationComponent: 0
  m_isVolumetricText: 0
  m_spriteAnimator: {fileID: 0}
  m_hasFontAssetChanged: 0
  m_subTextObjects:
  - {fileID: 0}
  - {fileID: 0}
  - {fileID: 0}
  - {fileID: 0}
  - {fileID: 0}
  - {fileID: 0}
  - {fileID: 0}
  - {fileID: 0}
  m_baseMaterial: {fileID: 0}
  m_maskOffset: {x: 0, y: 0, z: 0, w: 0}
--- !u!222 &155875678
CanvasRenderer:
  m_ObjectHideFlags: 0
  m_CorrespondingSourceObject: {fileID: 0}
  m_PrefabInstance: {fileID: 0}
  m_PrefabAsset: {fileID: 0}
  m_GameObject: {fileID: 155875675}
  m_CullTransparentMesh: 0
--- !u!1 &159567281
GameObject:
  m_ObjectHideFlags: 0
  m_CorrespondingSourceObject: {fileID: 0}
  m_PrefabInstance: {fileID: 0}
  m_PrefabAsset: {fileID: 0}
  serializedVersion: 6
  m_Component:
  - component: {fileID: 159567282}
  - component: {fileID: 159567285}
  - component: {fileID: 159567284}
  - component: {fileID: 159567283}
  m_Layer: 5
  m_Name: Toggle
  m_TagString: Untagged
  m_Icon: {fileID: 0}
  m_NavMeshLayer: 0
  m_StaticEditorFlags: 0
  m_IsActive: 1
--- !u!224 &159567282
RectTransform:
  m_ObjectHideFlags: 0
  m_CorrespondingSourceObject: {fileID: 0}
  m_PrefabInstance: {fileID: 0}
  m_PrefabAsset: {fileID: 0}
  m_GameObject: {fileID: 159567281}
  m_LocalRotation: {x: 0, y: 0, z: 0, w: 1}
  m_LocalPosition: {x: 0, y: 0, z: 0}
  m_LocalScale: {x: 1, y: 1, z: 1}
  m_Children:
  - {fileID: 1404593538}
  - {fileID: 624357300}
  m_Father: {fileID: 1688168143}
  m_RootOrder: 0
  m_LocalEulerAnglesHint: {x: 0, y: 0, z: 0}
  m_AnchorMin: {x: 0, y: 0}
  m_AnchorMax: {x: 1, y: 1}
  m_AnchoredPosition: {x: 0, y: 0}
  m_SizeDelta: {x: -16, y: -16}
  m_Pivot: {x: 0.5, y: 0.5}
--- !u!114 &159567283
MonoBehaviour:
  m_ObjectHideFlags: 0
  m_CorrespondingSourceObject: {fileID: 0}
  m_PrefabInstance: {fileID: 0}
  m_PrefabAsset: {fileID: 0}
  m_GameObject: {fileID: 159567281}
  m_Enabled: 1
  m_EditorHideFlags: 0
  m_Script: {fileID: 11500000, guid: 9085046f02f69544eb97fd06b6048fe2, type: 3}
  m_Name: 
  m_EditorClassIdentifier: 
  m_Navigation:
    m_Mode: 0
    m_SelectOnUp: {fileID: 0}
    m_SelectOnDown: {fileID: 0}
    m_SelectOnLeft: {fileID: 0}
    m_SelectOnRight: {fileID: 0}
  m_Transition: 1
  m_Colors:
    m_NormalColor: {r: 0.43529415, g: 0.5411765, b: 0.5686275, a: 1}
    m_HighlightedColor: {r: 1, g: 0.40000004, b: 0, a: 1}
    m_PressedColor: {r: 0.8313726, g: 0.33333334, b: 0, a: 1}
    m_SelectedColor: {r: 1, g: 0.40000004, b: 0, a: 1}
    m_DisabledColor: {r: 0.30008277, g: 0.37307587, b: 0.39200002, a: 1}
    m_ColorMultiplier: 1
    m_FadeDuration: 0.1
  m_SpriteState:
    m_HighlightedSprite: {fileID: 0}
    m_PressedSprite: {fileID: 0}
    m_SelectedSprite: {fileID: 0}
    m_DisabledSprite: {fileID: 0}
  m_AnimationTriggers:
    m_NormalTrigger: Normal
    m_HighlightedTrigger: Highlighted
    m_PressedTrigger: Pressed
    m_SelectedTrigger: Highlighted
    m_DisabledTrigger: Disabled
  m_Interactable: 1
  m_TargetGraphic: {fileID: 159567284}
  toggleTransition: 1
  graphic: {fileID: 1404593539}
  m_Group: {fileID: 0}
  onValueChanged:
    m_PersistentCalls:
      m_Calls:
      - m_Target: {fileID: 2022253373}
        m_MethodName: SetActive
        m_Mode: 0
        m_Arguments:
          m_ObjectArgument: {fileID: 0}
          m_ObjectArgumentAssemblyTypeName: UnityEngine.Object, UnityEngine
          m_IntArgument: 0
          m_FloatArgument: 0
          m_StringArgument: 
          m_BoolArgument: 0
        m_CallState: 2
  m_IsOn: 0
--- !u!114 &159567284
MonoBehaviour:
  m_ObjectHideFlags: 0
  m_CorrespondingSourceObject: {fileID: 0}
  m_PrefabInstance: {fileID: 0}
  m_PrefabAsset: {fileID: 0}
  m_GameObject: {fileID: 159567281}
  m_Enabled: 1
  m_EditorHideFlags: 0
  m_Script: {fileID: 11500000, guid: fe87c0e1cc204ed48ad3b37840f39efc, type: 3}
  m_Name: 
  m_EditorClassIdentifier: 
  m_Material: {fileID: 0}
  m_Color: {r: 1, g: 1, b: 1, a: 1}
  m_RaycastTarget: 1
  m_OnCullStateChanged:
    m_PersistentCalls:
      m_Calls: []
  m_Sprite: {fileID: 0}
  m_Type: 0
  m_PreserveAspect: 0
  m_FillCenter: 1
  m_FillMethod: 4
  m_FillAmount: 1
  m_FillClockwise: 1
  m_FillOrigin: 0
  m_UseSpriteMesh: 0
  m_PixelsPerUnitMultiplier: 1
--- !u!222 &159567285
CanvasRenderer:
  m_ObjectHideFlags: 0
  m_CorrespondingSourceObject: {fileID: 0}
  m_PrefabInstance: {fileID: 0}
  m_PrefabAsset: {fileID: 0}
  m_GameObject: {fileID: 159567281}
  m_CullTransparentMesh: 0
--- !u!1 &162886306
GameObject:
  m_ObjectHideFlags: 0
  m_CorrespondingSourceObject: {fileID: 0}
  m_PrefabInstance: {fileID: 0}
  m_PrefabAsset: {fileID: 0}
  serializedVersion: 6
  m_Component:
  - component: {fileID: 162886307}
  - component: {fileID: 162886308}
  m_Layer: 5
  m_Name: Submit Row
  m_TagString: Untagged
  m_Icon: {fileID: 0}
  m_NavMeshLayer: 0
  m_StaticEditorFlags: 0
  m_IsActive: 1
--- !u!224 &162886307
RectTransform:
  m_ObjectHideFlags: 0
  m_CorrespondingSourceObject: {fileID: 0}
  m_PrefabInstance: {fileID: 0}
  m_PrefabAsset: {fileID: 0}
  m_GameObject: {fileID: 162886306}
  m_LocalRotation: {x: 0, y: 0, z: 0, w: 1}
  m_LocalPosition: {x: 0, y: 0, z: 0}
  m_LocalScale: {x: 1, y: 1, z: 1}
  m_Children:
  - {fileID: 2126267227}
  - {fileID: 1615574118}
  m_Father: {fileID: 1322106252}
  m_RootOrder: 5
  m_LocalEulerAnglesHint: {x: 0, y: 0, z: 0}
  m_AnchorMin: {x: 0, y: 1}
  m_AnchorMax: {x: 0, y: 1}
  m_AnchoredPosition: {x: 250, y: -456}
  m_SizeDelta: {x: 500, y: 80}
  m_Pivot: {x: 0.5, y: 0.5}
--- !u!114 &162886308
MonoBehaviour:
  m_ObjectHideFlags: 0
  m_CorrespondingSourceObject: {fileID: 0}
  m_PrefabInstance: {fileID: 0}
  m_PrefabAsset: {fileID: 0}
  m_GameObject: {fileID: 162886306}
  m_Enabled: 1
  m_EditorHideFlags: 0
  m_Script: {fileID: 11500000, guid: 30649d3a9faa99c48a7b1166b86bf2a0, type: 3}
  m_Name: 
  m_EditorClassIdentifier: 
  m_Padding:
    m_Left: 8
    m_Right: 8
    m_Top: 8
    m_Bottom: 8
  m_ChildAlignment: 0
  m_Spacing: 16
  m_ChildForceExpandWidth: 1
  m_ChildForceExpandHeight: 1
  m_ChildControlWidth: 1
  m_ChildControlHeight: 1
  m_ChildScaleWidth: 0
  m_ChildScaleHeight: 0
--- !u!1 &169731198
GameObject:
  m_ObjectHideFlags: 0
  m_CorrespondingSourceObject: {fileID: 0}
  m_PrefabInstance: {fileID: 0}
  m_PrefabAsset: {fileID: 0}
  serializedVersion: 6
  m_Component:
  - component: {fileID: 169731200}
  - component: {fileID: 169731199}
  m_Layer: 5
  m_Name: UI
  m_TagString: Untagged
  m_Icon: {fileID: 0}
  m_NavMeshLayer: 0
  m_StaticEditorFlags: 0
  m_IsActive: 1
--- !u!114 &169731199
MonoBehaviour:
  m_ObjectHideFlags: 0
  m_CorrespondingSourceObject: {fileID: 0}
  m_PrefabInstance: {fileID: 0}
  m_PrefabAsset: {fileID: 0}
  m_GameObject: {fileID: 169731198}
  m_Enabled: 1
  m_EditorHideFlags: 0
  m_Script: {fileID: 11500000, guid: ac79c6fc34e84ea2ab2c409c87cc7fc6, type: 3}
  m_Name: 
  m_EditorClassIdentifier: 
  startingScenePrefab: {fileID: 1613771462}
  camera: {fileID: 350070861}
  controller: {fileID: 1897242033}
--- !u!4 &169731200
Transform:
  m_ObjectHideFlags: 0
  m_CorrespondingSourceObject: {fileID: 0}
  m_PrefabInstance: {fileID: 0}
  m_PrefabAsset: {fileID: 0}
  m_GameObject: {fileID: 169731198}
  m_LocalRotation: {x: -0, y: -0, z: -0, w: 1}
  m_LocalPosition: {x: 0, y: 0, z: 0}
  m_LocalScale: {x: 1, y: 1, z: 1}
  m_Children:
  - {fileID: 1555642843}
  - {fileID: 1613771463}
  m_Father: {fileID: 0}
  m_RootOrder: 7
  m_LocalEulerAnglesHint: {x: 0, y: 0, z: 0}
--- !u!1 &171922770
GameObject:
  m_ObjectHideFlags: 0
  m_CorrespondingSourceObject: {fileID: 0}
  m_PrefabInstance: {fileID: 0}
  m_PrefabAsset: {fileID: 0}
  serializedVersion: 6
  m_Component:
  - component: {fileID: 171922771}
  - component: {fileID: 171922773}
  - component: {fileID: 171922772}
  m_Layer: 5
  m_Name: Divider
  m_TagString: Untagged
  m_Icon: {fileID: 0}
  m_NavMeshLayer: 0
  m_StaticEditorFlags: 0
  m_IsActive: 1
--- !u!224 &171922771
RectTransform:
  m_ObjectHideFlags: 0
  m_CorrespondingSourceObject: {fileID: 0}
  m_PrefabInstance: {fileID: 0}
  m_PrefabAsset: {fileID: 0}
  m_GameObject: {fileID: 171922770}
  m_LocalRotation: {x: 0, y: 0, z: 0, w: 1}
  m_LocalPosition: {x: 0, y: 0, z: 0}
  m_LocalScale: {x: 1, y: 1, z: 1}
  m_Children: []
  m_Father: {fileID: 2054891945}
  m_RootOrder: 4
  m_LocalEulerAnglesHint: {x: 0, y: 0, z: 0}
  m_AnchorMin: {x: 0, y: 1}
  m_AnchorMax: {x: 0, y: 1}
  m_AnchoredPosition: {x: 190, y: -260}
  m_SizeDelta: {x: 380, y: 8}
  m_Pivot: {x: 0.5, y: 0.5}
--- !u!114 &171922772
MonoBehaviour:
  m_ObjectHideFlags: 0
  m_CorrespondingSourceObject: {fileID: 0}
  m_PrefabInstance: {fileID: 0}
  m_PrefabAsset: {fileID: 0}
  m_GameObject: {fileID: 171922770}
  m_Enabled: 1
  m_EditorHideFlags: 0
  m_Script: {fileID: 11500000, guid: fe87c0e1cc204ed48ad3b37840f39efc, type: 3}
  m_Name: 
  m_EditorClassIdentifier: 
  m_Material: {fileID: 0}
  m_Color: {r: 1, g: 0.40000004, b: 0, a: 1}
  m_RaycastTarget: 1
  m_OnCullStateChanged:
    m_PersistentCalls:
      m_Calls: []
  m_Sprite: {fileID: 0}
  m_Type: 0
  m_PreserveAspect: 0
  m_FillCenter: 1
  m_FillMethod: 4
  m_FillAmount: 1
  m_FillClockwise: 1
  m_FillOrigin: 0
  m_UseSpriteMesh: 0
  m_PixelsPerUnitMultiplier: 1
--- !u!222 &171922773
CanvasRenderer:
  m_ObjectHideFlags: 0
  m_CorrespondingSourceObject: {fileID: 0}
  m_PrefabInstance: {fileID: 0}
  m_PrefabAsset: {fileID: 0}
  m_GameObject: {fileID: 171922770}
  m_CullTransparentMesh: 0
--- !u!1 &185265281
GameObject:
  m_ObjectHideFlags: 0
  m_CorrespondingSourceObject: {fileID: 0}
  m_PrefabInstance: {fileID: 0}
  m_PrefabAsset: {fileID: 0}
  serializedVersion: 6
  m_Component:
  - component: {fileID: 185265282}
  - component: {fileID: 185265283}
  m_Layer: 0
  m_Name: XR Particles Interaction
  m_TagString: Untagged
  m_Icon: {fileID: 0}
  m_NavMeshLayer: 0
  m_StaticEditorFlags: 0
  m_IsActive: 1
--- !u!4 &185265282
Transform:
  m_ObjectHideFlags: 0
  m_CorrespondingSourceObject: {fileID: 0}
  m_PrefabInstance: {fileID: 0}
  m_PrefabAsset: {fileID: 0}
  m_GameObject: {fileID: 185265281}
  m_LocalRotation: {x: 0, y: 0, z: 0, w: 1}
  m_LocalPosition: {x: 0, y: 0, z: 0}
  m_LocalScale: {x: 1, y: 1, z: 1}
  m_Children: []
  m_Father: {fileID: 544060993}
  m_RootOrder: 1
  m_LocalEulerAnglesHint: {x: 0, y: 0, z: 0}
--- !u!114 &185265283
MonoBehaviour:
  m_ObjectHideFlags: 0
  m_CorrespondingSourceObject: {fileID: 0}
  m_PrefabInstance: {fileID: 0}
  m_PrefabAsset: {fileID: 0}
  m_GameObject: {fileID: 185265281}
  m_Enabled: 1
  m_EditorHideFlags: 0
  m_Script: {fileID: 11500000, guid: 4a9debcec7224c5d82314ab8a7e0a87f, type: 3}
  m_Name: 
  m_EditorClassIdentifier: 
  narupaXR: {fileID: 544060994}
  grabObjectAction:
    actionPath: /actions/NarupaIMD/in/Interact
    needsReinit: 0
  controllerManager: {fileID: 2074532958}
--- !u!1 &193686851
GameObject:
  m_ObjectHideFlags: 0
  m_CorrespondingSourceObject: {fileID: 0}
  m_PrefabInstance: {fileID: 0}
  m_PrefabAsset: {fileID: 0}
  serializedVersion: 6
  m_Component:
  - component: {fileID: 193686852}
  - component: {fileID: 193686854}
  - component: {fileID: 193686853}
  m_Layer: 5
  m_Name: Text
  m_TagString: Untagged
  m_Icon: {fileID: 0}
  m_NavMeshLayer: 0
  m_StaticEditorFlags: 0
  m_IsActive: 1
--- !u!224 &193686852
RectTransform:
  m_ObjectHideFlags: 0
  m_CorrespondingSourceObject: {fileID: 0}
  m_PrefabInstance: {fileID: 0}
  m_PrefabAsset: {fileID: 0}
  m_GameObject: {fileID: 193686851}
  m_LocalRotation: {x: 0, y: 0, z: 0, w: 1}
  m_LocalPosition: {x: 0, y: 0, z: 0}
  m_LocalScale: {x: 1, y: 1, z: 1}
  m_Children: []
  m_Father: {fileID: 244093879}
  m_RootOrder: 1
  m_LocalEulerAnglesHint: {x: 0, y: 0, z: 0}
  m_AnchorMin: {x: 0, y: 0}
  m_AnchorMax: {x: 1, y: 1}
  m_AnchoredPosition: {x: 0, y: 0}
  m_SizeDelta: {x: 0, y: 0}
  m_Pivot: {x: 0.5, y: 0.5}
--- !u!114 &193686853
MonoBehaviour:
  m_ObjectHideFlags: 0
  m_CorrespondingSourceObject: {fileID: 0}
  m_PrefabInstance: {fileID: 0}
  m_PrefabAsset: {fileID: 0}
  m_GameObject: {fileID: 193686851}
  m_Enabled: 1
  m_EditorHideFlags: 0
  m_Script: {fileID: 11500000, guid: f4688fdb7df04437aeb418b961361dc5, type: 3}
  m_Name: 
  m_EditorClassIdentifier: 
  m_Material: {fileID: 0}
  m_Color: {r: 1, g: 1, b: 1, a: 1}
  m_RaycastTarget: 1
  m_OnCullStateChanged:
    m_PersistentCalls:
      m_Calls: []
  m_text: "localhost\u200B"
  m_isRightToLeft: 0
  m_fontAsset: {fileID: 11400000, guid: 0cd382c4d470f174791dd96eb8f7b786, type: 2}
  m_sharedMaterial: {fileID: 1549604112718095413, guid: 0cd382c4d470f174791dd96eb8f7b786,
    type: 2}
  m_fontSharedMaterials: []
  m_fontMaterial: {fileID: 0}
  m_fontMaterials: []
  m_fontColor32:
    serializedVersion: 2
    rgba: 4292202422
  m_fontColor: {r: 0.71705234, g: 0.8146104, b: 0.839, a: 1}
  m_enableVertexGradient: 0
  m_colorMode: 3
  m_fontColorGradient:
    topLeft: {r: 1, g: 1, b: 1, a: 1}
    topRight: {r: 1, g: 1, b: 1, a: 1}
    bottomLeft: {r: 1, g: 1, b: 1, a: 1}
    bottomRight: {r: 1, g: 1, b: 1, a: 1}
  m_fontColorGradientPreset: {fileID: 0}
  m_spriteAsset: {fileID: 0}
  m_tintAllSprites: 0
  m_overrideHtmlColors: 0
  m_faceColor:
    serializedVersion: 2
    rgba: 4294967295
  m_outlineColor:
    serializedVersion: 2
    rgba: 4278190080
  m_fontSize: 24
  m_fontSizeBase: 24
  m_fontWeight: 400
  m_enableAutoSizing: 0
  m_fontSizeMin: 18
  m_fontSizeMax: 72
  m_fontStyle: 0
  m_textAlignment: 513
  m_characterSpacing: 0
  m_wordSpacing: 0
  m_lineSpacing: 0
  m_lineSpacingMax: 0
  m_paragraphSpacing: 0
  m_charWidthMaxAdj: 0
  m_enableWordWrapping: 0
  m_wordWrappingRatios: 0.4
  m_overflowMode: 0
  m_firstOverflowCharacterIndex: -1
  m_linkedTextComponent: {fileID: 0}
  m_isLinkedTextComponent: 0
  m_isTextTruncated: 0
  m_enableKerning: 1
  m_enableExtraPadding: 1
  checkPaddingRequired: 0
  m_isRichText: 1
  m_parseCtrlCharacters: 1
  m_isOrthographic: 1
  m_isCullingEnabled: 0
  m_ignoreRectMaskCulling: 0
  m_ignoreCulling: 1
  m_horizontalMapping: 0
  m_verticalMapping: 0
  m_uvLineOffset: 0
  m_geometrySortingOrder: 0
  m_VertexBufferAutoSizeReduction: 1
  m_firstVisibleCharacter: 0
  m_useMaxVisibleDescender: 1
  m_pageToDisplay: 1
  m_margin: {x: 0, y: 0, z: 0, w: 0}
  m_textInfo:
    textComponent: {fileID: 193686853}
    characterCount: 10
    spriteCount: 0
    spaceCount: 0
    wordCount: 1
    linkCount: 0
    lineCount: 1
    pageCount: 1
    materialCount: 1
  m_isUsingLegacyAnimationComponent: 0
  m_isVolumetricText: 0
  m_spriteAnimator: {fileID: 0}
  m_hasFontAssetChanged: 0
  m_subTextObjects:
  - {fileID: 0}
  - {fileID: 0}
  - {fileID: 0}
  - {fileID: 0}
  - {fileID: 0}
  - {fileID: 0}
  - {fileID: 0}
  - {fileID: 0}
  m_baseMaterial: {fileID: 0}
  m_maskOffset: {x: 0, y: 0, z: 0, w: 0}
--- !u!222 &193686854
CanvasRenderer:
  m_ObjectHideFlags: 0
  m_CorrespondingSourceObject: {fileID: 0}
  m_PrefabInstance: {fileID: 0}
  m_PrefabAsset: {fileID: 0}
  m_GameObject: {fileID: 193686851}
  m_CullTransparentMesh: 0
--- !u!1 &244093878
GameObject:
  m_ObjectHideFlags: 0
  m_CorrespondingSourceObject: {fileID: 0}
  m_PrefabInstance: {fileID: 0}
  m_PrefabAsset: {fileID: 0}
  serializedVersion: 6
  m_Component:
  - component: {fileID: 244093879}
  - component: {fileID: 244093880}
  m_Layer: 5
  m_Name: Text Area
  m_TagString: Untagged
  m_Icon: {fileID: 0}
  m_NavMeshLayer: 0
  m_StaticEditorFlags: 0
  m_IsActive: 1
--- !u!224 &244093879
RectTransform:
  m_ObjectHideFlags: 0
  m_CorrespondingSourceObject: {fileID: 0}
  m_PrefabInstance: {fileID: 0}
  m_PrefabAsset: {fileID: 0}
  m_GameObject: {fileID: 244093878}
  m_LocalRotation: {x: 0, y: 0, z: 0, w: 1}
  m_LocalPosition: {x: 0, y: 0, z: 0}
  m_LocalScale: {x: 1, y: 1, z: 1}
  m_Children:
  - {fileID: 270656326}
  - {fileID: 193686852}
  m_Father: {fileID: 644197856}
  m_RootOrder: 0
  m_LocalEulerAnglesHint: {x: 0, y: 0, z: 0}
  m_AnchorMin: {x: 0, y: 0}
  m_AnchorMax: {x: 1, y: 1}
  m_AnchoredPosition: {x: 0, y: -0.5}
  m_SizeDelta: {x: -20, y: -13}
  m_Pivot: {x: 0.5, y: 0.5}
--- !u!114 &244093880
MonoBehaviour:
  m_ObjectHideFlags: 0
  m_CorrespondingSourceObject: {fileID: 0}
  m_PrefabInstance: {fileID: 0}
  m_PrefabAsset: {fileID: 0}
  m_GameObject: {fileID: 244093878}
  m_Enabled: 1
  m_EditorHideFlags: 0
  m_Script: {fileID: 11500000, guid: 3312d7739989d2b4e91e6319e9a96d76, type: 3}
  m_Name: 
  m_EditorClassIdentifier: 
--- !u!1 &252551620
GameObject:
  m_ObjectHideFlags: 0
  m_CorrespondingSourceObject: {fileID: 0}
  m_PrefabInstance: {fileID: 0}
  m_PrefabAsset: {fileID: 0}
  serializedVersion: 6
  m_Component:
  - component: {fileID: 252551621}
  - component: {fileID: 252551624}
  - component: {fileID: 252551623}
  - component: {fileID: 252551622}
  m_Layer: 5
  m_Name: Close Button
  m_TagString: Untagged
  m_Icon: {fileID: 0}
  m_NavMeshLayer: 0
  m_StaticEditorFlags: 0
  m_IsActive: 1
--- !u!224 &252551621
RectTransform:
  m_ObjectHideFlags: 0
  m_CorrespondingSourceObject: {fileID: 0}
  m_PrefabInstance: {fileID: 0}
  m_PrefabAsset: {fileID: 0}
  m_GameObject: {fileID: 252551620}
  m_LocalRotation: {x: -0, y: -0, z: -0, w: 1}
  m_LocalPosition: {x: 0, y: 0, z: 0}
  m_LocalScale: {x: 1, y: 1, z: 1}
  m_Children:
  - {fileID: 942692457}
  m_Father: {fileID: 430995091}
  m_RootOrder: 1
  m_LocalEulerAnglesHint: {x: 0, y: 0, z: 0}
  m_AnchorMin: {x: 1, y: 1}
  m_AnchorMax: {x: 1, y: 1}
  m_AnchoredPosition: {x: -16, y: -16}
  m_SizeDelta: {x: 192, y: 64}
  m_Pivot: {x: 1, y: 1}
--- !u!114 &252551622
MonoBehaviour:
  m_ObjectHideFlags: 0
  m_CorrespondingSourceObject: {fileID: 0}
  m_PrefabInstance: {fileID: 0}
  m_PrefabAsset: {fileID: 0}
  m_GameObject: {fileID: 252551620}
  m_Enabled: 1
  m_EditorHideFlags: 0
  m_Script: {fileID: 11500000, guid: 4e29b1a8efbd4b44bb3f3716e73f07ff, type: 3}
  m_Name: 
  m_EditorClassIdentifier: 
  m_Navigation:
    m_Mode: 0
    m_SelectOnUp: {fileID: 0}
    m_SelectOnDown: {fileID: 0}
    m_SelectOnLeft: {fileID: 0}
    m_SelectOnRight: {fileID: 0}
  m_Transition: 1
  m_Colors:
    m_NormalColor: {r: 0.43529415, g: 0.5411765, b: 0.5686275, a: 1}
    m_HighlightedColor: {r: 1, g: 0.40000004, b: 0, a: 1}
    m_PressedColor: {r: 0.30008277, g: 0.37307587, b: 0.39200002, a: 1}
    m_SelectedColor: {r: 1, g: 0.40000004, b: 0, a: 1}
    m_DisabledColor: {r: 0.78431374, g: 0.78431374, b: 0.78431374, a: 0.5019608}
    m_ColorMultiplier: 1
    m_FadeDuration: 0.1
  m_SpriteState:
    m_HighlightedSprite: {fileID: 0}
    m_PressedSprite: {fileID: 0}
    m_SelectedSprite: {fileID: 0}
    m_DisabledSprite: {fileID: 0}
  m_AnimationTriggers:
    m_NormalTrigger: Normal
    m_HighlightedTrigger: Highlighted
    m_PressedTrigger: Pressed
    m_SelectedTrigger: Highlighted
    m_DisabledTrigger: Disabled
  m_Interactable: 1
  m_TargetGraphic: {fileID: 252551623}
  m_OnClick:
    m_PersistentCalls:
      m_Calls:
      - m_Target: {fileID: 430995090}
        m_MethodName: SetActive
        m_Mode: 6
        m_Arguments:
          m_ObjectArgument: {fileID: 0}
          m_ObjectArgumentAssemblyTypeName: UnityEngine.Object, UnityEngine
          m_IntArgument: 0
          m_FloatArgument: 0
          m_StringArgument: 
          m_BoolArgument: 0
        m_CallState: 2
--- !u!114 &252551623
MonoBehaviour:
  m_ObjectHideFlags: 0
  m_CorrespondingSourceObject: {fileID: 0}
  m_PrefabInstance: {fileID: 0}
  m_PrefabAsset: {fileID: 0}
  m_GameObject: {fileID: 252551620}
  m_Enabled: 1
  m_EditorHideFlags: 0
  m_Script: {fileID: 11500000, guid: fe87c0e1cc204ed48ad3b37840f39efc, type: 3}
  m_Name: 
  m_EditorClassIdentifier: 
  m_Material: {fileID: 0}
  m_Color: {r: 1, g: 1, b: 1, a: 1}
  m_RaycastTarget: 1
  m_OnCullStateChanged:
    m_PersistentCalls:
      m_Calls: []
  m_Sprite: {fileID: 0}
  m_Type: 0
  m_PreserveAspect: 0
  m_FillCenter: 1
  m_FillMethod: 4
  m_FillAmount: 1
  m_FillClockwise: 1
  m_FillOrigin: 0
  m_UseSpriteMesh: 0
  m_PixelsPerUnitMultiplier: 1
--- !u!222 &252551624
CanvasRenderer:
  m_ObjectHideFlags: 0
  m_CorrespondingSourceObject: {fileID: 0}
  m_PrefabInstance: {fileID: 0}
  m_PrefabAsset: {fileID: 0}
  m_GameObject: {fileID: 252551620}
  m_CullTransparentMesh: 0
--- !u!1 &270656325
GameObject:
  m_ObjectHideFlags: 0
  m_CorrespondingSourceObject: {fileID: 0}
  m_PrefabInstance: {fileID: 0}
  m_PrefabAsset: {fileID: 0}
  serializedVersion: 6
  m_Component:
  - component: {fileID: 270656326}
  - component: {fileID: 270656328}
  - component: {fileID: 270656327}
  m_Layer: 5
  m_Name: Placeholder
  m_TagString: Untagged
  m_Icon: {fileID: 0}
  m_NavMeshLayer: 0
  m_StaticEditorFlags: 0
  m_IsActive: 1
--- !u!224 &270656326
RectTransform:
  m_ObjectHideFlags: 0
  m_CorrespondingSourceObject: {fileID: 0}
  m_PrefabInstance: {fileID: 0}
  m_PrefabAsset: {fileID: 0}
  m_GameObject: {fileID: 270656325}
  m_LocalRotation: {x: 0, y: 0, z: 0, w: 1}
  m_LocalPosition: {x: 0, y: 0, z: 0}
  m_LocalScale: {x: 1, y: 1, z: 1}
  m_Children: []
  m_Father: {fileID: 244093879}
  m_RootOrder: 0
  m_LocalEulerAnglesHint: {x: 0, y: 0, z: 0}
  m_AnchorMin: {x: 0, y: 0}
  m_AnchorMax: {x: 1, y: 1}
  m_AnchoredPosition: {x: 0, y: 0}
  m_SizeDelta: {x: 0, y: 0}
  m_Pivot: {x: 0.5, y: 0.5}
--- !u!114 &270656327
MonoBehaviour:
  m_ObjectHideFlags: 0
  m_CorrespondingSourceObject: {fileID: 0}
  m_PrefabInstance: {fileID: 0}
  m_PrefabAsset: {fileID: 0}
  m_GameObject: {fileID: 270656325}
  m_Enabled: 0
  m_EditorHideFlags: 0
  m_Script: {fileID: 11500000, guid: f4688fdb7df04437aeb418b961361dc5, type: 3}
  m_Name: 
  m_EditorClassIdentifier: 
  m_Material: {fileID: 0}
  m_Color: {r: 1, g: 1, b: 1, a: 1}
  m_RaycastTarget: 1
  m_OnCullStateChanged:
    m_PersistentCalls:
      m_Calls: []
  m_text: Enter host name or IP
  m_isRightToLeft: 0
  m_fontAsset: {fileID: 11400000, guid: 0cd382c4d470f174791dd96eb8f7b786, type: 2}
  m_sharedMaterial: {fileID: 1549604112718095413, guid: 0cd382c4d470f174791dd96eb8f7b786,
    type: 2}
  m_fontSharedMaterials: []
  m_fontMaterial: {fileID: 0}
  m_fontMaterials: []
  m_fontColor32:
    serializedVersion: 2
    rgba: 4289505171
  m_fontColor: {r: 0.5764706, g: 0.654902, b: 0.6745098, a: 1}
  m_enableVertexGradient: 0
  m_colorMode: 3
  m_fontColorGradient:
    topLeft: {r: 1, g: 1, b: 1, a: 1}
    topRight: {r: 1, g: 1, b: 1, a: 1}
    bottomLeft: {r: 1, g: 1, b: 1, a: 1}
    bottomRight: {r: 1, g: 1, b: 1, a: 1}
  m_fontColorGradientPreset: {fileID: 0}
  m_spriteAsset: {fileID: 0}
  m_tintAllSprites: 0
  m_overrideHtmlColors: 0
  m_faceColor:
    serializedVersion: 2
    rgba: 4294967295
  m_outlineColor:
    serializedVersion: 2
    rgba: 4278190080
  m_fontSize: 24
  m_fontSizeBase: 24
  m_fontWeight: 400
  m_enableAutoSizing: 0
  m_fontSizeMin: 18
  m_fontSizeMax: 72
  m_fontStyle: 18
  m_textAlignment: 513
  m_characterSpacing: 0
  m_wordSpacing: 0
  m_lineSpacing: 0
  m_lineSpacingMax: 0
  m_paragraphSpacing: 0
  m_charWidthMaxAdj: 0
  m_enableWordWrapping: 0
  m_wordWrappingRatios: 0.4
  m_overflowMode: 0
  m_firstOverflowCharacterIndex: -1
  m_linkedTextComponent: {fileID: 0}
  m_isLinkedTextComponent: 0
  m_isTextTruncated: 0
  m_enableKerning: 1
  m_enableExtraPadding: 1
  checkPaddingRequired: 0
  m_isRichText: 1
  m_parseCtrlCharacters: 1
  m_isOrthographic: 1
  m_isCullingEnabled: 0
  m_ignoreRectMaskCulling: 0
  m_ignoreCulling: 1
  m_horizontalMapping: 0
  m_verticalMapping: 0
  m_uvLineOffset: 0
  m_geometrySortingOrder: 0
  m_VertexBufferAutoSizeReduction: 1
  m_firstVisibleCharacter: 0
  m_useMaxVisibleDescender: 1
  m_pageToDisplay: 1
  m_margin: {x: 0, y: 0, z: 0, w: 0}
  m_textInfo:
    textComponent: {fileID: 270656327}
    characterCount: 0
    spriteCount: 0
    spaceCount: 0
    wordCount: 0
    linkCount: 0
    lineCount: 0
    pageCount: 0
    materialCount: 1
  m_isUsingLegacyAnimationComponent: 0
  m_isVolumetricText: 0
  m_spriteAnimator: {fileID: 0}
  m_hasFontAssetChanged: 0
  m_subTextObjects:
  - {fileID: 0}
  - {fileID: 0}
  - {fileID: 0}
  - {fileID: 0}
  - {fileID: 0}
  - {fileID: 0}
  - {fileID: 0}
  - {fileID: 0}
  m_baseMaterial: {fileID: 0}
  m_maskOffset: {x: 0, y: 0, z: 0, w: 0}
--- !u!222 &270656328
CanvasRenderer:
  m_ObjectHideFlags: 0
  m_CorrespondingSourceObject: {fileID: 0}
  m_PrefabInstance: {fileID: 0}
  m_PrefabAsset: {fileID: 0}
  m_GameObject: {fileID: 270656325}
  m_CullTransparentMesh: 0
--- !u!1 &317588295
GameObject:
  m_ObjectHideFlags: 0
  m_CorrespondingSourceObject: {fileID: 0}
  m_PrefabInstance: {fileID: 0}
  m_PrefabAsset: {fileID: 0}
  serializedVersion: 6
  m_Component:
  - component: {fileID: 317588296}
  m_Layer: 5
  m_Name: Multiplayer Port Row
  m_TagString: Untagged
  m_Icon: {fileID: 0}
  m_NavMeshLayer: 0
  m_StaticEditorFlags: 0
  m_IsActive: 1
--- !u!224 &317588296
RectTransform:
  m_ObjectHideFlags: 0
  m_CorrespondingSourceObject: {fileID: 0}
  m_PrefabInstance: {fileID: 0}
  m_PrefabAsset: {fileID: 0}
  m_GameObject: {fileID: 317588295}
  m_LocalRotation: {x: 0, y: 0, z: 0, w: 1}
  m_LocalPosition: {x: 0, y: 0, z: 0}
  m_LocalScale: {x: 1, y: 1, z: 1}
  m_Children:
  - {fileID: 1292114516}
  - {fileID: 1190993353}
  m_Father: {fileID: 1322106252}
  m_RootOrder: 4
  m_LocalEulerAnglesHint: {x: 0, y: 0, z: 0}
  m_AnchorMin: {x: 0, y: 1}
  m_AnchorMax: {x: 0, y: 1}
  m_AnchoredPosition: {x: 250, y: -376}
  m_SizeDelta: {x: 500, y: 80}
  m_Pivot: {x: 0.5, y: 0.5}
--- !u!1 &342727987
GameObject:
  m_ObjectHideFlags: 0
  m_CorrespondingSourceObject: {fileID: 0}
  m_PrefabInstance: {fileID: 0}
  m_PrefabAsset: {fileID: 0}
  serializedVersion: 6
  m_Component:
  - component: {fileID: 342727988}
  - component: {fileID: 342727990}
  - component: {fileID: 342727989}
  m_Layer: 5
  m_Name: Label
  m_TagString: Untagged
  m_Icon: {fileID: 0}
  m_NavMeshLayer: 0
  m_StaticEditorFlags: 0
  m_IsActive: 1
--- !u!224 &342727988
RectTransform:
  m_ObjectHideFlags: 0
  m_CorrespondingSourceObject: {fileID: 0}
  m_PrefabInstance: {fileID: 0}
  m_PrefabAsset: {fileID: 0}
  m_GameObject: {fileID: 342727987}
  m_LocalRotation: {x: -0, y: -0, z: -0, w: 1}
  m_LocalPosition: {x: 0, y: 0, z: 0}
  m_LocalScale: {x: 1, y: 1, z: 1}
  m_Children: []
  m_Father: {fileID: 1943645057}
  m_RootOrder: 0
  m_LocalEulerAnglesHint: {x: 0, y: 0, z: 0}
  m_AnchorMin: {x: 0, y: 0}
  m_AnchorMax: {x: 1, y: 1}
  m_AnchoredPosition: {x: 0, y: 0}
  m_SizeDelta: {x: 0, y: 0}
  m_Pivot: {x: 0.5, y: 0.5}
--- !u!114 &342727989
MonoBehaviour:
  m_ObjectHideFlags: 0
  m_CorrespondingSourceObject: {fileID: 0}
  m_PrefabInstance: {fileID: 0}
  m_PrefabAsset: {fileID: 0}
  m_GameObject: {fileID: 342727987}
  m_Enabled: 1
  m_EditorHideFlags: 0
  m_Script: {fileID: 11500000, guid: f4688fdb7df04437aeb418b961361dc5, type: 3}
  m_Name: 
  m_EditorClassIdentifier: 
  m_Material: {fileID: 0}
  m_Color: {r: 1, g: 1, b: 1, a: 1}
  m_RaycastTarget: 1
  m_OnCullStateChanged:
    m_PersistentCalls:
      m_Calls: []
  m_text: log
  m_isRightToLeft: 0
  m_fontAsset: {fileID: 11400000, guid: 5a19f4193fe2bf64089ade0b38163199, type: 2}
  m_sharedMaterial: {fileID: 21566619404874456, guid: 5a19f4193fe2bf64089ade0b38163199,
    type: 2}
  m_fontSharedMaterials: []
  m_fontMaterial: {fileID: 0}
  m_fontMaterials: []
  m_fontColor32:
    serializedVersion: 2
    rgba: 4294967295
  m_fontColor: {r: 1, g: 1, b: 1, a: 1}
  m_enableVertexGradient: 0
  m_colorMode: 3
  m_fontColorGradient:
    topLeft: {r: 1, g: 1, b: 1, a: 1}
    topRight: {r: 1, g: 1, b: 1, a: 1}
    bottomLeft: {r: 1, g: 1, b: 1, a: 1}
    bottomRight: {r: 1, g: 1, b: 1, a: 1}
  m_fontColorGradientPreset: {fileID: 0}
  m_spriteAsset: {fileID: 0}
  m_tintAllSprites: 0
  m_overrideHtmlColors: 0
  m_faceColor:
    serializedVersion: 2
    rgba: 4294967295
  m_outlineColor:
    serializedVersion: 2
    rgba: 4278190080
  m_fontSize: 24
  m_fontSizeBase: 24
  m_fontWeight: 400
  m_enableAutoSizing: 0
  m_fontSizeMin: 18
  m_fontSizeMax: 72
  m_fontStyle: 16
  m_textAlignment: 514
  m_characterSpacing: 0
  m_wordSpacing: 0
  m_lineSpacing: 0
  m_lineSpacingMax: 0
  m_paragraphSpacing: 0
  m_charWidthMaxAdj: 0
  m_enableWordWrapping: 1
  m_wordWrappingRatios: 0.4
  m_overflowMode: 0
  m_firstOverflowCharacterIndex: -1
  m_linkedTextComponent: {fileID: 0}
  m_isLinkedTextComponent: 0
  m_isTextTruncated: 0
  m_enableKerning: 1
  m_enableExtraPadding: 0
  checkPaddingRequired: 0
  m_isRichText: 1
  m_parseCtrlCharacters: 1
  m_isOrthographic: 1
  m_isCullingEnabled: 0
  m_ignoreRectMaskCulling: 0
  m_ignoreCulling: 1
  m_horizontalMapping: 0
  m_verticalMapping: 0
  m_uvLineOffset: 0
  m_geometrySortingOrder: 0
  m_VertexBufferAutoSizeReduction: 1
  m_firstVisibleCharacter: 0
  m_useMaxVisibleDescender: 1
  m_pageToDisplay: 1
  m_margin: {x: 16, y: 16, z: 16, w: 16}
  m_textInfo:
    textComponent: {fileID: 342727989}
    characterCount: 3
    spriteCount: 0
    spaceCount: 0
    wordCount: 1
    linkCount: 0
    lineCount: 1
    pageCount: 1
    materialCount: 1
  m_isUsingLegacyAnimationComponent: 0
  m_isVolumetricText: 0
  m_spriteAnimator: {fileID: 0}
  m_hasFontAssetChanged: 0
  m_subTextObjects:
  - {fileID: 0}
  - {fileID: 0}
  - {fileID: 0}
  - {fileID: 0}
  - {fileID: 0}
  - {fileID: 0}
  - {fileID: 0}
  - {fileID: 0}
  m_baseMaterial: {fileID: 0}
  m_maskOffset: {x: 0, y: 0, z: 0, w: 0}
--- !u!222 &342727990
CanvasRenderer:
  m_ObjectHideFlags: 0
  m_CorrespondingSourceObject: {fileID: 0}
  m_PrefabInstance: {fileID: 0}
  m_PrefabAsset: {fileID: 0}
  m_GameObject: {fileID: 342727987}
  m_CullTransparentMesh: 0
<<<<<<< HEAD
--- !u!20 &350070861 stripped
Camera:
  m_CorrespondingSourceObject: {fileID: 20000014031267948, guid: 4d293c8e162f3874b982baadd71153d2,
    type: 3}
  m_PrefabInstance: {fileID: 1897242025}
  m_PrefabAsset: {fileID: 0}
=======
--- !u!43 &377704018
Mesh:
  m_ObjectHideFlags: 0
  m_CorrespondingSourceObject: {fileID: 0}
  m_PrefabInstance: {fileID: 0}
  m_PrefabAsset: {fileID: 0}
  m_Name: 
  serializedVersion: 10
  m_SubMeshes:
  - serializedVersion: 2
    firstByte: 0
    indexCount: 24
    topology: 0
    baseVertex: 0
    firstVertex: 0
    vertexCount: 8
    localAABB:
      m_Center: {x: 0, y: 0.01, z: 0}
      m_Extent: {x: 1.65, y: 0, z: 1.275}
  m_Shapes:
    vertices: []
    shapes: []
    channels: []
    fullWeights: []
  m_BindPose: []
  m_BoneNameHashes: 
  m_RootBoneNameHash: 0
  m_BonesAABB: []
  m_VariableBoneCountWeights:
    m_Data: 
  m_MeshCompression: 0
  m_IsReadable: 1
  m_KeepVertices: 1
  m_KeepIndices: 1
  m_IndexFormat: 0
  m_IndexBuffer: 000004000100010004000500010005000200020005000600020006000300030006000700030007000000000007000400
  m_VertexData:
    serializedVersion: 3
    m_VertexCount: 8
    m_Channels:
    - stream: 0
      offset: 0
      format: 0
      dimension: 3
    - stream: 0
      offset: 0
      format: 0
      dimension: 0
    - stream: 0
      offset: 0
      format: 0
      dimension: 0
    - stream: 0
      offset: 12
      format: 0
      dimension: 4
    - stream: 0
      offset: 28
      format: 0
      dimension: 2
    - stream: 0
      offset: 0
      format: 0
      dimension: 0
    - stream: 0
      offset: 0
      format: 0
      dimension: 0
    - stream: 0
      offset: 0
      format: 0
      dimension: 0
    - stream: 0
      offset: 0
      format: 0
      dimension: 0
    - stream: 0
      offset: 0
      format: 0
      dimension: 0
    - stream: 0
      offset: 0
      format: 0
      dimension: 0
    - stream: 0
      offset: 0
      format: 0
      dimension: 0
    - stream: 0
      offset: 0
      format: 0
      dimension: 0
    - stream: 0
      offset: 0
      format: 0
      dimension: 0
    m_DataSize: 288
    _typelessdata: 0000c03f0ad7233c000090bf000000000000803f0000803f0000803f00000000000000000000c0bf0ad7233c000090bf000000000000803f0000803f0000803f0000803f000000000000c0bf0ad7233c0000903f000000000000803f0000803f0000803f00000000000000000000c03f0ad7233c0000903f000000000000803f0000803f0000803f0000803f000000003333d33f0ad7233c3333a3bf000000000000803f0000803f00000000000000000000803f3333d3bf0ad7233c3333a3bf000000000000803f0000803f000000000000803f0000803f3333d3bf0ad7233c3333a33f000000000000803f0000803f00000000000000000000803f3333d33f0ad7233c3333a33f000000000000803f0000803f000000000000803f0000803f
  m_CompressedMesh:
    m_Vertices:
      m_NumItems: 0
      m_Range: 0
      m_Start: 0
      m_Data: 
      m_BitSize: 0
    m_UV:
      m_NumItems: 0
      m_Range: 0
      m_Start: 0
      m_Data: 
      m_BitSize: 0
    m_Normals:
      m_NumItems: 0
      m_Range: 0
      m_Start: 0
      m_Data: 
      m_BitSize: 0
    m_Tangents:
      m_NumItems: 0
      m_Range: 0
      m_Start: 0
      m_Data: 
      m_BitSize: 0
    m_Weights:
      m_NumItems: 0
      m_Data: 
      m_BitSize: 0
    m_NormalSigns:
      m_NumItems: 0
      m_Data: 
      m_BitSize: 0
    m_TangentSigns:
      m_NumItems: 0
      m_Data: 
      m_BitSize: 0
    m_FloatColors:
      m_NumItems: 0
      m_Range: 0
      m_Start: 0
      m_Data: 
      m_BitSize: 0
    m_BoneIndices:
      m_NumItems: 0
      m_Data: 
      m_BitSize: 0
    m_Triangles:
      m_NumItems: 0
      m_Data: 
      m_BitSize: 0
    m_UVInfo: 0
  m_LocalAABB:
    m_Center: {x: 0, y: 0.01, z: 0}
    m_Extent: {x: 1.65, y: 0, z: 1.275}
  m_MeshUsageFlags: 0
  m_BakedConvexCollisionMesh: 
  m_BakedTriangleCollisionMesh: 
  m_MeshMetrics[0]: 1
  m_MeshMetrics[1]: 1
  m_MeshOptimizationFlags: 1
  m_StreamData:
    offset: 0
    size: 0
    path: 
>>>>>>> b69aa6ba
--- !u!1 &418898940
GameObject:
  m_ObjectHideFlags: 0
  m_CorrespondingSourceObject: {fileID: 0}
  m_PrefabInstance: {fileID: 0}
  m_PrefabAsset: {fileID: 0}
  serializedVersion: 6
  m_Component:
  - component: {fileID: 418898941}
  - component: {fileID: 418898942}
  m_Layer: 0
  m_Name: Interaction Mode
  m_TagString: Untagged
  m_Icon: {fileID: 0}
  m_NavMeshLayer: 0
  m_StaticEditorFlags: 0
  m_IsActive: 1
--- !u!4 &418898941
Transform:
  m_ObjectHideFlags: 0
  m_CorrespondingSourceObject: {fileID: 0}
  m_PrefabInstance: {fileID: 0}
  m_PrefabAsset: {fileID: 0}
  m_GameObject: {fileID: 418898940}
  m_LocalRotation: {x: -0, y: -0, z: -0, w: 1}
  m_LocalPosition: {x: 0, y: 0, z: 0}
  m_LocalScale: {x: 1, y: 1, z: 1}
  m_Children: []
  m_Father: {fileID: 544060993}
  m_RootOrder: 4
  m_LocalEulerAnglesHint: {x: 0, y: 0, z: 0}
--- !u!114 &418898942
MonoBehaviour:
  m_ObjectHideFlags: 0
  m_CorrespondingSourceObject: {fileID: 0}
  m_PrefabInstance: {fileID: 0}
  m_PrefabAsset: {fileID: 0}
  m_GameObject: {fileID: 418898940}
  m_Enabled: 1
  m_EditorHideFlags: 0
  m_Script: {fileID: 11500000, guid: cff7e76f399e48e7bc72fe934064fb25, type: 3}
  m_Name: 
  m_EditorClassIdentifier: 
  controller: {fileID: 2074532958}
  interactionGizmo: {fileID: 3640672610816993193, guid: 1c71c146c52b75b40b044e66de75be8e,
    type: 3}
--- !u!1 &423316705
GameObject:
  m_ObjectHideFlags: 0
  m_CorrespondingSourceObject: {fileID: 0}
  m_PrefabInstance: {fileID: 0}
  m_PrefabAsset: {fileID: 0}
  serializedVersion: 6
  m_Component:
  - component: {fileID: 423316706}
  - component: {fileID: 423316708}
  - component: {fileID: 423316707}
  m_Layer: 5
  m_Name: Highlight
  m_TagString: Untagged
  m_Icon: {fileID: 0}
  m_NavMeshLayer: 0
  m_StaticEditorFlags: 0
  m_IsActive: 1
--- !u!224 &423316706
RectTransform:
  m_ObjectHideFlags: 0
  m_CorrespondingSourceObject: {fileID: 0}
  m_PrefabInstance: {fileID: 0}
  m_PrefabAsset: {fileID: 0}
  m_GameObject: {fileID: 423316705}
  m_LocalRotation: {x: 0, y: 0, z: 0, w: 1}
  m_LocalPosition: {x: 0, y: 0, z: 0}
  m_LocalScale: {x: 1, y: 1, z: 1}
  m_Children: []
  m_Father: {fileID: 767694554}
  m_RootOrder: 0
  m_LocalEulerAnglesHint: {x: 0, y: 0, z: 0}
  m_AnchorMin: {x: 0, y: 0}
  m_AnchorMax: {x: 1, y: 1}
  m_AnchoredPosition: {x: 0, y: 0}
  m_SizeDelta: {x: 0, y: 0}
  m_Pivot: {x: 0.5, y: 0.5}
--- !u!114 &423316707
MonoBehaviour:
  m_ObjectHideFlags: 0
  m_CorrespondingSourceObject: {fileID: 0}
  m_PrefabInstance: {fileID: 0}
  m_PrefabAsset: {fileID: 0}
  m_GameObject: {fileID: 423316705}
  m_Enabled: 1
  m_EditorHideFlags: 0
  m_Script: {fileID: 11500000, guid: fe87c0e1cc204ed48ad3b37840f39efc, type: 3}
  m_Name: 
  m_EditorClassIdentifier: 
  m_Material: {fileID: 0}
  m_Color: {r: 0.8313726, g: 0.33333334, b: 0, a: 1}
  m_RaycastTarget: 0
  m_OnCullStateChanged:
    m_PersistentCalls:
      m_Calls: []
  m_Sprite: {fileID: 0}
  m_Type: 0
  m_PreserveAspect: 0
  m_FillCenter: 1
  m_FillMethod: 4
  m_FillAmount: 1
  m_FillClockwise: 1
  m_FillOrigin: 0
  m_UseSpriteMesh: 0
  m_PixelsPerUnitMultiplier: 1
--- !u!222 &423316708
CanvasRenderer:
  m_ObjectHideFlags: 0
  m_CorrespondingSourceObject: {fileID: 0}
  m_PrefabInstance: {fileID: 0}
  m_PrefabAsset: {fileID: 0}
  m_GameObject: {fileID: 423316705}
  m_CullTransparentMesh: 0
--- !u!1 &430995090
GameObject:
  m_ObjectHideFlags: 0
  m_CorrespondingSourceObject: {fileID: 0}
  m_PrefabInstance: {fileID: 0}
  m_PrefabAsset: {fileID: 0}
  serializedVersion: 6
  m_Component:
  - component: {fileID: 430995091}
  - component: {fileID: 430995093}
  - component: {fileID: 430995092}
  m_Layer: 5
  m_Name: Logging
  m_TagString: Untagged
  m_Icon: {fileID: 0}
  m_NavMeshLayer: 0
  m_StaticEditorFlags: 0
  m_IsActive: 0
--- !u!224 &430995091
RectTransform:
  m_ObjectHideFlags: 0
  m_CorrespondingSourceObject: {fileID: 0}
  m_PrefabInstance: {fileID: 0}
  m_PrefabAsset: {fileID: 0}
  m_GameObject: {fileID: 430995090}
  m_LocalRotation: {x: 0, y: 0, z: 0, w: 1}
  m_LocalPosition: {x: 0, y: 0, z: 0}
  m_LocalScale: {x: 1, y: 1, z: 1}
  m_Children:
  - {fileID: 1387937675}
  - {fileID: 252551621}
  m_Father: {fileID: 921160397}
  m_RootOrder: 3
  m_LocalEulerAnglesHint: {x: 0, y: 0, z: 0}
  m_AnchorMin: {x: 0, y: 0}
  m_AnchorMax: {x: 1, y: 1}
  m_AnchoredPosition: {x: 0, y: 0}
  m_SizeDelta: {x: 0, y: 0}
  m_Pivot: {x: 0.5, y: 0.5}
--- !u!114 &430995092
MonoBehaviour:
  m_ObjectHideFlags: 0
  m_CorrespondingSourceObject: {fileID: 0}
  m_PrefabInstance: {fileID: 0}
  m_PrefabAsset: {fileID: 0}
  m_GameObject: {fileID: 430995090}
  m_Enabled: 1
  m_EditorHideFlags: 0
  m_Script: {fileID: 11500000, guid: fe87c0e1cc204ed48ad3b37840f39efc, type: 3}
  m_Name: 
  m_EditorClassIdentifier: 
  m_Material: {fileID: 0}
  m_Color: {r: 0, g: 0, b: 0, a: 0.9019608}
  m_RaycastTarget: 1
  m_OnCullStateChanged:
    m_PersistentCalls:
      m_Calls: []
  m_Sprite: {fileID: 0}
  m_Type: 0
  m_PreserveAspect: 0
  m_FillCenter: 1
  m_FillMethod: 4
  m_FillAmount: 1
  m_FillClockwise: 1
  m_FillOrigin: 0
  m_UseSpriteMesh: 0
  m_PixelsPerUnitMultiplier: 1
--- !u!222 &430995093
CanvasRenderer:
  m_ObjectHideFlags: 0
  m_CorrespondingSourceObject: {fileID: 0}
  m_PrefabInstance: {fileID: 0}
  m_PrefabAsset: {fileID: 0}
  m_GameObject: {fileID: 430995090}
  m_CullTransparentMesh: 0
--- !u!1 &431384312
GameObject:
  m_ObjectHideFlags: 0
  m_CorrespondingSourceObject: {fileID: 0}
  m_PrefabInstance: {fileID: 0}
  m_PrefabAsset: {fileID: 0}
  serializedVersion: 6
  m_Component:
  - component: {fileID: 431384313}
  m_Layer: 0
  m_Name: Scene
  m_TagString: Untagged
  m_Icon: {fileID: 0}
  m_NavMeshLayer: 0
  m_StaticEditorFlags: 0
  m_IsActive: 1
--- !u!4 &431384313
Transform:
  m_ObjectHideFlags: 0
  m_CorrespondingSourceObject: {fileID: 0}
  m_PrefabInstance: {fileID: 0}
  m_PrefabAsset: {fileID: 0}
  m_GameObject: {fileID: 431384312}
  m_LocalRotation: {x: 0, y: 0, z: 0, w: 1}
  m_LocalPosition: {x: 0, y: 0, z: 0}
  m_LocalScale: {x: 1, y: 1, z: 1}
  m_Children:
  - {fileID: 1843315717}
  - {fileID: 838290070}
  - {fileID: 1946000298}
  m_Father: {fileID: 0}
  m_RootOrder: 1
  m_LocalEulerAnglesHint: {x: 0, y: 0, z: 0}
--- !u!1 &432278072
GameObject:
  m_ObjectHideFlags: 0
  m_CorrespondingSourceObject: {fileID: 0}
  m_PrefabInstance: {fileID: 0}
  m_PrefabAsset: {fileID: 0}
  serializedVersion: 6
  m_Component:
  - component: {fileID: 432278073}
  m_Layer: 5
  m_Name: Reconnect
  m_TagString: Untagged
  m_Icon: {fileID: 0}
  m_NavMeshLayer: 0
  m_StaticEditorFlags: 0
  m_IsActive: 0
--- !u!224 &432278073
RectTransform:
  m_ObjectHideFlags: 0
  m_CorrespondingSourceObject: {fileID: 0}
  m_PrefabInstance: {fileID: 0}
  m_PrefabAsset: {fileID: 0}
  m_GameObject: {fileID: 432278072}
  m_LocalRotation: {x: 0, y: 0, z: 0, w: 1}
  m_LocalPosition: {x: 0, y: 0, z: 0}
  m_LocalScale: {x: 1, y: 1, z: 1}
  m_Children:
  - {fileID: 513966903}
  m_Father: {fileID: 2054891945}
  m_RootOrder: 2
  m_LocalEulerAnglesHint: {x: 0, y: 0, z: 0}
  m_AnchorMin: {x: 0, y: 1}
  m_AnchorMax: {x: 0, y: 1}
  m_AnchoredPosition: {x: 190, y: -136}
  m_SizeDelta: {x: 380, y: 80}
  m_Pivot: {x: 0.5, y: 0.5}
--- !u!1 &481889308
GameObject:
  m_ObjectHideFlags: 0
  m_CorrespondingSourceObject: {fileID: 0}
  m_PrefabInstance: {fileID: 0}
  m_PrefabAsset: {fileID: 0}
  serializedVersion: 6
  m_Component:
  - component: {fileID: 481889309}
  - component: {fileID: 481889311}
  - component: {fileID: 481889310}
  m_Layer: 5
  m_Name: Value Label
  m_TagString: Untagged
  m_Icon: {fileID: 0}
  m_NavMeshLayer: 0
  m_StaticEditorFlags: 0
  m_IsActive: 1
--- !u!224 &481889309
RectTransform:
  m_ObjectHideFlags: 0
  m_CorrespondingSourceObject: {fileID: 0}
  m_PrefabInstance: {fileID: 0}
  m_PrefabAsset: {fileID: 0}
  m_GameObject: {fileID: 481889308}
  m_LocalRotation: {x: -0, y: -0, z: -0, w: 1}
  m_LocalPosition: {x: 0, y: 0, z: 0}
  m_LocalScale: {x: 1, y: 1, z: 1}
  m_Children: []
  m_Father: {fileID: 1981335398}
  m_RootOrder: 4
  m_LocalEulerAnglesHint: {x: 0, y: 0, z: 0}
  m_AnchorMin: {x: 0, y: 0}
  m_AnchorMax: {x: 1, y: 1}
  m_AnchoredPosition: {x: 0, y: -18}
  m_SizeDelta: {x: 0, y: -36}
  m_Pivot: {x: 0.5, y: 0.5}
--- !u!114 &481889310
MonoBehaviour:
  m_ObjectHideFlags: 0
  m_CorrespondingSourceObject: {fileID: 0}
  m_PrefabInstance: {fileID: 0}
  m_PrefabAsset: {fileID: 0}
  m_GameObject: {fileID: 481889308}
  m_Enabled: 1
  m_EditorHideFlags: 0
  m_Script: {fileID: 11500000, guid: f4688fdb7df04437aeb418b961361dc5, type: 3}
  m_Name: 
  m_EditorClassIdentifier: 
  m_Material: {fileID: 0}
  m_Color: {r: 1, g: 1, b: 1, a: 1}
  m_RaycastTarget: 0
  m_OnCullStateChanged:
    m_PersistentCalls:
      m_Calls: []
  m_text: 500x
  m_isRightToLeft: 0
  m_fontAsset: {fileID: 11400000, guid: 0cd382c4d470f174791dd96eb8f7b786, type: 2}
  m_sharedMaterial: {fileID: 1549604112718095413, guid: 0cd382c4d470f174791dd96eb8f7b786,
    type: 2}
  m_fontSharedMaterials: []
  m_fontMaterial: {fileID: 0}
  m_fontMaterials: []
  m_fontColor32:
    serializedVersion: 2
    rgba: 4294967295
  m_fontColor: {r: 1, g: 1, b: 1, a: 1}
  m_enableVertexGradient: 0
  m_colorMode: 3
  m_fontColorGradient:
    topLeft: {r: 1, g: 1, b: 1, a: 1}
    topRight: {r: 1, g: 1, b: 1, a: 1}
    bottomLeft: {r: 1, g: 1, b: 1, a: 1}
    bottomRight: {r: 1, g: 1, b: 1, a: 1}
  m_fontColorGradientPreset: {fileID: 0}
  m_spriteAsset: {fileID: 0}
  m_tintAllSprites: 0
  m_overrideHtmlColors: 0
  m_faceColor:
    serializedVersion: 2
    rgba: 4294967295
  m_outlineColor:
    serializedVersion: 2
    rgba: 4278190080
  m_fontSize: 20
  m_fontSizeBase: 20
  m_fontWeight: 400
  m_enableAutoSizing: 0
  m_fontSizeMin: 18
  m_fontSizeMax: 72
  m_fontStyle: 8
  m_textAlignment: 514
  m_characterSpacing: 0
  m_wordSpacing: 0
  m_lineSpacing: 0
  m_lineSpacingMax: 0
  m_paragraphSpacing: 0
  m_charWidthMaxAdj: 0
  m_enableWordWrapping: 1
  m_wordWrappingRatios: 0.4
  m_overflowMode: 0
  m_firstOverflowCharacterIndex: -1
  m_linkedTextComponent: {fileID: 0}
  m_isLinkedTextComponent: 0
  m_isTextTruncated: 0
  m_enableKerning: 1
  m_enableExtraPadding: 0
  checkPaddingRequired: 0
  m_isRichText: 1
  m_parseCtrlCharacters: 1
  m_isOrthographic: 1
  m_isCullingEnabled: 0
  m_ignoreRectMaskCulling: 0
  m_ignoreCulling: 1
  m_horizontalMapping: 0
  m_verticalMapping: 0
  m_uvLineOffset: 0
  m_geometrySortingOrder: 0
  m_VertexBufferAutoSizeReduction: 1
  m_firstVisibleCharacter: 0
  m_useMaxVisibleDescender: 1
  m_pageToDisplay: 1
  m_margin: {x: 0, y: 0, z: 0, w: 0}
  m_textInfo:
    textComponent: {fileID: 481889310}
    characterCount: 4
    spriteCount: 0
    spaceCount: 0
    wordCount: 1
    linkCount: 0
    lineCount: 1
    pageCount: 1
    materialCount: 1
  m_isUsingLegacyAnimationComponent: 0
  m_isVolumetricText: 0
  m_spriteAnimator: {fileID: 0}
  m_hasFontAssetChanged: 0
  m_subTextObjects:
  - {fileID: 0}
  - {fileID: 0}
  - {fileID: 0}
  - {fileID: 0}
  - {fileID: 0}
  - {fileID: 0}
  - {fileID: 0}
  - {fileID: 0}
  m_baseMaterial: {fileID: 0}
  m_maskOffset: {x: 0, y: 0, z: 0, w: 0}
--- !u!222 &481889311
CanvasRenderer:
  m_ObjectHideFlags: 0
  m_CorrespondingSourceObject: {fileID: 0}
  m_PrefabInstance: {fileID: 0}
  m_PrefabAsset: {fileID: 0}
  m_GameObject: {fileID: 481889308}
  m_CullTransparentMesh: 0
--- !u!1 &488333122
GameObject:
  m_ObjectHideFlags: 0
  m_CorrespondingSourceObject: {fileID: 0}
  m_PrefabInstance: {fileID: 0}
  m_PrefabAsset: {fileID: 0}
  serializedVersion: 6
  m_Component:
  - component: {fileID: 488333123}
  - component: {fileID: 488333125}
  - component: {fileID: 488333124}
  m_Layer: 5
  m_Name: Label
  m_TagString: Untagged
  m_Icon: {fileID: 0}
  m_NavMeshLayer: 0
  m_StaticEditorFlags: 0
  m_IsActive: 1
--- !u!224 &488333123
RectTransform:
  m_ObjectHideFlags: 0
  m_CorrespondingSourceObject: {fileID: 0}
  m_PrefabInstance: {fileID: 0}
  m_PrefabAsset: {fileID: 0}
  m_GameObject: {fileID: 488333122}
  m_LocalRotation: {x: -0, y: -0, z: -0, w: 1}
  m_LocalPosition: {x: 0, y: 0, z: 0}
  m_LocalScale: {x: 1, y: 1, z: 1}
  m_Children: []
  m_Father: {fileID: 513966903}
  m_RootOrder: 0
  m_LocalEulerAnglesHint: {x: 0, y: 0, z: 0}
  m_AnchorMin: {x: 0, y: 0}
  m_AnchorMax: {x: 1, y: 1}
  m_AnchoredPosition: {x: 0, y: 0}
  m_SizeDelta: {x: 0, y: 0}
  m_Pivot: {x: 0.5, y: 0.5}
--- !u!114 &488333124
MonoBehaviour:
  m_ObjectHideFlags: 0
  m_CorrespondingSourceObject: {fileID: 0}
  m_PrefabInstance: {fileID: 0}
  m_PrefabAsset: {fileID: 0}
  m_GameObject: {fileID: 488333122}
  m_Enabled: 1
  m_EditorHideFlags: 0
  m_Script: {fileID: 11500000, guid: f4688fdb7df04437aeb418b961361dc5, type: 3}
  m_Name: 
  m_EditorClassIdentifier: 
  m_Material: {fileID: 0}
  m_Color: {r: 1, g: 1, b: 1, a: 1}
  m_RaycastTarget: 1
  m_OnCullStateChanged:
    m_PersistentCalls:
      m_Calls: []
  m_text: reconnect
  m_isRightToLeft: 0
  m_fontAsset: {fileID: 11400000, guid: 5a19f4193fe2bf64089ade0b38163199, type: 2}
  m_sharedMaterial: {fileID: 21566619404874456, guid: 5a19f4193fe2bf64089ade0b38163199,
    type: 2}
  m_fontSharedMaterials: []
  m_fontMaterial: {fileID: 0}
  m_fontMaterials: []
  m_fontColor32:
    serializedVersion: 2
    rgba: 4294967295
  m_fontColor: {r: 1, g: 1, b: 1, a: 1}
  m_enableVertexGradient: 0
  m_colorMode: 3
  m_fontColorGradient:
    topLeft: {r: 1, g: 1, b: 1, a: 1}
    topRight: {r: 1, g: 1, b: 1, a: 1}
    bottomLeft: {r: 1, g: 1, b: 1, a: 1}
    bottomRight: {r: 1, g: 1, b: 1, a: 1}
  m_fontColorGradientPreset: {fileID: 0}
  m_spriteAsset: {fileID: 0}
  m_tintAllSprites: 0
  m_overrideHtmlColors: 0
  m_faceColor:
    serializedVersion: 2
    rgba: 4294967295
  m_outlineColor:
    serializedVersion: 2
    rgba: 4278190080
  m_fontSize: 24
  m_fontSizeBase: 24
  m_fontWeight: 400
  m_enableAutoSizing: 0
  m_fontSizeMin: 18
  m_fontSizeMax: 72
  m_fontStyle: 16
  m_textAlignment: 514
  m_characterSpacing: 0
  m_wordSpacing: 0
  m_lineSpacing: 0
  m_lineSpacingMax: 0
  m_paragraphSpacing: 0
  m_charWidthMaxAdj: 0
  m_enableWordWrapping: 1
  m_wordWrappingRatios: 0.4
  m_overflowMode: 0
  m_firstOverflowCharacterIndex: -1
  m_linkedTextComponent: {fileID: 0}
  m_isLinkedTextComponent: 0
  m_isTextTruncated: 0
  m_enableKerning: 1
  m_enableExtraPadding: 0
  checkPaddingRequired: 0
  m_isRichText: 1
  m_parseCtrlCharacters: 1
  m_isOrthographic: 1
  m_isCullingEnabled: 0
  m_ignoreRectMaskCulling: 0
  m_ignoreCulling: 1
  m_horizontalMapping: 0
  m_verticalMapping: 0
  m_uvLineOffset: 0
  m_geometrySortingOrder: 0
  m_VertexBufferAutoSizeReduction: 1
  m_firstVisibleCharacter: 0
  m_useMaxVisibleDescender: 1
  m_pageToDisplay: 1
  m_margin: {x: 16, y: 16, z: 16, w: 16}
  m_textInfo:
    textComponent: {fileID: 488333124}
    characterCount: 9
    spriteCount: 0
    spaceCount: 0
    wordCount: 1
    linkCount: 0
    lineCount: 1
    pageCount: 1
    materialCount: 1
  m_isUsingLegacyAnimationComponent: 0
  m_isVolumetricText: 0
  m_spriteAnimator: {fileID: 0}
  m_hasFontAssetChanged: 0
  m_subTextObjects:
  - {fileID: 0}
  - {fileID: 0}
  - {fileID: 0}
  - {fileID: 0}
  - {fileID: 0}
  - {fileID: 0}
  - {fileID: 0}
  - {fileID: 0}
  m_baseMaterial: {fileID: 0}
  m_maskOffset: {x: 0, y: 0, z: 0, w: 0}
--- !u!222 &488333125
CanvasRenderer:
  m_ObjectHideFlags: 0
  m_CorrespondingSourceObject: {fileID: 0}
  m_PrefabInstance: {fileID: 0}
  m_PrefabAsset: {fileID: 0}
  m_GameObject: {fileID: 488333122}
  m_CullTransparentMesh: 0
--- !u!1 &513042378
GameObject:
  m_ObjectHideFlags: 0
  m_CorrespondingSourceObject: {fileID: 0}
  m_PrefabInstance: {fileID: 0}
  m_PrefabAsset: {fileID: 0}
  serializedVersion: 6
  m_Component:
  - component: {fileID: 513042379}
  - component: {fileID: 513042380}
  m_Layer: 0
  m_Name: XR Simulator
  m_TagString: Untagged
  m_Icon: {fileID: 0}
  m_NavMeshLayer: 0
  m_StaticEditorFlags: 0
  m_IsActive: 0
--- !u!4 &513042379
Transform:
  m_ObjectHideFlags: 0
  m_CorrespondingSourceObject: {fileID: 0}
  m_PrefabInstance: {fileID: 0}
  m_PrefabAsset: {fileID: 0}
  m_GameObject: {fileID: 513042378}
  m_LocalRotation: {x: 0, y: 0, z: 0, w: 1}
  m_LocalPosition: {x: 0, y: 0, z: 0}
  m_LocalScale: {x: 1, y: 1, z: 1}
  m_Children: []
  m_Father: {fileID: 544060993}
  m_RootOrder: 2
  m_LocalEulerAnglesHint: {x: 0, y: 0, z: 0}
--- !u!114 &513042380
MonoBehaviour:
  m_ObjectHideFlags: 0
  m_CorrespondingSourceObject: {fileID: 0}
  m_PrefabInstance: {fileID: 0}
  m_PrefabAsset: {fileID: 0}
  m_GameObject: {fileID: 513042378}
  m_Enabled: 1
  m_EditorHideFlags: 0
  m_Script: {fileID: 11500000, guid: 48bf8293fdd443641bee91df7ef93fd2, type: 3}
  m_Name: 
  m_EditorClassIdentifier: 
  narupaXR: {fileID: 544060994}
--- !u!1 &513966902
GameObject:
  m_ObjectHideFlags: 0
  m_CorrespondingSourceObject: {fileID: 0}
  m_PrefabInstance: {fileID: 0}
  m_PrefabAsset: {fileID: 0}
  serializedVersion: 6
  m_Component:
  - component: {fileID: 513966903}
  - component: {fileID: 513966906}
  - component: {fileID: 513966905}
  - component: {fileID: 513966904}
  m_Layer: 5
  m_Name: Button
  m_TagString: Untagged
  m_Icon: {fileID: 0}
  m_NavMeshLayer: 0
  m_StaticEditorFlags: 0
  m_IsActive: 1
--- !u!224 &513966903
RectTransform:
  m_ObjectHideFlags: 0
  m_CorrespondingSourceObject: {fileID: 0}
  m_PrefabInstance: {fileID: 0}
  m_PrefabAsset: {fileID: 0}
  m_GameObject: {fileID: 513966902}
  m_LocalRotation: {x: 0, y: 0, z: 0, w: 1}
  m_LocalPosition: {x: 0, y: 0, z: 0}
  m_LocalScale: {x: 1, y: 1, z: 1}
  m_Children:
  - {fileID: 488333123}
  m_Father: {fileID: 432278073}
  m_RootOrder: 0
  m_LocalEulerAnglesHint: {x: 0, y: 0, z: 0}
  m_AnchorMin: {x: 0, y: 0}
  m_AnchorMax: {x: 1, y: 1}
  m_AnchoredPosition: {x: 0, y: 0}
  m_SizeDelta: {x: -16, y: -16}
  m_Pivot: {x: 0.5, y: 0.5}
--- !u!114 &513966904
MonoBehaviour:
  m_ObjectHideFlags: 0
  m_CorrespondingSourceObject: {fileID: 0}
  m_PrefabInstance: {fileID: 0}
  m_PrefabAsset: {fileID: 0}
  m_GameObject: {fileID: 513966902}
  m_Enabled: 1
  m_EditorHideFlags: 0
  m_Script: {fileID: 11500000, guid: 4e29b1a8efbd4b44bb3f3716e73f07ff, type: 3}
  m_Name: 
  m_EditorClassIdentifier: 
  m_Navigation:
    m_Mode: 0
    m_SelectOnUp: {fileID: 0}
    m_SelectOnDown: {fileID: 0}
    m_SelectOnLeft: {fileID: 0}
    m_SelectOnRight: {fileID: 0}
  m_Transition: 1
  m_Colors:
    m_NormalColor: {r: 0.43529415, g: 0.5411765, b: 0.5686275, a: 1}
    m_HighlightedColor: {r: 1, g: 0.40000004, b: 0, a: 1}
    m_PressedColor: {r: 0.30008277, g: 0.37307587, b: 0.39200002, a: 1}
    m_SelectedColor: {r: 1, g: 0.40000004, b: 0, a: 1}
    m_DisabledColor: {r: 0.78431374, g: 0.78431374, b: 0.78431374, a: 0.5019608}
    m_ColorMultiplier: 1
    m_FadeDuration: 0.1
  m_SpriteState:
    m_HighlightedSprite: {fileID: 0}
    m_PressedSprite: {fileID: 0}
    m_SelectedSprite: {fileID: 0}
    m_DisabledSprite: {fileID: 0}
  m_AnimationTriggers:
    m_NormalTrigger: Normal
    m_HighlightedTrigger: Highlighted
    m_PressedTrigger: Pressed
    m_SelectedTrigger: Highlighted
    m_DisabledTrigger: Disabled
  m_Interactable: 1
  m_TargetGraphic: {fileID: 513966905}
  m_OnClick:
    m_PersistentCalls:
      m_Calls:
      - m_Target: {fileID: 1908252059}
        m_MethodName: OnConnectButtonPressed
        m_Mode: 1
        m_Arguments:
          m_ObjectArgument: {fileID: 0}
          m_ObjectArgumentAssemblyTypeName: UnityEngine.Object, UnityEngine
          m_IntArgument: 0
          m_FloatArgument: 0
          m_StringArgument: 
          m_BoolArgument: 1
        m_CallState: 2
--- !u!114 &513966905
MonoBehaviour:
  m_ObjectHideFlags: 0
  m_CorrespondingSourceObject: {fileID: 0}
  m_PrefabInstance: {fileID: 0}
  m_PrefabAsset: {fileID: 0}
  m_GameObject: {fileID: 513966902}
  m_Enabled: 1
  m_EditorHideFlags: 0
  m_Script: {fileID: 11500000, guid: fe87c0e1cc204ed48ad3b37840f39efc, type: 3}
  m_Name: 
  m_EditorClassIdentifier: 
  m_Material: {fileID: 0}
  m_Color: {r: 1, g: 1, b: 1, a: 1}
  m_RaycastTarget: 1
  m_OnCullStateChanged:
    m_PersistentCalls:
      m_Calls: []
  m_Sprite: {fileID: 0}
  m_Type: 0
  m_PreserveAspect: 0
  m_FillCenter: 1
  m_FillMethod: 4
  m_FillAmount: 1
  m_FillClockwise: 1
  m_FillOrigin: 0
  m_UseSpriteMesh: 0
  m_PixelsPerUnitMultiplier: 1
--- !u!222 &513966906
CanvasRenderer:
  m_ObjectHideFlags: 0
  m_CorrespondingSourceObject: {fileID: 0}
  m_PrefabInstance: {fileID: 0}
  m_PrefabAsset: {fileID: 0}
  m_GameObject: {fileID: 513966902}
  m_CullTransparentMesh: 0
--- !u!1 &544060992
GameObject:
  m_ObjectHideFlags: 0
  m_CorrespondingSourceObject: {fileID: 0}
  m_PrefabInstance: {fileID: 0}
  m_PrefabAsset: {fileID: 0}
  serializedVersion: 6
  m_Component:
  - component: {fileID: 544060993}
  - component: {fileID: 544060994}
  - component: {fileID: 544060995}
  m_Layer: 0
  m_Name: NarupaXR
  m_TagString: Untagged
  m_Icon: {fileID: 0}
  m_NavMeshLayer: 0
  m_StaticEditorFlags: 0
  m_IsActive: 1
--- !u!4 &544060993
Transform:
  m_ObjectHideFlags: 0
  m_CorrespondingSourceObject: {fileID: 0}
  m_PrefabInstance: {fileID: 0}
  m_PrefabAsset: {fileID: 0}
  m_GameObject: {fileID: 544060992}
  m_LocalRotation: {x: 0, y: 0, z: 0, w: 1}
  m_LocalPosition: {x: 0, y: 0, z: 0}
  m_LocalScale: {x: 1, y: 1, z: 1}
  m_Children:
  - {fileID: 1042607094}
  - {fileID: 185265282}
  - {fileID: 513042379}
  - {fileID: 2074532959}
  - {fileID: 418898941}
  m_Father: {fileID: 0}
  m_RootOrder: 0
  m_LocalEulerAnglesHint: {x: 0, y: 0, z: 0}
--- !u!114 &544060994
MonoBehaviour:
  m_ObjectHideFlags: 0
  m_CorrespondingSourceObject: {fileID: 0}
  m_PrefabInstance: {fileID: 0}
  m_PrefabAsset: {fileID: 0}
  m_GameObject: {fileID: 544060992}
  m_Enabled: 1
  m_EditorHideFlags: 0
  m_Script: {fileID: 11500000, guid: b95e243630ef1ea4c935048688e07e25, type: 3}
  m_Name: 
  m_EditorClassIdentifier: 
  simulationSpaceTransform: {fileID: 1946000298}
  visualiser: {fileID: 1723385464}
  forceScaleSlider: {fileID: 1981335399}
  forceScaleValueLabel: {fileID: 481889310}
  debugText: {fileID: 603696412}
  xrBoxInteraction: {fileID: 1042607095}
  avatars: {fileID: 838290071}
--- !u!114 &544060995
MonoBehaviour:
  m_ObjectHideFlags: 0
  m_CorrespondingSourceObject: {fileID: 0}
  m_PrefabInstance: {fileID: 0}
  m_PrefabAsset: {fileID: 0}
  m_GameObject: {fileID: 544060992}
  m_Enabled: 1
  m_EditorHideFlags: 0
  m_Script: {fileID: 11500000, guid: d774d3b13ec9946499f8d115b1691e9f, type: 3}
  m_Name: 
  m_EditorClassIdentifier: 
  outputTextField: {fileID: 1387937676}
  lineLimit: 32
--- !u!1 &561091200
GameObject:
  m_ObjectHideFlags: 0
  m_CorrespondingSourceObject: {fileID: 0}
  m_PrefabInstance: {fileID: 0}
  m_PrefabAsset: {fileID: 0}
  serializedVersion: 6
  m_Component:
  - component: {fileID: 561091201}
  - component: {fileID: 561091204}
  - component: {fileID: 561091203}
  - component: {fileID: 561091202}
  m_Layer: 5
  m_Name: InputField (TMP)
  m_TagString: Untagged
  m_Icon: {fileID: 0}
  m_NavMeshLayer: 0
  m_StaticEditorFlags: 0
  m_IsActive: 1
--- !u!224 &561091201
RectTransform:
  m_ObjectHideFlags: 0
  m_CorrespondingSourceObject: {fileID: 0}
  m_PrefabInstance: {fileID: 0}
  m_PrefabAsset: {fileID: 0}
  m_GameObject: {fileID: 561091200}
  m_LocalRotation: {x: 0, y: 0, z: 0, w: 1}
  m_LocalPosition: {x: 0, y: 0, z: 0}
  m_LocalScale: {x: 1, y: 1, z: 1}
  m_Children:
  - {fileID: 969341981}
  m_Father: {fileID: 49283541}
  m_RootOrder: 0
  m_LocalEulerAnglesHint: {x: 0, y: 0, z: 0}
  m_AnchorMin: {x: 0, y: 0}
  m_AnchorMax: {x: 1, y: 1}
  m_AnchoredPosition: {x: 0, y: 0}
  m_SizeDelta: {x: -16, y: -16}
  m_Pivot: {x: 0.5, y: 0.5}
--- !u!114 &561091202
MonoBehaviour:
  m_ObjectHideFlags: 0
  m_CorrespondingSourceObject: {fileID: 0}
  m_PrefabInstance: {fileID: 0}
  m_PrefabAsset: {fileID: 0}
  m_GameObject: {fileID: 561091200}
  m_Enabled: 1
  m_EditorHideFlags: 0
  m_Script: {fileID: 11500000, guid: 2da0c512f12947e489f739169773d7ca, type: 3}
  m_Name: 
  m_EditorClassIdentifier: 
  m_Navigation:
    m_Mode: 3
    m_SelectOnUp: {fileID: 0}
    m_SelectOnDown: {fileID: 0}
    m_SelectOnLeft: {fileID: 0}
    m_SelectOnRight: {fileID: 0}
  m_Transition: 1
  m_Colors:
    m_NormalColor: {r: 1, g: 1, b: 1, a: 1}
    m_HighlightedColor: {r: 0.9607843, g: 0.9607843, b: 0.9607843, a: 1}
    m_PressedColor: {r: 0.78431374, g: 0.78431374, b: 0.78431374, a: 1}
    m_SelectedColor: {r: 0.9607843, g: 0.9607843, b: 0.9607843, a: 1}
    m_DisabledColor: {r: 0.78431374, g: 0.78431374, b: 0.78431374, a: 0.5019608}
    m_ColorMultiplier: 1
    m_FadeDuration: 0.1
  m_SpriteState:
    m_HighlightedSprite: {fileID: 0}
    m_PressedSprite: {fileID: 0}
    m_SelectedSprite: {fileID: 0}
    m_DisabledSprite: {fileID: 0}
  m_AnimationTriggers:
    m_NormalTrigger: Normal
    m_HighlightedTrigger: Highlighted
    m_PressedTrigger: Pressed
    m_SelectedTrigger: Highlighted
    m_DisabledTrigger: Disabled
  m_Interactable: 1
  m_TargetGraphic: {fileID: 561091203}
  m_TextViewport: {fileID: 969341981}
  m_TextComponent: {fileID: 132386943}
  m_Placeholder: {fileID: 2136049274}
  m_VerticalScrollbar: {fileID: 0}
  m_VerticalScrollbarEventHandler: {fileID: 0}
  m_ScrollSensitivity: 1
  m_ContentType: 2
  m_InputType: 0
  m_AsteriskChar: 42
  m_KeyboardType: 4
  m_LineType: 0
  m_HideMobileInput: 0
  m_HideSoftKeyboard: 0
  m_CharacterValidation: 2
  m_RegexValue: 
  m_GlobalPointSize: 24
  m_CharacterLimit: 0
  m_OnEndEdit:
    m_PersistentCalls:
      m_Calls: []
  m_OnSubmit:
    m_PersistentCalls:
      m_Calls: []
  m_OnSelect:
    m_PersistentCalls:
      m_Calls: []
  m_OnDeselect:
    m_PersistentCalls:
      m_Calls: []
  m_OnTextSelection:
    m_PersistentCalls:
      m_Calls: []
  m_OnEndTextSelection:
    m_PersistentCalls:
      m_Calls: []
  m_OnValueChanged:
    m_PersistentCalls:
      m_Calls: []
  m_OnTouchScreenKeyboardStatusChanged:
    m_PersistentCalls:
      m_Calls: []
  m_CaretColor: {r: 0.19607843, g: 0.19607843, b: 0.19607843, a: 1}
  m_CustomCaretColor: 0
  m_SelectionColor: {r: 0.65882355, g: 0.80784315, b: 1, a: 0.7529412}
  m_Text: 54321
  m_CaretBlinkRate: 0.85
  m_CaretWidth: 1
  m_ReadOnly: 0
  m_RichText: 1
  m_GlobalFontAsset: {fileID: 0}
  m_OnFocusSelectAll: 1
  m_ResetOnDeActivation: 1
  m_RestoreOriginalTextOnEscape: 1
  m_isRichTextEditingAllowed: 0
  m_LineLimit: 0
  m_InputValidator: {fileID: 0}
--- !u!114 &561091203
MonoBehaviour:
  m_ObjectHideFlags: 0
  m_CorrespondingSourceObject: {fileID: 0}
  m_PrefabInstance: {fileID: 0}
  m_PrefabAsset: {fileID: 0}
  m_GameObject: {fileID: 561091200}
  m_Enabled: 1
  m_EditorHideFlags: 0
  m_Script: {fileID: 11500000, guid: fe87c0e1cc204ed48ad3b37840f39efc, type: 3}
  m_Name: 
  m_EditorClassIdentifier: 
  m_Material: {fileID: 0}
  m_Color: {r: 0.43529415, g: 0.5411765, b: 0.5686275, a: 1}
  m_RaycastTarget: 1
  m_OnCullStateChanged:
    m_PersistentCalls:
      m_Calls: []
  m_Sprite: {fileID: 0}
  m_Type: 1
  m_PreserveAspect: 0
  m_FillCenter: 1
  m_FillMethod: 4
  m_FillAmount: 1
  m_FillClockwise: 1
  m_FillOrigin: 0
  m_UseSpriteMesh: 0
  m_PixelsPerUnitMultiplier: 1
--- !u!222 &561091204
CanvasRenderer:
  m_ObjectHideFlags: 0
  m_CorrespondingSourceObject: {fileID: 0}
  m_PrefabInstance: {fileID: 0}
  m_PrefabAsset: {fileID: 0}
  m_GameObject: {fileID: 561091200}
  m_CullTransparentMesh: 0
--- !u!1 &579529193
GameObject:
  m_ObjectHideFlags: 0
  m_CorrespondingSourceObject: {fileID: 0}
  m_PrefabInstance: {fileID: 0}
  m_PrefabAsset: {fileID: 0}
  serializedVersion: 6
  m_Component:
  - component: {fileID: 579529194}
  - component: {fileID: 579529196}
  - component: {fileID: 579529195}
  m_Layer: 5
  m_Name: Label
  m_TagString: Untagged
  m_Icon: {fileID: 0}
  m_NavMeshLayer: 0
  m_StaticEditorFlags: 0
  m_IsActive: 1
--- !u!224 &579529194
RectTransform:
  m_ObjectHideFlags: 0
  m_CorrespondingSourceObject: {fileID: 0}
  m_PrefabInstance: {fileID: 0}
  m_PrefabAsset: {fileID: 0}
  m_GameObject: {fileID: 579529193}
  m_LocalRotation: {x: -0, y: -0, z: -0, w: 1}
  m_LocalPosition: {x: 0, y: 0, z: 0}
  m_LocalScale: {x: 1, y: 1, z: 1}
  m_Children: []
  m_Father: {fileID: 816994074}
  m_RootOrder: 0
  m_LocalEulerAnglesHint: {x: 0, y: 0, z: 0}
  m_AnchorMin: {x: 0, y: 0}
  m_AnchorMax: {x: 0, y: 1}
  m_AnchoredPosition: {x: 0.000030517578, y: 0}
  m_SizeDelta: {x: 168, y: 0}
  m_Pivot: {x: 0, y: 0.5}
--- !u!114 &579529195
MonoBehaviour:
  m_ObjectHideFlags: 0
  m_CorrespondingSourceObject: {fileID: 0}
  m_PrefabInstance: {fileID: 0}
  m_PrefabAsset: {fileID: 0}
  m_GameObject: {fileID: 579529193}
  m_Enabled: 1
  m_EditorHideFlags: 0
  m_Script: {fileID: 11500000, guid: f4688fdb7df04437aeb418b961361dc5, type: 3}
  m_Name: 
  m_EditorClassIdentifier: 
  m_Material: {fileID: 0}
  m_Color: {r: 1, g: 1, b: 1, a: 1}
  m_RaycastTarget: 1
  m_OnCullStateChanged:
    m_PersistentCalls:
      m_Calls: []
  m_text: imd port
  m_isRightToLeft: 0
  m_fontAsset: {fileID: 11400000, guid: 5a19f4193fe2bf64089ade0b38163199, type: 2}
  m_sharedMaterial: {fileID: 21566619404874456, guid: 5a19f4193fe2bf64089ade0b38163199,
    type: 2}
  m_fontSharedMaterials: []
  m_fontMaterial: {fileID: 0}
  m_fontMaterials: []
  m_fontColor32:
    serializedVersion: 2
    rgba: 4284702540
  m_fontColor: {r: 0.30008277, g: 0.37307587, b: 0.39200002, a: 1}
  m_enableVertexGradient: 0
  m_colorMode: 3
  m_fontColorGradient:
    topLeft: {r: 1, g: 1, b: 1, a: 1}
    topRight: {r: 1, g: 1, b: 1, a: 1}
    bottomLeft: {r: 1, g: 1, b: 1, a: 1}
    bottomRight: {r: 1, g: 1, b: 1, a: 1}
  m_fontColorGradientPreset: {fileID: 0}
  m_spriteAsset: {fileID: 0}
  m_tintAllSprites: 0
  m_overrideHtmlColors: 0
  m_faceColor:
    serializedVersion: 2
    rgba: 4294967295
  m_outlineColor:
    serializedVersion: 2
    rgba: 4278190080
  m_fontSize: 24
  m_fontSizeBase: 24
  m_fontWeight: 400
  m_enableAutoSizing: 0
  m_fontSizeMin: 18
  m_fontSizeMax: 72
  m_fontStyle: 16
  m_textAlignment: 514
  m_characterSpacing: 0
  m_wordSpacing: 0
  m_lineSpacing: 0
  m_lineSpacingMax: 0
  m_paragraphSpacing: 0
  m_charWidthMaxAdj: 0
  m_enableWordWrapping: 1
  m_wordWrappingRatios: 0.4
  m_overflowMode: 0
  m_firstOverflowCharacterIndex: -1
  m_linkedTextComponent: {fileID: 0}
  m_isLinkedTextComponent: 0
  m_isTextTruncated: 0
  m_enableKerning: 1
  m_enableExtraPadding: 0
  checkPaddingRequired: 0
  m_isRichText: 1
  m_parseCtrlCharacters: 1
  m_isOrthographic: 1
  m_isCullingEnabled: 0
  m_ignoreRectMaskCulling: 0
  m_ignoreCulling: 1
  m_horizontalMapping: 0
  m_verticalMapping: 0
  m_uvLineOffset: 0
  m_geometrySortingOrder: 0
  m_VertexBufferAutoSizeReduction: 1
  m_firstVisibleCharacter: 0
  m_useMaxVisibleDescender: 1
  m_pageToDisplay: 1
  m_margin: {x: 16, y: 16, z: 16, w: 16}
  m_textInfo:
    textComponent: {fileID: 579529195}
    characterCount: 8
    spriteCount: 0
    spaceCount: 1
    wordCount: 2
    linkCount: 0
    lineCount: 1
    pageCount: 1
    materialCount: 1
  m_isUsingLegacyAnimationComponent: 0
  m_isVolumetricText: 0
  m_spriteAnimator: {fileID: 0}
  m_hasFontAssetChanged: 0
  m_subTextObjects:
  - {fileID: 0}
  - {fileID: 0}
  - {fileID: 0}
  - {fileID: 0}
  - {fileID: 0}
  - {fileID: 0}
  - {fileID: 0}
  - {fileID: 0}
  m_baseMaterial: {fileID: 0}
  m_maskOffset: {x: 0, y: 0, z: 0, w: 0}
--- !u!222 &579529196
CanvasRenderer:
  m_ObjectHideFlags: 0
  m_CorrespondingSourceObject: {fileID: 0}
  m_PrefabInstance: {fileID: 0}
  m_PrefabAsset: {fileID: 0}
  m_GameObject: {fileID: 579529193}
  m_CullTransparentMesh: 0
--- !u!1 &586438650
GameObject:
  m_ObjectHideFlags: 0
  m_CorrespondingSourceObject: {fileID: 0}
  m_PrefabInstance: {fileID: 0}
  m_PrefabAsset: {fileID: 0}
  serializedVersion: 6
  m_Component:
  - component: {fileID: 586438651}
  - component: {fileID: 586438654}
  - component: {fileID: 586438653}
  - component: {fileID: 586438652}
  m_Layer: 5
  m_Name: InputField (TMP)
  m_TagString: Untagged
  m_Icon: {fileID: 0}
  m_NavMeshLayer: 0
  m_StaticEditorFlags: 0
  m_IsActive: 1
--- !u!224 &586438651
RectTransform:
  m_ObjectHideFlags: 0
  m_CorrespondingSourceObject: {fileID: 0}
  m_PrefabInstance: {fileID: 0}
  m_PrefabAsset: {fileID: 0}
  m_GameObject: {fileID: 586438650}
  m_LocalRotation: {x: 0, y: 0, z: 0, w: 1}
  m_LocalPosition: {x: 0, y: 0, z: 0}
  m_LocalScale: {x: 1, y: 1, z: 1}
  m_Children:
  - {fileID: 1437844076}
  m_Father: {fileID: 1574251813}
  m_RootOrder: 0
  m_LocalEulerAnglesHint: {x: 0, y: 0, z: 0}
  m_AnchorMin: {x: 0, y: 0}
  m_AnchorMax: {x: 1, y: 1}
  m_AnchoredPosition: {x: 0, y: 0}
  m_SizeDelta: {x: -16, y: -16}
  m_Pivot: {x: 0.5, y: 0.5}
--- !u!114 &586438652
MonoBehaviour:
  m_ObjectHideFlags: 0
  m_CorrespondingSourceObject: {fileID: 0}
  m_PrefabInstance: {fileID: 0}
  m_PrefabAsset: {fileID: 0}
  m_GameObject: {fileID: 586438650}
  m_Enabled: 1
  m_EditorHideFlags: 0
  m_Script: {fileID: 11500000, guid: 2da0c512f12947e489f739169773d7ca, type: 3}
  m_Name: 
  m_EditorClassIdentifier: 
  m_Navigation:
    m_Mode: 3
    m_SelectOnUp: {fileID: 0}
    m_SelectOnDown: {fileID: 0}
    m_SelectOnLeft: {fileID: 0}
    m_SelectOnRight: {fileID: 0}
  m_Transition: 1
  m_Colors:
    m_NormalColor: {r: 1, g: 1, b: 1, a: 1}
    m_HighlightedColor: {r: 0.9607843, g: 0.9607843, b: 0.9607843, a: 1}
    m_PressedColor: {r: 0.78431374, g: 0.78431374, b: 0.78431374, a: 1}
    m_SelectedColor: {r: 0.9607843, g: 0.9607843, b: 0.9607843, a: 1}
    m_DisabledColor: {r: 0.78431374, g: 0.78431374, b: 0.78431374, a: 0.5019608}
    m_ColorMultiplier: 1
    m_FadeDuration: 0.1
  m_SpriteState:
    m_HighlightedSprite: {fileID: 0}
    m_PressedSprite: {fileID: 0}
    m_SelectedSprite: {fileID: 0}
    m_DisabledSprite: {fileID: 0}
  m_AnimationTriggers:
    m_NormalTrigger: Normal
    m_HighlightedTrigger: Highlighted
    m_PressedTrigger: Pressed
    m_SelectedTrigger: Highlighted
    m_DisabledTrigger: Disabled
  m_Interactable: 1
  m_TargetGraphic: {fileID: 586438653}
  m_TextViewport: {fileID: 1437844076}
  m_TextComponent: {fileID: 1627060380}
  m_Placeholder: {fileID: 2048555310}
  m_VerticalScrollbar: {fileID: 0}
  m_VerticalScrollbarEventHandler: {fileID: 0}
  m_ScrollSensitivity: 1
  m_ContentType: 2
  m_InputType: 0
  m_AsteriskChar: 42
  m_KeyboardType: 4
  m_LineType: 0
  m_HideMobileInput: 0
  m_HideSoftKeyboard: 0
  m_CharacterValidation: 2
  m_RegexValue: 
  m_GlobalPointSize: 24
  m_CharacterLimit: 0
  m_OnEndEdit:
    m_PersistentCalls:
      m_Calls: []
  m_OnSubmit:
    m_PersistentCalls:
      m_Calls: []
  m_OnSelect:
    m_PersistentCalls:
      m_Calls: []
  m_OnDeselect:
    m_PersistentCalls:
      m_Calls: []
  m_OnTextSelection:
    m_PersistentCalls:
      m_Calls: []
  m_OnEndTextSelection:
    m_PersistentCalls:
      m_Calls: []
  m_OnValueChanged:
    m_PersistentCalls:
      m_Calls: []
  m_OnTouchScreenKeyboardStatusChanged:
    m_PersistentCalls:
      m_Calls: []
  m_CaretColor: {r: 0.19607843, g: 0.19607843, b: 0.19607843, a: 1}
  m_CustomCaretColor: 0
  m_SelectionColor: {r: 0.65882355, g: 0.80784315, b: 1, a: 0.7529412}
  m_Text: 54322
  m_CaretBlinkRate: 0.85
  m_CaretWidth: 1
  m_ReadOnly: 0
  m_RichText: 1
  m_GlobalFontAsset: {fileID: 0}
  m_OnFocusSelectAll: 1
  m_ResetOnDeActivation: 1
  m_RestoreOriginalTextOnEscape: 1
  m_isRichTextEditingAllowed: 0
  m_LineLimit: 0
  m_InputValidator: {fileID: 0}
--- !u!114 &586438653
MonoBehaviour:
  m_ObjectHideFlags: 0
  m_CorrespondingSourceObject: {fileID: 0}
  m_PrefabInstance: {fileID: 0}
  m_PrefabAsset: {fileID: 0}
  m_GameObject: {fileID: 586438650}
  m_Enabled: 1
  m_EditorHideFlags: 0
  m_Script: {fileID: 11500000, guid: fe87c0e1cc204ed48ad3b37840f39efc, type: 3}
  m_Name: 
  m_EditorClassIdentifier: 
  m_Material: {fileID: 0}
  m_Color: {r: 0.43529415, g: 0.5411765, b: 0.5686275, a: 1}
  m_RaycastTarget: 1
  m_OnCullStateChanged:
    m_PersistentCalls:
      m_Calls: []
  m_Sprite: {fileID: 0}
  m_Type: 1
  m_PreserveAspect: 0
  m_FillCenter: 1
  m_FillMethod: 4
  m_FillAmount: 1
  m_FillClockwise: 1
  m_FillOrigin: 0
  m_UseSpriteMesh: 0
  m_PixelsPerUnitMultiplier: 1
--- !u!222 &586438654
CanvasRenderer:
  m_ObjectHideFlags: 0
  m_CorrespondingSourceObject: {fileID: 0}
  m_PrefabInstance: {fileID: 0}
  m_PrefabAsset: {fileID: 0}
  m_GameObject: {fileID: 586438650}
  m_CullTransparentMesh: 0
--- !u!1 &603696410
GameObject:
  m_ObjectHideFlags: 0
  m_CorrespondingSourceObject: {fileID: 0}
  m_PrefabInstance: {fileID: 0}
  m_PrefabAsset: {fileID: 0}
  serializedVersion: 6
  m_Component:
  - component: {fileID: 603696411}
  - component: {fileID: 603696413}
  - component: {fileID: 603696412}
  m_Layer: 5
  m_Name: Debug Text
  m_TagString: Untagged
  m_Icon: {fileID: 0}
  m_NavMeshLayer: 0
  m_StaticEditorFlags: 0
  m_IsActive: 1
--- !u!224 &603696411
RectTransform:
  m_ObjectHideFlags: 0
  m_CorrespondingSourceObject: {fileID: 0}
  m_PrefabInstance: {fileID: 0}
  m_PrefabAsset: {fileID: 0}
  m_GameObject: {fileID: 603696410}
  m_LocalRotation: {x: 0, y: 0, z: 0, w: 1}
  m_LocalPosition: {x: 0, y: 0, z: 0}
  m_LocalScale: {x: 1, y: 1, z: 1}
  m_Children: []
  m_Father: {fileID: 1588991416}
  m_RootOrder: 0
  m_LocalEulerAnglesHint: {x: 0, y: 0, z: 0}
  m_AnchorMin: {x: 0, y: 0}
  m_AnchorMax: {x: 1, y: 1}
  m_AnchoredPosition: {x: 0, y: 0}
  m_SizeDelta: {x: -32, y: -32}
  m_Pivot: {x: 0.5, y: 0.5}
--- !u!114 &603696412
MonoBehaviour:
  m_ObjectHideFlags: 0
  m_CorrespondingSourceObject: {fileID: 0}
  m_PrefabInstance: {fileID: 0}
  m_PrefabAsset: {fileID: 0}
  m_GameObject: {fileID: 603696410}
  m_Enabled: 1
  m_EditorHideFlags: 0
  m_Script: {fileID: 11500000, guid: f4688fdb7df04437aeb418b961361dc5, type: 3}
  m_Name: 
  m_EditorClassIdentifier: 
  m_Material: {fileID: 0}
  m_Color: {r: 1, g: 1, b: 1, a: 1}
  m_RaycastTarget: 1
  m_OnCullStateChanged:
    m_PersistentCalls:
      m_Calls: []
  m_text: 'Frame Index: 400'
  m_isRightToLeft: 0
  m_fontAsset: {fileID: 11400000, guid: 0cd382c4d470f174791dd96eb8f7b786, type: 2}
  m_sharedMaterial: {fileID: 1549604112718095413, guid: 0cd382c4d470f174791dd96eb8f7b786,
    type: 2}
  m_fontSharedMaterials: []
  m_fontMaterial: {fileID: 0}
  m_fontMaterials: []
  m_fontColor32:
    serializedVersion: 2
    rgba: 4294967295
  m_fontColor: {r: 1, g: 1, b: 1, a: 1}
  m_enableVertexGradient: 0
  m_colorMode: 3
  m_fontColorGradient:
    topLeft: {r: 1, g: 1, b: 1, a: 1}
    topRight: {r: 1, g: 1, b: 1, a: 1}
    bottomLeft: {r: 1, g: 1, b: 1, a: 1}
    bottomRight: {r: 1, g: 1, b: 1, a: 1}
  m_fontColorGradientPreset: {fileID: 0}
  m_spriteAsset: {fileID: 0}
  m_tintAllSprites: 0
  m_overrideHtmlColors: 0
  m_faceColor:
    serializedVersion: 2
    rgba: 4294967295
  m_outlineColor:
    serializedVersion: 2
    rgba: 4278190080
  m_fontSize: 48
  m_fontSizeBase: 48
  m_fontWeight: 400
  m_enableAutoSizing: 1
  m_fontSizeMin: 24
  m_fontSizeMax: 48
  m_fontStyle: 0
  m_textAlignment: 257
  m_characterSpacing: 0
  m_wordSpacing: 0
  m_lineSpacing: 0
  m_lineSpacingMax: 0
  m_paragraphSpacing: 0
  m_charWidthMaxAdj: 0
  m_enableWordWrapping: 1
  m_wordWrappingRatios: 0.4
  m_overflowMode: 4
  m_firstOverflowCharacterIndex: -1
  m_linkedTextComponent: {fileID: 0}
  m_isLinkedTextComponent: 0
  m_isTextTruncated: 0
  m_enableKerning: 1
  m_enableExtraPadding: 0
  checkPaddingRequired: 0
  m_isRichText: 1
  m_parseCtrlCharacters: 1
  m_isOrthographic: 1
  m_isCullingEnabled: 0
  m_ignoreRectMaskCulling: 0
  m_ignoreCulling: 1
  m_horizontalMapping: 0
  m_verticalMapping: 0
  m_uvLineOffset: 0
  m_geometrySortingOrder: 0
  m_VertexBufferAutoSizeReduction: 1
  m_firstVisibleCharacter: 0
  m_useMaxVisibleDescender: 1
  m_pageToDisplay: 1
  m_margin: {x: 0, y: 0, z: 0, w: 0}
  m_textInfo:
    textComponent: {fileID: 603696412}
    characterCount: 16
    spriteCount: 0
    spaceCount: 2
    wordCount: 3
    linkCount: 0
    lineCount: 1
    pageCount: 1
    materialCount: 1
  m_isUsingLegacyAnimationComponent: 0
  m_isVolumetricText: 0
  m_spriteAnimator: {fileID: 0}
  m_hasFontAssetChanged: 0
  m_subTextObjects:
  - {fileID: 0}
  - {fileID: 0}
  - {fileID: 0}
  - {fileID: 0}
  - {fileID: 0}
  - {fileID: 0}
  - {fileID: 0}
  - {fileID: 0}
  m_baseMaterial: {fileID: 0}
  m_maskOffset: {x: 0, y: 0, z: 0, w: 0}
--- !u!222 &603696413
CanvasRenderer:
  m_ObjectHideFlags: 0
  m_CorrespondingSourceObject: {fileID: 0}
  m_PrefabInstance: {fileID: 0}
  m_PrefabAsset: {fileID: 0}
  m_GameObject: {fileID: 603696410}
  m_CullTransparentMesh: 0
--- !u!1 &624357299
GameObject:
  m_ObjectHideFlags: 0
  m_CorrespondingSourceObject: {fileID: 0}
  m_PrefabInstance: {fileID: 0}
  m_PrefabAsset: {fileID: 0}
  serializedVersion: 6
  m_Component:
  - component: {fileID: 624357300}
  - component: {fileID: 624357302}
  - component: {fileID: 624357301}
  m_Layer: 5
  m_Name: Label
  m_TagString: Untagged
  m_Icon: {fileID: 0}
  m_NavMeshLayer: 0
  m_StaticEditorFlags: 0
  m_IsActive: 1
--- !u!224 &624357300
RectTransform:
  m_ObjectHideFlags: 0
  m_CorrespondingSourceObject: {fileID: 0}
  m_PrefabInstance: {fileID: 0}
  m_PrefabAsset: {fileID: 0}
  m_GameObject: {fileID: 624357299}
  m_LocalRotation: {x: -0, y: -0, z: -0, w: 1}
  m_LocalPosition: {x: 0, y: 0, z: 0}
  m_LocalScale: {x: 1, y: 1, z: 1}
  m_Children: []
  m_Father: {fileID: 159567282}
  m_RootOrder: 1
  m_LocalEulerAnglesHint: {x: 0, y: 0, z: 0}
  m_AnchorMin: {x: 0, y: 0}
  m_AnchorMax: {x: 1, y: 1}
  m_AnchoredPosition: {x: 0, y: 0}
  m_SizeDelta: {x: 0, y: 0}
  m_Pivot: {x: 0.5, y: 0.5}
--- !u!114 &624357301
MonoBehaviour:
  m_ObjectHideFlags: 0
  m_CorrespondingSourceObject: {fileID: 0}
  m_PrefabInstance: {fileID: 0}
  m_PrefabAsset: {fileID: 0}
  m_GameObject: {fileID: 624357299}
  m_Enabled: 1
  m_EditorHideFlags: 0
  m_Script: {fileID: 11500000, guid: f4688fdb7df04437aeb418b961361dc5, type: 3}
  m_Name: 
  m_EditorClassIdentifier: 
  m_Material: {fileID: 0}
  m_Color: {r: 1, g: 1, b: 1, a: 1}
  m_RaycastTarget: 1
  m_OnCullStateChanged:
    m_PersistentCalls:
      m_Calls: []
  m_text: show test renderer
  m_isRightToLeft: 0
  m_fontAsset: {fileID: 11400000, guid: 5a19f4193fe2bf64089ade0b38163199, type: 2}
  m_sharedMaterial: {fileID: 21566619404874456, guid: 5a19f4193fe2bf64089ade0b38163199,
    type: 2}
  m_fontSharedMaterials: []
  m_fontMaterial: {fileID: 0}
  m_fontMaterials: []
  m_fontColor32:
    serializedVersion: 2
    rgba: 4294967295
  m_fontColor: {r: 1, g: 1, b: 1, a: 1}
  m_enableVertexGradient: 0
  m_colorMode: 3
  m_fontColorGradient:
    topLeft: {r: 1, g: 1, b: 1, a: 1}
    topRight: {r: 1, g: 1, b: 1, a: 1}
    bottomLeft: {r: 1, g: 1, b: 1, a: 1}
    bottomRight: {r: 1, g: 1, b: 1, a: 1}
  m_fontColorGradientPreset: {fileID: 0}
  m_spriteAsset: {fileID: 0}
  m_tintAllSprites: 0
  m_overrideHtmlColors: 0
  m_faceColor:
    serializedVersion: 2
    rgba: 4294967295
  m_outlineColor:
    serializedVersion: 2
    rgba: 4278190080
  m_fontSize: 24
  m_fontSizeBase: 24
  m_fontWeight: 400
  m_enableAutoSizing: 0
  m_fontSizeMin: 18
  m_fontSizeMax: 72
  m_fontStyle: 16
  m_textAlignment: 514
  m_characterSpacing: 0
  m_wordSpacing: 0
  m_lineSpacing: 0
  m_lineSpacingMax: 0
  m_paragraphSpacing: 0
  m_charWidthMaxAdj: 0
  m_enableWordWrapping: 1
  m_wordWrappingRatios: 0.4
  m_overflowMode: 0
  m_firstOverflowCharacterIndex: -1
  m_linkedTextComponent: {fileID: 0}
  m_isLinkedTextComponent: 0
  m_isTextTruncated: 0
  m_enableKerning: 1
  m_enableExtraPadding: 0
  checkPaddingRequired: 0
  m_isRichText: 1
  m_parseCtrlCharacters: 1
  m_isOrthographic: 1
  m_isCullingEnabled: 0
  m_ignoreRectMaskCulling: 0
  m_ignoreCulling: 1
  m_horizontalMapping: 0
  m_verticalMapping: 0
  m_uvLineOffset: 0
  m_geometrySortingOrder: 0
  m_VertexBufferAutoSizeReduction: 1
  m_firstVisibleCharacter: 0
  m_useMaxVisibleDescender: 1
  m_pageToDisplay: 1
  m_margin: {x: 16, y: 16, z: 16, w: 16}
  m_textInfo:
    textComponent: {fileID: 624357301}
    characterCount: 18
    spriteCount: 0
    spaceCount: 2
    wordCount: 3
    linkCount: 0
    lineCount: 1
    pageCount: 1
    materialCount: 1
  m_isUsingLegacyAnimationComponent: 0
  m_isVolumetricText: 0
  m_spriteAnimator: {fileID: 0}
  m_hasFontAssetChanged: 0
  m_subTextObjects:
  - {fileID: 0}
  - {fileID: 0}
  - {fileID: 0}
  - {fileID: 0}
  - {fileID: 0}
  - {fileID: 0}
  - {fileID: 0}
  - {fileID: 0}
  m_baseMaterial: {fileID: 0}
  m_maskOffset: {x: 0, y: 0, z: 0, w: 0}
--- !u!222 &624357302
CanvasRenderer:
  m_ObjectHideFlags: 0
  m_CorrespondingSourceObject: {fileID: 0}
  m_PrefabInstance: {fileID: 0}
  m_PrefabAsset: {fileID: 0}
  m_GameObject: {fileID: 624357299}
  m_CullTransparentMesh: 0
--- !u!1 &644197855
GameObject:
  m_ObjectHideFlags: 0
  m_CorrespondingSourceObject: {fileID: 0}
  m_PrefabInstance: {fileID: 0}
  m_PrefabAsset: {fileID: 0}
  serializedVersion: 6
  m_Component:
  - component: {fileID: 644197856}
  - component: {fileID: 644197859}
  - component: {fileID: 644197858}
  - component: {fileID: 644197857}
  m_Layer: 5
  m_Name: InputField (TMP)
  m_TagString: Untagged
  m_Icon: {fileID: 0}
  m_NavMeshLayer: 0
  m_StaticEditorFlags: 0
  m_IsActive: 1
--- !u!224 &644197856
RectTransform:
  m_ObjectHideFlags: 0
  m_CorrespondingSourceObject: {fileID: 0}
  m_PrefabInstance: {fileID: 0}
  m_PrefabAsset: {fileID: 0}
  m_GameObject: {fileID: 644197855}
  m_LocalRotation: {x: 0, y: 0, z: 0, w: 1}
  m_LocalPosition: {x: 0, y: 0, z: 0}
  m_LocalScale: {x: 1, y: 1, z: 1}
  m_Children:
  - {fileID: 244093879}
  m_Father: {fileID: 2054644341}
  m_RootOrder: 0
  m_LocalEulerAnglesHint: {x: 0, y: 0, z: 0}
  m_AnchorMin: {x: 0, y: 0}
  m_AnchorMax: {x: 1, y: 1}
  m_AnchoredPosition: {x: 0, y: 0}
  m_SizeDelta: {x: -16, y: -16}
  m_Pivot: {x: 0.5, y: 0.5}
--- !u!114 &644197857
MonoBehaviour:
  m_ObjectHideFlags: 0
  m_CorrespondingSourceObject: {fileID: 0}
  m_PrefabInstance: {fileID: 0}
  m_PrefabAsset: {fileID: 0}
  m_GameObject: {fileID: 644197855}
  m_Enabled: 1
  m_EditorHideFlags: 0
  m_Script: {fileID: 11500000, guid: 2da0c512f12947e489f739169773d7ca, type: 3}
  m_Name: 
  m_EditorClassIdentifier: 
  m_Navigation:
    m_Mode: 3
    m_SelectOnUp: {fileID: 0}
    m_SelectOnDown: {fileID: 0}
    m_SelectOnLeft: {fileID: 0}
    m_SelectOnRight: {fileID: 0}
  m_Transition: 1
  m_Colors:
    m_NormalColor: {r: 1, g: 1, b: 1, a: 1}
    m_HighlightedColor: {r: 0.9607843, g: 0.9607843, b: 0.9607843, a: 1}
    m_PressedColor: {r: 0.78431374, g: 0.78431374, b: 0.78431374, a: 1}
    m_SelectedColor: {r: 0.9607843, g: 0.9607843, b: 0.9607843, a: 1}
    m_DisabledColor: {r: 0.78431374, g: 0.78431374, b: 0.78431374, a: 0.5019608}
    m_ColorMultiplier: 1
    m_FadeDuration: 0.1
  m_SpriteState:
    m_HighlightedSprite: {fileID: 0}
    m_PressedSprite: {fileID: 0}
    m_SelectedSprite: {fileID: 0}
    m_DisabledSprite: {fileID: 0}
  m_AnimationTriggers:
    m_NormalTrigger: Normal
    m_HighlightedTrigger: Highlighted
    m_PressedTrigger: Pressed
    m_SelectedTrigger: Highlighted
    m_DisabledTrigger: Disabled
  m_Interactable: 1
  m_TargetGraphic: {fileID: 644197858}
  m_TextViewport: {fileID: 244093879}
  m_TextComponent: {fileID: 193686853}
  m_Placeholder: {fileID: 270656327}
  m_VerticalScrollbar: {fileID: 0}
  m_VerticalScrollbarEventHandler: {fileID: 0}
  m_ScrollSensitivity: 1
  m_ContentType: 0
  m_InputType: 0
  m_AsteriskChar: 42
  m_KeyboardType: 0
  m_LineType: 0
  m_HideMobileInput: 0
  m_HideSoftKeyboard: 0
  m_CharacterValidation: 0
  m_RegexValue: 
  m_GlobalPointSize: 24
  m_CharacterLimit: 0
  m_OnEndEdit:
    m_PersistentCalls:
      m_Calls: []
  m_OnSubmit:
    m_PersistentCalls:
      m_Calls: []
  m_OnSelect:
    m_PersistentCalls:
      m_Calls: []
  m_OnDeselect:
    m_PersistentCalls:
      m_Calls: []
  m_OnTextSelection:
    m_PersistentCalls:
      m_Calls: []
  m_OnEndTextSelection:
    m_PersistentCalls:
      m_Calls: []
  m_OnValueChanged:
    m_PersistentCalls:
      m_Calls: []
  m_OnTouchScreenKeyboardStatusChanged:
    m_PersistentCalls:
      m_Calls: []
  m_CaretColor: {r: 0.19607843, g: 0.19607843, b: 0.19607843, a: 1}
  m_CustomCaretColor: 0
  m_SelectionColor: {r: 0.65882355, g: 0.80784315, b: 1, a: 0.7529412}
  m_Text: localhost
  m_CaretBlinkRate: 0.85
  m_CaretWidth: 1
  m_ReadOnly: 0
  m_RichText: 1
  m_GlobalFontAsset: {fileID: 0}
  m_OnFocusSelectAll: 1
  m_ResetOnDeActivation: 1
  m_RestoreOriginalTextOnEscape: 1
  m_isRichTextEditingAllowed: 0
  m_LineLimit: 0
  m_InputValidator: {fileID: 0}
--- !u!114 &644197858
MonoBehaviour:
  m_ObjectHideFlags: 0
  m_CorrespondingSourceObject: {fileID: 0}
  m_PrefabInstance: {fileID: 0}
  m_PrefabAsset: {fileID: 0}
  m_GameObject: {fileID: 644197855}
  m_Enabled: 1
  m_EditorHideFlags: 0
  m_Script: {fileID: 11500000, guid: fe87c0e1cc204ed48ad3b37840f39efc, type: 3}
  m_Name: 
  m_EditorClassIdentifier: 
  m_Material: {fileID: 0}
  m_Color: {r: 0.43529415, g: 0.5411765, b: 0.5686275, a: 1}
  m_RaycastTarget: 1
  m_OnCullStateChanged:
    m_PersistentCalls:
      m_Calls: []
  m_Sprite: {fileID: 0}
  m_Type: 1
  m_PreserveAspect: 0
  m_FillCenter: 1
  m_FillMethod: 4
  m_FillAmount: 1
  m_FillClockwise: 1
  m_FillOrigin: 0
  m_UseSpriteMesh: 0
  m_PixelsPerUnitMultiplier: 1
--- !u!222 &644197859
CanvasRenderer:
  m_ObjectHideFlags: 0
  m_CorrespondingSourceObject: {fileID: 0}
  m_PrefabInstance: {fileID: 0}
  m_PrefabAsset: {fileID: 0}
  m_GameObject: {fileID: 644197855}
  m_CullTransparentMesh: 0
--- !u!1 &751644515
GameObject:
  m_ObjectHideFlags: 0
  m_CorrespondingSourceObject: {fileID: 0}
  m_PrefabInstance: {fileID: 0}
  m_PrefabAsset: {fileID: 0}
  serializedVersion: 6
  m_Component:
  - component: {fileID: 751644516}
  - component: {fileID: 751644519}
  - component: {fileID: 751644518}
  - component: {fileID: 751644517}
  m_Layer: 5
  m_Name: Button
  m_TagString: Untagged
  m_Icon: {fileID: 0}
  m_NavMeshLayer: 0
  m_StaticEditorFlags: 0
  m_IsActive: 1
--- !u!224 &751644516
RectTransform:
  m_ObjectHideFlags: 0
  m_CorrespondingSourceObject: {fileID: 0}
  m_PrefabInstance: {fileID: 0}
  m_PrefabAsset: {fileID: 0}
  m_GameObject: {fileID: 751644515}
  m_LocalRotation: {x: 0, y: 0, z: 0, w: 1}
  m_LocalPosition: {x: 0, y: 0, z: 0}
  m_LocalScale: {x: 1, y: 1, z: 1}
  m_Children:
  - {fileID: 984758405}
  m_Father: {fileID: 2093525893}
  m_RootOrder: 0
  m_LocalEulerAnglesHint: {x: 0, y: 0, z: 0}
  m_AnchorMin: {x: 0, y: 0}
  m_AnchorMax: {x: 1, y: 1}
  m_AnchoredPosition: {x: 0, y: 0}
  m_SizeDelta: {x: -16, y: -16}
  m_Pivot: {x: 0.5, y: 0.5}
--- !u!114 &751644517
MonoBehaviour:
  m_ObjectHideFlags: 0
  m_CorrespondingSourceObject: {fileID: 0}
  m_PrefabInstance: {fileID: 0}
  m_PrefabAsset: {fileID: 0}
  m_GameObject: {fileID: 751644515}
  m_Enabled: 1
  m_EditorHideFlags: 0
  m_Script: {fileID: 11500000, guid: 4e29b1a8efbd4b44bb3f3716e73f07ff, type: 3}
  m_Name: 
  m_EditorClassIdentifier: 
  m_Navigation:
    m_Mode: 0
    m_SelectOnUp: {fileID: 0}
    m_SelectOnDown: {fileID: 0}
    m_SelectOnLeft: {fileID: 0}
    m_SelectOnRight: {fileID: 0}
  m_Transition: 1
  m_Colors:
    m_NormalColor: {r: 0.43529415, g: 0.5411765, b: 0.5686275, a: 1}
    m_HighlightedColor: {r: 1, g: 0.40000004, b: 0, a: 1}
    m_PressedColor: {r: 0.30008277, g: 0.37307587, b: 0.39200002, a: 1}
    m_SelectedColor: {r: 1, g: 0.40000004, b: 0, a: 1}
    m_DisabledColor: {r: 0.78431374, g: 0.78431374, b: 0.78431374, a: 0.5019608}
    m_ColorMultiplier: 1
    m_FadeDuration: 0.1
  m_SpriteState:
    m_HighlightedSprite: {fileID: 0}
    m_PressedSprite: {fileID: 0}
    m_SelectedSprite: {fileID: 0}
    m_DisabledSprite: {fileID: 0}
  m_AnimationTriggers:
    m_NormalTrigger: Normal
    m_HighlightedTrigger: Highlighted
    m_PressedTrigger: Pressed
    m_SelectedTrigger: Highlighted
    m_DisabledTrigger: Disabled
  m_Interactable: 1
  m_TargetGraphic: {fileID: 751644518}
  m_OnClick:
    m_PersistentCalls:
      m_Calls:
      - m_Target: {fileID: 544060994}
        m_MethodName: Quit
        m_Mode: 1
        m_Arguments:
          m_ObjectArgument: {fileID: 0}
          m_ObjectArgumentAssemblyTypeName: UnityEngine.Object, UnityEngine
          m_IntArgument: 0
          m_FloatArgument: 0
          m_StringArgument: 
          m_BoolArgument: 1
        m_CallState: 2
--- !u!114 &751644518
MonoBehaviour:
  m_ObjectHideFlags: 0
  m_CorrespondingSourceObject: {fileID: 0}
  m_PrefabInstance: {fileID: 0}
  m_PrefabAsset: {fileID: 0}
  m_GameObject: {fileID: 751644515}
  m_Enabled: 1
  m_EditorHideFlags: 0
  m_Script: {fileID: 11500000, guid: fe87c0e1cc204ed48ad3b37840f39efc, type: 3}
  m_Name: 
  m_EditorClassIdentifier: 
  m_Material: {fileID: 0}
  m_Color: {r: 1, g: 1, b: 1, a: 1}
  m_RaycastTarget: 1
  m_OnCullStateChanged:
    m_PersistentCalls:
      m_Calls: []
  m_Sprite: {fileID: 0}
  m_Type: 0
  m_PreserveAspect: 0
  m_FillCenter: 1
  m_FillMethod: 4
  m_FillAmount: 1
  m_FillClockwise: 1
  m_FillOrigin: 0
  m_UseSpriteMesh: 0
  m_PixelsPerUnitMultiplier: 1
--- !u!222 &751644519
CanvasRenderer:
  m_ObjectHideFlags: 0
  m_CorrespondingSourceObject: {fileID: 0}
  m_PrefabInstance: {fileID: 0}
  m_PrefabAsset: {fileID: 0}
  m_GameObject: {fileID: 751644515}
  m_CullTransparentMesh: 0
<<<<<<< HEAD
=======
--- !u!1 &752444915
GameObject:
  m_ObjectHideFlags: 0
  m_CorrespondingSourceObject: {fileID: 0}
  m_PrefabInstance: {fileID: 0}
  m_PrefabAsset: {fileID: 0}
  serializedVersion: 6
  m_Component:
  - component: {fileID: 752444916}
  - component: {fileID: 752444918}
  - component: {fileID: 752444917}
  m_Layer: 0
  m_Name: EventSystem
  m_TagString: Untagged
  m_Icon: {fileID: 0}
  m_NavMeshLayer: 0
  m_StaticEditorFlags: 0
  m_IsActive: 1
--- !u!4 &752444916
Transform:
  m_ObjectHideFlags: 0
  m_CorrespondingSourceObject: {fileID: 0}
  m_PrefabInstance: {fileID: 0}
  m_PrefabAsset: {fileID: 0}
  m_GameObject: {fileID: 752444915}
  m_LocalRotation: {x: -0, y: -0, z: -0, w: 1}
  m_LocalPosition: {x: -764.858, y: -539.99994, z: 0}
  m_LocalScale: {x: 1.1356466, y: 1.1356466, z: 1.1356466}
  m_Children: []
  m_Father: {fileID: 921160397}
  m_RootOrder: 0
  m_LocalEulerAnglesHint: {x: 0, y: 0, z: 0}
--- !u!114 &752444917
MonoBehaviour:
  m_ObjectHideFlags: 0
  m_CorrespondingSourceObject: {fileID: 0}
  m_PrefabInstance: {fileID: 0}
  m_PrefabAsset: {fileID: 0}
  m_GameObject: {fileID: 752444915}
  m_Enabled: 1
  m_EditorHideFlags: 0
  m_Script: {fileID: 11500000, guid: 4f231c4fb786f3946a6b90b886c48677, type: 3}
  m_Name: 
  m_EditorClassIdentifier: 
  m_HorizontalAxis: Horizontal
  m_VerticalAxis: Vertical
  m_SubmitButton: Submit
  m_CancelButton: Cancel
  m_InputActionsPerSecond: 10
  m_RepeatDelay: 0.5
  m_ForceModuleActive: 0
--- !u!114 &752444918
MonoBehaviour:
  m_ObjectHideFlags: 0
  m_CorrespondingSourceObject: {fileID: 0}
  m_PrefabInstance: {fileID: 0}
  m_PrefabAsset: {fileID: 0}
  m_GameObject: {fileID: 752444915}
  m_Enabled: 1
  m_EditorHideFlags: 0
  m_Script: {fileID: 11500000, guid: 76c392e42b5098c458856cdf6ecaaaa1, type: 3}
  m_Name: 
  m_EditorClassIdentifier: 
  m_FirstSelected: {fileID: 0}
  m_sendNavigationEvents: 1
  m_DragThreshold: 10
>>>>>>> b69aa6ba
--- !u!1 &767694553
GameObject:
  m_ObjectHideFlags: 0
  m_CorrespondingSourceObject: {fileID: 0}
  m_PrefabInstance: {fileID: 0}
  m_PrefabAsset: {fileID: 0}
  serializedVersion: 6
  m_Component:
  - component: {fileID: 767694554}
  - component: {fileID: 767694557}
  - component: {fileID: 767694556}
  - component: {fileID: 767694555}
  m_Layer: 5
  m_Name: Toggle
  m_TagString: Untagged
  m_Icon: {fileID: 0}
  m_NavMeshLayer: 0
  m_StaticEditorFlags: 0
  m_IsActive: 1
--- !u!224 &767694554
RectTransform:
  m_ObjectHideFlags: 0
  m_CorrespondingSourceObject: {fileID: 0}
  m_PrefabInstance: {fileID: 0}
  m_PrefabAsset: {fileID: 0}
  m_GameObject: {fileID: 767694553}
  m_LocalRotation: {x: 0, y: 0, z: 0, w: 1}
  m_LocalPosition: {x: 0, y: 0, z: 0}
  m_LocalScale: {x: 1, y: 1, z: 1}
  m_Children:
  - {fileID: 423316706}
  - {fileID: 1843325384}
  m_Father: {fileID: 1512558925}
  m_RootOrder: 0
  m_LocalEulerAnglesHint: {x: 0, y: 0, z: 0}
  m_AnchorMin: {x: 0, y: 0}
  m_AnchorMax: {x: 1, y: 1}
  m_AnchoredPosition: {x: 0, y: 0}
  m_SizeDelta: {x: -16, y: -16}
  m_Pivot: {x: 0.5, y: 0.5}
--- !u!114 &767694555
MonoBehaviour:
  m_ObjectHideFlags: 0
  m_CorrespondingSourceObject: {fileID: 0}
  m_PrefabInstance: {fileID: 0}
  m_PrefabAsset: {fileID: 0}
  m_GameObject: {fileID: 767694553}
  m_Enabled: 1
  m_EditorHideFlags: 0
  m_Script: {fileID: 11500000, guid: 9085046f02f69544eb97fd06b6048fe2, type: 3}
  m_Name: 
  m_EditorClassIdentifier: 
  m_Navigation:
    m_Mode: 0
    m_SelectOnUp: {fileID: 0}
    m_SelectOnDown: {fileID: 0}
    m_SelectOnLeft: {fileID: 0}
    m_SelectOnRight: {fileID: 0}
  m_Transition: 1
  m_Colors:
    m_NormalColor: {r: 0.43529415, g: 0.5411765, b: 0.5686275, a: 1}
    m_HighlightedColor: {r: 1, g: 0.40000004, b: 0, a: 1}
    m_PressedColor: {r: 0.8313726, g: 0.33333334, b: 0, a: 1}
    m_SelectedColor: {r: 1, g: 0.40000004, b: 0, a: 1}
    m_DisabledColor: {r: 0.30008277, g: 0.37307587, b: 0.39200002, a: 1}
    m_ColorMultiplier: 1
    m_FadeDuration: 0.1
  m_SpriteState:
    m_HighlightedSprite: {fileID: 0}
    m_PressedSprite: {fileID: 0}
    m_SelectedSprite: {fileID: 0}
    m_DisabledSprite: {fileID: 0}
  m_AnimationTriggers:
    m_NormalTrigger: Normal
    m_HighlightedTrigger: Highlighted
    m_PressedTrigger: Pressed
    m_SelectedTrigger: Highlighted
    m_DisabledTrigger: Disabled
  m_Interactable: 1
  m_TargetGraphic: {fileID: 767694556}
  toggleTransition: 1
  graphic: {fileID: 423316707}
  m_Group: {fileID: 0}
  onValueChanged:
    m_PersistentCalls:
      m_Calls:
      - m_Target: {fileID: 513042378}
        m_MethodName: SetActive
        m_Mode: 0
        m_Arguments:
          m_ObjectArgument: {fileID: 0}
          m_ObjectArgumentAssemblyTypeName: UnityEngine.Object, UnityEngine
          m_IntArgument: 0
          m_FloatArgument: 0
          m_StringArgument: 
          m_BoolArgument: 0
        m_CallState: 2
  m_IsOn: 0
--- !u!114 &767694556
MonoBehaviour:
  m_ObjectHideFlags: 0
  m_CorrespondingSourceObject: {fileID: 0}
  m_PrefabInstance: {fileID: 0}
  m_PrefabAsset: {fileID: 0}
  m_GameObject: {fileID: 767694553}
  m_Enabled: 1
  m_EditorHideFlags: 0
  m_Script: {fileID: 11500000, guid: fe87c0e1cc204ed48ad3b37840f39efc, type: 3}
  m_Name: 
  m_EditorClassIdentifier: 
  m_Material: {fileID: 0}
  m_Color: {r: 1, g: 1, b: 1, a: 1}
  m_RaycastTarget: 1
  m_OnCullStateChanged:
    m_PersistentCalls:
      m_Calls: []
  m_Sprite: {fileID: 0}
  m_Type: 0
  m_PreserveAspect: 0
  m_FillCenter: 1
  m_FillMethod: 4
  m_FillAmount: 1
  m_FillClockwise: 1
  m_FillOrigin: 0
  m_UseSpriteMesh: 0
  m_PixelsPerUnitMultiplier: 1
--- !u!222 &767694557
CanvasRenderer:
  m_ObjectHideFlags: 0
  m_CorrespondingSourceObject: {fileID: 0}
  m_PrefabInstance: {fileID: 0}
  m_PrefabAsset: {fileID: 0}
  m_GameObject: {fileID: 767694553}
  m_CullTransparentMesh: 0
--- !u!1 &780997010
GameObject:
  m_ObjectHideFlags: 0
  m_CorrespondingSourceObject: {fileID: 0}
  m_PrefabInstance: {fileID: 0}
  m_PrefabAsset: {fileID: 0}
  serializedVersion: 6
  m_Component:
  - component: {fileID: 780997011}
  - component: {fileID: 780997013}
  - component: {fileID: 780997012}
  m_Layer: 5
  m_Name: Header
  m_TagString: Untagged
  m_Icon: {fileID: 0}
  m_NavMeshLayer: 0
  m_StaticEditorFlags: 0
  m_IsActive: 1
--- !u!224 &780997011
RectTransform:
  m_ObjectHideFlags: 0
  m_CorrespondingSourceObject: {fileID: 0}
  m_PrefabInstance: {fileID: 0}
  m_PrefabAsset: {fileID: 0}
  m_GameObject: {fileID: 780997010}
  m_LocalRotation: {x: 0, y: 0, z: 0, w: 1}
  m_LocalPosition: {x: 0, y: 0, z: 0}
  m_LocalScale: {x: 1, y: 1, z: 1}
  m_Children:
  - {fileID: 1787736711}
  m_Father: {fileID: 2054891945}
  m_RootOrder: 0
  m_LocalEulerAnglesHint: {x: 0, y: 0, z: 0}
  m_AnchorMin: {x: 0, y: 1}
  m_AnchorMax: {x: 0, y: 1}
  m_AnchoredPosition: {x: 190, y: -48}
  m_SizeDelta: {x: 380, y: 96}
  m_Pivot: {x: 0.5, y: 0.5}
--- !u!114 &780997012
MonoBehaviour:
  m_ObjectHideFlags: 0
  m_CorrespondingSourceObject: {fileID: 0}
  m_PrefabInstance: {fileID: 0}
  m_PrefabAsset: {fileID: 0}
  m_GameObject: {fileID: 780997010}
  m_Enabled: 1
  m_EditorHideFlags: 0
  m_Script: {fileID: 11500000, guid: fe87c0e1cc204ed48ad3b37840f39efc, type: 3}
  m_Name: 
  m_EditorClassIdentifier: 
  m_Material: {fileID: 0}
  m_Color: {r: 1, g: 0.40000004, b: 0, a: 1}
  m_RaycastTarget: 1
  m_OnCullStateChanged:
    m_PersistentCalls:
      m_Calls: []
  m_Sprite: {fileID: 0}
  m_Type: 0
  m_PreserveAspect: 0
  m_FillCenter: 1
  m_FillMethod: 4
  m_FillAmount: 1
  m_FillClockwise: 1
  m_FillOrigin: 0
  m_UseSpriteMesh: 0
  m_PixelsPerUnitMultiplier: 1
--- !u!222 &780997013
CanvasRenderer:
  m_ObjectHideFlags: 0
  m_CorrespondingSourceObject: {fileID: 0}
  m_PrefabInstance: {fileID: 0}
  m_PrefabAsset: {fileID: 0}
  m_GameObject: {fileID: 780997010}
  m_CullTransparentMesh: 0
--- !u!1 &816994073
GameObject:
  m_ObjectHideFlags: 0
  m_CorrespondingSourceObject: {fileID: 0}
  m_PrefabInstance: {fileID: 0}
  m_PrefabAsset: {fileID: 0}
  serializedVersion: 6
  m_Component:
  - component: {fileID: 816994074}
  m_Layer: 5
  m_Name: IMD Port Row
  m_TagString: Untagged
  m_Icon: {fileID: 0}
  m_NavMeshLayer: 0
  m_StaticEditorFlags: 0
  m_IsActive: 1
--- !u!224 &816994074
RectTransform:
  m_ObjectHideFlags: 0
  m_CorrespondingSourceObject: {fileID: 0}
  m_PrefabInstance: {fileID: 0}
  m_PrefabAsset: {fileID: 0}
  m_GameObject: {fileID: 816994073}
  m_LocalRotation: {x: 0, y: 0, z: 0, w: 1}
  m_LocalPosition: {x: 0, y: 0, z: 0}
  m_LocalScale: {x: 1, y: 1, z: 1}
  m_Children:
  - {fileID: 579529194}
  - {fileID: 1574251813}
  m_Father: {fileID: 1322106252}
  m_RootOrder: 3
  m_LocalEulerAnglesHint: {x: 0, y: 0, z: 0}
  m_AnchorMin: {x: 0, y: 1}
  m_AnchorMax: {x: 0, y: 1}
  m_AnchoredPosition: {x: 250, y: -296}
  m_SizeDelta: {x: 500, y: 80}
  m_Pivot: {x: 0.5, y: 0.5}
--- !u!1 &825831558
GameObject:
  m_ObjectHideFlags: 0
  m_CorrespondingSourceObject: {fileID: 0}
  m_PrefabInstance: {fileID: 0}
  m_PrefabAsset: {fileID: 0}
  serializedVersion: 6
  m_Component:
  - component: {fileID: 825831559}
  - component: {fileID: 825831561}
  - component: {fileID: 825831560}
  m_Layer: 5
  m_Name: Divider
  m_TagString: Untagged
  m_Icon: {fileID: 0}
  m_NavMeshLayer: 0
  m_StaticEditorFlags: 0
  m_IsActive: 1
--- !u!224 &825831559
RectTransform:
  m_ObjectHideFlags: 0
  m_CorrespondingSourceObject: {fileID: 0}
  m_PrefabInstance: {fileID: 0}
  m_PrefabAsset: {fileID: 0}
  m_GameObject: {fileID: 825831558}
  m_LocalRotation: {x: 0, y: 0, z: 0, w: 1}
  m_LocalPosition: {x: 0, y: 0, z: 0}
  m_LocalScale: {x: 1, y: 1, z: 1}
  m_Children: []
  m_Father: {fileID: 2054891945}
  m_RootOrder: 8
  m_LocalEulerAnglesHint: {x: 0, y: 0, z: 0}
  m_AnchorMin: {x: 0, y: 1}
  m_AnchorMax: {x: 0, y: 1}
  m_AnchoredPosition: {x: 190, y: -508}
  m_SizeDelta: {x: 380, y: 8}
  m_Pivot: {x: 0.5, y: 0.5}
--- !u!114 &825831560
MonoBehaviour:
  m_ObjectHideFlags: 0
  m_CorrespondingSourceObject: {fileID: 0}
  m_PrefabInstance: {fileID: 0}
  m_PrefabAsset: {fileID: 0}
  m_GameObject: {fileID: 825831558}
  m_Enabled: 1
  m_EditorHideFlags: 0
  m_Script: {fileID: 11500000, guid: fe87c0e1cc204ed48ad3b37840f39efc, type: 3}
  m_Name: 
  m_EditorClassIdentifier: 
  m_Material: {fileID: 0}
  m_Color: {r: 1, g: 0.40000004, b: 0, a: 1}
  m_RaycastTarget: 1
  m_OnCullStateChanged:
    m_PersistentCalls:
      m_Calls: []
  m_Sprite: {fileID: 0}
  m_Type: 0
  m_PreserveAspect: 0
  m_FillCenter: 1
  m_FillMethod: 4
  m_FillAmount: 1
  m_FillClockwise: 1
  m_FillOrigin: 0
  m_UseSpriteMesh: 0
  m_PixelsPerUnitMultiplier: 1
--- !u!222 &825831561
CanvasRenderer:
  m_ObjectHideFlags: 0
  m_CorrespondingSourceObject: {fileID: 0}
  m_PrefabInstance: {fileID: 0}
  m_PrefabAsset: {fileID: 0}
  m_GameObject: {fileID: 825831558}
  m_CullTransparentMesh: 0
--- !u!1 &838290069
GameObject:
  m_ObjectHideFlags: 0
  m_CorrespondingSourceObject: {fileID: 0}
  m_PrefabInstance: {fileID: 0}
  m_PrefabAsset: {fileID: 0}
  serializedVersion: 6
  m_Component:
  - component: {fileID: 838290070}
  - component: {fileID: 838290071}
  m_Layer: 0
  m_Name: Avatar Manager
  m_TagString: Untagged
  m_Icon: {fileID: 0}
  m_NavMeshLayer: 0
  m_StaticEditorFlags: 0
  m_IsActive: 1
--- !u!4 &838290070
Transform:
  m_ObjectHideFlags: 0
  m_CorrespondingSourceObject: {fileID: 0}
  m_PrefabInstance: {fileID: 0}
  m_PrefabAsset: {fileID: 0}
  m_GameObject: {fileID: 838290069}
  m_LocalRotation: {x: 0, y: 0, z: 0, w: 1}
  m_LocalPosition: {x: 0, y: 0, z: 0}
  m_LocalScale: {x: 1, y: 1, z: 1}
  m_Children: []
  m_Father: {fileID: 431384313}
  m_RootOrder: 1
  m_LocalEulerAnglesHint: {x: 0, y: 0, z: 0}
--- !u!114 &838290071
MonoBehaviour:
  m_ObjectHideFlags: 0
  m_CorrespondingSourceObject: {fileID: 0}
  m_PrefabInstance: {fileID: 0}
  m_PrefabAsset: {fileID: 0}
  m_GameObject: {fileID: 838290069}
  m_Enabled: 1
  m_EditorHideFlags: 0
  m_Script: {fileID: 11500000, guid: 633b34a1a229b0f4085c814cc2189bf9, type: 3}
  m_Name: 
  m_EditorClassIdentifier: 
  narupa: {fileID: 544060994}
--- !u!1 &883039636
GameObject:
  m_ObjectHideFlags: 0
  m_CorrespondingSourceObject: {fileID: 0}
  m_PrefabInstance: {fileID: 0}
  m_PrefabAsset: {fileID: 0}
  serializedVersion: 6
  m_Component:
  - component: {fileID: 883039637}
  m_Layer: 5
  m_Name: Interaction Force
  m_TagString: Untagged
  m_Icon: {fileID: 0}
  m_NavMeshLayer: 0
  m_StaticEditorFlags: 0
  m_IsActive: 1
--- !u!224 &883039637
RectTransform:
  m_ObjectHideFlags: 0
  m_CorrespondingSourceObject: {fileID: 0}
  m_PrefabInstance: {fileID: 0}
  m_PrefabAsset: {fileID: 0}
  m_GameObject: {fileID: 883039636}
  m_LocalRotation: {x: 0, y: 0, z: 0, w: 1}
  m_LocalPosition: {x: 0, y: 0, z: 0}
  m_LocalScale: {x: 1, y: 1, z: 1}
  m_Children:
  - {fileID: 1981335398}
  m_Father: {fileID: 2054891945}
  m_RootOrder: 1
  m_LocalEulerAnglesHint: {x: 0, y: 0, z: 0}
  m_AnchorMin: {x: 0, y: 1}
  m_AnchorMax: {x: 0, y: 1}
  m_AnchoredPosition: {x: 190, y: -136}
  m_SizeDelta: {x: 380, y: 80}
  m_Pivot: {x: 0.5, y: 0.5}
--- !u!1 &891408488
GameObject:
  m_ObjectHideFlags: 0
  m_CorrespondingSourceObject: {fileID: 0}
  m_PrefabInstance: {fileID: 0}
  m_PrefabAsset: {fileID: 0}
  serializedVersion: 6
  m_Component:
  - component: {fileID: 891408489}
  - component: {fileID: 891408491}
  - component: {fileID: 891408490}
  m_Layer: 5
  m_Name: Label
  m_TagString: Untagged
  m_Icon: {fileID: 0}
  m_NavMeshLayer: 0
  m_StaticEditorFlags: 0
  m_IsActive: 1
--- !u!224 &891408489
RectTransform:
  m_ObjectHideFlags: 0
  m_CorrespondingSourceObject: {fileID: 0}
  m_PrefabInstance: {fileID: 0}
  m_PrefabAsset: {fileID: 0}
  m_GameObject: {fileID: 891408488}
  m_LocalRotation: {x: -0, y: -0, z: -0, w: 1}
  m_LocalPosition: {x: 0, y: 0, z: 0}
  m_LocalScale: {x: 1, y: 1, z: 1}
  m_Children: []
  m_Father: {fileID: 1243937901}
  m_RootOrder: 0
  m_LocalEulerAnglesHint: {x: 0, y: 0, z: 0}
  m_AnchorMin: {x: 0, y: 0}
  m_AnchorMax: {x: 1, y: 1}
  m_AnchoredPosition: {x: 0, y: 0}
  m_SizeDelta: {x: 0, y: 0}
  m_Pivot: {x: 0.5, y: 0.5}
--- !u!114 &891408490
MonoBehaviour:
  m_ObjectHideFlags: 0
  m_CorrespondingSourceObject: {fileID: 0}
  m_PrefabInstance: {fileID: 0}
  m_PrefabAsset: {fileID: 0}
  m_GameObject: {fileID: 891408488}
  m_Enabled: 1
  m_EditorHideFlags: 0
  m_Script: {fileID: 11500000, guid: f4688fdb7df04437aeb418b961361dc5, type: 3}
  m_Name: 
  m_EditorClassIdentifier: 
  m_Material: {fileID: 0}
  m_Color: {r: 1, g: 1, b: 1, a: 1}
  m_RaycastTarget: 1
  m_OnCullStateChanged:
    m_PersistentCalls:
      m_Calls: []
  m_text: connect to server
  m_isRightToLeft: 0
  m_fontAsset: {fileID: 11400000, guid: 5a19f4193fe2bf64089ade0b38163199, type: 2}
  m_sharedMaterial: {fileID: 21566619404874456, guid: 5a19f4193fe2bf64089ade0b38163199,
    type: 2}
  m_fontSharedMaterials: []
  m_fontMaterial: {fileID: 0}
  m_fontMaterials: []
  m_fontColor32:
    serializedVersion: 2
    rgba: 4294967295
  m_fontColor: {r: 1, g: 1, b: 1, a: 1}
  m_enableVertexGradient: 0
  m_colorMode: 3
  m_fontColorGradient:
    topLeft: {r: 1, g: 1, b: 1, a: 1}
    topRight: {r: 1, g: 1, b: 1, a: 1}
    bottomLeft: {r: 1, g: 1, b: 1, a: 1}
    bottomRight: {r: 1, g: 1, b: 1, a: 1}
  m_fontColorGradientPreset: {fileID: 0}
  m_spriteAsset: {fileID: 0}
  m_tintAllSprites: 0
  m_overrideHtmlColors: 0
  m_faceColor:
    serializedVersion: 2
    rgba: 4294967295
  m_outlineColor:
    serializedVersion: 2
    rgba: 4278190080
  m_fontSize: 24
  m_fontSizeBase: 24
  m_fontWeight: 400
  m_enableAutoSizing: 0
  m_fontSizeMin: 18
  m_fontSizeMax: 72
  m_fontStyle: 16
  m_textAlignment: 514
  m_characterSpacing: 0
  m_wordSpacing: 0
  m_lineSpacing: 0
  m_lineSpacingMax: 0
  m_paragraphSpacing: 0
  m_charWidthMaxAdj: 0
  m_enableWordWrapping: 1
  m_wordWrappingRatios: 0.4
  m_overflowMode: 0
  m_firstOverflowCharacterIndex: -1
  m_linkedTextComponent: {fileID: 0}
  m_isLinkedTextComponent: 0
  m_isTextTruncated: 0
  m_enableKerning: 1
  m_enableExtraPadding: 0
  checkPaddingRequired: 0
  m_isRichText: 1
  m_parseCtrlCharacters: 1
  m_isOrthographic: 1
  m_isCullingEnabled: 0
  m_ignoreRectMaskCulling: 0
  m_ignoreCulling: 1
  m_horizontalMapping: 0
  m_verticalMapping: 0
  m_uvLineOffset: 0
  m_geometrySortingOrder: 0
  m_VertexBufferAutoSizeReduction: 1
  m_firstVisibleCharacter: 0
  m_useMaxVisibleDescender: 1
  m_pageToDisplay: 1
  m_margin: {x: 16, y: 16, z: 16, w: 16}
  m_textInfo:
    textComponent: {fileID: 891408490}
    characterCount: 17
    spriteCount: 0
    spaceCount: 2
    wordCount: 3
    linkCount: 0
    lineCount: 1
    pageCount: 1
    materialCount: 1
  m_isUsingLegacyAnimationComponent: 0
  m_isVolumetricText: 0
  m_spriteAnimator: {fileID: 0}
  m_hasFontAssetChanged: 0
  m_subTextObjects:
  - {fileID: 0}
  - {fileID: 0}
  - {fileID: 0}
  - {fileID: 0}
  - {fileID: 0}
  - {fileID: 0}
  - {fileID: 0}
  - {fileID: 0}
  m_baseMaterial: {fileID: 0}
  m_maskOffset: {x: 0, y: 0, z: 0, w: 0}
--- !u!222 &891408491
CanvasRenderer:
  m_ObjectHideFlags: 0
  m_CorrespondingSourceObject: {fileID: 0}
  m_PrefabInstance: {fileID: 0}
  m_PrefabAsset: {fileID: 0}
  m_GameObject: {fileID: 891408488}
  m_CullTransparentMesh: 0
--- !u!1 &921160393
GameObject:
  m_ObjectHideFlags: 0
  m_CorrespondingSourceObject: {fileID: 0}
  m_PrefabInstance: {fileID: 0}
  m_PrefabAsset: {fileID: 0}
  serializedVersion: 6
  m_Component:
  - component: {fileID: 921160397}
  - component: {fileID: 921160396}
  - component: {fileID: 921160395}
  - component: {fileID: 921160394}
  m_Layer: 5
  m_Name: Desktop UI
  m_TagString: Untagged
  m_Icon: {fileID: 0}
  m_NavMeshLayer: 0
  m_StaticEditorFlags: 0
  m_IsActive: 0
--- !u!114 &921160394
MonoBehaviour:
  m_ObjectHideFlags: 0
  m_CorrespondingSourceObject: {fileID: 0}
  m_PrefabInstance: {fileID: 0}
  m_PrefabAsset: {fileID: 0}
  m_GameObject: {fileID: 921160393}
  m_Enabled: 1
  m_EditorHideFlags: 0
  m_Script: {fileID: 11500000, guid: dc42784cf147c0c48a680349fa168899, type: 3}
  m_Name: 
  m_EditorClassIdentifier: 
  m_IgnoreReversedGraphics: 1
  m_BlockingObjects: 0
  m_BlockingMask:
    serializedVersion: 2
    m_Bits: 4294967295
--- !u!114 &921160395
MonoBehaviour:
  m_ObjectHideFlags: 0
  m_CorrespondingSourceObject: {fileID: 0}
  m_PrefabInstance: {fileID: 0}
  m_PrefabAsset: {fileID: 0}
  m_GameObject: {fileID: 921160393}
  m_Enabled: 1
  m_EditorHideFlags: 0
  m_Script: {fileID: 11500000, guid: 0cd44c1031e13a943bb63640046fad76, type: 3}
  m_Name: 
  m_EditorClassIdentifier: 
  m_UiScaleMode: 1
  m_ReferencePixelsPerUnit: 100
  m_ScaleFactor: 1
  m_ReferenceResolution: {x: 1920, y: 1080}
  m_ScreenMatchMode: 0
  m_MatchWidthOrHeight: 1
  m_PhysicalUnit: 3
  m_FallbackScreenDPI: 96
  m_DefaultSpriteDPI: 96
  m_DynamicPixelsPerUnit: 1
--- !u!223 &921160396
Canvas:
  m_ObjectHideFlags: 0
  m_CorrespondingSourceObject: {fileID: 0}
  m_PrefabInstance: {fileID: 0}
  m_PrefabAsset: {fileID: 0}
  m_GameObject: {fileID: 921160393}
  m_Enabled: 1
  serializedVersion: 3
  m_RenderMode: 0
  m_Camera: {fileID: 0}
  m_PlaneDistance: 100
  m_PixelPerfect: 0
  m_ReceivesEvents: 1
  m_OverrideSorting: 0
  m_OverridePixelPerfect: 0
  m_SortingBucketNormalizedSize: 0
  m_AdditionalShaderChannelsFlag: 25
  m_SortingLayerID: 0
  m_SortingOrder: 0
  m_TargetDisplay: 0
--- !u!224 &921160397
RectTransform:
  m_ObjectHideFlags: 0
  m_CorrespondingSourceObject: {fileID: 0}
  m_PrefabInstance: {fileID: 0}
  m_PrefabAsset: {fileID: 0}
  m_GameObject: {fileID: 921160393}
  m_LocalRotation: {x: 0, y: 0, z: 0, w: 1}
  m_LocalPosition: {x: 0, y: 0, z: 0}
  m_LocalScale: {x: 0, y: 0, z: 0}
  m_Children:
  - {fileID: 2054891945}
  - {fileID: 1588991416}
  - {fileID: 1908252056}
  - {fileID: 430995091}
  m_Father: {fileID: 0}
  m_RootOrder: 3
  m_LocalEulerAnglesHint: {x: 0, y: 0, z: 0}
  m_AnchorMin: {x: 0, y: 0}
  m_AnchorMax: {x: 0, y: 0}
  m_AnchoredPosition: {x: 0, y: 0}
  m_SizeDelta: {x: 0, y: 0}
  m_Pivot: {x: 0, y: 0}
--- !u!1 &936630690
GameObject:
  m_ObjectHideFlags: 0
  m_CorrespondingSourceObject: {fileID: 0}
  m_PrefabInstance: {fileID: 0}
  m_PrefabAsset: {fileID: 0}
  serializedVersion: 6
  m_Component:
  - component: {fileID: 936630691}
  m_Layer: 5
  m_Name: Trajectory Port Row
  m_TagString: Untagged
  m_Icon: {fileID: 0}
  m_NavMeshLayer: 0
  m_StaticEditorFlags: 0
  m_IsActive: 1
--- !u!224 &936630691
RectTransform:
  m_ObjectHideFlags: 0
  m_CorrespondingSourceObject: {fileID: 0}
  m_PrefabInstance: {fileID: 0}
  m_PrefabAsset: {fileID: 0}
  m_GameObject: {fileID: 936630690}
  m_LocalRotation: {x: 0, y: 0, z: 0, w: 1}
  m_LocalPosition: {x: 0, y: 0, z: 0}
  m_LocalScale: {x: 1, y: 1, z: 1}
  m_Children:
  - {fileID: 2028492787}
  - {fileID: 49283541}
  m_Father: {fileID: 1322106252}
  m_RootOrder: 2
  m_LocalEulerAnglesHint: {x: 0, y: 0, z: 0}
  m_AnchorMin: {x: 0, y: 1}
  m_AnchorMax: {x: 0, y: 1}
  m_AnchoredPosition: {x: 250, y: -216}
  m_SizeDelta: {x: 500, y: 80}
  m_Pivot: {x: 0.5, y: 0.5}
--- !u!1 &942692456
GameObject:
  m_ObjectHideFlags: 0
  m_CorrespondingSourceObject: {fileID: 0}
  m_PrefabInstance: {fileID: 0}
  m_PrefabAsset: {fileID: 0}
  serializedVersion: 6
  m_Component:
  - component: {fileID: 942692457}
  - component: {fileID: 942692459}
  - component: {fileID: 942692458}
  m_Layer: 5
  m_Name: Label
  m_TagString: Untagged
  m_Icon: {fileID: 0}
  m_NavMeshLayer: 0
  m_StaticEditorFlags: 0
  m_IsActive: 1
--- !u!224 &942692457
RectTransform:
  m_ObjectHideFlags: 0
  m_CorrespondingSourceObject: {fileID: 0}
  m_PrefabInstance: {fileID: 0}
  m_PrefabAsset: {fileID: 0}
  m_GameObject: {fileID: 942692456}
  m_LocalRotation: {x: -0, y: -0, z: -0, w: 1}
  m_LocalPosition: {x: 0, y: 0, z: 0}
  m_LocalScale: {x: 1, y: 1, z: 1}
  m_Children: []
  m_Father: {fileID: 252551621}
  m_RootOrder: 0
  m_LocalEulerAnglesHint: {x: 0, y: 0, z: 0}
  m_AnchorMin: {x: 0, y: 0}
  m_AnchorMax: {x: 1, y: 1}
  m_AnchoredPosition: {x: 0, y: 0}
  m_SizeDelta: {x: 0, y: 0}
  m_Pivot: {x: 0.5, y: 0.5}
--- !u!114 &942692458
MonoBehaviour:
  m_ObjectHideFlags: 0
  m_CorrespondingSourceObject: {fileID: 0}
  m_PrefabInstance: {fileID: 0}
  m_PrefabAsset: {fileID: 0}
  m_GameObject: {fileID: 942692456}
  m_Enabled: 1
  m_EditorHideFlags: 0
  m_Script: {fileID: 11500000, guid: f4688fdb7df04437aeb418b961361dc5, type: 3}
  m_Name: 
  m_EditorClassIdentifier: 
  m_Material: {fileID: 0}
  m_Color: {r: 1, g: 1, b: 1, a: 1}
  m_RaycastTarget: 1
  m_OnCullStateChanged:
    m_PersistentCalls:
      m_Calls: []
  m_text: 'Close

'
  m_isRightToLeft: 0
  m_fontAsset: {fileID: 11400000, guid: 5a19f4193fe2bf64089ade0b38163199, type: 2}
  m_sharedMaterial: {fileID: 21566619404874456, guid: 5a19f4193fe2bf64089ade0b38163199,
    type: 2}
  m_fontSharedMaterials: []
  m_fontMaterial: {fileID: 0}
  m_fontMaterials: []
  m_fontColor32:
    serializedVersion: 2
    rgba: 4294967295
  m_fontColor: {r: 1, g: 1, b: 1, a: 1}
  m_enableVertexGradient: 0
  m_colorMode: 3
  m_fontColorGradient:
    topLeft: {r: 1, g: 1, b: 1, a: 1}
    topRight: {r: 1, g: 1, b: 1, a: 1}
    bottomLeft: {r: 1, g: 1, b: 1, a: 1}
    bottomRight: {r: 1, g: 1, b: 1, a: 1}
  m_fontColorGradientPreset: {fileID: 0}
  m_spriteAsset: {fileID: 0}
  m_tintAllSprites: 0
  m_overrideHtmlColors: 0
  m_faceColor:
    serializedVersion: 2
    rgba: 4294967295
  m_outlineColor:
    serializedVersion: 2
    rgba: 4278190080
  m_fontSize: 24
  m_fontSizeBase: 24
  m_fontWeight: 400
  m_enableAutoSizing: 0
  m_fontSizeMin: 18
  m_fontSizeMax: 72
  m_fontStyle: 16
  m_textAlignment: 514
  m_characterSpacing: 0
  m_wordSpacing: 0
  m_lineSpacing: 0
  m_lineSpacingMax: 0
  m_paragraphSpacing: 0
  m_charWidthMaxAdj: 0
  m_enableWordWrapping: 1
  m_wordWrappingRatios: 0.4
  m_overflowMode: 0
  m_firstOverflowCharacterIndex: -1
  m_linkedTextComponent: {fileID: 0}
  m_isLinkedTextComponent: 0
  m_isTextTruncated: 0
  m_enableKerning: 1
  m_enableExtraPadding: 0
  checkPaddingRequired: 0
  m_isRichText: 1
  m_parseCtrlCharacters: 1
  m_isOrthographic: 1
  m_isCullingEnabled: 0
  m_ignoreRectMaskCulling: 0
  m_ignoreCulling: 1
  m_horizontalMapping: 0
  m_verticalMapping: 0
  m_uvLineOffset: 0
  m_geometrySortingOrder: 0
  m_VertexBufferAutoSizeReduction: 1
  m_firstVisibleCharacter: 0
  m_useMaxVisibleDescender: 1
  m_pageToDisplay: 1
  m_margin: {x: 16, y: 16, z: 16, w: 16}
  m_textInfo:
    textComponent: {fileID: 942692458}
    characterCount: 6
    spriteCount: 0
    spaceCount: 1
    wordCount: 1
    linkCount: 0
    lineCount: 1
    pageCount: 1
    materialCount: 1
  m_isUsingLegacyAnimationComponent: 0
  m_isVolumetricText: 0
  m_spriteAnimator: {fileID: 0}
  m_hasFontAssetChanged: 0
  m_subTextObjects:
  - {fileID: 0}
  - {fileID: 0}
  - {fileID: 0}
  - {fileID: 0}
  - {fileID: 0}
  - {fileID: 0}
  - {fileID: 0}
  - {fileID: 0}
  m_baseMaterial: {fileID: 0}
  m_maskOffset: {x: 0, y: 0, z: 0, w: 0}
--- !u!222 &942692459
CanvasRenderer:
  m_ObjectHideFlags: 0
  m_CorrespondingSourceObject: {fileID: 0}
  m_PrefabInstance: {fileID: 0}
  m_PrefabAsset: {fileID: 0}
  m_GameObject: {fileID: 942692456}
  m_CullTransparentMesh: 0
--- !u!1 &969341980
GameObject:
  m_ObjectHideFlags: 0
  m_CorrespondingSourceObject: {fileID: 0}
  m_PrefabInstance: {fileID: 0}
  m_PrefabAsset: {fileID: 0}
  serializedVersion: 6
  m_Component:
  - component: {fileID: 969341981}
  - component: {fileID: 969341982}
  m_Layer: 5
  m_Name: Text Area
  m_TagString: Untagged
  m_Icon: {fileID: 0}
  m_NavMeshLayer: 0
  m_StaticEditorFlags: 0
  m_IsActive: 1
--- !u!224 &969341981
RectTransform:
  m_ObjectHideFlags: 0
  m_CorrespondingSourceObject: {fileID: 0}
  m_PrefabInstance: {fileID: 0}
  m_PrefabAsset: {fileID: 0}
  m_GameObject: {fileID: 969341980}
  m_LocalRotation: {x: 0, y: 0, z: 0, w: 1}
  m_LocalPosition: {x: 0, y: 0, z: 0}
  m_LocalScale: {x: 1, y: 1, z: 1}
  m_Children:
  - {fileID: 2136049273}
  - {fileID: 132386942}
  m_Father: {fileID: 561091201}
  m_RootOrder: 0
  m_LocalEulerAnglesHint: {x: 0, y: 0, z: 0}
  m_AnchorMin: {x: 0, y: 0}
  m_AnchorMax: {x: 1, y: 1}
  m_AnchoredPosition: {x: 0, y: -0.5}
  m_SizeDelta: {x: -20, y: -13}
  m_Pivot: {x: 0.5, y: 0.5}
--- !u!114 &969341982
MonoBehaviour:
  m_ObjectHideFlags: 0
  m_CorrespondingSourceObject: {fileID: 0}
  m_PrefabInstance: {fileID: 0}
  m_PrefabAsset: {fileID: 0}
  m_GameObject: {fileID: 969341980}
  m_Enabled: 1
  m_EditorHideFlags: 0
  m_Script: {fileID: 11500000, guid: 3312d7739989d2b4e91e6319e9a96d76, type: 3}
  m_Name: 
  m_EditorClassIdentifier: 
--- !u!1 &976041901
GameObject:
  m_ObjectHideFlags: 0
  m_CorrespondingSourceObject: {fileID: 0}
  m_PrefabInstance: {fileID: 0}
  m_PrefabAsset: {fileID: 0}
  serializedVersion: 6
  m_Component:
  - component: {fileID: 976041902}
  - component: {fileID: 976041904}
  - component: {fileID: 976041903}
  m_Layer: 5
  m_Name: Label
  m_TagString: Untagged
  m_Icon: {fileID: 0}
  m_NavMeshLayer: 0
  m_StaticEditorFlags: 0
  m_IsActive: 1
--- !u!224 &976041902
RectTransform:
  m_ObjectHideFlags: 0
  m_CorrespondingSourceObject: {fileID: 0}
  m_PrefabInstance: {fileID: 0}
  m_PrefabAsset: {fileID: 0}
  m_GameObject: {fileID: 976041901}
  m_LocalRotation: {x: -0, y: -0, z: -0, w: 1}
  m_LocalPosition: {x: 0, y: 0, z: 0}
  m_LocalScale: {x: 1, y: 1, z: 1}
  m_Children: []
  m_Father: {fileID: 1981335398}
  m_RootOrder: 3
  m_LocalEulerAnglesHint: {x: 0, y: 0, z: 0}
  m_AnchorMin: {x: 0, y: 0}
  m_AnchorMax: {x: 1, y: 1}
  m_AnchoredPosition: {x: 0, y: 14.025}
  m_SizeDelta: {x: 0, y: -27.949999}
  m_Pivot: {x: 0.5, y: 0.5}
--- !u!114 &976041903
MonoBehaviour:
  m_ObjectHideFlags: 0
  m_CorrespondingSourceObject: {fileID: 0}
  m_PrefabInstance: {fileID: 0}
  m_PrefabAsset: {fileID: 0}
  m_GameObject: {fileID: 976041901}
  m_Enabled: 1
  m_EditorHideFlags: 0
  m_Script: {fileID: 11500000, guid: f4688fdb7df04437aeb418b961361dc5, type: 3}
  m_Name: 
  m_EditorClassIdentifier: 
  m_Material: {fileID: 0}
  m_Color: {r: 1, g: 1, b: 1, a: 1}
  m_RaycastTarget: 0
  m_OnCullStateChanged:
    m_PersistentCalls:
      m_Calls: []
  m_text: interaction force
  m_isRightToLeft: 0
  m_fontAsset: {fileID: 11400000, guid: 5a19f4193fe2bf64089ade0b38163199, type: 2}
  m_sharedMaterial: {fileID: 21566619404874456, guid: 5a19f4193fe2bf64089ade0b38163199,
    type: 2}
  m_fontSharedMaterials: []
  m_fontMaterial: {fileID: 0}
  m_fontMaterials: []
  m_fontColor32:
    serializedVersion: 2
    rgba: 4294967295
  m_fontColor: {r: 1, g: 1, b: 1, a: 1}
  m_enableVertexGradient: 0
  m_colorMode: 3
  m_fontColorGradient:
    topLeft: {r: 1, g: 1, b: 1, a: 1}
    topRight: {r: 1, g: 1, b: 1, a: 1}
    bottomLeft: {r: 1, g: 1, b: 1, a: 1}
    bottomRight: {r: 1, g: 1, b: 1, a: 1}
  m_fontColorGradientPreset: {fileID: 0}
  m_spriteAsset: {fileID: 0}
  m_tintAllSprites: 0
  m_overrideHtmlColors: 0
  m_faceColor:
    serializedVersion: 2
    rgba: 4294967295
  m_outlineColor:
    serializedVersion: 2
    rgba: 4278190080
  m_fontSize: 24
  m_fontSizeBase: 24
  m_fontWeight: 400
  m_enableAutoSizing: 0
  m_fontSizeMin: 18
  m_fontSizeMax: 72
  m_fontStyle: 16
  m_textAlignment: 514
  m_characterSpacing: 0
  m_wordSpacing: 0
  m_lineSpacing: 0
  m_lineSpacingMax: 0
  m_paragraphSpacing: 0
  m_charWidthMaxAdj: 0
  m_enableWordWrapping: 1
  m_wordWrappingRatios: 0.4
  m_overflowMode: 0
  m_firstOverflowCharacterIndex: -1
  m_linkedTextComponent: {fileID: 0}
  m_isLinkedTextComponent: 0
  m_isTextTruncated: 0
  m_enableKerning: 1
  m_enableExtraPadding: 0
  checkPaddingRequired: 0
  m_isRichText: 1
  m_parseCtrlCharacters: 1
  m_isOrthographic: 1
  m_isCullingEnabled: 0
  m_ignoreRectMaskCulling: 0
  m_ignoreCulling: 1
  m_horizontalMapping: 0
  m_verticalMapping: 0
  m_uvLineOffset: 0
  m_geometrySortingOrder: 0
  m_VertexBufferAutoSizeReduction: 1
  m_firstVisibleCharacter: 0
  m_useMaxVisibleDescender: 1
  m_pageToDisplay: 1
  m_margin: {x: 0, y: 0, z: 0, w: 0}
  m_textInfo:
    textComponent: {fileID: 976041903}
    characterCount: 17
    spriteCount: 0
    spaceCount: 1
    wordCount: 2
    linkCount: 0
    lineCount: 1
    pageCount: 1
    materialCount: 1
  m_isUsingLegacyAnimationComponent: 0
  m_isVolumetricText: 0
  m_spriteAnimator: {fileID: 0}
  m_hasFontAssetChanged: 0
  m_subTextObjects:
  - {fileID: 0}
  - {fileID: 0}
  - {fileID: 0}
  - {fileID: 0}
  - {fileID: 0}
  - {fileID: 0}
  - {fileID: 0}
  - {fileID: 0}
  m_baseMaterial: {fileID: 0}
  m_maskOffset: {x: 0, y: 0, z: 0, w: 0}
--- !u!222 &976041904
CanvasRenderer:
  m_ObjectHideFlags: 0
  m_CorrespondingSourceObject: {fileID: 0}
  m_PrefabInstance: {fileID: 0}
  m_PrefabAsset: {fileID: 0}
  m_GameObject: {fileID: 976041901}
  m_CullTransparentMesh: 0
--- !u!1 &984758404
GameObject:
  m_ObjectHideFlags: 0
  m_CorrespondingSourceObject: {fileID: 0}
  m_PrefabInstance: {fileID: 0}
  m_PrefabAsset: {fileID: 0}
  serializedVersion: 6
  m_Component:
  - component: {fileID: 984758405}
  - component: {fileID: 984758407}
  - component: {fileID: 984758406}
  m_Layer: 5
  m_Name: Label
  m_TagString: Untagged
  m_Icon: {fileID: 0}
  m_NavMeshLayer: 0
  m_StaticEditorFlags: 0
  m_IsActive: 1
--- !u!224 &984758405
RectTransform:
  m_ObjectHideFlags: 0
  m_CorrespondingSourceObject: {fileID: 0}
  m_PrefabInstance: {fileID: 0}
  m_PrefabAsset: {fileID: 0}
  m_GameObject: {fileID: 984758404}
  m_LocalRotation: {x: -0, y: -0, z: -0, w: 1}
  m_LocalPosition: {x: 0, y: 0, z: 0}
  m_LocalScale: {x: 1, y: 1, z: 1}
  m_Children: []
  m_Father: {fileID: 751644516}
  m_RootOrder: 0
  m_LocalEulerAnglesHint: {x: 0, y: 0, z: 0}
  m_AnchorMin: {x: 0, y: 0}
  m_AnchorMax: {x: 1, y: 1}
  m_AnchoredPosition: {x: 0, y: 0}
  m_SizeDelta: {x: 0, y: 0}
  m_Pivot: {x: 0.5, y: 0.5}
--- !u!114 &984758406
MonoBehaviour:
  m_ObjectHideFlags: 0
  m_CorrespondingSourceObject: {fileID: 0}
  m_PrefabInstance: {fileID: 0}
  m_PrefabAsset: {fileID: 0}
  m_GameObject: {fileID: 984758404}
  m_Enabled: 1
  m_EditorHideFlags: 0
  m_Script: {fileID: 11500000, guid: f4688fdb7df04437aeb418b961361dc5, type: 3}
  m_Name: 
  m_EditorClassIdentifier: 
  m_Material: {fileID: 0}
  m_Color: {r: 1, g: 1, b: 1, a: 1}
  m_RaycastTarget: 1
  m_OnCullStateChanged:
    m_PersistentCalls:
      m_Calls: []
  m_text: quit
  m_isRightToLeft: 0
  m_fontAsset: {fileID: 11400000, guid: 5a19f4193fe2bf64089ade0b38163199, type: 2}
  m_sharedMaterial: {fileID: 21566619404874456, guid: 5a19f4193fe2bf64089ade0b38163199,
    type: 2}
  m_fontSharedMaterials: []
  m_fontMaterial: {fileID: 0}
  m_fontMaterials: []
  m_fontColor32:
    serializedVersion: 2
    rgba: 4294967295
  m_fontColor: {r: 1, g: 1, b: 1, a: 1}
  m_enableVertexGradient: 0
  m_colorMode: 3
  m_fontColorGradient:
    topLeft: {r: 1, g: 1, b: 1, a: 1}
    topRight: {r: 1, g: 1, b: 1, a: 1}
    bottomLeft: {r: 1, g: 1, b: 1, a: 1}
    bottomRight: {r: 1, g: 1, b: 1, a: 1}
  m_fontColorGradientPreset: {fileID: 0}
  m_spriteAsset: {fileID: 0}
  m_tintAllSprites: 0
  m_overrideHtmlColors: 0
  m_faceColor:
    serializedVersion: 2
    rgba: 4294967295
  m_outlineColor:
    serializedVersion: 2
    rgba: 4278190080
  m_fontSize: 24
  m_fontSizeBase: 24
  m_fontWeight: 400
  m_enableAutoSizing: 0
  m_fontSizeMin: 18
  m_fontSizeMax: 72
  m_fontStyle: 16
  m_textAlignment: 514
  m_characterSpacing: 0
  m_wordSpacing: 0
  m_lineSpacing: 0
  m_lineSpacingMax: 0
  m_paragraphSpacing: 0
  m_charWidthMaxAdj: 0
  m_enableWordWrapping: 1
  m_wordWrappingRatios: 0.4
  m_overflowMode: 0
  m_firstOverflowCharacterIndex: -1
  m_linkedTextComponent: {fileID: 0}
  m_isLinkedTextComponent: 0
  m_isTextTruncated: 0
  m_enableKerning: 1
  m_enableExtraPadding: 0
  checkPaddingRequired: 0
  m_isRichText: 1
  m_parseCtrlCharacters: 1
  m_isOrthographic: 1
  m_isCullingEnabled: 0
  m_ignoreRectMaskCulling: 0
  m_ignoreCulling: 1
  m_horizontalMapping: 0
  m_verticalMapping: 0
  m_uvLineOffset: 0
  m_geometrySortingOrder: 0
  m_VertexBufferAutoSizeReduction: 1
  m_firstVisibleCharacter: 0
  m_useMaxVisibleDescender: 1
  m_pageToDisplay: 1
  m_margin: {x: 16, y: 16, z: 16, w: 16}
  m_textInfo:
    textComponent: {fileID: 984758406}
    characterCount: 4
    spriteCount: 0
    spaceCount: 0
    wordCount: 1
    linkCount: 0
    lineCount: 1
    pageCount: 1
    materialCount: 1
  m_isUsingLegacyAnimationComponent: 0
  m_isVolumetricText: 0
  m_spriteAnimator: {fileID: 0}
  m_hasFontAssetChanged: 0
  m_subTextObjects:
  - {fileID: 0}
  - {fileID: 0}
  - {fileID: 0}
  - {fileID: 0}
  - {fileID: 0}
  - {fileID: 0}
  - {fileID: 0}
  - {fileID: 0}
  m_baseMaterial: {fileID: 0}
  m_maskOffset: {x: 0, y: 0, z: 0, w: 0}
--- !u!222 &984758407
CanvasRenderer:
  m_ObjectHideFlags: 0
  m_CorrespondingSourceObject: {fileID: 0}
  m_PrefabInstance: {fileID: 0}
  m_PrefabAsset: {fileID: 0}
  m_GameObject: {fileID: 984758404}
  m_CullTransparentMesh: 0
--- !u!1 &1035584651
GameObject:
  m_ObjectHideFlags: 0
  m_CorrespondingSourceObject: {fileID: 0}
  m_PrefabInstance: {fileID: 0}
  m_PrefabAsset: {fileID: 0}
  serializedVersion: 6
  m_Component:
  - component: {fileID: 1035584653}
  - component: {fileID: 1035584652}
  m_Layer: 0
  m_Name: Keyboard
  m_TagString: Untagged
  m_Icon: {fileID: 0}
  m_NavMeshLayer: 0
  m_StaticEditorFlags: 0
  m_IsActive: 1
--- !u!114 &1035584652
MonoBehaviour:
  m_ObjectHideFlags: 0
  m_CorrespondingSourceObject: {fileID: 0}
  m_PrefabInstance: {fileID: 0}
  m_PrefabAsset: {fileID: 0}
  m_GameObject: {fileID: 1035584651}
  m_Enabled: 1
  m_EditorHideFlags: 0
  m_Script: {fileID: 11500000, guid: 0b7f05a8d2ed4dddbbd7896a466aa6f9, type: 3}
  m_Name: 
  m_EditorClassIdentifier: 
  minimalMode: 0
--- !u!4 &1035584653
Transform:
  m_ObjectHideFlags: 0
  m_CorrespondingSourceObject: {fileID: 0}
  m_PrefabInstance: {fileID: 0}
  m_PrefabAsset: {fileID: 0}
  m_GameObject: {fileID: 1035584651}
  m_LocalRotation: {x: 0, y: 0, z: 0, w: 1}
  m_LocalPosition: {x: 0.597, y: 1.346, z: 1.549}
  m_LocalScale: {x: 1, y: 1, z: 1}
  m_Children: []
  m_Father: {fileID: 0}
  m_RootOrder: 6
  m_LocalEulerAnglesHint: {x: 0, y: 0, z: 0}
--- !u!1 &1042607093
GameObject:
  m_ObjectHideFlags: 0
  m_CorrespondingSourceObject: {fileID: 0}
  m_PrefabInstance: {fileID: 0}
  m_PrefabAsset: {fileID: 0}
  serializedVersion: 6
  m_Component:
  - component: {fileID: 1042607094}
  - component: {fileID: 1042607095}
  m_Layer: 0
  m_Name: XR Box Interaction
  m_TagString: Untagged
  m_Icon: {fileID: 0}
  m_NavMeshLayer: 0
  m_StaticEditorFlags: 0
  m_IsActive: 1
--- !u!4 &1042607094
Transform:
  m_ObjectHideFlags: 0
  m_CorrespondingSourceObject: {fileID: 0}
  m_PrefabInstance: {fileID: 0}
  m_PrefabAsset: {fileID: 0}
  m_GameObject: {fileID: 1042607093}
  m_LocalRotation: {x: 0, y: 0, z: 0, w: 1}
  m_LocalPosition: {x: 0, y: 0, z: 0}
  m_LocalScale: {x: 1, y: 1, z: 1}
  m_Children: []
  m_Father: {fileID: 544060993}
  m_RootOrder: 0
  m_LocalEulerAnglesHint: {x: 0, y: 0, z: 0}
--- !u!114 &1042607095
MonoBehaviour:
  m_ObjectHideFlags: 0
  m_CorrespondingSourceObject: {fileID: 0}
  m_PrefabInstance: {fileID: 0}
  m_PrefabAsset: {fileID: 0}
  m_GameObject: {fileID: 1042607093}
  m_Enabled: 1
  m_EditorHideFlags: 0
  m_Script: {fileID: 11500000, guid: 84db36c832d367846ad21ef7734fd67d, type: 3}
  m_Name: 
  m_EditorClassIdentifier: 
  narupaXR: {fileID: 544060994}
  grabSpaceAction:
    actionPath: /actions/NarupaIMD/in/GrabSpace
    needsReinit: 0
  controllerManager: {fileID: 2074532958}
--- !u!1 &1072674306
GameObject:
  m_ObjectHideFlags: 0
  m_CorrespondingSourceObject: {fileID: 0}
  m_PrefabInstance: {fileID: 0}
  m_PrefabAsset: {fileID: 0}
  serializedVersion: 6
  m_Component:
  - component: {fileID: 1072674307}
  m_Layer: 5
  m_Name: Handle Slide Area
  m_TagString: Untagged
  m_Icon: {fileID: 0}
  m_NavMeshLayer: 0
  m_StaticEditorFlags: 0
  m_IsActive: 1
--- !u!224 &1072674307
RectTransform:
  m_ObjectHideFlags: 0
  m_CorrespondingSourceObject: {fileID: 0}
  m_PrefabInstance: {fileID: 0}
  m_PrefabAsset: {fileID: 0}
  m_GameObject: {fileID: 1072674306}
  m_LocalRotation: {x: 0, y: 0, z: 0, w: 1}
  m_LocalPosition: {x: 0, y: 0, z: 0}
  m_LocalScale: {x: 1, y: 1, z: 1}
  m_Children:
  - {fileID: 1268121288}
  m_Father: {fileID: 1981335398}
  m_RootOrder: 2
  m_LocalEulerAnglesHint: {x: 0, y: 0, z: 0}
  m_AnchorMin: {x: 0, y: 0}
  m_AnchorMax: {x: 1, y: 1}
  m_AnchoredPosition: {x: 0, y: 0}
  m_SizeDelta: {x: 0, y: 0}
  m_Pivot: {x: 0.5, y: 0.5}
--- !u!1 &1093802055
GameObject:
  m_ObjectHideFlags: 0
  m_CorrespondingSourceObject: {fileID: 0}
  m_PrefabInstance: {fileID: 0}
  m_PrefabAsset: {fileID: 0}
  serializedVersion: 6
  m_Component:
  - component: {fileID: 1093802056}
  - component: {fileID: 1093802057}
  m_Layer: 5
  m_Name: Text Area
  m_TagString: Untagged
  m_Icon: {fileID: 0}
  m_NavMeshLayer: 0
  m_StaticEditorFlags: 0
  m_IsActive: 1
--- !u!224 &1093802056
RectTransform:
  m_ObjectHideFlags: 0
  m_CorrespondingSourceObject: {fileID: 0}
  m_PrefabInstance: {fileID: 0}
  m_PrefabAsset: {fileID: 0}
  m_GameObject: {fileID: 1093802055}
  m_LocalRotation: {x: 0, y: 0, z: 0, w: 1}
  m_LocalPosition: {x: 0, y: 0, z: 0}
  m_LocalScale: {x: 1, y: 1, z: 1}
  m_Children:
  - {fileID: 155875676}
  - {fileID: 1140701222}
  m_Father: {fileID: 2103320929}
  m_RootOrder: 0
  m_LocalEulerAnglesHint: {x: 0, y: 0, z: 0}
  m_AnchorMin: {x: 0, y: 0}
  m_AnchorMax: {x: 1, y: 1}
  m_AnchoredPosition: {x: 0, y: -0.5}
  m_SizeDelta: {x: -20, y: -13}
  m_Pivot: {x: 0.5, y: 0.5}
--- !u!114 &1093802057
MonoBehaviour:
  m_ObjectHideFlags: 0
  m_CorrespondingSourceObject: {fileID: 0}
  m_PrefabInstance: {fileID: 0}
  m_PrefabAsset: {fileID: 0}
  m_GameObject: {fileID: 1093802055}
  m_Enabled: 1
  m_EditorHideFlags: 0
  m_Script: {fileID: 11500000, guid: 3312d7739989d2b4e91e6319e9a96d76, type: 3}
  m_Name: 
  m_EditorClassIdentifier: 
--- !u!21 &1122190799
Material:
  serializedVersion: 6
  m_ObjectHideFlags: 0
  m_CorrespondingSourceObject: {fileID: 0}
  m_PrefabInstance: {fileID: 0}
  m_PrefabAsset: {fileID: 0}
  m_Name: Sprites/Default
  m_Shader: {fileID: 10753, guid: 0000000000000000f000000000000000, type: 0}
  m_ShaderKeywords: 
  m_LightmapFlags: 4
  m_EnableInstancingVariants: 0
  m_DoubleSidedGI: 0
  m_CustomRenderQueue: -1
  stringTagMap: {}
  disabledShaderPasses: []
  m_SavedProperties:
    serializedVersion: 3
    m_TexEnvs:
    - _AlphaTex:
        m_Texture: {fileID: 0}
        m_Scale: {x: 1, y: 1}
        m_Offset: {x: 0, y: 0}
    - _MainTex:
        m_Texture: {fileID: 0}
        m_Scale: {x: 1, y: 1}
        m_Offset: {x: 0, y: 0}
    m_Floats:
    - PixelSnap: 0
    - _EnableExternalAlpha: 0
    m_Colors:
    - _Color: {r: 1, g: 1, b: 1, a: 1}
    - _Flip: {r: 1, g: 1, b: 1, a: 1}
    - _RendererColor: {r: 1, g: 1, b: 1, a: 1}
--- !u!1 &1140701221
GameObject:
  m_ObjectHideFlags: 0
  m_CorrespondingSourceObject: {fileID: 0}
  m_PrefabInstance: {fileID: 0}
  m_PrefabAsset: {fileID: 0}
  serializedVersion: 6
  m_Component:
  - component: {fileID: 1140701222}
  - component: {fileID: 1140701224}
  - component: {fileID: 1140701223}
  m_Layer: 5
  m_Name: Text
  m_TagString: Untagged
  m_Icon: {fileID: 0}
  m_NavMeshLayer: 0
  m_StaticEditorFlags: 0
  m_IsActive: 1
--- !u!224 &1140701222
RectTransform:
  m_ObjectHideFlags: 0
  m_CorrespondingSourceObject: {fileID: 0}
  m_PrefabInstance: {fileID: 0}
  m_PrefabAsset: {fileID: 0}
  m_GameObject: {fileID: 1140701221}
  m_LocalRotation: {x: 0, y: 0, z: 0, w: 1}
  m_LocalPosition: {x: 0, y: 0, z: 0}
  m_LocalScale: {x: 1, y: 1, z: 1}
  m_Children: []
  m_Father: {fileID: 1093802056}
  m_RootOrder: 1
  m_LocalEulerAnglesHint: {x: 0, y: 0, z: 0}
  m_AnchorMin: {x: 0, y: 0}
  m_AnchorMax: {x: 1, y: 1}
  m_AnchoredPosition: {x: 0, y: 0}
  m_SizeDelta: {x: 0, y: 0}
  m_Pivot: {x: 0.5, y: 0.5}
--- !u!114 &1140701223
MonoBehaviour:
  m_ObjectHideFlags: 0
  m_CorrespondingSourceObject: {fileID: 0}
  m_PrefabInstance: {fileID: 0}
  m_PrefabAsset: {fileID: 0}
  m_GameObject: {fileID: 1140701221}
  m_Enabled: 1
  m_EditorHideFlags: 0
  m_Script: {fileID: 11500000, guid: f4688fdb7df04437aeb418b961361dc5, type: 3}
  m_Name: 
  m_EditorClassIdentifier: 
  m_Material: {fileID: 0}
  m_Color: {r: 1, g: 1, b: 1, a: 1}
  m_RaycastTarget: 1
  m_OnCullStateChanged:
    m_PersistentCalls:
      m_Calls: []
  m_text: "54323\n\u200B"
  m_isRightToLeft: 0
  m_fontAsset: {fileID: 11400000, guid: 0cd382c4d470f174791dd96eb8f7b786, type: 2}
  m_sharedMaterial: {fileID: 1549604112718095413, guid: 0cd382c4d470f174791dd96eb8f7b786,
    type: 2}
  m_fontSharedMaterials: []
  m_fontMaterial: {fileID: 0}
  m_fontMaterials: []
  m_fontColor32:
    serializedVersion: 2
    rgba: 4292202422
  m_fontColor: {r: 0.71705234, g: 0.8146104, b: 0.839, a: 1}
  m_enableVertexGradient: 0
  m_colorMode: 3
  m_fontColorGradient:
    topLeft: {r: 1, g: 1, b: 1, a: 1}
    topRight: {r: 1, g: 1, b: 1, a: 1}
    bottomLeft: {r: 1, g: 1, b: 1, a: 1}
    bottomRight: {r: 1, g: 1, b: 1, a: 1}
  m_fontColorGradientPreset: {fileID: 0}
  m_spriteAsset: {fileID: 0}
  m_tintAllSprites: 0
  m_overrideHtmlColors: 0
  m_faceColor:
    serializedVersion: 2
    rgba: 4294967295
  m_outlineColor:
    serializedVersion: 2
    rgba: 4278190080
  m_fontSize: 24
  m_fontSizeBase: 24
  m_fontWeight: 400
  m_enableAutoSizing: 0
  m_fontSizeMin: 18
  m_fontSizeMax: 72
  m_fontStyle: 0
  m_textAlignment: 513
  m_characterSpacing: 0
  m_wordSpacing: 0
  m_lineSpacing: 0
  m_lineSpacingMax: 0
  m_paragraphSpacing: 0
  m_charWidthMaxAdj: 0
  m_enableWordWrapping: 0
  m_wordWrappingRatios: 0.4
  m_overflowMode: 0
  m_firstOverflowCharacterIndex: 6
  m_linkedTextComponent: {fileID: 0}
  m_isLinkedTextComponent: 0
  m_isTextTruncated: 0
  m_enableKerning: 1
  m_enableExtraPadding: 1
  checkPaddingRequired: 0
  m_isRichText: 1
  m_parseCtrlCharacters: 1
  m_isOrthographic: 1
  m_isCullingEnabled: 0
  m_ignoreRectMaskCulling: 0
  m_ignoreCulling: 1
  m_horizontalMapping: 0
  m_verticalMapping: 0
  m_uvLineOffset: 0
  m_geometrySortingOrder: 0
  m_VertexBufferAutoSizeReduction: 1
  m_firstVisibleCharacter: 0
  m_useMaxVisibleDescender: 1
  m_pageToDisplay: 1
  m_margin: {x: 0, y: 0, z: 0, w: 0}
  m_textInfo:
    textComponent: {fileID: 1140701223}
    characterCount: 7
    spriteCount: 0
    spaceCount: 1
    wordCount: 1
    linkCount: 0
    lineCount: 2
    pageCount: 1
    materialCount: 1
  m_isUsingLegacyAnimationComponent: 0
  m_isVolumetricText: 0
  m_spriteAnimator: {fileID: 0}
  m_hasFontAssetChanged: 0
  m_subTextObjects:
  - {fileID: 0}
  - {fileID: 0}
  - {fileID: 0}
  - {fileID: 0}
  - {fileID: 0}
  - {fileID: 0}
  - {fileID: 0}
  - {fileID: 0}
  m_baseMaterial: {fileID: 0}
  m_maskOffset: {x: 0, y: 0, z: 0, w: 0}
--- !u!222 &1140701224
CanvasRenderer:
  m_ObjectHideFlags: 0
  m_CorrespondingSourceObject: {fileID: 0}
  m_PrefabInstance: {fileID: 0}
  m_PrefabAsset: {fileID: 0}
  m_GameObject: {fileID: 1140701221}
  m_CullTransparentMesh: 0
--- !u!1 &1185871758
GameObject:
  m_ObjectHideFlags: 0
  m_CorrespondingSourceObject: {fileID: 0}
  m_PrefabInstance: {fileID: 0}
  m_PrefabAsset: {fileID: 0}
  serializedVersion: 6
  m_Component:
  - component: {fileID: 1185871761}
  - component: {fileID: 1185871760}
  - component: {fileID: 1185871759}
  - component: {fileID: 1185871762}
  m_Layer: 0
  m_Name: EventSystem
  m_TagString: Untagged
  m_Icon: {fileID: 0}
  m_NavMeshLayer: 0
  m_StaticEditorFlags: 0
  m_IsActive: 1
--- !u!114 &1185871759
MonoBehaviour:
  m_ObjectHideFlags: 0
  m_CorrespondingSourceObject: {fileID: 0}
  m_PrefabInstance: {fileID: 0}
  m_PrefabAsset: {fileID: 0}
  m_GameObject: {fileID: 1185871758}
  m_Enabled: 1
  m_EditorHideFlags: 0
  m_Script: {fileID: 11500000, guid: bab533713efb4acfbe279ddb88c783b2, type: 3}
  m_Name: 
  m_EditorClassIdentifier: 
  m_HorizontalAxis: Horizontal
  m_VerticalAxis: Vertical
  m_SubmitButton: Submit
  m_CancelButton: Cancel
  m_InputActionsPerSecond: 10
  m_RepeatDelay: 0.5
  m_ForceModuleActive: 1
--- !u!114 &1185871760
MonoBehaviour:
  m_ObjectHideFlags: 0
  m_CorrespondingSourceObject: {fileID: 0}
  m_PrefabInstance: {fileID: 0}
  m_PrefabAsset: {fileID: 0}
  m_GameObject: {fileID: 1185871758}
  m_Enabled: 1
  m_EditorHideFlags: 0
  m_Script: {fileID: 11500000, guid: 0c3749a926174e3387082e4e8af41b7a, type: 3}
  m_Name: 
  m_EditorClassIdentifier: 
  m_FirstSelected: {fileID: 0}
  m_sendNavigationEvents: 1
  m_DragThreshold: 10
--- !u!4 &1185871761
Transform:
  m_ObjectHideFlags: 0
  m_CorrespondingSourceObject: {fileID: 0}
  m_PrefabInstance: {fileID: 0}
  m_PrefabAsset: {fileID: 0}
  m_GameObject: {fileID: 1185871758}
  m_LocalRotation: {x: 0, y: 0, z: 0, w: 1}
  m_LocalPosition: {x: 0, y: 0, z: 0}
  m_LocalScale: {x: 1, y: 1, z: 1}
  m_Children: []
  m_Father: {fileID: 0}
  m_RootOrder: 5
  m_LocalEulerAnglesHint: {x: 0, y: 0, z: 0}
--- !u!114 &1185871762
MonoBehaviour:
  m_ObjectHideFlags: 0
  m_CorrespondingSourceObject: {fileID: 0}
  m_PrefabInstance: {fileID: 0}
  m_PrefabAsset: {fileID: 0}
  m_GameObject: {fileID: 1185871758}
  m_Enabled: 1
  m_EditorHideFlags: 0
  m_Script: {fileID: 11500000, guid: 82581dfd25114b9dabfbb954400f15fd, type: 3}
  m_Name: 
  m_EditorClassIdentifier: 
  camera: {fileID: 350070861}
--- !u!1 &1190993352
GameObject:
  m_ObjectHideFlags: 0
  m_CorrespondingSourceObject: {fileID: 0}
  m_PrefabInstance: {fileID: 0}
  m_PrefabAsset: {fileID: 0}
  serializedVersion: 6
  m_Component:
  - component: {fileID: 1190993353}
  m_Layer: 5
  m_Name: Input
  m_TagString: Untagged
  m_Icon: {fileID: 0}
  m_NavMeshLayer: 0
  m_StaticEditorFlags: 0
  m_IsActive: 1
--- !u!224 &1190993353
RectTransform:
  m_ObjectHideFlags: 0
  m_CorrespondingSourceObject: {fileID: 0}
  m_PrefabInstance: {fileID: 0}
  m_PrefabAsset: {fileID: 0}
  m_GameObject: {fileID: 1190993352}
  m_LocalRotation: {x: 0, y: 0, z: 0, w: 1}
  m_LocalPosition: {x: 0, y: 0, z: 0}
  m_LocalScale: {x: 1, y: 1, z: 1}
  m_Children:
  - {fileID: 2103320929}
  m_Father: {fileID: 317588296}
  m_RootOrder: 1
  m_LocalEulerAnglesHint: {x: 0, y: 0, z: 0}
  m_AnchorMin: {x: 0, y: 0}
  m_AnchorMax: {x: 1, y: 1}
  m_AnchoredPosition: {x: 84, y: 0}
  m_SizeDelta: {x: -168, y: 0}
  m_Pivot: {x: 0.5, y: 0.5}
--- !u!1 &1224460376
GameObject:
  m_ObjectHideFlags: 0
  m_CorrespondingSourceObject: {fileID: 0}
  m_PrefabInstance: {fileID: 0}
  m_PrefabAsset: {fileID: 0}
  serializedVersion: 6
  m_Component:
  - component: {fileID: 1224460377}
  - component: {fileID: 1224460380}
  - component: {fileID: 1224460379}
  - component: {fileID: 1224460378}
  m_Layer: 5
  m_Name: Debug
  m_TagString: Untagged
  m_Icon: {fileID: 0}
  m_NavMeshLayer: 0
  m_StaticEditorFlags: 0
  m_IsActive: 1
--- !u!224 &1224460377
RectTransform:
  m_ObjectHideFlags: 0
  m_CorrespondingSourceObject: {fileID: 0}
  m_PrefabInstance: {fileID: 0}
  m_PrefabAsset: {fileID: 0}
  m_GameObject: {fileID: 1224460376}
  m_LocalRotation: {x: 0, y: 0, z: 0, w: 1}
  m_LocalPosition: {x: 0, y: 0, z: 0}
  m_LocalScale: {x: 1, y: 1, z: 1}
  m_Children:
  - {fileID: 1924335622}
  m_Father: {fileID: 1317877497}
  m_RootOrder: 1
  m_LocalEulerAnglesHint: {x: 0, y: 0, z: 0}
  m_AnchorMin: {x: 0, y: 1}
  m_AnchorMax: {x: 0, y: 1}
  m_AnchoredPosition: {x: 283, y: -40}
  m_SizeDelta: {x: 178, y: 64}
  m_Pivot: {x: 0.5, y: 0.5}
--- !u!114 &1224460378
MonoBehaviour:
  m_ObjectHideFlags: 0
  m_CorrespondingSourceObject: {fileID: 0}
  m_PrefabInstance: {fileID: 0}
  m_PrefabAsset: {fileID: 0}
  m_GameObject: {fileID: 1224460376}
  m_Enabled: 1
  m_EditorHideFlags: 0
  m_Script: {fileID: 11500000, guid: 4e29b1a8efbd4b44bb3f3716e73f07ff, type: 3}
  m_Name: 
  m_EditorClassIdentifier: 
  m_Navigation:
    m_Mode: 0
    m_SelectOnUp: {fileID: 0}
    m_SelectOnDown: {fileID: 0}
    m_SelectOnLeft: {fileID: 0}
    m_SelectOnRight: {fileID: 0}
  m_Transition: 1
  m_Colors:
    m_NormalColor: {r: 0.43529415, g: 0.5411765, b: 0.5686275, a: 1}
    m_HighlightedColor: {r: 1, g: 0.40000004, b: 0, a: 1}
    m_PressedColor: {r: 0.30008277, g: 0.37307587, b: 0.39200002, a: 1}
    m_SelectedColor: {r: 1, g: 0.40000004, b: 0, a: 1}
    m_DisabledColor: {r: 0.78431374, g: 0.78431374, b: 0.78431374, a: 0.5019608}
    m_ColorMultiplier: 1
    m_FadeDuration: 0.1
  m_SpriteState:
    m_HighlightedSprite: {fileID: 0}
    m_PressedSprite: {fileID: 0}
    m_SelectedSprite: {fileID: 0}
    m_DisabledSprite: {fileID: 0}
  m_AnimationTriggers:
    m_NormalTrigger: Normal
    m_HighlightedTrigger: Highlighted
    m_PressedTrigger: Pressed
    m_SelectedTrigger: Highlighted
    m_DisabledTrigger: Disabled
  m_Interactable: 1
  m_TargetGraphic: {fileID: 1224460379}
  m_OnClick:
    m_PersistentCalls:
      m_Calls:
      - m_Target: {fileID: 1588991415}
        m_MethodName: SetActive
        m_Mode: 6
        m_Arguments:
          m_ObjectArgument: {fileID: 0}
          m_ObjectArgumentAssemblyTypeName: UnityEngine.Object, UnityEngine
          m_IntArgument: 0
          m_FloatArgument: 0
          m_StringArgument: 
          m_BoolArgument: 1
        m_CallState: 2
--- !u!114 &1224460379
MonoBehaviour:
  m_ObjectHideFlags: 0
  m_CorrespondingSourceObject: {fileID: 0}
  m_PrefabInstance: {fileID: 0}
  m_PrefabAsset: {fileID: 0}
  m_GameObject: {fileID: 1224460376}
  m_Enabled: 1
  m_EditorHideFlags: 0
  m_Script: {fileID: 11500000, guid: fe87c0e1cc204ed48ad3b37840f39efc, type: 3}
  m_Name: 
  m_EditorClassIdentifier: 
  m_Material: {fileID: 0}
  m_Color: {r: 1, g: 1, b: 1, a: 1}
  m_RaycastTarget: 1
  m_OnCullStateChanged:
    m_PersistentCalls:
      m_Calls: []
  m_Sprite: {fileID: 0}
  m_Type: 0
  m_PreserveAspect: 0
  m_FillCenter: 1
  m_FillMethod: 4
  m_FillAmount: 1
  m_FillClockwise: 1
  m_FillOrigin: 0
  m_UseSpriteMesh: 0
  m_PixelsPerUnitMultiplier: 1
--- !u!222 &1224460380
CanvasRenderer:
  m_ObjectHideFlags: 0
  m_CorrespondingSourceObject: {fileID: 0}
  m_PrefabInstance: {fileID: 0}
  m_PrefabAsset: {fileID: 0}
  m_GameObject: {fileID: 1224460376}
  m_CullTransparentMesh: 0
--- !u!1 &1243937900
GameObject:
  m_ObjectHideFlags: 0
  m_CorrespondingSourceObject: {fileID: 0}
  m_PrefabInstance: {fileID: 0}
  m_PrefabAsset: {fileID: 0}
  serializedVersion: 6
  m_Component:
  - component: {fileID: 1243937901}
  - component: {fileID: 1243937904}
  - component: {fileID: 1243937903}
  - component: {fileID: 1243937902}
  m_Layer: 5
  m_Name: Button
  m_TagString: Untagged
  m_Icon: {fileID: 0}
  m_NavMeshLayer: 0
  m_StaticEditorFlags: 0
  m_IsActive: 1
--- !u!224 &1243937901
RectTransform:
  m_ObjectHideFlags: 0
  m_CorrespondingSourceObject: {fileID: 0}
  m_PrefabInstance: {fileID: 0}
  m_PrefabAsset: {fileID: 0}
  m_GameObject: {fileID: 1243937900}
  m_LocalRotation: {x: 0, y: 0, z: 0, w: 1}
  m_LocalPosition: {x: 0, y: 0, z: 0}
  m_LocalScale: {x: 1, y: 1, z: 1}
  m_Children:
  - {fileID: 891408489}
  m_Father: {fileID: 1427002035}
  m_RootOrder: 0
  m_LocalEulerAnglesHint: {x: 0, y: 0, z: 0}
  m_AnchorMin: {x: 0, y: 0}
  m_AnchorMax: {x: 1, y: 1}
  m_AnchoredPosition: {x: 0, y: 0}
  m_SizeDelta: {x: -16, y: -16}
  m_Pivot: {x: 0.5, y: 0.5}
--- !u!114 &1243937902
MonoBehaviour:
  m_ObjectHideFlags: 0
  m_CorrespondingSourceObject: {fileID: 0}
  m_PrefabInstance: {fileID: 0}
  m_PrefabAsset: {fileID: 0}
  m_GameObject: {fileID: 1243937900}
  m_Enabled: 1
  m_EditorHideFlags: 0
  m_Script: {fileID: 11500000, guid: 4e29b1a8efbd4b44bb3f3716e73f07ff, type: 3}
  m_Name: 
  m_EditorClassIdentifier: 
  m_Navigation:
    m_Mode: 0
    m_SelectOnUp: {fileID: 0}
    m_SelectOnDown: {fileID: 0}
    m_SelectOnLeft: {fileID: 0}
    m_SelectOnRight: {fileID: 0}
  m_Transition: 1
  m_Colors:
    m_NormalColor: {r: 0.43529415, g: 0.5411765, b: 0.5686275, a: 1}
    m_HighlightedColor: {r: 1, g: 0.40000004, b: 0, a: 1}
    m_PressedColor: {r: 0.30008277, g: 0.37307587, b: 0.39200002, a: 1}
    m_SelectedColor: {r: 1, g: 0.40000004, b: 0, a: 1}
    m_DisabledColor: {r: 0.78431374, g: 0.78431374, b: 0.78431374, a: 0.5019608}
    m_ColorMultiplier: 1
    m_FadeDuration: 0.1
  m_SpriteState:
    m_HighlightedSprite: {fileID: 0}
    m_PressedSprite: {fileID: 0}
    m_SelectedSprite: {fileID: 0}
    m_DisabledSprite: {fileID: 0}
  m_AnimationTriggers:
    m_NormalTrigger: Normal
    m_HighlightedTrigger: Highlighted
    m_PressedTrigger: Pressed
    m_SelectedTrigger: Highlighted
    m_DisabledTrigger: Disabled
  m_Interactable: 1
  m_TargetGraphic: {fileID: 1243937903}
  m_OnClick:
    m_PersistentCalls:
      m_Calls:
      - m_Target: {fileID: 1908252055}
        m_MethodName: SetActive
        m_Mode: 6
        m_Arguments:
          m_ObjectArgument: {fileID: 0}
          m_ObjectArgumentAssemblyTypeName: UnityEngine.Object, UnityEngine
          m_IntArgument: 0
          m_FloatArgument: 0
          m_StringArgument: 
          m_BoolArgument: 1
        m_CallState: 2
--- !u!114 &1243937903
MonoBehaviour:
  m_ObjectHideFlags: 0
  m_CorrespondingSourceObject: {fileID: 0}
  m_PrefabInstance: {fileID: 0}
  m_PrefabAsset: {fileID: 0}
  m_GameObject: {fileID: 1243937900}
  m_Enabled: 1
  m_EditorHideFlags: 0
  m_Script: {fileID: 11500000, guid: fe87c0e1cc204ed48ad3b37840f39efc, type: 3}
  m_Name: 
  m_EditorClassIdentifier: 
  m_Material: {fileID: 0}
  m_Color: {r: 1, g: 1, b: 1, a: 1}
  m_RaycastTarget: 1
  m_OnCullStateChanged:
    m_PersistentCalls:
      m_Calls: []
  m_Sprite: {fileID: 0}
  m_Type: 0
  m_PreserveAspect: 0
  m_FillCenter: 1
  m_FillMethod: 4
  m_FillAmount: 1
  m_FillClockwise: 1
  m_FillOrigin: 0
  m_UseSpriteMesh: 0
  m_PixelsPerUnitMultiplier: 1
--- !u!222 &1243937904
CanvasRenderer:
  m_ObjectHideFlags: 0
  m_CorrespondingSourceObject: {fileID: 0}
  m_PrefabInstance: {fileID: 0}
  m_PrefabAsset: {fileID: 0}
  m_GameObject: {fileID: 1243937900}
  m_CullTransparentMesh: 0
--- !u!1 &1268121287
GameObject:
  m_ObjectHideFlags: 0
  m_CorrespondingSourceObject: {fileID: 0}
  m_PrefabInstance: {fileID: 0}
  m_PrefabAsset: {fileID: 0}
  serializedVersion: 6
  m_Component:
  - component: {fileID: 1268121288}
  - component: {fileID: 1268121290}
  - component: {fileID: 1268121289}
  m_Layer: 5
  m_Name: Handle
  m_TagString: Untagged
  m_Icon: {fileID: 0}
  m_NavMeshLayer: 0
  m_StaticEditorFlags: 0
  m_IsActive: 0
--- !u!224 &1268121288
RectTransform:
  m_ObjectHideFlags: 0
  m_CorrespondingSourceObject: {fileID: 0}
  m_PrefabInstance: {fileID: 0}
  m_PrefabAsset: {fileID: 0}
  m_GameObject: {fileID: 1268121287}
  m_LocalRotation: {x: 0, y: 0, z: 0, w: 1}
  m_LocalPosition: {x: 0, y: 0, z: 0}
  m_LocalScale: {x: 1, y: 1, z: 1}
  m_Children: []
  m_Father: {fileID: 1072674307}
  m_RootOrder: 0
  m_LocalEulerAnglesHint: {x: 0, y: 0, z: 0}
  m_AnchorMin: {x: 0.2, y: 0}
  m_AnchorMax: {x: 0.2, y: 1}
  m_AnchoredPosition: {x: 0, y: 0}
  m_SizeDelta: {x: 20, y: 0}
  m_Pivot: {x: 0.5, y: 0.5}
--- !u!114 &1268121289
MonoBehaviour:
  m_ObjectHideFlags: 0
  m_CorrespondingSourceObject: {fileID: 0}
  m_PrefabInstance: {fileID: 0}
  m_PrefabAsset: {fileID: 0}
  m_GameObject: {fileID: 1268121287}
  m_Enabled: 1
  m_EditorHideFlags: 0
  m_Script: {fileID: 11500000, guid: fe87c0e1cc204ed48ad3b37840f39efc, type: 3}
  m_Name: 
  m_EditorClassIdentifier: 
  m_Material: {fileID: 0}
  m_Color: {r: 1, g: 1, b: 1, a: 1}
  m_RaycastTarget: 1
  m_OnCullStateChanged:
    m_PersistentCalls:
      m_Calls: []
  m_Sprite: {fileID: 10913, guid: 0000000000000000f000000000000000, type: 0}
  m_Type: 0
  m_PreserveAspect: 0
  m_FillCenter: 1
  m_FillMethod: 4
  m_FillAmount: 1
  m_FillClockwise: 1
  m_FillOrigin: 0
  m_UseSpriteMesh: 0
  m_PixelsPerUnitMultiplier: 1
--- !u!222 &1268121290
CanvasRenderer:
  m_ObjectHideFlags: 0
  m_CorrespondingSourceObject: {fileID: 0}
  m_PrefabInstance: {fileID: 0}
  m_PrefabAsset: {fileID: 0}
  m_GameObject: {fileID: 1268121287}
  m_CullTransparentMesh: 0
--- !u!1 &1285424157
GameObject:
  m_ObjectHideFlags: 0
  m_CorrespondingSourceObject: {fileID: 0}
  m_PrefabInstance: {fileID: 0}
  m_PrefabAsset: {fileID: 0}
  serializedVersion: 6
  m_Component:
  - component: {fileID: 1285424158}
  - component: {fileID: 1285424161}
  - component: {fileID: 1285424160}
  - component: {fileID: 1285424159}
  m_Layer: 5
  m_Name: Close Button
  m_TagString: Untagged
  m_Icon: {fileID: 0}
  m_NavMeshLayer: 0
  m_StaticEditorFlags: 0
  m_IsActive: 1
--- !u!224 &1285424158
RectTransform:
  m_ObjectHideFlags: 0
  m_CorrespondingSourceObject: {fileID: 0}
  m_PrefabInstance: {fileID: 0}
  m_PrefabAsset: {fileID: 0}
  m_GameObject: {fileID: 1285424157}
  m_LocalRotation: {x: -0, y: -0, z: -0, w: 1}
  m_LocalPosition: {x: 0, y: 0, z: 0}
  m_LocalScale: {x: 1, y: 1, z: 1}
  m_Children:
  - {fileID: 2109659938}
  m_Father: {fileID: 1588991416}
  m_RootOrder: 1
  m_LocalEulerAnglesHint: {x: 0, y: 0, z: 0}
  m_AnchorMin: {x: 1, y: 0}
  m_AnchorMax: {x: 1, y: 0}
  m_AnchoredPosition: {x: -16, y: 16}
  m_SizeDelta: {x: 192, y: 64}
  m_Pivot: {x: 1, y: 0.00000052154064}
--- !u!114 &1285424159
MonoBehaviour:
  m_ObjectHideFlags: 0
  m_CorrespondingSourceObject: {fileID: 0}
  m_PrefabInstance: {fileID: 0}
  m_PrefabAsset: {fileID: 0}
  m_GameObject: {fileID: 1285424157}
  m_Enabled: 1
  m_EditorHideFlags: 0
  m_Script: {fileID: 11500000, guid: 4e29b1a8efbd4b44bb3f3716e73f07ff, type: 3}
  m_Name: 
  m_EditorClassIdentifier: 
  m_Navigation:
    m_Mode: 0
    m_SelectOnUp: {fileID: 0}
    m_SelectOnDown: {fileID: 0}
    m_SelectOnLeft: {fileID: 0}
    m_SelectOnRight: {fileID: 0}
  m_Transition: 1
  m_Colors:
    m_NormalColor: {r: 0.43529415, g: 0.5411765, b: 0.5686275, a: 1}
    m_HighlightedColor: {r: 1, g: 0.40000004, b: 0, a: 1}
    m_PressedColor: {r: 0.30008277, g: 0.37307587, b: 0.39200002, a: 1}
    m_SelectedColor: {r: 1, g: 0.40000004, b: 0, a: 1}
    m_DisabledColor: {r: 0.78431374, g: 0.78431374, b: 0.78431374, a: 0.5019608}
    m_ColorMultiplier: 1
    m_FadeDuration: 0.1
  m_SpriteState:
    m_HighlightedSprite: {fileID: 0}
    m_PressedSprite: {fileID: 0}
    m_SelectedSprite: {fileID: 0}
    m_DisabledSprite: {fileID: 0}
  m_AnimationTriggers:
    m_NormalTrigger: Normal
    m_HighlightedTrigger: Highlighted
    m_PressedTrigger: Pressed
    m_SelectedTrigger: Highlighted
    m_DisabledTrigger: Disabled
  m_Interactable: 1
  m_TargetGraphic: {fileID: 1285424160}
  m_OnClick:
    m_PersistentCalls:
      m_Calls:
      - m_Target: {fileID: 1588991415}
        m_MethodName: SetActive
        m_Mode: 6
        m_Arguments:
          m_ObjectArgument: {fileID: 0}
          m_ObjectArgumentAssemblyTypeName: UnityEngine.Object, UnityEngine
          m_IntArgument: 0
          m_FloatArgument: 0
          m_StringArgument: 
          m_BoolArgument: 0
        m_CallState: 2
--- !u!114 &1285424160
MonoBehaviour:
  m_ObjectHideFlags: 0
  m_CorrespondingSourceObject: {fileID: 0}
  m_PrefabInstance: {fileID: 0}
  m_PrefabAsset: {fileID: 0}
  m_GameObject: {fileID: 1285424157}
  m_Enabled: 1
  m_EditorHideFlags: 0
  m_Script: {fileID: 11500000, guid: fe87c0e1cc204ed48ad3b37840f39efc, type: 3}
  m_Name: 
  m_EditorClassIdentifier: 
  m_Material: {fileID: 0}
  m_Color: {r: 1, g: 1, b: 1, a: 1}
  m_RaycastTarget: 1
  m_OnCullStateChanged:
    m_PersistentCalls:
      m_Calls: []
  m_Sprite: {fileID: 0}
  m_Type: 0
  m_PreserveAspect: 0
  m_FillCenter: 1
  m_FillMethod: 4
  m_FillAmount: 1
  m_FillClockwise: 1
  m_FillOrigin: 0
  m_UseSpriteMesh: 0
  m_PixelsPerUnitMultiplier: 1
--- !u!222 &1285424161
CanvasRenderer:
  m_ObjectHideFlags: 0
  m_CorrespondingSourceObject: {fileID: 0}
  m_PrefabInstance: {fileID: 0}
  m_PrefabAsset: {fileID: 0}
  m_GameObject: {fileID: 1285424157}
  m_CullTransparentMesh: 0
--- !u!1 &1292114515
GameObject:
  m_ObjectHideFlags: 0
  m_CorrespondingSourceObject: {fileID: 0}
  m_PrefabInstance: {fileID: 0}
  m_PrefabAsset: {fileID: 0}
  serializedVersion: 6
  m_Component:
  - component: {fileID: 1292114516}
  - component: {fileID: 1292114518}
  - component: {fileID: 1292114517}
  m_Layer: 5
  m_Name: Label
  m_TagString: Untagged
  m_Icon: {fileID: 0}
  m_NavMeshLayer: 0
  m_StaticEditorFlags: 0
  m_IsActive: 1
--- !u!224 &1292114516
RectTransform:
  m_ObjectHideFlags: 0
  m_CorrespondingSourceObject: {fileID: 0}
  m_PrefabInstance: {fileID: 0}
  m_PrefabAsset: {fileID: 0}
  m_GameObject: {fileID: 1292114515}
  m_LocalRotation: {x: -0, y: -0, z: -0, w: 1}
  m_LocalPosition: {x: 0, y: 0, z: 0}
  m_LocalScale: {x: 1, y: 1, z: 1}
  m_Children: []
  m_Father: {fileID: 317588296}
  m_RootOrder: 0
  m_LocalEulerAnglesHint: {x: 0, y: 0, z: 0}
  m_AnchorMin: {x: 0, y: 0}
  m_AnchorMax: {x: 0, y: 1}
  m_AnchoredPosition: {x: 0.000030517578, y: 0}
  m_SizeDelta: {x: 168, y: 0}
  m_Pivot: {x: 0, y: 0.5}
--- !u!114 &1292114517
MonoBehaviour:
  m_ObjectHideFlags: 0
  m_CorrespondingSourceObject: {fileID: 0}
  m_PrefabInstance: {fileID: 0}
  m_PrefabAsset: {fileID: 0}
  m_GameObject: {fileID: 1292114515}
  m_Enabled: 1
  m_EditorHideFlags: 0
  m_Script: {fileID: 11500000, guid: f4688fdb7df04437aeb418b961361dc5, type: 3}
  m_Name: 
  m_EditorClassIdentifier: 
  m_Material: {fileID: 0}
  m_Color: {r: 1, g: 1, b: 1, a: 1}
  m_RaycastTarget: 1
  m_OnCullStateChanged:
    m_PersistentCalls:
      m_Calls: []
  m_text: multiplayer port
  m_isRightToLeft: 0
  m_fontAsset: {fileID: 11400000, guid: 5a19f4193fe2bf64089ade0b38163199, type: 2}
  m_sharedMaterial: {fileID: 21566619404874456, guid: 5a19f4193fe2bf64089ade0b38163199,
    type: 2}
  m_fontSharedMaterials: []
  m_fontMaterial: {fileID: 0}
  m_fontMaterials: []
  m_fontColor32:
    serializedVersion: 2
    rgba: 4284702540
  m_fontColor: {r: 0.30008277, g: 0.37307587, b: 0.39200002, a: 1}
  m_enableVertexGradient: 0
  m_colorMode: 3
  m_fontColorGradient:
    topLeft: {r: 1, g: 1, b: 1, a: 1}
    topRight: {r: 1, g: 1, b: 1, a: 1}
    bottomLeft: {r: 1, g: 1, b: 1, a: 1}
    bottomRight: {r: 1, g: 1, b: 1, a: 1}
  m_fontColorGradientPreset: {fileID: 0}
  m_spriteAsset: {fileID: 0}
  m_tintAllSprites: 0
  m_overrideHtmlColors: 0
  m_faceColor:
    serializedVersion: 2
    rgba: 4294967295
  m_outlineColor:
    serializedVersion: 2
    rgba: 4278190080
  m_fontSize: 24
  m_fontSizeBase: 24
  m_fontWeight: 400
  m_enableAutoSizing: 0
  m_fontSizeMin: 18
  m_fontSizeMax: 72
  m_fontStyle: 16
  m_textAlignment: 514
  m_characterSpacing: 0
  m_wordSpacing: 0
  m_lineSpacing: 0
  m_lineSpacingMax: 0
  m_paragraphSpacing: 0
  m_charWidthMaxAdj: 0
  m_enableWordWrapping: 1
  m_wordWrappingRatios: 0.4
  m_overflowMode: 0
  m_firstOverflowCharacterIndex: 8
  m_linkedTextComponent: {fileID: 0}
  m_isLinkedTextComponent: 0
  m_isTextTruncated: 0
  m_enableKerning: 1
  m_enableExtraPadding: 0
  checkPaddingRequired: 0
  m_isRichText: 1
  m_parseCtrlCharacters: 1
  m_isOrthographic: 1
  m_isCullingEnabled: 0
  m_ignoreRectMaskCulling: 0
  m_ignoreCulling: 1
  m_horizontalMapping: 0
  m_verticalMapping: 0
  m_uvLineOffset: 0
  m_geometrySortingOrder: 0
  m_VertexBufferAutoSizeReduction: 1
  m_firstVisibleCharacter: 0
  m_useMaxVisibleDescender: 1
  m_pageToDisplay: 1
  m_margin: {x: 16, y: 16, z: 16, w: 16}
  m_textInfo:
    textComponent: {fileID: 1292114517}
    characterCount: 16
    spriteCount: 0
    spaceCount: 1
    wordCount: 2
    linkCount: 0
    lineCount: 2
    pageCount: 1
    materialCount: 1
  m_isUsingLegacyAnimationComponent: 0
  m_isVolumetricText: 0
  m_spriteAnimator: {fileID: 0}
  m_hasFontAssetChanged: 0
  m_subTextObjects:
  - {fileID: 0}
  - {fileID: 0}
  - {fileID: 0}
  - {fileID: 0}
  - {fileID: 0}
  - {fileID: 0}
  - {fileID: 0}
  - {fileID: 0}
  m_baseMaterial: {fileID: 0}
  m_maskOffset: {x: 0, y: 0, z: 0, w: 0}
--- !u!222 &1292114518
CanvasRenderer:
  m_ObjectHideFlags: 0
  m_CorrespondingSourceObject: {fileID: 0}
  m_PrefabInstance: {fileID: 0}
  m_PrefabAsset: {fileID: 0}
  m_GameObject: {fileID: 1292114515}
  m_CullTransparentMesh: 0
--- !u!1 &1317877496
GameObject:
  m_ObjectHideFlags: 0
  m_CorrespondingSourceObject: {fileID: 0}
  m_PrefabInstance: {fileID: 0}
  m_PrefabAsset: {fileID: 0}
  serializedVersion: 6
  m_Component:
  - component: {fileID: 1317877497}
  - component: {fileID: 1317877498}
  m_Layer: 5
  m_Name: Show Log
  m_TagString: Untagged
  m_Icon: {fileID: 0}
  m_NavMeshLayer: 0
  m_StaticEditorFlags: 0
  m_IsActive: 1
--- !u!224 &1317877497
RectTransform:
  m_ObjectHideFlags: 0
  m_CorrespondingSourceObject: {fileID: 0}
  m_PrefabInstance: {fileID: 0}
  m_PrefabAsset: {fileID: 0}
  m_GameObject: {fileID: 1317877496}
  m_LocalRotation: {x: 0, y: 0, z: 0, w: 1}
  m_LocalPosition: {x: 0, y: 0, z: 0}
  m_LocalScale: {x: 1, y: 1, z: 1}
  m_Children:
  - {fileID: 1943645057}
  - {fileID: 1224460377}
  m_Father: {fileID: 2054891945}
  m_RootOrder: 7
  m_LocalEulerAnglesHint: {x: 0, y: 0, z: 0}
  m_AnchorMin: {x: 0, y: 1}
  m_AnchorMax: {x: 0, y: 1}
  m_AnchoredPosition: {x: 190, y: -464}
  m_SizeDelta: {x: 380, y: 80}
  m_Pivot: {x: 0.5, y: 0.5}
--- !u!114 &1317877498
MonoBehaviour:
  m_ObjectHideFlags: 0
  m_CorrespondingSourceObject: {fileID: 0}
  m_PrefabInstance: {fileID: 0}
  m_PrefabAsset: {fileID: 0}
  m_GameObject: {fileID: 1317877496}
  m_Enabled: 1
  m_EditorHideFlags: 0
  m_Script: {fileID: 11500000, guid: 30649d3a9faa99c48a7b1166b86bf2a0, type: 3}
  m_Name: 
  m_EditorClassIdentifier: 
  m_Padding:
    m_Left: 8
    m_Right: 8
    m_Top: 8
    m_Bottom: 8
  m_ChildAlignment: 0
  m_Spacing: 8
  m_ChildForceExpandWidth: 1
  m_ChildForceExpandHeight: 1
  m_ChildControlWidth: 1
  m_ChildControlHeight: 1
  m_ChildScaleWidth: 0
  m_ChildScaleHeight: 0
--- !u!1 &1322106251
GameObject:
  m_ObjectHideFlags: 0
  m_CorrespondingSourceObject: {fileID: 0}
  m_PrefabInstance: {fileID: 0}
  m_PrefabAsset: {fileID: 0}
  serializedVersion: 6
  m_Component:
  - component: {fileID: 1322106252}
  - component: {fileID: 1322106256}
  - component: {fileID: 1322106255}
  - component: {fileID: 1322106254}
  - component: {fileID: 1322106253}
  m_Layer: 5
  m_Name: Panel
  m_TagString: Untagged
  m_Icon: {fileID: 0}
  m_NavMeshLayer: 0
  m_StaticEditorFlags: 0
  m_IsActive: 1
--- !u!224 &1322106252
RectTransform:
  m_ObjectHideFlags: 0
  m_CorrespondingSourceObject: {fileID: 0}
  m_PrefabInstance: {fileID: 0}
  m_PrefabAsset: {fileID: 0}
  m_GameObject: {fileID: 1322106251}
  m_LocalRotation: {x: -0, y: -0, z: -0, w: 1}
  m_LocalPosition: {x: 0, y: 0, z: 0}
  m_LocalScale: {x: 1, y: 1, z: 1}
  m_Children:
  - {fileID: 94545910}
  - {fileID: 75423798}
  - {fileID: 936630691}
  - {fileID: 816994074}
  - {fileID: 317588296}
  - {fileID: 162886307}
  m_Father: {fileID: 1908252056}
  m_RootOrder: 0
  m_LocalEulerAnglesHint: {x: 0, y: 0, z: 0}
  m_AnchorMin: {x: 0.5, y: 0.5}
  m_AnchorMax: {x: 0.5, y: 0.5}
  m_AnchoredPosition: {x: 0, y: 0}
  m_SizeDelta: {x: 500, y: 496}
  m_Pivot: {x: 0.5, y: 0.5}
--- !u!114 &1322106253
MonoBehaviour:
  m_ObjectHideFlags: 0
  m_CorrespondingSourceObject: {fileID: 0}
  m_PrefabInstance: {fileID: 0}
  m_PrefabAsset: {fileID: 0}
  m_GameObject: {fileID: 1322106251}
  m_Enabled: 1
  m_EditorHideFlags: 0
  m_Script: {fileID: 11500000, guid: 3245ec927659c4140ac4f8d17403cc18, type: 3}
  m_Name: 
  m_EditorClassIdentifier: 
  m_HorizontalFit: 0
  m_VerticalFit: 2
--- !u!114 &1322106254
MonoBehaviour:
  m_ObjectHideFlags: 0
  m_CorrespondingSourceObject: {fileID: 0}
  m_PrefabInstance: {fileID: 0}
  m_PrefabAsset: {fileID: 0}
  m_GameObject: {fileID: 1322106251}
  m_Enabled: 1
  m_EditorHideFlags: 0
  m_Script: {fileID: 11500000, guid: 59f8146938fff824cb5fd77236b75775, type: 3}
  m_Name: 
  m_EditorClassIdentifier: 
  m_Padding:
    m_Left: 0
    m_Right: 0
    m_Top: 0
    m_Bottom: 0
  m_ChildAlignment: 0
  m_Spacing: 0
  m_ChildForceExpandWidth: 1
  m_ChildForceExpandHeight: 1
  m_ChildControlWidth: 1
  m_ChildControlHeight: 0
  m_ChildScaleWidth: 0
  m_ChildScaleHeight: 0
--- !u!114 &1322106255
MonoBehaviour:
  m_ObjectHideFlags: 0
  m_CorrespondingSourceObject: {fileID: 0}
  m_PrefabInstance: {fileID: 0}
  m_PrefabAsset: {fileID: 0}
  m_GameObject: {fileID: 1322106251}
  m_Enabled: 1
  m_EditorHideFlags: 0
  m_Script: {fileID: 11500000, guid: fe87c0e1cc204ed48ad3b37840f39efc, type: 3}
  m_Name: 
  m_EditorClassIdentifier: 
  m_Material: {fileID: 0}
  m_Color: {r: 0.5764706, g: 0.654902, b: 0.6745098, a: 1}
  m_RaycastTarget: 1
  m_OnCullStateChanged:
    m_PersistentCalls:
      m_Calls: []
  m_Sprite: {fileID: 0}
  m_Type: 0
  m_PreserveAspect: 0
  m_FillCenter: 1
  m_FillMethod: 4
  m_FillAmount: 1
  m_FillClockwise: 1
  m_FillOrigin: 0
  m_UseSpriteMesh: 0
  m_PixelsPerUnitMultiplier: 1
--- !u!222 &1322106256
CanvasRenderer:
  m_ObjectHideFlags: 0
  m_CorrespondingSourceObject: {fileID: 0}
  m_PrefabInstance: {fileID: 0}
  m_PrefabAsset: {fileID: 0}
  m_GameObject: {fileID: 1322106251}
  m_CullTransparentMesh: 0
--- !u!1 &1387937674
GameObject:
  m_ObjectHideFlags: 0
  m_CorrespondingSourceObject: {fileID: 0}
  m_PrefabInstance: {fileID: 0}
  m_PrefabAsset: {fileID: 0}
  serializedVersion: 6
  m_Component:
  - component: {fileID: 1387937675}
  - component: {fileID: 1387937677}
  - component: {fileID: 1387937676}
  m_Layer: 5
  m_Name: Log Text
  m_TagString: Untagged
  m_Icon: {fileID: 0}
  m_NavMeshLayer: 0
  m_StaticEditorFlags: 0
  m_IsActive: 1
--- !u!224 &1387937675
RectTransform:
  m_ObjectHideFlags: 0
  m_CorrespondingSourceObject: {fileID: 0}
  m_PrefabInstance: {fileID: 0}
  m_PrefabAsset: {fileID: 0}
  m_GameObject: {fileID: 1387937674}
  m_LocalRotation: {x: 0, y: 0, z: 0, w: 1}
  m_LocalPosition: {x: 0, y: 0, z: 0}
  m_LocalScale: {x: 1, y: 1, z: 1}
  m_Children: []
  m_Father: {fileID: 430995091}
  m_RootOrder: 0
  m_LocalEulerAnglesHint: {x: 0, y: 0, z: 0}
  m_AnchorMin: {x: 0, y: 0}
  m_AnchorMax: {x: 1, y: 1}
  m_AnchoredPosition: {x: 0, y: 0}
  m_SizeDelta: {x: -32, y: -32}
  m_Pivot: {x: 0.5, y: 0.5}
--- !u!114 &1387937676
MonoBehaviour:
  m_ObjectHideFlags: 0
  m_CorrespondingSourceObject: {fileID: 0}
  m_PrefabInstance: {fileID: 0}
  m_PrefabAsset: {fileID: 0}
  m_GameObject: {fileID: 1387937674}
  m_Enabled: 1
  m_EditorHideFlags: 0
  m_Script: {fileID: 11500000, guid: f4688fdb7df04437aeb418b961361dc5, type: 3}
  m_Name: 
  m_EditorClassIdentifier: 
  m_Material: {fileID: 0}
  m_Color: {r: 1, g: 1, b: 1, a: 1}
  m_RaycastTarget: 1
  m_OnCullStateChanged:
    m_PersistentCalls:
      m_Calls: []
  m_text: No log output yet.
  m_isRightToLeft: 0
  m_fontAsset: {fileID: 11400000, guid: 0cd382c4d470f174791dd96eb8f7b786, type: 2}
  m_sharedMaterial: {fileID: 1549604112718095413, guid: 0cd382c4d470f174791dd96eb8f7b786,
    type: 2}
  m_fontSharedMaterials: []
  m_fontMaterial: {fileID: 0}
  m_fontMaterials: []
  m_fontColor32:
    serializedVersion: 2
    rgba: 4294967295
  m_fontColor: {r: 1, g: 1, b: 1, a: 1}
  m_enableVertexGradient: 0
  m_colorMode: 3
  m_fontColorGradient:
    topLeft: {r: 1, g: 1, b: 1, a: 1}
    topRight: {r: 1, g: 1, b: 1, a: 1}
    bottomLeft: {r: 1, g: 1, b: 1, a: 1}
    bottomRight: {r: 1, g: 1, b: 1, a: 1}
  m_fontColorGradientPreset: {fileID: 0}
  m_spriteAsset: {fileID: 0}
  m_tintAllSprites: 0
  m_overrideHtmlColors: 0
  m_faceColor:
    serializedVersion: 2
    rgba: 4294967295
  m_outlineColor:
    serializedVersion: 2
    rgba: 4278190080
  m_fontSize: 24
  m_fontSizeBase: 24
  m_fontWeight: 400
  m_enableAutoSizing: 0
  m_fontSizeMin: 18
  m_fontSizeMax: 72
  m_fontStyle: 0
  m_textAlignment: 1025
  m_characterSpacing: 0
  m_wordSpacing: 0
  m_lineSpacing: 0
  m_lineSpacingMax: 0
  m_paragraphSpacing: 0
  m_charWidthMaxAdj: 0
  m_enableWordWrapping: 1
  m_wordWrappingRatios: 0.4
  m_overflowMode: 4
  m_firstOverflowCharacterIndex: -1
  m_linkedTextComponent: {fileID: 0}
  m_isLinkedTextComponent: 0
  m_isTextTruncated: 0
  m_enableKerning: 1
  m_enableExtraPadding: 0
  checkPaddingRequired: 0
  m_isRichText: 1
  m_parseCtrlCharacters: 1
  m_isOrthographic: 1
  m_isCullingEnabled: 0
  m_ignoreRectMaskCulling: 0
  m_ignoreCulling: 1
  m_horizontalMapping: 0
  m_verticalMapping: 0
  m_uvLineOffset: 0
  m_geometrySortingOrder: 0
  m_VertexBufferAutoSizeReduction: 1
  m_firstVisibleCharacter: 0
  m_useMaxVisibleDescender: 1
  m_pageToDisplay: 1
  m_margin: {x: 0, y: 0, z: 0, w: 0}
  m_textInfo:
    textComponent: {fileID: 1387937676}
    characterCount: 18
    spriteCount: 0
    spaceCount: 3
    wordCount: 4
    linkCount: 0
    lineCount: 1
    pageCount: 1
    materialCount: 1
  m_isUsingLegacyAnimationComponent: 0
  m_isVolumetricText: 0
  m_spriteAnimator: {fileID: 0}
  m_hasFontAssetChanged: 0
  m_subTextObjects:
  - {fileID: 0}
  - {fileID: 0}
  - {fileID: 0}
  - {fileID: 0}
  - {fileID: 0}
  - {fileID: 0}
  - {fileID: 0}
  - {fileID: 0}
  m_baseMaterial: {fileID: 0}
  m_maskOffset: {x: 0, y: 0, z: 0, w: 0}
--- !u!222 &1387937677
CanvasRenderer:
  m_ObjectHideFlags: 0
  m_CorrespondingSourceObject: {fileID: 0}
  m_PrefabInstance: {fileID: 0}
  m_PrefabAsset: {fileID: 0}
  m_GameObject: {fileID: 1387937674}
  m_CullTransparentMesh: 0
--- !u!1 &1404593537
GameObject:
  m_ObjectHideFlags: 0
  m_CorrespondingSourceObject: {fileID: 0}
  m_PrefabInstance: {fileID: 0}
  m_PrefabAsset: {fileID: 0}
  serializedVersion: 6
  m_Component:
  - component: {fileID: 1404593538}
  - component: {fileID: 1404593540}
  - component: {fileID: 1404593539}
  m_Layer: 5
  m_Name: Highlight
  m_TagString: Untagged
  m_Icon: {fileID: 0}
  m_NavMeshLayer: 0
  m_StaticEditorFlags: 0
  m_IsActive: 1
--- !u!224 &1404593538
RectTransform:
  m_ObjectHideFlags: 0
  m_CorrespondingSourceObject: {fileID: 0}
  m_PrefabInstance: {fileID: 0}
  m_PrefabAsset: {fileID: 0}
  m_GameObject: {fileID: 1404593537}
  m_LocalRotation: {x: 0, y: 0, z: 0, w: 1}
  m_LocalPosition: {x: 0, y: 0, z: 0}
  m_LocalScale: {x: 1, y: 1, z: 1}
  m_Children: []
  m_Father: {fileID: 159567282}
  m_RootOrder: 0
  m_LocalEulerAnglesHint: {x: 0, y: 0, z: 0}
  m_AnchorMin: {x: 0, y: 0}
  m_AnchorMax: {x: 1, y: 1}
  m_AnchoredPosition: {x: 0, y: 0}
  m_SizeDelta: {x: 0, y: 0}
  m_Pivot: {x: 0.5, y: 0.5}
--- !u!114 &1404593539
MonoBehaviour:
  m_ObjectHideFlags: 0
  m_CorrespondingSourceObject: {fileID: 0}
  m_PrefabInstance: {fileID: 0}
  m_PrefabAsset: {fileID: 0}
  m_GameObject: {fileID: 1404593537}
  m_Enabled: 1
  m_EditorHideFlags: 0
  m_Script: {fileID: 11500000, guid: fe87c0e1cc204ed48ad3b37840f39efc, type: 3}
  m_Name: 
  m_EditorClassIdentifier: 
  m_Material: {fileID: 0}
  m_Color: {r: 0.8313726, g: 0.33333334, b: 0, a: 1}
  m_RaycastTarget: 0
  m_OnCullStateChanged:
    m_PersistentCalls:
      m_Calls: []
  m_Sprite: {fileID: 0}
  m_Type: 0
  m_PreserveAspect: 0
  m_FillCenter: 1
  m_FillMethod: 4
  m_FillAmount: 1
  m_FillClockwise: 1
  m_FillOrigin: 0
  m_UseSpriteMesh: 0
  m_PixelsPerUnitMultiplier: 1
--- !u!222 &1404593540
CanvasRenderer:
  m_ObjectHideFlags: 0
  m_CorrespondingSourceObject: {fileID: 0}
  m_PrefabInstance: {fileID: 0}
  m_PrefabAsset: {fileID: 0}
  m_GameObject: {fileID: 1404593537}
  m_CullTransparentMesh: 0
--- !u!1 &1427002034
GameObject:
  m_ObjectHideFlags: 0
  m_CorrespondingSourceObject: {fileID: 0}
  m_PrefabInstance: {fileID: 0}
  m_PrefabAsset: {fileID: 0}
  serializedVersion: 6
  m_Component:
  - component: {fileID: 1427002035}
  m_Layer: 5
  m_Name: Connect
  m_TagString: Untagged
  m_Icon: {fileID: 0}
  m_NavMeshLayer: 0
  m_StaticEditorFlags: 0
  m_IsActive: 1
--- !u!224 &1427002035
RectTransform:
  m_ObjectHideFlags: 0
  m_CorrespondingSourceObject: {fileID: 0}
  m_PrefabInstance: {fileID: 0}
  m_PrefabAsset: {fileID: 0}
  m_GameObject: {fileID: 1427002034}
  m_LocalRotation: {x: 0, y: 0, z: 0, w: 1}
  m_LocalPosition: {x: 0, y: 0, z: 0}
  m_LocalScale: {x: 1, y: 1, z: 1}
  m_Children:
  - {fileID: 1243937901}
  m_Father: {fileID: 2054891945}
  m_RootOrder: 3
  m_LocalEulerAnglesHint: {x: 0, y: 0, z: 0}
  m_AnchorMin: {x: 0, y: 1}
  m_AnchorMax: {x: 0, y: 1}
  m_AnchoredPosition: {x: 190, y: -216}
  m_SizeDelta: {x: 380, y: 80}
  m_Pivot: {x: 0.5, y: 0.5}
--- !u!1 &1437844075
GameObject:
  m_ObjectHideFlags: 0
  m_CorrespondingSourceObject: {fileID: 0}
  m_PrefabInstance: {fileID: 0}
  m_PrefabAsset: {fileID: 0}
  serializedVersion: 6
  m_Component:
  - component: {fileID: 1437844076}
  - component: {fileID: 1437844077}
  m_Layer: 5
  m_Name: Text Area
  m_TagString: Untagged
  m_Icon: {fileID: 0}
  m_NavMeshLayer: 0
  m_StaticEditorFlags: 0
  m_IsActive: 1
--- !u!224 &1437844076
RectTransform:
  m_ObjectHideFlags: 0
  m_CorrespondingSourceObject: {fileID: 0}
  m_PrefabInstance: {fileID: 0}
  m_PrefabAsset: {fileID: 0}
  m_GameObject: {fileID: 1437844075}
  m_LocalRotation: {x: 0, y: 0, z: 0, w: 1}
  m_LocalPosition: {x: 0, y: 0, z: 0}
  m_LocalScale: {x: 1, y: 1, z: 1}
  m_Children:
  - {fileID: 2048555309}
  - {fileID: 1627060379}
  m_Father: {fileID: 586438651}
  m_RootOrder: 0
  m_LocalEulerAnglesHint: {x: 0, y: 0, z: 0}
  m_AnchorMin: {x: 0, y: 0}
  m_AnchorMax: {x: 1, y: 1}
  m_AnchoredPosition: {x: 0, y: -0.5}
  m_SizeDelta: {x: -20, y: -13}
  m_Pivot: {x: 0.5, y: 0.5}
--- !u!114 &1437844077
MonoBehaviour:
  m_ObjectHideFlags: 0
  m_CorrespondingSourceObject: {fileID: 0}
  m_PrefabInstance: {fileID: 0}
  m_PrefabAsset: {fileID: 0}
  m_GameObject: {fileID: 1437844075}
  m_Enabled: 1
  m_EditorHideFlags: 0
  m_Script: {fileID: 11500000, guid: 3312d7739989d2b4e91e6319e9a96d76, type: 3}
  m_Name: 
  m_EditorClassIdentifier: 
--- !u!1 &1512558924
GameObject:
  m_ObjectHideFlags: 0
  m_CorrespondingSourceObject: {fileID: 0}
  m_PrefabInstance: {fileID: 0}
  m_PrefabAsset: {fileID: 0}
  serializedVersion: 6
  m_Component:
  - component: {fileID: 1512558925}
  m_Layer: 5
  m_Name: Simulate Controllers
  m_TagString: Untagged
  m_Icon: {fileID: 0}
  m_NavMeshLayer: 0
  m_StaticEditorFlags: 0
  m_IsActive: 1
--- !u!224 &1512558925
RectTransform:
  m_ObjectHideFlags: 0
  m_CorrespondingSourceObject: {fileID: 0}
  m_PrefabInstance: {fileID: 0}
  m_PrefabAsset: {fileID: 0}
  m_GameObject: {fileID: 1512558924}
  m_LocalRotation: {x: 0, y: 0, z: 0, w: 1}
  m_LocalPosition: {x: 0, y: 0, z: 0}
  m_LocalScale: {x: 1, y: 1, z: 1}
  m_Children:
  - {fileID: 767694554}
  m_Father: {fileID: 2054891945}
  m_RootOrder: 6
  m_LocalEulerAnglesHint: {x: 0, y: 0, z: 0}
  m_AnchorMin: {x: 0, y: 1}
  m_AnchorMax: {x: 0, y: 1}
  m_AnchoredPosition: {x: 190, y: -384}
  m_SizeDelta: {x: 380, y: 80}
  m_Pivot: {x: 0.5, y: 0.5}
--- !u!1 &1529171856
GameObject:
  m_ObjectHideFlags: 0
  m_CorrespondingSourceObject: {fileID: 0}
  m_PrefabInstance: {fileID: 0}
  m_PrefabAsset: {fileID: 0}
  serializedVersion: 6
  m_Component:
  - component: {fileID: 1529171857}
  - component: {fileID: 1529171859}
  - component: {fileID: 1529171858}
  m_Layer: 5
  m_Name: Background
  m_TagString: Untagged
  m_Icon: {fileID: 0}
  m_NavMeshLayer: 0
  m_StaticEditorFlags: 0
  m_IsActive: 1
--- !u!224 &1529171857
RectTransform:
  m_ObjectHideFlags: 0
  m_CorrespondingSourceObject: {fileID: 0}
  m_PrefabInstance: {fileID: 0}
  m_PrefabAsset: {fileID: 0}
  m_GameObject: {fileID: 1529171856}
  m_LocalRotation: {x: 0, y: 0, z: 0, w: 1}
  m_LocalPosition: {x: 0, y: 0, z: 0}
  m_LocalScale: {x: 1, y: 1, z: 1}
  m_Children: []
  m_Father: {fileID: 1981335398}
  m_RootOrder: 0
  m_LocalEulerAnglesHint: {x: 0, y: 0, z: 0}
  m_AnchorMin: {x: 0, y: 0}
  m_AnchorMax: {x: 1, y: 1}
  m_AnchoredPosition: {x: 0, y: 0}
  m_SizeDelta: {x: 0, y: 0}
  m_Pivot: {x: 0.5, y: 0.5}
--- !u!114 &1529171858
MonoBehaviour:
  m_ObjectHideFlags: 0
  m_CorrespondingSourceObject: {fileID: 0}
  m_PrefabInstance: {fileID: 0}
  m_PrefabAsset: {fileID: 0}
  m_GameObject: {fileID: 1529171856}
  m_Enabled: 1
  m_EditorHideFlags: 0
  m_Script: {fileID: 11500000, guid: fe87c0e1cc204ed48ad3b37840f39efc, type: 3}
  m_Name: 
  m_EditorClassIdentifier: 
  m_Material: {fileID: 0}
  m_Color: {r: 0.30008277, g: 0.37307587, b: 0.39200002, a: 1}
  m_RaycastTarget: 1
  m_OnCullStateChanged:
    m_PersistentCalls:
      m_Calls: []
  m_Sprite: {fileID: 0}
  m_Type: 1
  m_PreserveAspect: 0
  m_FillCenter: 1
  m_FillMethod: 4
  m_FillAmount: 1
  m_FillClockwise: 1
  m_FillOrigin: 0
  m_UseSpriteMesh: 0
  m_PixelsPerUnitMultiplier: 1
--- !u!222 &1529171859
CanvasRenderer:
  m_ObjectHideFlags: 0
  m_CorrespondingSourceObject: {fileID: 0}
  m_PrefabInstance: {fileID: 0}
  m_PrefabAsset: {fileID: 0}
  m_GameObject: {fileID: 1529171856}
  m_CullTransparentMesh: 0
--- !u!1 &1534800855
GameObject:
  m_ObjectHideFlags: 0
  m_CorrespondingSourceObject: {fileID: 0}
  m_PrefabInstance: {fileID: 0}
  m_PrefabAsset: {fileID: 0}
  serializedVersion: 6
  m_Component:
  - component: {fileID: 1534800856}
  m_Layer: 0
  m_Name: SteamVR
  m_TagString: Untagged
  m_Icon: {fileID: 0}
  m_NavMeshLayer: 0
  m_StaticEditorFlags: 0
  m_IsActive: 1
--- !u!4 &1534800856
Transform:
  m_ObjectHideFlags: 0
  m_CorrespondingSourceObject: {fileID: 0}
  m_PrefabInstance: {fileID: 0}
  m_PrefabAsset: {fileID: 0}
  m_GameObject: {fileID: 1534800855}
  m_LocalRotation: {x: 0, y: 0, z: 0, w: 1}
  m_LocalPosition: {x: 0, y: 0, z: 0}
  m_LocalScale: {x: 1, y: 1, z: 1}
  m_Children:
  - {fileID: 1897242026}
  m_Father: {fileID: 0}
  m_RootOrder: 2
  m_LocalEulerAnglesHint: {x: 0, y: 0, z: 0}
<<<<<<< HEAD
--- !u!114 &1555642837 stripped
MonoBehaviour:
  m_CorrespondingSourceObject: {fileID: 4567258239358268694, guid: fd12050390bed9740b9a0407eb9c4d35,
    type: 3}
  m_PrefabInstance: {fileID: 47358548}
  m_PrefabAsset: {fileID: 0}
  m_GameObject: {fileID: 0}
  m_Enabled: 1
  m_EditorHideFlags: 0
  m_Script: {fileID: 11500000, guid: 209ef939aec549c29d285b89ed228161, type: 3}
  m_Name: 
  m_EditorClassIdentifier: 
--- !u!224 &1555642843 stripped
RectTransform:
  m_CorrespondingSourceObject: {fileID: 4567258239358268698, guid: fd12050390bed9740b9a0407eb9c4d35,
    type: 3}
  m_PrefabInstance: {fileID: 47358548}
  m_PrefabAsset: {fileID: 0}
=======
--- !u!21 &1551206998
Material:
  serializedVersion: 6
  m_ObjectHideFlags: 0
  m_CorrespondingSourceObject: {fileID: 0}
  m_PrefabInstance: {fileID: 0}
  m_PrefabAsset: {fileID: 0}
  m_Name: Sprites/Default
  m_Shader: {fileID: 10753, guid: 0000000000000000f000000000000000, type: 0}
  m_ShaderKeywords: 
  m_LightmapFlags: 4
  m_EnableInstancingVariants: 0
  m_DoubleSidedGI: 0
  m_CustomRenderQueue: -1
  stringTagMap: {}
  disabledShaderPasses: []
  m_SavedProperties:
    serializedVersion: 3
    m_TexEnvs:
    - _AlphaTex:
        m_Texture: {fileID: 0}
        m_Scale: {x: 1, y: 1}
        m_Offset: {x: 0, y: 0}
    - _MainTex:
        m_Texture: {fileID: 0}
        m_Scale: {x: 1, y: 1}
        m_Offset: {x: 0, y: 0}
    m_Floats:
    - PixelSnap: 0
    - _EnableExternalAlpha: 0
    m_Colors:
    - _Color: {r: 1, g: 1, b: 1, a: 1}
    - _Flip: {r: 1, g: 1, b: 1, a: 1}
    - _RendererColor: {r: 1, g: 1, b: 1, a: 1}
>>>>>>> b69aa6ba
--- !u!1 &1574251812
GameObject:
  m_ObjectHideFlags: 0
  m_CorrespondingSourceObject: {fileID: 0}
  m_PrefabInstance: {fileID: 0}
  m_PrefabAsset: {fileID: 0}
  serializedVersion: 6
  m_Component:
  - component: {fileID: 1574251813}
  m_Layer: 5
  m_Name: Input
  m_TagString: Untagged
  m_Icon: {fileID: 0}
  m_NavMeshLayer: 0
  m_StaticEditorFlags: 0
  m_IsActive: 1
--- !u!224 &1574251813
RectTransform:
  m_ObjectHideFlags: 0
  m_CorrespondingSourceObject: {fileID: 0}
  m_PrefabInstance: {fileID: 0}
  m_PrefabAsset: {fileID: 0}
  m_GameObject: {fileID: 1574251812}
  m_LocalRotation: {x: 0, y: 0, z: 0, w: 1}
  m_LocalPosition: {x: 0, y: 0, z: 0}
  m_LocalScale: {x: 1, y: 1, z: 1}
  m_Children:
  - {fileID: 586438651}
  m_Father: {fileID: 816994074}
  m_RootOrder: 1
  m_LocalEulerAnglesHint: {x: 0, y: 0, z: 0}
  m_AnchorMin: {x: 0, y: 0}
  m_AnchorMax: {x: 1, y: 1}
  m_AnchoredPosition: {x: 84, y: 0}
  m_SizeDelta: {x: -168, y: 0}
  m_Pivot: {x: 0.5, y: 0.5}
--- !u!1 &1588991415
GameObject:
  m_ObjectHideFlags: 0
  m_CorrespondingSourceObject: {fileID: 0}
  m_PrefabInstance: {fileID: 0}
  m_PrefabAsset: {fileID: 0}
  serializedVersion: 6
  m_Component:
  - component: {fileID: 1588991416}
  - component: {fileID: 1588991418}
  - component: {fileID: 1588991417}
  m_Layer: 5
  m_Name: Debug Values
  m_TagString: Untagged
  m_Icon: {fileID: 0}
  m_NavMeshLayer: 0
  m_StaticEditorFlags: 0
  m_IsActive: 0
--- !u!224 &1588991416
RectTransform:
  m_ObjectHideFlags: 0
  m_CorrespondingSourceObject: {fileID: 0}
  m_PrefabInstance: {fileID: 0}
  m_PrefabAsset: {fileID: 0}
  m_GameObject: {fileID: 1588991415}
  m_LocalRotation: {x: 0, y: 0, z: 0, w: 1}
  m_LocalPosition: {x: 0, y: 0, z: 0}
  m_LocalScale: {x: 1, y: 1, z: 1}
  m_Children:
  - {fileID: 603696411}
  - {fileID: 1285424158}
  m_Father: {fileID: 921160397}
  m_RootOrder: 1
  m_LocalEulerAnglesHint: {x: 0, y: 0, z: 0}
  m_AnchorMin: {x: 0, y: 0}
  m_AnchorMax: {x: 0.5, y: 1}
  m_AnchoredPosition: {x: -0.024902344, y: 0}
  m_SizeDelta: {x: 0.049927, y: 0}
  m_Pivot: {x: 0.5, y: 0.5}
--- !u!114 &1588991417
MonoBehaviour:
  m_ObjectHideFlags: 0
  m_CorrespondingSourceObject: {fileID: 0}
  m_PrefabInstance: {fileID: 0}
  m_PrefabAsset: {fileID: 0}
  m_GameObject: {fileID: 1588991415}
  m_Enabled: 1
  m_EditorHideFlags: 0
  m_Script: {fileID: 11500000, guid: fe87c0e1cc204ed48ad3b37840f39efc, type: 3}
  m_Name: 
  m_EditorClassIdentifier: 
  m_Material: {fileID: 0}
  m_Color: {r: 0, g: 0, b: 0, a: 0.9019608}
  m_RaycastTarget: 1
  m_OnCullStateChanged:
    m_PersistentCalls:
      m_Calls: []
  m_Sprite: {fileID: 0}
  m_Type: 0
  m_PreserveAspect: 0
  m_FillCenter: 1
  m_FillMethod: 4
  m_FillAmount: 1
  m_FillClockwise: 1
  m_FillOrigin: 0
  m_UseSpriteMesh: 0
  m_PixelsPerUnitMultiplier: 1
--- !u!222 &1588991418
CanvasRenderer:
  m_ObjectHideFlags: 0
  m_CorrespondingSourceObject: {fileID: 0}
  m_PrefabInstance: {fileID: 0}
  m_PrefabAsset: {fileID: 0}
  m_GameObject: {fileID: 1588991415}
  m_CullTransparentMesh: 0
--- !u!1001 &1613771461
PrefabInstance:
  m_ObjectHideFlags: 0
  serializedVersion: 2
  m_Modification:
    m_TransformParent: {fileID: 169731200}
    m_Modifications:
    - target: {fileID: 8813561813319806009, guid: d08ddc2a91191fe48b5a08574b6f8b7d,
        type: 3}
      propertyPath: m_Name
      value: Main Menu
      objectReference: {fileID: 0}
    - target: {fileID: 8813561813319806009, guid: d08ddc2a91191fe48b5a08574b6f8b7d,
        type: 3}
      propertyPath: m_IsActive
      value: 0
      objectReference: {fileID: 0}
    - target: {fileID: 8813561813319806002, guid: d08ddc2a91191fe48b5a08574b6f8b7d,
        type: 3}
      propertyPath: m_LocalPosition.x
      value: 0
      objectReference: {fileID: 0}
    - target: {fileID: 8813561813319806002, guid: d08ddc2a91191fe48b5a08574b6f8b7d,
        type: 3}
      propertyPath: m_LocalPosition.y
      value: 0
      objectReference: {fileID: 0}
    - target: {fileID: 8813561813319806002, guid: d08ddc2a91191fe48b5a08574b6f8b7d,
        type: 3}
      propertyPath: m_LocalPosition.z
      value: 0
      objectReference: {fileID: 0}
    - target: {fileID: 8813561813319806002, guid: d08ddc2a91191fe48b5a08574b6f8b7d,
        type: 3}
      propertyPath: m_LocalRotation.x
      value: 0
      objectReference: {fileID: 0}
    - target: {fileID: 8813561813319806002, guid: d08ddc2a91191fe48b5a08574b6f8b7d,
        type: 3}
      propertyPath: m_LocalRotation.y
      value: 0
      objectReference: {fileID: 0}
    - target: {fileID: 8813561813319806002, guid: d08ddc2a91191fe48b5a08574b6f8b7d,
        type: 3}
      propertyPath: m_LocalRotation.z
      value: 0
      objectReference: {fileID: 0}
    - target: {fileID: 8813561813319806002, guid: d08ddc2a91191fe48b5a08574b6f8b7d,
        type: 3}
      propertyPath: m_LocalRotation.w
      value: 1
      objectReference: {fileID: 0}
    - target: {fileID: 8813561813319806002, guid: d08ddc2a91191fe48b5a08574b6f8b7d,
        type: 3}
      propertyPath: m_RootOrder
      value: 1
      objectReference: {fileID: 0}
    - target: {fileID: 8813561813319806002, guid: d08ddc2a91191fe48b5a08574b6f8b7d,
        type: 3}
      propertyPath: m_LocalEulerAnglesHint.x
      value: 0
      objectReference: {fileID: 0}
    - target: {fileID: 8813561813319806002, guid: d08ddc2a91191fe48b5a08574b6f8b7d,
        type: 3}
      propertyPath: m_LocalEulerAnglesHint.y
      value: 0
      objectReference: {fileID: 0}
    - target: {fileID: 8813561813319806002, guid: d08ddc2a91191fe48b5a08574b6f8b7d,
        type: 3}
      propertyPath: m_LocalEulerAnglesHint.z
      value: 0
      objectReference: {fileID: 0}
    - target: {fileID: 8813561813319806002, guid: d08ddc2a91191fe48b5a08574b6f8b7d,
        type: 3}
      propertyPath: m_AnchoredPosition.x
      value: 0
      objectReference: {fileID: 0}
    - target: {fileID: 8813561813319806002, guid: d08ddc2a91191fe48b5a08574b6f8b7d,
        type: 3}
      propertyPath: m_AnchoredPosition.y
      value: 0
      objectReference: {fileID: 0}
    - target: {fileID: 8813561813319806002, guid: d08ddc2a91191fe48b5a08574b6f8b7d,
        type: 3}
      propertyPath: m_SizeDelta.x
      value: 768
      objectReference: {fileID: 0}
    - target: {fileID: 8813561813319806002, guid: d08ddc2a91191fe48b5a08574b6f8b7d,
        type: 3}
      propertyPath: m_SizeDelta.y
      value: 384
      objectReference: {fileID: 0}
    - target: {fileID: 8813561813319806002, guid: d08ddc2a91191fe48b5a08574b6f8b7d,
        type: 3}
      propertyPath: m_AnchorMin.x
      value: 0
      objectReference: {fileID: 0}
    - target: {fileID: 8813561813319806002, guid: d08ddc2a91191fe48b5a08574b6f8b7d,
        type: 3}
      propertyPath: m_AnchorMin.y
      value: 0
      objectReference: {fileID: 0}
    - target: {fileID: 8813561813319806002, guid: d08ddc2a91191fe48b5a08574b6f8b7d,
        type: 3}
      propertyPath: m_AnchorMax.x
      value: 0
      objectReference: {fileID: 0}
    - target: {fileID: 8813561813319806002, guid: d08ddc2a91191fe48b5a08574b6f8b7d,
        type: 3}
      propertyPath: m_AnchorMax.y
      value: 0
      objectReference: {fileID: 0}
    - target: {fileID: 8813561813319806002, guid: d08ddc2a91191fe48b5a08574b6f8b7d,
        type: 3}
      propertyPath: m_Pivot.x
      value: 0.5
      objectReference: {fileID: 0}
    - target: {fileID: 8813561813319806002, guid: d08ddc2a91191fe48b5a08574b6f8b7d,
        type: 3}
      propertyPath: m_Pivot.y
      value: 0.5
      objectReference: {fileID: 0}
    - target: {fileID: 2140655969128750592, guid: d08ddc2a91191fe48b5a08574b6f8b7d,
        type: 3}
      propertyPath: m_OnClick.m_PersistentCalls.m_Calls.Array.data[0].m_Target
      value: 
      objectReference: {fileID: 169731199}
    - target: {fileID: 2140655969128750592, guid: d08ddc2a91191fe48b5a08574b6f8b7d,
        type: 3}
      propertyPath: m_OnClick.m_PersistentCalls.m_Calls.Array.data[0].m_MethodName
      value: GotoScene
      objectReference: {fileID: 0}
    - target: {fileID: 2140655969128750592, guid: d08ddc2a91191fe48b5a08574b6f8b7d,
        type: 3}
      propertyPath: m_OnClick.m_PersistentCalls.m_Calls.Array.data[0].m_Arguments.m_ObjectArgument
      value: 
      objectReference: {fileID: 1555642837}
    - target: {fileID: 915775394257466116, guid: d08ddc2a91191fe48b5a08574b6f8b7d,
        type: 3}
      propertyPath: m_textInfo.characterCount
      value: 0
      objectReference: {fileID: 0}
    - target: {fileID: 915775394257466116, guid: d08ddc2a91191fe48b5a08574b6f8b7d,
        type: 3}
      propertyPath: m_textInfo.wordCount
      value: 0
      objectReference: {fileID: 0}
    - target: {fileID: 915775394257466116, guid: d08ddc2a91191fe48b5a08574b6f8b7d,
        type: 3}
      propertyPath: m_textInfo.lineCount
      value: 0
      objectReference: {fileID: 0}
    - target: {fileID: 915775394257466116, guid: d08ddc2a91191fe48b5a08574b6f8b7d,
        type: 3}
      propertyPath: m_textInfo.pageCount
      value: 0
      objectReference: {fileID: 0}
    - target: {fileID: 915775394048317677, guid: d08ddc2a91191fe48b5a08574b6f8b7d,
        type: 3}
      propertyPath: m_textInfo.characterCount
      value: 0
      objectReference: {fileID: 0}
    - target: {fileID: 915775394048317677, guid: d08ddc2a91191fe48b5a08574b6f8b7d,
        type: 3}
      propertyPath: m_textInfo.wordCount
      value: 0
      objectReference: {fileID: 0}
    - target: {fileID: 915775394048317677, guid: d08ddc2a91191fe48b5a08574b6f8b7d,
        type: 3}
      propertyPath: m_textInfo.lineCount
      value: 0
      objectReference: {fileID: 0}
    - target: {fileID: 915775394048317677, guid: d08ddc2a91191fe48b5a08574b6f8b7d,
        type: 3}
      propertyPath: m_textInfo.pageCount
      value: 0
      objectReference: {fileID: 0}
    m_RemovedComponents: []
  m_SourcePrefab: {fileID: 100100000, guid: d08ddc2a91191fe48b5a08574b6f8b7d, type: 3}
--- !u!114 &1613771462 stripped
MonoBehaviour:
  m_CorrespondingSourceObject: {fileID: 8813561813319806014, guid: d08ddc2a91191fe48b5a08574b6f8b7d,
    type: 3}
  m_PrefabInstance: {fileID: 1613771461}
  m_PrefabAsset: {fileID: 0}
  m_GameObject: {fileID: 0}
  m_Enabled: 1
  m_EditorHideFlags: 0
  m_Script: {fileID: 11500000, guid: 209ef939aec549c29d285b89ed228161, type: 3}
  m_Name: 
  m_EditorClassIdentifier: 
--- !u!224 &1613771463 stripped
RectTransform:
  m_CorrespondingSourceObject: {fileID: 8813561813319806002, guid: d08ddc2a91191fe48b5a08574b6f8b7d,
    type: 3}
  m_PrefabInstance: {fileID: 1613771461}
  m_PrefabAsset: {fileID: 0}
--- !u!1 &1615574117
GameObject:
  m_ObjectHideFlags: 0
  m_CorrespondingSourceObject: {fileID: 0}
  m_PrefabInstance: {fileID: 0}
  m_PrefabAsset: {fileID: 0}
  serializedVersion: 6
  m_Component:
  - component: {fileID: 1615574118}
  - component: {fileID: 1615574121}
  - component: {fileID: 1615574120}
  - component: {fileID: 1615574119}
  m_Layer: 5
  m_Name: Connect Button
  m_TagString: Untagged
  m_Icon: {fileID: 0}
  m_NavMeshLayer: 0
  m_StaticEditorFlags: 0
  m_IsActive: 1
--- !u!224 &1615574118
RectTransform:
  m_ObjectHideFlags: 0
  m_CorrespondingSourceObject: {fileID: 0}
  m_PrefabInstance: {fileID: 0}
  m_PrefabAsset: {fileID: 0}
  m_GameObject: {fileID: 1615574117}
  m_LocalRotation: {x: 0, y: 0, z: 0, w: 1}
  m_LocalPosition: {x: 0, y: 0, z: 0}
  m_LocalScale: {x: 1, y: 1, z: 1}
  m_Children:
  - {fileID: 55615653}
  m_Father: {fileID: 162886307}
  m_RootOrder: 1
  m_LocalEulerAnglesHint: {x: 0, y: 0, z: 0}
  m_AnchorMin: {x: 0, y: 1}
  m_AnchorMax: {x: 0, y: 1}
  m_AnchoredPosition: {x: 375, y: -40}
  m_SizeDelta: {x: 234, y: 64}
  m_Pivot: {x: 0.5, y: 0.5}
--- !u!114 &1615574119
MonoBehaviour:
  m_ObjectHideFlags: 0
  m_CorrespondingSourceObject: {fileID: 0}
  m_PrefabInstance: {fileID: 0}
  m_PrefabAsset: {fileID: 0}
  m_GameObject: {fileID: 1615574117}
  m_Enabled: 1
  m_EditorHideFlags: 0
  m_Script: {fileID: 11500000, guid: 4e29b1a8efbd4b44bb3f3716e73f07ff, type: 3}
  m_Name: 
  m_EditorClassIdentifier: 
  m_Navigation:
    m_Mode: 0
    m_SelectOnUp: {fileID: 0}
    m_SelectOnDown: {fileID: 0}
    m_SelectOnLeft: {fileID: 0}
    m_SelectOnRight: {fileID: 0}
  m_Transition: 1
  m_Colors:
    m_NormalColor: {r: 0.43529415, g: 0.5411765, b: 0.5686275, a: 1}
    m_HighlightedColor: {r: 1, g: 0.40000004, b: 0, a: 1}
    m_PressedColor: {r: 0.30008277, g: 0.37307587, b: 0.39200002, a: 1}
    m_SelectedColor: {r: 1, g: 0.40000004, b: 0, a: 1}
    m_DisabledColor: {r: 0.78431374, g: 0.78431374, b: 0.78431374, a: 0.5019608}
    m_ColorMultiplier: 1
    m_FadeDuration: 0.1
  m_SpriteState:
    m_HighlightedSprite: {fileID: 0}
    m_PressedSprite: {fileID: 0}
    m_SelectedSprite: {fileID: 0}
    m_DisabledSprite: {fileID: 0}
  m_AnimationTriggers:
    m_NormalTrigger: Normal
    m_HighlightedTrigger: Highlighted
    m_PressedTrigger: Pressed
    m_SelectedTrigger: Highlighted
    m_DisabledTrigger: Disabled
  m_Interactable: 1
  m_TargetGraphic: {fileID: 1615574120}
  m_OnClick:
    m_PersistentCalls:
      m_Calls:
      - m_Target: {fileID: 1908252059}
        m_MethodName: OnConnectButtonPressed
        m_Mode: 1
        m_Arguments:
          m_ObjectArgument: {fileID: 0}
          m_ObjectArgumentAssemblyTypeName: UnityEngine.Object, UnityEngine
          m_IntArgument: 0
          m_FloatArgument: 0
          m_StringArgument: 
          m_BoolArgument: 0
        m_CallState: 2
      - m_Target: {fileID: 1908252055}
        m_MethodName: SetActive
        m_Mode: 6
        m_Arguments:
          m_ObjectArgument: {fileID: 0}
          m_ObjectArgumentAssemblyTypeName: UnityEngine.Object, UnityEngine
          m_IntArgument: 0
          m_FloatArgument: 0
          m_StringArgument: 
          m_BoolArgument: 0
        m_CallState: 2
      - m_Target: {fileID: 0}
        m_MethodName: SetActive
        m_Mode: 6
        m_Arguments:
          m_ObjectArgument: {fileID: 0}
          m_ObjectArgumentAssemblyTypeName: UnityEngine.Object, UnityEngine
          m_IntArgument: 0
          m_FloatArgument: 0
          m_StringArgument: 
          m_BoolArgument: 0
        m_CallState: 2
      - m_Target: {fileID: 432278072}
        m_MethodName: SetActive
        m_Mode: 6
        m_Arguments:
          m_ObjectArgument: {fileID: 0}
          m_ObjectArgumentAssemblyTypeName: UnityEngine.Object, UnityEngine
          m_IntArgument: 0
          m_FloatArgument: 0
          m_StringArgument: 
          m_BoolArgument: 1
        m_CallState: 2
--- !u!114 &1615574120
MonoBehaviour:
  m_ObjectHideFlags: 0
  m_CorrespondingSourceObject: {fileID: 0}
  m_PrefabInstance: {fileID: 0}
  m_PrefabAsset: {fileID: 0}
  m_GameObject: {fileID: 1615574117}
  m_Enabled: 1
  m_EditorHideFlags: 0
  m_Script: {fileID: 11500000, guid: fe87c0e1cc204ed48ad3b37840f39efc, type: 3}
  m_Name: 
  m_EditorClassIdentifier: 
  m_Material: {fileID: 0}
  m_Color: {r: 1, g: 1, b: 1, a: 1}
  m_RaycastTarget: 1
  m_OnCullStateChanged:
    m_PersistentCalls:
      m_Calls: []
  m_Sprite: {fileID: 0}
  m_Type: 0
  m_PreserveAspect: 0
  m_FillCenter: 1
  m_FillMethod: 4
  m_FillAmount: 1
  m_FillClockwise: 1
  m_FillOrigin: 0
  m_UseSpriteMesh: 0
  m_PixelsPerUnitMultiplier: 1
--- !u!222 &1615574121
CanvasRenderer:
  m_ObjectHideFlags: 0
  m_CorrespondingSourceObject: {fileID: 0}
  m_PrefabInstance: {fileID: 0}
  m_PrefabAsset: {fileID: 0}
  m_GameObject: {fileID: 1615574117}
  m_CullTransparentMesh: 0
--- !u!1 &1627060378
GameObject:
  m_ObjectHideFlags: 0
  m_CorrespondingSourceObject: {fileID: 0}
  m_PrefabInstance: {fileID: 0}
  m_PrefabAsset: {fileID: 0}
  serializedVersion: 6
  m_Component:
  - component: {fileID: 1627060379}
  - component: {fileID: 1627060381}
  - component: {fileID: 1627060380}
  m_Layer: 5
  m_Name: Text
  m_TagString: Untagged
  m_Icon: {fileID: 0}
  m_NavMeshLayer: 0
  m_StaticEditorFlags: 0
  m_IsActive: 1
--- !u!224 &1627060379
RectTransform:
  m_ObjectHideFlags: 0
  m_CorrespondingSourceObject: {fileID: 0}
  m_PrefabInstance: {fileID: 0}
  m_PrefabAsset: {fileID: 0}
  m_GameObject: {fileID: 1627060378}
  m_LocalRotation: {x: 0, y: 0, z: 0, w: 1}
  m_LocalPosition: {x: 0, y: 0, z: 0}
  m_LocalScale: {x: 1, y: 1, z: 1}
  m_Children: []
  m_Father: {fileID: 1437844076}
  m_RootOrder: 1
  m_LocalEulerAnglesHint: {x: 0, y: 0, z: 0}
  m_AnchorMin: {x: 0, y: 0}
  m_AnchorMax: {x: 1, y: 1}
  m_AnchoredPosition: {x: 0, y: 0}
  m_SizeDelta: {x: 0, y: 0}
  m_Pivot: {x: 0.5, y: 0.5}
--- !u!114 &1627060380
MonoBehaviour:
  m_ObjectHideFlags: 0
  m_CorrespondingSourceObject: {fileID: 0}
  m_PrefabInstance: {fileID: 0}
  m_PrefabAsset: {fileID: 0}
  m_GameObject: {fileID: 1627060378}
  m_Enabled: 1
  m_EditorHideFlags: 0
  m_Script: {fileID: 11500000, guid: f4688fdb7df04437aeb418b961361dc5, type: 3}
  m_Name: 
  m_EditorClassIdentifier: 
  m_Material: {fileID: 0}
  m_Color: {r: 1, g: 1, b: 1, a: 1}
  m_RaycastTarget: 1
  m_OnCullStateChanged:
    m_PersistentCalls:
      m_Calls: []
  m_text: "54322\u200B"
  m_isRightToLeft: 0
  m_fontAsset: {fileID: 11400000, guid: 0cd382c4d470f174791dd96eb8f7b786, type: 2}
  m_sharedMaterial: {fileID: 1549604112718095413, guid: 0cd382c4d470f174791dd96eb8f7b786,
    type: 2}
  m_fontSharedMaterials: []
  m_fontMaterial: {fileID: 0}
  m_fontMaterials: []
  m_fontColor32:
    serializedVersion: 2
    rgba: 4292202422
  m_fontColor: {r: 0.71705234, g: 0.8146104, b: 0.839, a: 1}
  m_enableVertexGradient: 0
  m_colorMode: 3
  m_fontColorGradient:
    topLeft: {r: 1, g: 1, b: 1, a: 1}
    topRight: {r: 1, g: 1, b: 1, a: 1}
    bottomLeft: {r: 1, g: 1, b: 1, a: 1}
    bottomRight: {r: 1, g: 1, b: 1, a: 1}
  m_fontColorGradientPreset: {fileID: 0}
  m_spriteAsset: {fileID: 0}
  m_tintAllSprites: 0
  m_overrideHtmlColors: 0
  m_faceColor:
    serializedVersion: 2
    rgba: 4294967295
  m_outlineColor:
    serializedVersion: 2
    rgba: 4278190080
  m_fontSize: 24
  m_fontSizeBase: 24
  m_fontWeight: 400
  m_enableAutoSizing: 0
  m_fontSizeMin: 18
  m_fontSizeMax: 72
  m_fontStyle: 0
  m_textAlignment: 513
  m_characterSpacing: 0
  m_wordSpacing: 0
  m_lineSpacing: 0
  m_lineSpacingMax: 0
  m_paragraphSpacing: 0
  m_charWidthMaxAdj: 0
  m_enableWordWrapping: 0
  m_wordWrappingRatios: 0.4
  m_overflowMode: 0
  m_firstOverflowCharacterIndex: -1
  m_linkedTextComponent: {fileID: 0}
  m_isLinkedTextComponent: 0
  m_isTextTruncated: 0
  m_enableKerning: 1
  m_enableExtraPadding: 1
  checkPaddingRequired: 0
  m_isRichText: 1
  m_parseCtrlCharacters: 1
  m_isOrthographic: 1
  m_isCullingEnabled: 0
  m_ignoreRectMaskCulling: 0
  m_ignoreCulling: 1
  m_horizontalMapping: 0
  m_verticalMapping: 0
  m_uvLineOffset: 0
  m_geometrySortingOrder: 0
  m_VertexBufferAutoSizeReduction: 1
  m_firstVisibleCharacter: 0
  m_useMaxVisibleDescender: 1
  m_pageToDisplay: 1
  m_margin: {x: 0, y: 0, z: 0, w: 0}
  m_textInfo:
    textComponent: {fileID: 1627060380}
    characterCount: 6
    spriteCount: 0
    spaceCount: 0
    wordCount: 1
    linkCount: 0
    lineCount: 1
    pageCount: 1
    materialCount: 1
  m_isUsingLegacyAnimationComponent: 0
  m_isVolumetricText: 0
  m_spriteAnimator: {fileID: 0}
  m_hasFontAssetChanged: 0
  m_subTextObjects:
  - {fileID: 0}
  - {fileID: 0}
  - {fileID: 0}
  - {fileID: 0}
  - {fileID: 0}
  - {fileID: 0}
  - {fileID: 0}
  - {fileID: 0}
  m_baseMaterial: {fileID: 0}
  m_maskOffset: {x: 0, y: 0, z: 0, w: 0}
--- !u!222 &1627060381
CanvasRenderer:
  m_ObjectHideFlags: 0
  m_CorrespondingSourceObject: {fileID: 0}
  m_PrefabInstance: {fileID: 0}
  m_PrefabAsset: {fileID: 0}
  m_GameObject: {fileID: 1627060378}
  m_CullTransparentMesh: 0
--- !u!1 &1688168142
GameObject:
  m_ObjectHideFlags: 0
  m_CorrespondingSourceObject: {fileID: 0}
  m_PrefabInstance: {fileID: 0}
  m_PrefabAsset: {fileID: 0}
  serializedVersion: 6
  m_Component:
  - component: {fileID: 1688168143}
  m_Layer: 5
  m_Name: Test Renderer
  m_TagString: Untagged
  m_Icon: {fileID: 0}
  m_NavMeshLayer: 0
  m_StaticEditorFlags: 0
  m_IsActive: 1
--- !u!224 &1688168143
RectTransform:
  m_ObjectHideFlags: 0
  m_CorrespondingSourceObject: {fileID: 0}
  m_PrefabInstance: {fileID: 0}
  m_PrefabAsset: {fileID: 0}
  m_GameObject: {fileID: 1688168142}
  m_LocalRotation: {x: 0, y: 0, z: 0, w: 1}
  m_LocalPosition: {x: 0, y: 0, z: 0}
  m_LocalScale: {x: 1, y: 1, z: 1}
  m_Children:
  - {fileID: 159567282}
  m_Father: {fileID: 2054891945}
  m_RootOrder: 5
  m_LocalEulerAnglesHint: {x: 0, y: 0, z: 0}
  m_AnchorMin: {x: 0, y: 1}
  m_AnchorMax: {x: 0, y: 1}
  m_AnchoredPosition: {x: 190, y: -304}
  m_SizeDelta: {x: 380, y: 80}
  m_Pivot: {x: 0.5, y: 0.5}
--- !u!1 &1723385464
GameObject:
  m_ObjectHideFlags: 0
  m_CorrespondingSourceObject: {fileID: 0}
  m_PrefabInstance: {fileID: 0}
  m_PrefabAsset: {fileID: 0}
  serializedVersion: 6
  m_Component:
  - component: {fileID: 1723385465}
  - component: {fileID: 1723385466}
  m_Layer: 0
  m_Name: Visualiser
  m_TagString: Untagged
  m_Icon: {fileID: 0}
  m_NavMeshLayer: 0
  m_StaticEditorFlags: 0
  m_IsActive: 1
--- !u!4 &1723385465
Transform:
  m_ObjectHideFlags: 0
  m_CorrespondingSourceObject: {fileID: 0}
  m_PrefabInstance: {fileID: 0}
  m_PrefabAsset: {fileID: 0}
  m_GameObject: {fileID: 1723385464}
  m_LocalRotation: {x: 0, y: 0, z: 0, w: 1}
  m_LocalPosition: {x: 0, y: 0, z: 0}
  m_LocalScale: {x: 1, y: 1, z: 1}
  m_Children: []
  m_Father: {fileID: 1946000298}
  m_RootOrder: 0
  m_LocalEulerAnglesHint: {x: 0, y: 0, z: 0}
--- !u!114 &1723385466
MonoBehaviour:
  m_ObjectHideFlags: 0
  m_CorrespondingSourceObject: {fileID: 0}
  m_PrefabInstance: {fileID: 0}
  m_PrefabAsset: {fileID: 0}
  m_GameObject: {fileID: 1723385464}
  m_Enabled: 1
  m_EditorHideFlags: 0
  m_Script: {fileID: 11500000, guid: 9118c999ddd840f1bc754648bd1576ec, type: 3}
  m_Name: 
  m_EditorClassIdentifier: 
  particleMaterial:
    isValueProvided: 1
    value: {fileID: 2100000, guid: 393f247d900223443927eecea10d89e8, type: 2}
  bondMaterial:
    isValueProvided: 1
    value: {fileID: 2100000, guid: 8ab524378960e644f9a238927b43e467, type: 2}
  particleMesh:
    isValueProvided: 1
    value: {fileID: 10202, guid: 0000000000000000e000000000000000, type: 0}
  bondMesh:
    isValueProvided: 1
    value: {fileID: 10202, guid: 0000000000000000e000000000000000, type: 0}
  tint:
    isValueProvided: 1
    value: {r: 1, g: 1, b: 1, a: 1}
  colorScheme:
    isValueProvided: 1
    value: {fileID: 11400000, guid: f1a9c849f018f42adbab12e856c0da60, type: 2}
  particleScale:
    isValueProvided: 1
    value: 0.7
  bondScale:
    isValueProvided: 1
    value: 0.07
  useVdwRadii:
    isValueProvided: 1
    value: 1
--- !u!1 &1730465031
GameObject:
  m_ObjectHideFlags: 0
  m_CorrespondingSourceObject: {fileID: 0}
  m_PrefabInstance: {fileID: 0}
  m_PrefabAsset: {fileID: 0}
  serializedVersion: 6
  m_Component:
  - component: {fileID: 1730465032}
  - component: {fileID: 1730465034}
  - component: {fileID: 1730465033}
  m_Layer: 5
  m_Name: Label
  m_TagString: Untagged
  m_Icon: {fileID: 0}
  m_NavMeshLayer: 0
  m_StaticEditorFlags: 0
  m_IsActive: 1
--- !u!224 &1730465032
RectTransform:
  m_ObjectHideFlags: 0
  m_CorrespondingSourceObject: {fileID: 0}
  m_PrefabInstance: {fileID: 0}
  m_PrefabAsset: {fileID: 0}
  m_GameObject: {fileID: 1730465031}
  m_LocalRotation: {x: 0, y: 0, z: 0, w: 1}
  m_LocalPosition: {x: 0, y: 0, z: 0}
  m_LocalScale: {x: 1, y: 1, z: 1}
  m_Children: []
  m_Father: {fileID: 94545910}
  m_RootOrder: 0
  m_LocalEulerAnglesHint: {x: 0, y: 0, z: 0}
  m_AnchorMin: {x: 0, y: 0}
  m_AnchorMax: {x: 1, y: 1}
  m_AnchoredPosition: {x: 0, y: 0}
  m_SizeDelta: {x: -32, y: -32}
  m_Pivot: {x: 0.5, y: 0.5}
--- !u!114 &1730465033
MonoBehaviour:
  m_ObjectHideFlags: 0
  m_CorrespondingSourceObject: {fileID: 0}
  m_PrefabInstance: {fileID: 0}
  m_PrefabAsset: {fileID: 0}
  m_GameObject: {fileID: 1730465031}
  m_Enabled: 1
  m_EditorHideFlags: 0
  m_Script: {fileID: 11500000, guid: f4688fdb7df04437aeb418b961361dc5, type: 3}
  m_Name: 
  m_EditorClassIdentifier: 
  m_Material: {fileID: 0}
  m_Color: {r: 1, g: 1, b: 1, a: 1}
  m_RaycastTarget: 1
  m_OnCullStateChanged:
    m_PersistentCalls:
      m_Calls: []
  m_text: "direct connect \nto narupa 2 server"
  m_isRightToLeft: 0
  m_fontAsset: {fileID: 11400000, guid: 5a19f4193fe2bf64089ade0b38163199, type: 2}
  m_sharedMaterial: {fileID: 21566619404874456, guid: 5a19f4193fe2bf64089ade0b38163199,
    type: 2}
  m_fontSharedMaterials: []
  m_fontMaterial: {fileID: 0}
  m_fontMaterials: []
  m_fontColor32:
    serializedVersion: 2
    rgba: 4294967295
  m_fontColor: {r: 1, g: 1, b: 1, a: 1}
  m_enableVertexGradient: 0
  m_colorMode: 3
  m_fontColorGradient:
    topLeft: {r: 1, g: 1, b: 1, a: 1}
    topRight: {r: 1, g: 1, b: 1, a: 1}
    bottomLeft: {r: 1, g: 1, b: 1, a: 1}
    bottomRight: {r: 1, g: 1, b: 1, a: 1}
  m_fontColorGradientPreset: {fileID: 0}
  m_spriteAsset: {fileID: 0}
  m_tintAllSprites: 0
  m_overrideHtmlColors: 0
  m_faceColor:
    serializedVersion: 2
    rgba: 4294967295
  m_outlineColor:
    serializedVersion: 2
    rgba: 4278190080
  m_fontSize: 28
  m_fontSizeBase: 28
  m_fontWeight: 400
  m_enableAutoSizing: 0
  m_fontSizeMin: 18
  m_fontSizeMax: 72
  m_fontStyle: 16
  m_textAlignment: 514
  m_characterSpacing: 0
  m_wordSpacing: 0
  m_lineSpacing: 0
  m_lineSpacingMax: 0
  m_paragraphSpacing: 0
  m_charWidthMaxAdj: 0
  m_enableWordWrapping: 1
  m_wordWrappingRatios: 0.4
  m_overflowMode: 0
  m_firstOverflowCharacterIndex: 16
  m_linkedTextComponent: {fileID: 0}
  m_isLinkedTextComponent: 0
  m_isTextTruncated: 0
  m_enableKerning: 1
  m_enableExtraPadding: 0
  checkPaddingRequired: 0
  m_isRichText: 1
  m_parseCtrlCharacters: 1
  m_isOrthographic: 1
  m_isCullingEnabled: 0
  m_ignoreRectMaskCulling: 0
  m_ignoreCulling: 1
  m_horizontalMapping: 0
  m_verticalMapping: 0
  m_uvLineOffset: 0
  m_geometrySortingOrder: 0
  m_VertexBufferAutoSizeReduction: 1
  m_firstVisibleCharacter: 0
  m_useMaxVisibleDescender: 1
  m_pageToDisplay: 1
  m_margin: {x: 0, y: 0, z: 0, w: 0}
  m_textInfo:
    textComponent: {fileID: 1730465033}
    characterCount: 34
    spriteCount: 0
    spaceCount: 6
    wordCount: 6
    linkCount: 0
    lineCount: 2
    pageCount: 1
    materialCount: 1
  m_isUsingLegacyAnimationComponent: 0
  m_isVolumetricText: 0
  m_spriteAnimator: {fileID: 0}
  m_hasFontAssetChanged: 0
  m_subTextObjects:
  - {fileID: 0}
  - {fileID: 0}
  - {fileID: 0}
  - {fileID: 0}
  - {fileID: 0}
  - {fileID: 0}
  - {fileID: 0}
  - {fileID: 0}
  m_baseMaterial: {fileID: 0}
  m_maskOffset: {x: 0, y: 0, z: 0, w: 0}
--- !u!222 &1730465034
CanvasRenderer:
  m_ObjectHideFlags: 0
  m_CorrespondingSourceObject: {fileID: 0}
  m_PrefabInstance: {fileID: 0}
  m_PrefabAsset: {fileID: 0}
  m_GameObject: {fileID: 1730465031}
  m_CullTransparentMesh: 0
--- !u!1 &1787736710
GameObject:
  m_ObjectHideFlags: 0
  m_CorrespondingSourceObject: {fileID: 0}
  m_PrefabInstance: {fileID: 0}
  m_PrefabAsset: {fileID: 0}
  serializedVersion: 6
  m_Component:
  - component: {fileID: 1787736711}
  - component: {fileID: 1787736713}
  - component: {fileID: 1787736712}
  m_Layer: 5
  m_Name: Label
  m_TagString: Untagged
  m_Icon: {fileID: 0}
  m_NavMeshLayer: 0
  m_StaticEditorFlags: 0
  m_IsActive: 1
--- !u!224 &1787736711
RectTransform:
  m_ObjectHideFlags: 0
  m_CorrespondingSourceObject: {fileID: 0}
  m_PrefabInstance: {fileID: 0}
  m_PrefabAsset: {fileID: 0}
  m_GameObject: {fileID: 1787736710}
  m_LocalRotation: {x: 0, y: 0, z: 0, w: 1}
  m_LocalPosition: {x: 0, y: 0, z: 0}
  m_LocalScale: {x: 1, y: 1, z: 1}
  m_Children: []
  m_Father: {fileID: 780997011}
  m_RootOrder: 0
  m_LocalEulerAnglesHint: {x: 0, y: 0, z: 0}
  m_AnchorMin: {x: 0, y: 0}
  m_AnchorMax: {x: 1, y: 1}
  m_AnchoredPosition: {x: 0, y: 0}
  m_SizeDelta: {x: -32, y: -32}
  m_Pivot: {x: 0.5, y: 0.5}
--- !u!114 &1787736712
MonoBehaviour:
  m_ObjectHideFlags: 0
  m_CorrespondingSourceObject: {fileID: 0}
  m_PrefabInstance: {fileID: 0}
  m_PrefabAsset: {fileID: 0}
  m_GameObject: {fileID: 1787736710}
  m_Enabled: 1
  m_EditorHideFlags: 0
  m_Script: {fileID: 11500000, guid: f4688fdb7df04437aeb418b961361dc5, type: 3}
  m_Name: 
  m_EditorClassIdentifier: 
  m_Material: {fileID: 0}
  m_Color: {r: 1, g: 1, b: 1, a: 1}
  m_RaycastTarget: 1
  m_OnCullStateChanged:
    m_PersistentCalls:
      m_Calls: []
  m_text: narupa 2 prototype
  m_isRightToLeft: 0
  m_fontAsset: {fileID: 11400000, guid: 5a19f4193fe2bf64089ade0b38163199, type: 2}
  m_sharedMaterial: {fileID: 21566619404874456, guid: 5a19f4193fe2bf64089ade0b38163199,
    type: 2}
  m_fontSharedMaterials: []
  m_fontMaterial: {fileID: 0}
  m_fontMaterials: []
  m_fontColor32:
    serializedVersion: 2
    rgba: 4294967295
  m_fontColor: {r: 1, g: 1, b: 1, a: 1}
  m_enableVertexGradient: 0
  m_colorMode: 3
  m_fontColorGradient:
    topLeft: {r: 1, g: 1, b: 1, a: 1}
    topRight: {r: 1, g: 1, b: 1, a: 1}
    bottomLeft: {r: 1, g: 1, b: 1, a: 1}
    bottomRight: {r: 1, g: 1, b: 1, a: 1}
  m_fontColorGradientPreset: {fileID: 0}
  m_spriteAsset: {fileID: 0}
  m_tintAllSprites: 0
  m_overrideHtmlColors: 0
  m_faceColor:
    serializedVersion: 2
    rgba: 4294967295
  m_outlineColor:
    serializedVersion: 2
    rgba: 4278190080
  m_fontSize: 28
  m_fontSizeBase: 28
  m_fontWeight: 400
  m_enableAutoSizing: 0
  m_fontSizeMin: 18
  m_fontSizeMax: 72
  m_fontStyle: 16
  m_textAlignment: 514
  m_characterSpacing: 0
  m_wordSpacing: 0
  m_lineSpacing: 0
  m_lineSpacingMax: 0
  m_paragraphSpacing: 0
  m_charWidthMaxAdj: 0
  m_enableWordWrapping: 1
  m_wordWrappingRatios: 0.4
  m_overflowMode: 0
  m_firstOverflowCharacterIndex: -1
  m_linkedTextComponent: {fileID: 0}
  m_isLinkedTextComponent: 0
  m_isTextTruncated: 0
  m_enableKerning: 1
  m_enableExtraPadding: 0
  checkPaddingRequired: 0
  m_isRichText: 1
  m_parseCtrlCharacters: 1
  m_isOrthographic: 1
  m_isCullingEnabled: 0
  m_ignoreRectMaskCulling: 0
  m_ignoreCulling: 1
  m_horizontalMapping: 0
  m_verticalMapping: 0
  m_uvLineOffset: 0
  m_geometrySortingOrder: 0
  m_VertexBufferAutoSizeReduction: 1
  m_firstVisibleCharacter: 0
  m_useMaxVisibleDescender: 1
  m_pageToDisplay: 1
  m_margin: {x: 0, y: 0, z: 0, w: 0}
  m_textInfo:
    textComponent: {fileID: 1787736712}
    characterCount: 18
    spriteCount: 0
    spaceCount: 2
    wordCount: 3
    linkCount: 0
    lineCount: 1
    pageCount: 1
    materialCount: 1
  m_isUsingLegacyAnimationComponent: 0
  m_isVolumetricText: 0
  m_spriteAnimator: {fileID: 0}
  m_hasFontAssetChanged: 0
  m_subTextObjects:
  - {fileID: 0}
  - {fileID: 0}
  - {fileID: 0}
  - {fileID: 0}
  - {fileID: 0}
  - {fileID: 0}
  - {fileID: 0}
  - {fileID: 0}
  m_baseMaterial: {fileID: 0}
  m_maskOffset: {x: 0, y: 0, z: 0, w: 0}
--- !u!222 &1787736713
CanvasRenderer:
  m_ObjectHideFlags: 0
  m_CorrespondingSourceObject: {fileID: 0}
  m_PrefabInstance: {fileID: 0}
  m_PrefabAsset: {fileID: 0}
  m_GameObject: {fileID: 1787736710}
  m_CullTransparentMesh: 0
--- !u!1 &1843315715
GameObject:
  m_ObjectHideFlags: 0
  m_CorrespondingSourceObject: {fileID: 0}
  m_PrefabInstance: {fileID: 0}
  m_PrefabAsset: {fileID: 0}
  serializedVersion: 6
  m_Component:
  - component: {fileID: 1843315717}
  - component: {fileID: 1843315716}
  m_Layer: 0
  m_Name: Directional Light
  m_TagString: Untagged
  m_Icon: {fileID: 0}
  m_NavMeshLayer: 0
  m_StaticEditorFlags: 0
  m_IsActive: 1
--- !u!108 &1843315716
Light:
  m_ObjectHideFlags: 0
  m_CorrespondingSourceObject: {fileID: 0}
  m_PrefabInstance: {fileID: 0}
  m_PrefabAsset: {fileID: 0}
  m_GameObject: {fileID: 1843315715}
  m_Enabled: 1
  serializedVersion: 9
  m_Type: 1
  m_Color: {r: 1, g: 1, b: 1, a: 1}
  m_Intensity: 1
  m_Range: 10
  m_SpotAngle: 30
  m_InnerSpotAngle: 21.80208
  m_CookieSize: 10
  m_Shadows:
    m_Type: 0
    m_Resolution: -1
    m_CustomResolution: -1
    m_Strength: 1
    m_Bias: 0.05
    m_NormalBias: 0.4
    m_NearPlane: 0.2
    m_CullingMatrixOverride:
      e00: 1
      e01: 0
      e02: 0
      e03: 0
      e10: 0
      e11: 1
      e12: 0
      e13: 0
      e20: 0
      e21: 0
      e22: 1
      e23: 0
      e30: 0
      e31: 0
      e32: 0
      e33: 1
    m_UseCullingMatrixOverride: 0
  m_Cookie: {fileID: 0}
  m_DrawHalo: 0
  m_Flare: {fileID: 0}
  m_RenderMode: 0
  m_CullingMask:
    serializedVersion: 2
    m_Bits: 4294967295
  m_RenderingLayerMask: 1
  m_Lightmapping: 4
  m_LightShadowCasterMode: 0
  m_AreaSize: {x: 1, y: 1}
  m_BounceIntensity: 1
  m_ColorTemperature: 6570
  m_UseColorTemperature: 0
  m_BoundingSphereOverride: {x: 0, y: 0, z: 0, w: 0}
  m_UseBoundingSphereOverride: 0
  m_ShadowRadius: 0
  m_ShadowAngle: 0
--- !u!4 &1843315717
Transform:
  m_ObjectHideFlags: 0
  m_CorrespondingSourceObject: {fileID: 0}
  m_PrefabInstance: {fileID: 0}
  m_PrefabAsset: {fileID: 0}
  m_GameObject: {fileID: 1843315715}
  m_LocalRotation: {x: 0.40821788, y: -0.23456968, z: 0.10938163, w: 0.8754261}
  m_LocalPosition: {x: 0, y: 3, z: 0}
  m_LocalScale: {x: 1, y: 1, z: 1}
  m_Children: []
  m_Father: {fileID: 431384313}
  m_RootOrder: 0
  m_LocalEulerAnglesHint: {x: 50, y: -30, z: 0}
--- !u!1 &1843325383
GameObject:
  m_ObjectHideFlags: 0
  m_CorrespondingSourceObject: {fileID: 0}
  m_PrefabInstance: {fileID: 0}
  m_PrefabAsset: {fileID: 0}
  serializedVersion: 6
  m_Component:
  - component: {fileID: 1843325384}
  - component: {fileID: 1843325386}
  - component: {fileID: 1843325385}
  m_Layer: 5
  m_Name: Label
  m_TagString: Untagged
  m_Icon: {fileID: 0}
  m_NavMeshLayer: 0
  m_StaticEditorFlags: 0
  m_IsActive: 1
--- !u!224 &1843325384
RectTransform:
  m_ObjectHideFlags: 0
  m_CorrespondingSourceObject: {fileID: 0}
  m_PrefabInstance: {fileID: 0}
  m_PrefabAsset: {fileID: 0}
  m_GameObject: {fileID: 1843325383}
  m_LocalRotation: {x: -0, y: -0, z: -0, w: 1}
  m_LocalPosition: {x: 0, y: 0, z: 0}
  m_LocalScale: {x: 1, y: 1, z: 1}
  m_Children: []
  m_Father: {fileID: 767694554}
  m_RootOrder: 1
  m_LocalEulerAnglesHint: {x: 0, y: 0, z: 0}
  m_AnchorMin: {x: 0, y: 0}
  m_AnchorMax: {x: 1, y: 1}
  m_AnchoredPosition: {x: 0, y: 0}
  m_SizeDelta: {x: 0, y: 0}
  m_Pivot: {x: 0.5, y: 0.5}
--- !u!114 &1843325385
MonoBehaviour:
  m_ObjectHideFlags: 0
  m_CorrespondingSourceObject: {fileID: 0}
  m_PrefabInstance: {fileID: 0}
  m_PrefabAsset: {fileID: 0}
  m_GameObject: {fileID: 1843325383}
  m_Enabled: 1
  m_EditorHideFlags: 0
  m_Script: {fileID: 11500000, guid: f4688fdb7df04437aeb418b961361dc5, type: 3}
  m_Name: 
  m_EditorClassIdentifier: 
  m_Material: {fileID: 0}
  m_Color: {r: 1, g: 1, b: 1, a: 1}
  m_RaycastTarget: 1
  m_OnCullStateChanged:
    m_PersistentCalls:
      m_Calls: []
  m_text: simulate controllers
  m_isRightToLeft: 0
  m_fontAsset: {fileID: 11400000, guid: 5a19f4193fe2bf64089ade0b38163199, type: 2}
  m_sharedMaterial: {fileID: 21566619404874456, guid: 5a19f4193fe2bf64089ade0b38163199,
    type: 2}
  m_fontSharedMaterials: []
  m_fontMaterial: {fileID: 0}
  m_fontMaterials: []
  m_fontColor32:
    serializedVersion: 2
    rgba: 4294967295
  m_fontColor: {r: 1, g: 1, b: 1, a: 1}
  m_enableVertexGradient: 0
  m_colorMode: 3
  m_fontColorGradient:
    topLeft: {r: 1, g: 1, b: 1, a: 1}
    topRight: {r: 1, g: 1, b: 1, a: 1}
    bottomLeft: {r: 1, g: 1, b: 1, a: 1}
    bottomRight: {r: 1, g: 1, b: 1, a: 1}
  m_fontColorGradientPreset: {fileID: 0}
  m_spriteAsset: {fileID: 0}
  m_tintAllSprites: 0
  m_overrideHtmlColors: 0
  m_faceColor:
    serializedVersion: 2
    rgba: 4294967295
  m_outlineColor:
    serializedVersion: 2
    rgba: 4278190080
  m_fontSize: 24
  m_fontSizeBase: 24
  m_fontWeight: 400
  m_enableAutoSizing: 0
  m_fontSizeMin: 18
  m_fontSizeMax: 72
  m_fontStyle: 16
  m_textAlignment: 514
  m_characterSpacing: 0
  m_wordSpacing: 0
  m_lineSpacing: 0
  m_lineSpacingMax: 0
  m_paragraphSpacing: 0
  m_charWidthMaxAdj: 0
  m_enableWordWrapping: 1
  m_wordWrappingRatios: 0.4
  m_overflowMode: 0
  m_firstOverflowCharacterIndex: -1
  m_linkedTextComponent: {fileID: 0}
  m_isLinkedTextComponent: 0
  m_isTextTruncated: 0
  m_enableKerning: 1
  m_enableExtraPadding: 0
  checkPaddingRequired: 0
  m_isRichText: 1
  m_parseCtrlCharacters: 1
  m_isOrthographic: 1
  m_isCullingEnabled: 0
  m_ignoreRectMaskCulling: 0
  m_ignoreCulling: 1
  m_horizontalMapping: 0
  m_verticalMapping: 0
  m_uvLineOffset: 0
  m_geometrySortingOrder: 0
  m_VertexBufferAutoSizeReduction: 1
  m_firstVisibleCharacter: 0
  m_useMaxVisibleDescender: 1
  m_pageToDisplay: 1
  m_margin: {x: 16, y: 16, z: 16, w: 16}
  m_textInfo:
    textComponent: {fileID: 1843325385}
    characterCount: 20
    spriteCount: 0
    spaceCount: 1
    wordCount: 2
    linkCount: 0
    lineCount: 1
    pageCount: 1
    materialCount: 1
  m_isUsingLegacyAnimationComponent: 0
  m_isVolumetricText: 0
  m_spriteAnimator: {fileID: 0}
  m_hasFontAssetChanged: 0
  m_subTextObjects:
  - {fileID: 0}
  - {fileID: 0}
  - {fileID: 0}
  - {fileID: 0}
  - {fileID: 0}
  - {fileID: 0}
  - {fileID: 0}
  - {fileID: 0}
  m_baseMaterial: {fileID: 0}
  m_maskOffset: {x: 0, y: 0, z: 0, w: 0}
--- !u!222 &1843325386
CanvasRenderer:
  m_ObjectHideFlags: 0
  m_CorrespondingSourceObject: {fileID: 0}
  m_PrefabInstance: {fileID: 0}
  m_PrefabAsset: {fileID: 0}
  m_GameObject: {fileID: 1843325383}
  m_CullTransparentMesh: 0
<<<<<<< HEAD
--- !u!1001 &1897242025
PrefabInstance:
  m_ObjectHideFlags: 0
  serializedVersion: 2
  m_Modification:
    m_TransformParent: {fileID: 1534800856}
    m_Modifications:
    - target: {fileID: 146900, guid: 4d293c8e162f3874b982baadd71153d2, type: 3}
      propertyPath: m_Name
      value: '[CameraRig]'
      objectReference: {fileID: 0}
    - target: {fileID: 420908, guid: 4d293c8e162f3874b982baadd71153d2, type: 3}
      propertyPath: m_LocalPosition.x
      value: 0
      objectReference: {fileID: 0}
    - target: {fileID: 420908, guid: 4d293c8e162f3874b982baadd71153d2, type: 3}
      propertyPath: m_LocalPosition.y
      value: 0
      objectReference: {fileID: 0}
    - target: {fileID: 420908, guid: 4d293c8e162f3874b982baadd71153d2, type: 3}
      propertyPath: m_LocalPosition.z
      value: 0
      objectReference: {fileID: 0}
    - target: {fileID: 420908, guid: 4d293c8e162f3874b982baadd71153d2, type: 3}
      propertyPath: m_LocalRotation.x
      value: -0
      objectReference: {fileID: 0}
    - target: {fileID: 420908, guid: 4d293c8e162f3874b982baadd71153d2, type: 3}
      propertyPath: m_LocalRotation.y
      value: -0
      objectReference: {fileID: 0}
    - target: {fileID: 420908, guid: 4d293c8e162f3874b982baadd71153d2, type: 3}
      propertyPath: m_LocalRotation.z
      value: -0
      objectReference: {fileID: 0}
    - target: {fileID: 420908, guid: 4d293c8e162f3874b982baadd71153d2, type: 3}
      propertyPath: m_LocalRotation.w
      value: 1
      objectReference: {fileID: 0}
    - target: {fileID: 420908, guid: 4d293c8e162f3874b982baadd71153d2, type: 3}
      propertyPath: m_RootOrder
      value: 0
      objectReference: {fileID: 0}
    - target: {fileID: 420908, guid: 4d293c8e162f3874b982baadd71153d2, type: 3}
      propertyPath: m_LocalEulerAnglesHint.x
      value: 0
      objectReference: {fileID: 0}
    - target: {fileID: 420908, guid: 4d293c8e162f3874b982baadd71153d2, type: 3}
      propertyPath: m_LocalEulerAnglesHint.y
      value: 0
      objectReference: {fileID: 0}
    - target: {fileID: 420908, guid: 4d293c8e162f3874b982baadd71153d2, type: 3}
      propertyPath: m_LocalEulerAnglesHint.z
      value: 0
      objectReference: {fileID: 0}
    - target: {fileID: 2348914, guid: 4d293c8e162f3874b982baadd71153d2, type: 3}
      propertyPath: m_Materials.Array.data[0]
      value: 
      objectReference: {fileID: 1122190799}
    - target: {fileID: 3380982, guid: 4d293c8e162f3874b982baadd71153d2, type: 3}
      propertyPath: m_Mesh
      value: 
      objectReference: {fileID: 142942766}
    - target: {fileID: 114000010876603736, guid: 4d293c8e162f3874b982baadd71153d2,
        type: 3}
      propertyPath: poseAction.actionPath
      value: /actions/NarupaIMD/in/Pose
      objectReference: {fileID: 0}
    - target: {fileID: 114000010110554832, guid: 4d293c8e162f3874b982baadd71153d2,
        type: 3}
      propertyPath: poseAction.actionPath
      value: /actions/NarupaIMD/in/Pose
      objectReference: {fileID: 0}
    m_RemovedComponents: []
  m_SourcePrefab: {fileID: 100100000, guid: 4d293c8e162f3874b982baadd71153d2, type: 3}
=======
>>>>>>> b69aa6ba
--- !u!4 &1897242026 stripped
Transform:
  m_CorrespondingSourceObject: {fileID: 3529211918885727118, guid: 44e6cce32ce12e0468da54bc4179b425,
    type: 3}
  m_PrefabInstance: {fileID: 3529211919708838411}
  m_PrefabAsset: {fileID: 0}
--- !u!114 &1897242033 stripped
MonoBehaviour:
  m_CorrespondingSourceObject: {fileID: 1897242033, guid: 44e6cce32ce12e0468da54bc4179b425,
    type: 3}
  m_PrefabInstance: {fileID: 3529211919708838411}
  m_PrefabAsset: {fileID: 0}
  m_GameObject: {fileID: 0}
  m_Enabled: 1
  m_EditorHideFlags: 0
  m_Script: {fileID: 11500000, guid: 642a98395bcd4cf3a66bed3e0d1b713e, type: 3}
  m_Name: 
  m_EditorClassIdentifier: 
--- !u!114 &1897242036 stripped
MonoBehaviour:
  m_CorrespondingSourceObject: {fileID: 1897242036, guid: 44e6cce32ce12e0468da54bc4179b425,
    type: 3}
  m_PrefabInstance: {fileID: 3529211919708838411}
  m_PrefabAsset: {fileID: 0}
  m_GameObject: {fileID: 0}
  m_Enabled: 1
  m_EditorHideFlags: 0
  m_Script: {fileID: 11500000, guid: 642a98395bcd4cf3a66bed3e0d1b713e, type: 3}
  m_Name: 
  m_EditorClassIdentifier: 
--- !u!1 &1908252055
GameObject:
  m_ObjectHideFlags: 0
  m_CorrespondingSourceObject: {fileID: 0}
  m_PrefabInstance: {fileID: 0}
  m_PrefabAsset: {fileID: 0}
  serializedVersion: 6
  m_Component:
  - component: {fileID: 1908252056}
  - component: {fileID: 1908252058}
  - component: {fileID: 1908252057}
  - component: {fileID: 1908252059}
  m_Layer: 5
  m_Name: Connect Window
  m_TagString: Untagged
  m_Icon: {fileID: 0}
  m_NavMeshLayer: 0
  m_StaticEditorFlags: 0
  m_IsActive: 0
--- !u!224 &1908252056
RectTransform:
  m_ObjectHideFlags: 0
  m_CorrespondingSourceObject: {fileID: 0}
  m_PrefabInstance: {fileID: 0}
  m_PrefabAsset: {fileID: 0}
  m_GameObject: {fileID: 1908252055}
  m_LocalRotation: {x: 0, y: 0, z: 0, w: 1}
  m_LocalPosition: {x: 0, y: 0, z: 0}
  m_LocalScale: {x: 1, y: 1, z: 1}
  m_Children:
  - {fileID: 1322106252}
  m_Father: {fileID: 921160397}
  m_RootOrder: 2
  m_LocalEulerAnglesHint: {x: 0, y: 0, z: 0}
  m_AnchorMin: {x: 0, y: 0}
  m_AnchorMax: {x: 1, y: 1}
  m_AnchoredPosition: {x: 0, y: 0}
  m_SizeDelta: {x: 0, y: 0}
  m_Pivot: {x: 0.5, y: 0.5}
--- !u!114 &1908252057
MonoBehaviour:
  m_ObjectHideFlags: 0
  m_CorrespondingSourceObject: {fileID: 0}
  m_PrefabInstance: {fileID: 0}
  m_PrefabAsset: {fileID: 0}
  m_GameObject: {fileID: 1908252055}
  m_Enabled: 1
  m_EditorHideFlags: 0
  m_Script: {fileID: 11500000, guid: fe87c0e1cc204ed48ad3b37840f39efc, type: 3}
  m_Name: 
  m_EditorClassIdentifier: 
  m_Material: {fileID: 0}
  m_Color: {r: 0, g: 0, b: 0, a: 0.7490196}
  m_RaycastTarget: 1
  m_OnCullStateChanged:
    m_PersistentCalls:
      m_Calls: []
  m_Sprite: {fileID: 0}
  m_Type: 0
  m_PreserveAspect: 0
  m_FillCenter: 1
  m_FillMethod: 4
  m_FillAmount: 1
  m_FillClockwise: 1
  m_FillOrigin: 0
  m_UseSpriteMesh: 0
  m_PixelsPerUnitMultiplier: 1
--- !u!222 &1908252058
CanvasRenderer:
  m_ObjectHideFlags: 0
  m_CorrespondingSourceObject: {fileID: 0}
  m_PrefabInstance: {fileID: 0}
  m_PrefabAsset: {fileID: 0}
  m_GameObject: {fileID: 1908252055}
  m_CullTransparentMesh: 0
--- !u!114 &1908252059
MonoBehaviour:
  m_ObjectHideFlags: 0
  m_CorrespondingSourceObject: {fileID: 0}
  m_PrefabInstance: {fileID: 0}
  m_PrefabAsset: {fileID: 0}
  m_GameObject: {fileID: 1908252055}
  m_Enabled: 1
  m_EditorHideFlags: 0
  m_Script: {fileID: 11500000, guid: 3cdf4238c0648104c80a307fb6e0bcba, type: 3}
  m_Name: 
  m_EditorClassIdentifier: 
  narupaXR: {fileID: 544060994}
  hostInputField: {fileID: 644197857}
  trajectoryPortInput: {fileID: 561091202}
  imdPortInput: {fileID: 586438652}
  multiplayerPortInput: {fileID: 2103320930}
--- !u!1 &1924335621
GameObject:
  m_ObjectHideFlags: 0
  m_CorrespondingSourceObject: {fileID: 0}
  m_PrefabInstance: {fileID: 0}
  m_PrefabAsset: {fileID: 0}
  serializedVersion: 6
  m_Component:
  - component: {fileID: 1924335622}
  - component: {fileID: 1924335624}
  - component: {fileID: 1924335623}
  m_Layer: 5
  m_Name: Label
  m_TagString: Untagged
  m_Icon: {fileID: 0}
  m_NavMeshLayer: 0
  m_StaticEditorFlags: 0
  m_IsActive: 1
--- !u!224 &1924335622
RectTransform:
  m_ObjectHideFlags: 0
  m_CorrespondingSourceObject: {fileID: 0}
  m_PrefabInstance: {fileID: 0}
  m_PrefabAsset: {fileID: 0}
  m_GameObject: {fileID: 1924335621}
  m_LocalRotation: {x: -0, y: -0, z: -0, w: 1}
  m_LocalPosition: {x: 0, y: 0, z: 0}
  m_LocalScale: {x: 1, y: 1, z: 1}
  m_Children: []
  m_Father: {fileID: 1224460377}
  m_RootOrder: 0
  m_LocalEulerAnglesHint: {x: 0, y: 0, z: 0}
  m_AnchorMin: {x: 0, y: 0}
  m_AnchorMax: {x: 1, y: 1}
  m_AnchoredPosition: {x: 0, y: 0}
  m_SizeDelta: {x: 0, y: 0}
  m_Pivot: {x: 0.5, y: 0.5}
--- !u!114 &1924335623
MonoBehaviour:
  m_ObjectHideFlags: 0
  m_CorrespondingSourceObject: {fileID: 0}
  m_PrefabInstance: {fileID: 0}
  m_PrefabAsset: {fileID: 0}
  m_GameObject: {fileID: 1924335621}
  m_Enabled: 1
  m_EditorHideFlags: 0
  m_Script: {fileID: 11500000, guid: f4688fdb7df04437aeb418b961361dc5, type: 3}
  m_Name: 
  m_EditorClassIdentifier: 
  m_Material: {fileID: 0}
  m_Color: {r: 1, g: 1, b: 1, a: 1}
  m_RaycastTarget: 1
  m_OnCullStateChanged:
    m_PersistentCalls:
      m_Calls: []
  m_text: debug
  m_isRightToLeft: 0
  m_fontAsset: {fileID: 11400000, guid: 5a19f4193fe2bf64089ade0b38163199, type: 2}
  m_sharedMaterial: {fileID: 21566619404874456, guid: 5a19f4193fe2bf64089ade0b38163199,
    type: 2}
  m_fontSharedMaterials: []
  m_fontMaterial: {fileID: 0}
  m_fontMaterials: []
  m_fontColor32:
    serializedVersion: 2
    rgba: 4294967295
  m_fontColor: {r: 1, g: 1, b: 1, a: 1}
  m_enableVertexGradient: 0
  m_colorMode: 3
  m_fontColorGradient:
    topLeft: {r: 1, g: 1, b: 1, a: 1}
    topRight: {r: 1, g: 1, b: 1, a: 1}
    bottomLeft: {r: 1, g: 1, b: 1, a: 1}
    bottomRight: {r: 1, g: 1, b: 1, a: 1}
  m_fontColorGradientPreset: {fileID: 0}
  m_spriteAsset: {fileID: 0}
  m_tintAllSprites: 0
  m_overrideHtmlColors: 0
  m_faceColor:
    serializedVersion: 2
    rgba: 4294967295
  m_outlineColor:
    serializedVersion: 2
    rgba: 4278190080
  m_fontSize: 24
  m_fontSizeBase: 24
  m_fontWeight: 400
  m_enableAutoSizing: 0
  m_fontSizeMin: 18
  m_fontSizeMax: 72
  m_fontStyle: 16
  m_textAlignment: 514
  m_characterSpacing: 0
  m_wordSpacing: 0
  m_lineSpacing: 0
  m_lineSpacingMax: 0
  m_paragraphSpacing: 0
  m_charWidthMaxAdj: 0
  m_enableWordWrapping: 1
  m_wordWrappingRatios: 0.4
  m_overflowMode: 0
  m_firstOverflowCharacterIndex: -1
  m_linkedTextComponent: {fileID: 0}
  m_isLinkedTextComponent: 0
  m_isTextTruncated: 0
  m_enableKerning: 1
  m_enableExtraPadding: 0
  checkPaddingRequired: 0
  m_isRichText: 1
  m_parseCtrlCharacters: 1
  m_isOrthographic: 1
  m_isCullingEnabled: 0
  m_ignoreRectMaskCulling: 0
  m_ignoreCulling: 1
  m_horizontalMapping: 0
  m_verticalMapping: 0
  m_uvLineOffset: 0
  m_geometrySortingOrder: 0
  m_VertexBufferAutoSizeReduction: 1
  m_firstVisibleCharacter: 0
  m_useMaxVisibleDescender: 1
  m_pageToDisplay: 1
  m_margin: {x: 16, y: 16, z: 16, w: 16}
  m_textInfo:
    textComponent: {fileID: 1924335623}
    characterCount: 5
    spriteCount: 0
    spaceCount: 0
    wordCount: 1
    linkCount: 0
    lineCount: 1
    pageCount: 1
    materialCount: 1
  m_isUsingLegacyAnimationComponent: 0
  m_isVolumetricText: 0
  m_spriteAnimator: {fileID: 0}
  m_hasFontAssetChanged: 0
  m_subTextObjects:
  - {fileID: 0}
  - {fileID: 0}
  - {fileID: 0}
  - {fileID: 0}
  - {fileID: 0}
  - {fileID: 0}
  - {fileID: 0}
  - {fileID: 0}
  m_baseMaterial: {fileID: 0}
  m_maskOffset: {x: 0, y: 0, z: 0, w: 0}
--- !u!222 &1924335624
CanvasRenderer:
  m_ObjectHideFlags: 0
  m_CorrespondingSourceObject: {fileID: 0}
  m_PrefabInstance: {fileID: 0}
  m_PrefabAsset: {fileID: 0}
  m_GameObject: {fileID: 1924335621}
  m_CullTransparentMesh: 0
--- !u!1001 &1924537624
PrefabInstance:
  m_ObjectHideFlags: 0
  serializedVersion: 2
  m_Modification:
    m_TransformParent: {fileID: 1946000298}
    m_Modifications:
    - target: {fileID: 8846464453813286905, guid: c7274a5a054024549b81595ae167ce8c,
        type: 3}
      propertyPath: m_Name
      value: InteractionWave Rendering
      objectReference: {fileID: 0}
    - target: {fileID: 8846464453813286902, guid: c7274a5a054024549b81595ae167ce8c,
        type: 3}
      propertyPath: m_LocalPosition.x
      value: 0
      objectReference: {fileID: 0}
    - target: {fileID: 8846464453813286902, guid: c7274a5a054024549b81595ae167ce8c,
        type: 3}
      propertyPath: m_LocalPosition.y
      value: 0
      objectReference: {fileID: 0}
    - target: {fileID: 8846464453813286902, guid: c7274a5a054024549b81595ae167ce8c,
        type: 3}
      propertyPath: m_LocalPosition.z
      value: 0
      objectReference: {fileID: 0}
    - target: {fileID: 8846464453813286902, guid: c7274a5a054024549b81595ae167ce8c,
        type: 3}
      propertyPath: m_LocalRotation.x
      value: 0
      objectReference: {fileID: 0}
    - target: {fileID: 8846464453813286902, guid: c7274a5a054024549b81595ae167ce8c,
        type: 3}
      propertyPath: m_LocalRotation.y
      value: 0
      objectReference: {fileID: 0}
    - target: {fileID: 8846464453813286902, guid: c7274a5a054024549b81595ae167ce8c,
        type: 3}
      propertyPath: m_LocalRotation.z
      value: 0
      objectReference: {fileID: 0}
    - target: {fileID: 8846464453813286902, guid: c7274a5a054024549b81595ae167ce8c,
        type: 3}
      propertyPath: m_LocalRotation.w
      value: 1
      objectReference: {fileID: 0}
    - target: {fileID: 8846464453813286902, guid: c7274a5a054024549b81595ae167ce8c,
        type: 3}
      propertyPath: m_RootOrder
      value: 2
      objectReference: {fileID: 0}
    - target: {fileID: 8846464453813286902, guid: c7274a5a054024549b81595ae167ce8c,
        type: 3}
      propertyPath: m_LocalEulerAnglesHint.x
      value: 0
      objectReference: {fileID: 0}
    - target: {fileID: 8846464453813286902, guid: c7274a5a054024549b81595ae167ce8c,
        type: 3}
      propertyPath: m_LocalEulerAnglesHint.y
      value: 0
      objectReference: {fileID: 0}
    - target: {fileID: 8846464453813286902, guid: c7274a5a054024549b81595ae167ce8c,
        type: 3}
      propertyPath: m_LocalEulerAnglesHint.z
      value: 0
      objectReference: {fileID: 0}
    - target: {fileID: 8846464453813286903, guid: c7274a5a054024549b81595ae167ce8c,
        type: 3}
      propertyPath: narupaXR
      value: 
      objectReference: {fileID: 544060994}
    - target: {fileID: 8846464453798673889, guid: c7274a5a054024549b81595ae167ce8c,
        type: 3}
      propertyPath: narupaXR
      value: 
      objectReference: {fileID: 544060994}
    m_RemovedComponents: []
  m_SourcePrefab: {fileID: 100100000, guid: c7274a5a054024549b81595ae167ce8c, type: 3}
--- !u!4 &1924537625 stripped
Transform:
  m_CorrespondingSourceObject: {fileID: 8846464453813286902, guid: c7274a5a054024549b81595ae167ce8c,
    type: 3}
  m_PrefabInstance: {fileID: 1924537624}
  m_PrefabAsset: {fileID: 0}
--- !u!1 &1943645056
GameObject:
  m_ObjectHideFlags: 0
  m_CorrespondingSourceObject: {fileID: 0}
  m_PrefabInstance: {fileID: 0}
  m_PrefabAsset: {fileID: 0}
  serializedVersion: 6
  m_Component:
  - component: {fileID: 1943645057}
  - component: {fileID: 1943645060}
  - component: {fileID: 1943645059}
  - component: {fileID: 1943645058}
  m_Layer: 5
  m_Name: Button
  m_TagString: Untagged
  m_Icon: {fileID: 0}
  m_NavMeshLayer: 0
  m_StaticEditorFlags: 0
  m_IsActive: 1
--- !u!224 &1943645057
RectTransform:
  m_ObjectHideFlags: 0
  m_CorrespondingSourceObject: {fileID: 0}
  m_PrefabInstance: {fileID: 0}
  m_PrefabAsset: {fileID: 0}
  m_GameObject: {fileID: 1943645056}
  m_LocalRotation: {x: 0, y: 0, z: 0, w: 1}
  m_LocalPosition: {x: 0, y: 0, z: 0}
  m_LocalScale: {x: 1, y: 1, z: 1}
  m_Children:
  - {fileID: 342727988}
  m_Father: {fileID: 1317877497}
  m_RootOrder: 0
  m_LocalEulerAnglesHint: {x: 0, y: 0, z: 0}
  m_AnchorMin: {x: 0, y: 1}
  m_AnchorMax: {x: 0, y: 1}
  m_AnchoredPosition: {x: 97, y: -40}
  m_SizeDelta: {x: 178, y: 64}
  m_Pivot: {x: 0.5, y: 0.5}
--- !u!114 &1943645058
MonoBehaviour:
  m_ObjectHideFlags: 0
  m_CorrespondingSourceObject: {fileID: 0}
  m_PrefabInstance: {fileID: 0}
  m_PrefabAsset: {fileID: 0}
  m_GameObject: {fileID: 1943645056}
  m_Enabled: 1
  m_EditorHideFlags: 0
  m_Script: {fileID: 11500000, guid: 4e29b1a8efbd4b44bb3f3716e73f07ff, type: 3}
  m_Name: 
  m_EditorClassIdentifier: 
  m_Navigation:
    m_Mode: 0
    m_SelectOnUp: {fileID: 0}
    m_SelectOnDown: {fileID: 0}
    m_SelectOnLeft: {fileID: 0}
    m_SelectOnRight: {fileID: 0}
  m_Transition: 1
  m_Colors:
    m_NormalColor: {r: 0.43529415, g: 0.5411765, b: 0.5686275, a: 1}
    m_HighlightedColor: {r: 1, g: 0.40000004, b: 0, a: 1}
    m_PressedColor: {r: 0.30008277, g: 0.37307587, b: 0.39200002, a: 1}
    m_SelectedColor: {r: 1, g: 0.40000004, b: 0, a: 1}
    m_DisabledColor: {r: 0.78431374, g: 0.78431374, b: 0.78431374, a: 0.5019608}
    m_ColorMultiplier: 1
    m_FadeDuration: 0.1
  m_SpriteState:
    m_HighlightedSprite: {fileID: 0}
    m_PressedSprite: {fileID: 0}
    m_SelectedSprite: {fileID: 0}
    m_DisabledSprite: {fileID: 0}
  m_AnimationTriggers:
    m_NormalTrigger: Normal
    m_HighlightedTrigger: Highlighted
    m_PressedTrigger: Pressed
    m_SelectedTrigger: Highlighted
    m_DisabledTrigger: Disabled
  m_Interactable: 1
  m_TargetGraphic: {fileID: 1943645059}
  m_OnClick:
    m_PersistentCalls:
      m_Calls:
      - m_Target: {fileID: 430995090}
        m_MethodName: SetActive
        m_Mode: 6
        m_Arguments:
          m_ObjectArgument: {fileID: 0}
          m_ObjectArgumentAssemblyTypeName: UnityEngine.Object, UnityEngine
          m_IntArgument: 0
          m_FloatArgument: 0
          m_StringArgument: 
          m_BoolArgument: 1
        m_CallState: 2
--- !u!114 &1943645059
MonoBehaviour:
  m_ObjectHideFlags: 0
  m_CorrespondingSourceObject: {fileID: 0}
  m_PrefabInstance: {fileID: 0}
  m_PrefabAsset: {fileID: 0}
  m_GameObject: {fileID: 1943645056}
  m_Enabled: 1
  m_EditorHideFlags: 0
  m_Script: {fileID: 11500000, guid: fe87c0e1cc204ed48ad3b37840f39efc, type: 3}
  m_Name: 
  m_EditorClassIdentifier: 
  m_Material: {fileID: 0}
  m_Color: {r: 1, g: 1, b: 1, a: 1}
  m_RaycastTarget: 1
  m_OnCullStateChanged:
    m_PersistentCalls:
      m_Calls: []
  m_Sprite: {fileID: 0}
  m_Type: 0
  m_PreserveAspect: 0
  m_FillCenter: 1
  m_FillMethod: 4
  m_FillAmount: 1
  m_FillClockwise: 1
  m_FillOrigin: 0
  m_UseSpriteMesh: 0
  m_PixelsPerUnitMultiplier: 1
--- !u!222 &1943645060
CanvasRenderer:
  m_ObjectHideFlags: 0
  m_CorrespondingSourceObject: {fileID: 0}
  m_PrefabInstance: {fileID: 0}
  m_PrefabAsset: {fileID: 0}
  m_GameObject: {fileID: 1943645056}
  m_CullTransparentMesh: 0
--- !u!1 &1945982421
GameObject:
  m_ObjectHideFlags: 0
  m_CorrespondingSourceObject: {fileID: 0}
  m_PrefabInstance: {fileID: 0}
  m_PrefabAsset: {fileID: 0}
  serializedVersion: 6
  m_Component:
  - component: {fileID: 1945982422}
  - component: {fileID: 1945982424}
  - component: {fileID: 1945982423}
  m_Layer: 5
  m_Name: Fill
  m_TagString: Untagged
  m_Icon: {fileID: 0}
  m_NavMeshLayer: 0
  m_StaticEditorFlags: 0
  m_IsActive: 1
--- !u!224 &1945982422
RectTransform:
  m_ObjectHideFlags: 0
  m_CorrespondingSourceObject: {fileID: 0}
  m_PrefabInstance: {fileID: 0}
  m_PrefabAsset: {fileID: 0}
  m_GameObject: {fileID: 1945982421}
  m_LocalRotation: {x: 0, y: 0, z: 0, w: 1}
  m_LocalPosition: {x: 0, y: 0, z: 0}
  m_LocalScale: {x: 1, y: 1, z: 1}
  m_Children: []
  m_Father: {fileID: 46446781}
  m_RootOrder: 0
  m_LocalEulerAnglesHint: {x: 0, y: 0, z: 0}
  m_AnchorMin: {x: 0, y: 0}
  m_AnchorMax: {x: 0.2, y: 1}
  m_AnchoredPosition: {x: 0, y: 0}
  m_SizeDelta: {x: 0, y: 0}
  m_Pivot: {x: 0.5, y: 0.5}
--- !u!114 &1945982423
MonoBehaviour:
  m_ObjectHideFlags: 0
  m_CorrespondingSourceObject: {fileID: 0}
  m_PrefabInstance: {fileID: 0}
  m_PrefabAsset: {fileID: 0}
  m_GameObject: {fileID: 1945982421}
  m_Enabled: 1
  m_EditorHideFlags: 0
  m_Script: {fileID: 11500000, guid: fe87c0e1cc204ed48ad3b37840f39efc, type: 3}
  m_Name: 
  m_EditorClassIdentifier: 
  m_Material: {fileID: 0}
  m_Color: {r: 1, g: 0.40000004, b: 0, a: 1}
  m_RaycastTarget: 1
  m_OnCullStateChanged:
    m_PersistentCalls:
      m_Calls: []
  m_Sprite: {fileID: 0}
  m_Type: 1
  m_PreserveAspect: 0
  m_FillCenter: 1
  m_FillMethod: 4
  m_FillAmount: 1
  m_FillClockwise: 1
  m_FillOrigin: 0
  m_UseSpriteMesh: 0
  m_PixelsPerUnitMultiplier: 1
--- !u!222 &1945982424
CanvasRenderer:
  m_ObjectHideFlags: 0
  m_CorrespondingSourceObject: {fileID: 0}
  m_PrefabInstance: {fileID: 0}
  m_PrefabAsset: {fileID: 0}
  m_GameObject: {fileID: 1945982421}
  m_CullTransparentMesh: 0
--- !u!1 &1946000297
GameObject:
  m_ObjectHideFlags: 0
  m_CorrespondingSourceObject: {fileID: 0}
  m_PrefabInstance: {fileID: 0}
  m_PrefabAsset: {fileID: 0}
  serializedVersion: 6
  m_Component:
  - component: {fileID: 1946000298}
  m_Layer: 0
  m_Name: Simulation Space
  m_TagString: Untagged
  m_Icon: {fileID: 0}
  m_NavMeshLayer: 0
  m_StaticEditorFlags: 0
  m_IsActive: 1
--- !u!4 &1946000298
Transform:
  m_ObjectHideFlags: 0
  m_CorrespondingSourceObject: {fileID: 0}
  m_PrefabInstance: {fileID: 0}
  m_PrefabAsset: {fileID: 0}
  m_GameObject: {fileID: 1946000297}
  m_LocalRotation: {x: 0, y: 0, z: 0, w: 1}
  m_LocalPosition: {x: 0, y: 0, z: 4}
  m_LocalScale: {x: 1.000001, y: 1, z: 1.0000007}
  m_Children:
  - {fileID: 1723385465}
  - {fileID: 2022253374}
  - {fileID: 1924537625}
  m_Father: {fileID: 431384313}
  m_RootOrder: 2
  m_LocalEulerAnglesHint: {x: 0, y: 0, z: 0}
--- !u!1 &1981335397
GameObject:
  m_ObjectHideFlags: 0
  m_CorrespondingSourceObject: {fileID: 0}
  m_PrefabInstance: {fileID: 0}
  m_PrefabAsset: {fileID: 0}
  serializedVersion: 6
  m_Component:
  - component: {fileID: 1981335398}
  - component: {fileID: 1981335399}
  m_Layer: 5
  m_Name: Slider
  m_TagString: Untagged
  m_Icon: {fileID: 0}
  m_NavMeshLayer: 0
  m_StaticEditorFlags: 0
  m_IsActive: 1
--- !u!224 &1981335398
RectTransform:
  m_ObjectHideFlags: 0
  m_CorrespondingSourceObject: {fileID: 0}
  m_PrefabInstance: {fileID: 0}
  m_PrefabAsset: {fileID: 0}
  m_GameObject: {fileID: 1981335397}
  m_LocalRotation: {x: 0, y: 0, z: 0, w: 1}
  m_LocalPosition: {x: 0, y: 0, z: 0}
  m_LocalScale: {x: 1, y: 1, z: 1}
  m_Children:
  - {fileID: 1529171857}
  - {fileID: 46446781}
  - {fileID: 1072674307}
  - {fileID: 976041902}
  - {fileID: 481889309}
  m_Father: {fileID: 883039637}
  m_RootOrder: 0
  m_LocalEulerAnglesHint: {x: 0, y: 0, z: 0}
  m_AnchorMin: {x: 0, y: 0}
  m_AnchorMax: {x: 1, y: 1}
  m_AnchoredPosition: {x: 0, y: 0}
  m_SizeDelta: {x: -16, y: -16}
  m_Pivot: {x: 0.5, y: 0.5}
--- !u!114 &1981335399
MonoBehaviour:
  m_ObjectHideFlags: 0
  m_CorrespondingSourceObject: {fileID: 0}
  m_PrefabInstance: {fileID: 0}
  m_PrefabAsset: {fileID: 0}
  m_GameObject: {fileID: 1981335397}
  m_Enabled: 1
  m_EditorHideFlags: 0
  m_Script: {fileID: 11500000, guid: 67db9e8f0e2ae9c40bc1e2b64352a6b4, type: 3}
  m_Name: 
  m_EditorClassIdentifier: 
  m_Navigation:
    m_Mode: 3
    m_SelectOnUp: {fileID: 0}
    m_SelectOnDown: {fileID: 0}
    m_SelectOnLeft: {fileID: 0}
    m_SelectOnRight: {fileID: 0}
  m_Transition: 1
  m_Colors:
    m_NormalColor: {r: 1, g: 1, b: 1, a: 1}
    m_HighlightedColor: {r: 0.9607843, g: 0.9607843, b: 0.9607843, a: 1}
    m_PressedColor: {r: 0.78431374, g: 0.78431374, b: 0.78431374, a: 1}
    m_SelectedColor: {r: 0.9607843, g: 0.9607843, b: 0.9607843, a: 1}
    m_DisabledColor: {r: 0.78431374, g: 0.78431374, b: 0.78431374, a: 0.5019608}
    m_ColorMultiplier: 1
    m_FadeDuration: 0.1
  m_SpriteState:
    m_HighlightedSprite: {fileID: 0}
    m_PressedSprite: {fileID: 0}
    m_SelectedSprite: {fileID: 0}
    m_DisabledSprite: {fileID: 0}
  m_AnimationTriggers:
    m_NormalTrigger: Normal
    m_HighlightedTrigger: Highlighted
    m_PressedTrigger: Pressed
    m_SelectedTrigger: Highlighted
    m_DisabledTrigger: Disabled
  m_Interactable: 1
  m_TargetGraphic: {fileID: 1268121289}
  m_FillRect: {fileID: 1945982422}
  m_HandleRect: {fileID: 1268121288}
  m_Direction: 0
  m_MinValue: 0
  m_MaxValue: 5000
  m_WholeNumbers: 1
  m_Value: 1000
  m_OnValueChanged:
    m_PersistentCalls:
      m_Calls:
      - m_Target: {fileID: 544060992}
        m_MethodName: 
        m_Mode: 1
        m_Arguments:
          m_ObjectArgument: {fileID: 0}
          m_ObjectArgumentAssemblyTypeName: 
          m_IntArgument: 0
          m_FloatArgument: 0
          m_StringArgument: 
          m_BoolArgument: 0
        m_CallState: 2
--- !u!1 &1983726410
GameObject:
  m_ObjectHideFlags: 0
  m_CorrespondingSourceObject: {fileID: 0}
  m_PrefabInstance: {fileID: 0}
  m_PrefabAsset: {fileID: 0}
  serializedVersion: 6
  m_Component:
  - component: {fileID: 1983726411}
  - component: {fileID: 1983726413}
  - component: {fileID: 1983726412}
  m_Layer: 5
  m_Name: Label
  m_TagString: Untagged
  m_Icon: {fileID: 0}
  m_NavMeshLayer: 0
  m_StaticEditorFlags: 0
  m_IsActive: 1
--- !u!224 &1983726411
RectTransform:
  m_ObjectHideFlags: 0
  m_CorrespondingSourceObject: {fileID: 0}
  m_PrefabInstance: {fileID: 0}
  m_PrefabAsset: {fileID: 0}
  m_GameObject: {fileID: 1983726410}
  m_LocalRotation: {x: -0, y: -0, z: -0, w: 1}
  m_LocalPosition: {x: 0, y: 0, z: 0}
  m_LocalScale: {x: 1, y: 1, z: 1}
  m_Children: []
  m_Father: {fileID: 75423798}
  m_RootOrder: 0
  m_LocalEulerAnglesHint: {x: 0, y: 0, z: 0}
  m_AnchorMin: {x: 0, y: 0}
  m_AnchorMax: {x: 0, y: 1}
  m_AnchoredPosition: {x: 0.000030517578, y: 0}
  m_SizeDelta: {x: 168, y: 0}
  m_Pivot: {x: 0, y: 0.5}
--- !u!114 &1983726412
MonoBehaviour:
  m_ObjectHideFlags: 0
  m_CorrespondingSourceObject: {fileID: 0}
  m_PrefabInstance: {fileID: 0}
  m_PrefabAsset: {fileID: 0}
  m_GameObject: {fileID: 1983726410}
  m_Enabled: 1
  m_EditorHideFlags: 0
  m_Script: {fileID: 11500000, guid: f4688fdb7df04437aeb418b961361dc5, type: 3}
  m_Name: 
  m_EditorClassIdentifier: 
  m_Material: {fileID: 0}
  m_Color: {r: 1, g: 1, b: 1, a: 1}
  m_RaycastTarget: 1
  m_OnCullStateChanged:
    m_PersistentCalls:
      m_Calls: []
  m_text: host address
  m_isRightToLeft: 0
  m_fontAsset: {fileID: 11400000, guid: 5a19f4193fe2bf64089ade0b38163199, type: 2}
  m_sharedMaterial: {fileID: 21566619404874456, guid: 5a19f4193fe2bf64089ade0b38163199,
    type: 2}
  m_fontSharedMaterials: []
  m_fontMaterial: {fileID: 0}
  m_fontMaterials: []
  m_fontColor32:
    serializedVersion: 2
    rgba: 4284702540
  m_fontColor: {r: 0.30008277, g: 0.37307587, b: 0.39200002, a: 1}
  m_enableVertexGradient: 0
  m_colorMode: 3
  m_fontColorGradient:
    topLeft: {r: 1, g: 1, b: 1, a: 1}
    topRight: {r: 1, g: 1, b: 1, a: 1}
    bottomLeft: {r: 1, g: 1, b: 1, a: 1}
    bottomRight: {r: 1, g: 1, b: 1, a: 1}
  m_fontColorGradientPreset: {fileID: 0}
  m_spriteAsset: {fileID: 0}
  m_tintAllSprites: 0
  m_overrideHtmlColors: 0
  m_faceColor:
    serializedVersion: 2
    rgba: 4294967295
  m_outlineColor:
    serializedVersion: 2
    rgba: 4278190080
  m_fontSize: 24
  m_fontSizeBase: 24
  m_fontWeight: 400
  m_enableAutoSizing: 0
  m_fontSizeMin: 18
  m_fontSizeMax: 72
  m_fontStyle: 16
  m_textAlignment: 514
  m_characterSpacing: 0
  m_wordSpacing: 0
  m_lineSpacing: 0
  m_lineSpacingMax: 0
  m_paragraphSpacing: 0
  m_charWidthMaxAdj: 0
  m_enableWordWrapping: 1
  m_wordWrappingRatios: 0.4
  m_overflowMode: 0
  m_firstOverflowCharacterIndex: 5
  m_linkedTextComponent: {fileID: 0}
  m_isLinkedTextComponent: 0
  m_isTextTruncated: 0
  m_enableKerning: 1
  m_enableExtraPadding: 0
  checkPaddingRequired: 0
  m_isRichText: 1
  m_parseCtrlCharacters: 1
  m_isOrthographic: 1
  m_isCullingEnabled: 0
  m_ignoreRectMaskCulling: 0
  m_ignoreCulling: 1
  m_horizontalMapping: 0
  m_verticalMapping: 0
  m_uvLineOffset: 0
  m_geometrySortingOrder: 0
  m_VertexBufferAutoSizeReduction: 1
  m_firstVisibleCharacter: 0
  m_useMaxVisibleDescender: 1
  m_pageToDisplay: 1
  m_margin: {x: 16, y: 16, z: 16, w: 16}
  m_textInfo:
    textComponent: {fileID: 1983726412}
    characterCount: 12
    spriteCount: 0
    spaceCount: 1
    wordCount: 2
    linkCount: 0
    lineCount: 2
    pageCount: 1
    materialCount: 1
  m_isUsingLegacyAnimationComponent: 0
  m_isVolumetricText: 0
  m_spriteAnimator: {fileID: 0}
  m_hasFontAssetChanged: 0
  m_subTextObjects:
  - {fileID: 0}
  - {fileID: 0}
  - {fileID: 0}
  - {fileID: 0}
  - {fileID: 0}
  - {fileID: 0}
  - {fileID: 0}
  - {fileID: 0}
  m_baseMaterial: {fileID: 0}
  m_maskOffset: {x: 0, y: 0, z: 0, w: 0}
--- !u!222 &1983726413
CanvasRenderer:
  m_ObjectHideFlags: 0
  m_CorrespondingSourceObject: {fileID: 0}
  m_PrefabInstance: {fileID: 0}
  m_PrefabAsset: {fileID: 0}
  m_GameObject: {fileID: 1983726410}
  m_CullTransparentMesh: 0
--- !u!1 &2022253373
GameObject:
  m_ObjectHideFlags: 0
  m_CorrespondingSourceObject: {fileID: 0}
  m_PrefabInstance: {fileID: 0}
  m_PrefabAsset: {fileID: 0}
  serializedVersion: 6
  m_Component:
  - component: {fileID: 2022253374}
  - component: {fileID: 2022253375}
  m_Layer: 0
  m_Name: Test Renderer
  m_TagString: Untagged
  m_Icon: {fileID: 0}
  m_NavMeshLayer: 0
  m_StaticEditorFlags: 0
  m_IsActive: 0
--- !u!4 &2022253374
Transform:
  m_ObjectHideFlags: 0
  m_CorrespondingSourceObject: {fileID: 0}
  m_PrefabInstance: {fileID: 0}
  m_PrefabAsset: {fileID: 0}
  m_GameObject: {fileID: 2022253373}
  m_LocalRotation: {x: 0, y: 0, z: 0, w: 1}
  m_LocalPosition: {x: 0, y: 0, z: 0}
  m_LocalScale: {x: 1, y: 1, z: 1}
  m_Children: []
  m_Father: {fileID: 1946000298}
  m_RootOrder: 1
  m_LocalEulerAnglesHint: {x: 0, y: 0, z: 0}
--- !u!114 &2022253375
MonoBehaviour:
  m_ObjectHideFlags: 0
  m_CorrespondingSourceObject: {fileID: 0}
  m_PrefabInstance: {fileID: 0}
  m_PrefabAsset: {fileID: 0}
  m_GameObject: {fileID: 2022253373}
  m_Enabled: 1
  m_EditorHideFlags: 0
  m_Script: {fileID: 11500000, guid: 32fed961f9744b4591e673790b3df752, type: 3}
  m_Name: 
  m_EditorClassIdentifier: 
  atomMaterial: {fileID: 2100000, guid: 393f247d900223443927eecea10d89e8, type: 2}
  atomMesh: {fileID: 10202, guid: 0000000000000000e000000000000000, type: 0}
  bondMaterial: {fileID: 2100000, guid: 8ab524378960e644f9a238927b43e467, type: 2}
  bondMesh: {fileID: 10202, guid: 0000000000000000e000000000000000, type: 0}
  particleCount: 50
  bondCutoff: 1
  minSize: 0.2
  maxSize: 0.5
  maxParticleDisplacement: 2
  seed: 0
--- !u!1 &2028492786
GameObject:
  m_ObjectHideFlags: 0
  m_CorrespondingSourceObject: {fileID: 0}
  m_PrefabInstance: {fileID: 0}
  m_PrefabAsset: {fileID: 0}
  serializedVersion: 6
  m_Component:
  - component: {fileID: 2028492787}
  - component: {fileID: 2028492789}
  - component: {fileID: 2028492788}
  m_Layer: 5
  m_Name: Label
  m_TagString: Untagged
  m_Icon: {fileID: 0}
  m_NavMeshLayer: 0
  m_StaticEditorFlags: 0
  m_IsActive: 1
--- !u!224 &2028492787
RectTransform:
  m_ObjectHideFlags: 0
  m_CorrespondingSourceObject: {fileID: 0}
  m_PrefabInstance: {fileID: 0}
  m_PrefabAsset: {fileID: 0}
  m_GameObject: {fileID: 2028492786}
  m_LocalRotation: {x: -0, y: -0, z: -0, w: 1}
  m_LocalPosition: {x: 0, y: 0, z: 0}
  m_LocalScale: {x: 1, y: 1, z: 1}
  m_Children: []
  m_Father: {fileID: 936630691}
  m_RootOrder: 0
  m_LocalEulerAnglesHint: {x: 0, y: 0, z: 0}
  m_AnchorMin: {x: 0, y: 0}
  m_AnchorMax: {x: 0, y: 1}
  m_AnchoredPosition: {x: 0.000030517578, y: 0}
  m_SizeDelta: {x: 168, y: 0}
  m_Pivot: {x: 0, y: 0.5}
--- !u!114 &2028492788
MonoBehaviour:
  m_ObjectHideFlags: 0
  m_CorrespondingSourceObject: {fileID: 0}
  m_PrefabInstance: {fileID: 0}
  m_PrefabAsset: {fileID: 0}
  m_GameObject: {fileID: 2028492786}
  m_Enabled: 1
  m_EditorHideFlags: 0
  m_Script: {fileID: 11500000, guid: f4688fdb7df04437aeb418b961361dc5, type: 3}
  m_Name: 
  m_EditorClassIdentifier: 
  m_Material: {fileID: 0}
  m_Color: {r: 1, g: 1, b: 1, a: 1}
  m_RaycastTarget: 1
  m_OnCullStateChanged:
    m_PersistentCalls:
      m_Calls: []
  m_text: frame port
  m_isRightToLeft: 0
  m_fontAsset: {fileID: 11400000, guid: 5a19f4193fe2bf64089ade0b38163199, type: 2}
  m_sharedMaterial: {fileID: 21566619404874456, guid: 5a19f4193fe2bf64089ade0b38163199,
    type: 2}
  m_fontSharedMaterials: []
  m_fontMaterial: {fileID: 0}
  m_fontMaterials: []
  m_fontColor32:
    serializedVersion: 2
    rgba: 4284702540
  m_fontColor: {r: 0.30008277, g: 0.37307587, b: 0.39200002, a: 1}
  m_enableVertexGradient: 0
  m_colorMode: 3
  m_fontColorGradient:
    topLeft: {r: 1, g: 1, b: 1, a: 1}
    topRight: {r: 1, g: 1, b: 1, a: 1}
    bottomLeft: {r: 1, g: 1, b: 1, a: 1}
    bottomRight: {r: 1, g: 1, b: 1, a: 1}
  m_fontColorGradientPreset: {fileID: 0}
  m_spriteAsset: {fileID: 0}
  m_tintAllSprites: 0
  m_overrideHtmlColors: 0
  m_faceColor:
    serializedVersion: 2
    rgba: 4294967295
  m_outlineColor:
    serializedVersion: 2
    rgba: 4278190080
  m_fontSize: 24
  m_fontSizeBase: 24
  m_fontWeight: 400
  m_enableAutoSizing: 0
  m_fontSizeMin: 18
  m_fontSizeMax: 72
  m_fontStyle: 16
  m_textAlignment: 514
  m_characterSpacing: 0
  m_wordSpacing: 0
  m_lineSpacing: 0
  m_lineSpacingMax: 0
  m_paragraphSpacing: 0
  m_charWidthMaxAdj: 0
  m_enableWordWrapping: 1
  m_wordWrappingRatios: 0.4
  m_overflowMode: 0
  m_firstOverflowCharacterIndex: 6
  m_linkedTextComponent: {fileID: 0}
  m_isLinkedTextComponent: 0
  m_isTextTruncated: 0
  m_enableKerning: 1
  m_enableExtraPadding: 0
  checkPaddingRequired: 0
  m_isRichText: 1
  m_parseCtrlCharacters: 1
  m_isOrthographic: 1
  m_isCullingEnabled: 0
  m_ignoreRectMaskCulling: 0
  m_ignoreCulling: 1
  m_horizontalMapping: 0
  m_verticalMapping: 0
  m_uvLineOffset: 0
  m_geometrySortingOrder: 0
  m_VertexBufferAutoSizeReduction: 1
  m_firstVisibleCharacter: 0
  m_useMaxVisibleDescender: 1
  m_pageToDisplay: 1
  m_margin: {x: 16, y: 16, z: 16, w: 16}
  m_textInfo:
    textComponent: {fileID: 2028492788}
    characterCount: 10
    spriteCount: 0
    spaceCount: 1
    wordCount: 2
    linkCount: 0
    lineCount: 2
    pageCount: 1
    materialCount: 1
  m_isUsingLegacyAnimationComponent: 0
  m_isVolumetricText: 0
  m_spriteAnimator: {fileID: 0}
  m_hasFontAssetChanged: 0
  m_subTextObjects:
  - {fileID: 0}
  - {fileID: 0}
  - {fileID: 0}
  - {fileID: 0}
  - {fileID: 0}
  - {fileID: 0}
  - {fileID: 0}
  - {fileID: 0}
  m_baseMaterial: {fileID: 0}
  m_maskOffset: {x: 0, y: 0, z: 0, w: 0}
--- !u!222 &2028492789
CanvasRenderer:
  m_ObjectHideFlags: 0
  m_CorrespondingSourceObject: {fileID: 0}
  m_PrefabInstance: {fileID: 0}
  m_PrefabAsset: {fileID: 0}
  m_GameObject: {fileID: 2028492786}
  m_CullTransparentMesh: 0
--- !u!1 &2048555308
GameObject:
  m_ObjectHideFlags: 0
  m_CorrespondingSourceObject: {fileID: 0}
  m_PrefabInstance: {fileID: 0}
  m_PrefabAsset: {fileID: 0}
  serializedVersion: 6
  m_Component:
  - component: {fileID: 2048555309}
  - component: {fileID: 2048555311}
  - component: {fileID: 2048555310}
  m_Layer: 5
  m_Name: Placeholder
  m_TagString: Untagged
  m_Icon: {fileID: 0}
  m_NavMeshLayer: 0
  m_StaticEditorFlags: 0
  m_IsActive: 1
--- !u!224 &2048555309
RectTransform:
  m_ObjectHideFlags: 0
  m_CorrespondingSourceObject: {fileID: 0}
  m_PrefabInstance: {fileID: 0}
  m_PrefabAsset: {fileID: 0}
  m_GameObject: {fileID: 2048555308}
  m_LocalRotation: {x: 0, y: 0, z: 0, w: 1}
  m_LocalPosition: {x: 0, y: 0, z: 0}
  m_LocalScale: {x: 1, y: 1, z: 1}
  m_Children: []
  m_Father: {fileID: 1437844076}
  m_RootOrder: 0
  m_LocalEulerAnglesHint: {x: 0, y: 0, z: 0}
  m_AnchorMin: {x: 0, y: 0}
  m_AnchorMax: {x: 1, y: 1}
  m_AnchoredPosition: {x: 0, y: 0}
  m_SizeDelta: {x: 0, y: 0}
  m_Pivot: {x: 0.5, y: 0.5}
--- !u!114 &2048555310
MonoBehaviour:
  m_ObjectHideFlags: 0
  m_CorrespondingSourceObject: {fileID: 0}
  m_PrefabInstance: {fileID: 0}
  m_PrefabAsset: {fileID: 0}
  m_GameObject: {fileID: 2048555308}
  m_Enabled: 0
  m_EditorHideFlags: 0
  m_Script: {fileID: 11500000, guid: f4688fdb7df04437aeb418b961361dc5, type: 3}
  m_Name: 
  m_EditorClassIdentifier: 
  m_Material: {fileID: 0}
  m_Color: {r: 1, g: 1, b: 1, a: 1}
  m_RaycastTarget: 1
  m_OnCullStateChanged:
    m_PersistentCalls:
      m_Calls: []
  m_text: Enter port number
  m_isRightToLeft: 0
  m_fontAsset: {fileID: 11400000, guid: 0cd382c4d470f174791dd96eb8f7b786, type: 2}
  m_sharedMaterial: {fileID: 1549604112718095413, guid: 0cd382c4d470f174791dd96eb8f7b786,
    type: 2}
  m_fontSharedMaterials: []
  m_fontMaterial: {fileID: 0}
  m_fontMaterials: []
  m_fontColor32:
    serializedVersion: 2
    rgba: 4289505171
  m_fontColor: {r: 0.5764706, g: 0.654902, b: 0.6745098, a: 1}
  m_enableVertexGradient: 0
  m_colorMode: 3
  m_fontColorGradient:
    topLeft: {r: 1, g: 1, b: 1, a: 1}
    topRight: {r: 1, g: 1, b: 1, a: 1}
    bottomLeft: {r: 1, g: 1, b: 1, a: 1}
    bottomRight: {r: 1, g: 1, b: 1, a: 1}
  m_fontColorGradientPreset: {fileID: 0}
  m_spriteAsset: {fileID: 0}
  m_tintAllSprites: 0
  m_overrideHtmlColors: 0
  m_faceColor:
    serializedVersion: 2
    rgba: 4294967295
  m_outlineColor:
    serializedVersion: 2
    rgba: 4278190080
  m_fontSize: 24
  m_fontSizeBase: 24
  m_fontWeight: 400
  m_enableAutoSizing: 0
  m_fontSizeMin: 18
  m_fontSizeMax: 72
  m_fontStyle: 18
  m_textAlignment: 513
  m_characterSpacing: 0
  m_wordSpacing: 0
  m_lineSpacing: 0
  m_lineSpacingMax: 0
  m_paragraphSpacing: 0
  m_charWidthMaxAdj: 0
  m_enableWordWrapping: 0
  m_wordWrappingRatios: 0.4
  m_overflowMode: 0
  m_firstOverflowCharacterIndex: -1
  m_linkedTextComponent: {fileID: 0}
  m_isLinkedTextComponent: 0
  m_isTextTruncated: 0
  m_enableKerning: 1
  m_enableExtraPadding: 1
  checkPaddingRequired: 0
  m_isRichText: 1
  m_parseCtrlCharacters: 1
  m_isOrthographic: 1
  m_isCullingEnabled: 0
  m_ignoreRectMaskCulling: 0
  m_ignoreCulling: 1
  m_horizontalMapping: 0
  m_verticalMapping: 0
  m_uvLineOffset: 0
  m_geometrySortingOrder: 0
  m_VertexBufferAutoSizeReduction: 1
  m_firstVisibleCharacter: 0
  m_useMaxVisibleDescender: 1
  m_pageToDisplay: 1
  m_margin: {x: 0, y: 0, z: 0, w: 0}
  m_textInfo:
    textComponent: {fileID: 2048555310}
    characterCount: 0
    spriteCount: 0
    spaceCount: 0
    wordCount: 0
    linkCount: 0
    lineCount: 0
    pageCount: 0
    materialCount: 1
  m_isUsingLegacyAnimationComponent: 0
  m_isVolumetricText: 0
  m_spriteAnimator: {fileID: 0}
  m_hasFontAssetChanged: 0
  m_subTextObjects:
  - {fileID: 0}
  - {fileID: 0}
  - {fileID: 0}
  - {fileID: 0}
  - {fileID: 0}
  - {fileID: 0}
  - {fileID: 0}
  - {fileID: 0}
  m_baseMaterial: {fileID: 0}
  m_maskOffset: {x: 0, y: 0, z: 0, w: 0}
--- !u!222 &2048555311
CanvasRenderer:
  m_ObjectHideFlags: 0
  m_CorrespondingSourceObject: {fileID: 0}
  m_PrefabInstance: {fileID: 0}
  m_PrefabAsset: {fileID: 0}
  m_GameObject: {fileID: 2048555308}
  m_CullTransparentMesh: 0
--- !u!1 &2054644340
GameObject:
  m_ObjectHideFlags: 0
  m_CorrespondingSourceObject: {fileID: 0}
  m_PrefabInstance: {fileID: 0}
  m_PrefabAsset: {fileID: 0}
  serializedVersion: 6
  m_Component:
  - component: {fileID: 2054644341}
  m_Layer: 5
  m_Name: Input
  m_TagString: Untagged
  m_Icon: {fileID: 0}
  m_NavMeshLayer: 0
  m_StaticEditorFlags: 0
  m_IsActive: 1
--- !u!224 &2054644341
RectTransform:
  m_ObjectHideFlags: 0
  m_CorrespondingSourceObject: {fileID: 0}
  m_PrefabInstance: {fileID: 0}
  m_PrefabAsset: {fileID: 0}
  m_GameObject: {fileID: 2054644340}
  m_LocalRotation: {x: 0, y: 0, z: 0, w: 1}
  m_LocalPosition: {x: 0, y: 0, z: 0}
  m_LocalScale: {x: 1, y: 1, z: 1}
  m_Children:
  - {fileID: 644197856}
  m_Father: {fileID: 75423798}
  m_RootOrder: 1
  m_LocalEulerAnglesHint: {x: 0, y: 0, z: 0}
  m_AnchorMin: {x: 0, y: 0}
  m_AnchorMax: {x: 1, y: 1}
  m_AnchoredPosition: {x: 84, y: 0}
  m_SizeDelta: {x: -168, y: 0}
  m_Pivot: {x: 0.5, y: 0.5}
--- !u!1 &2054891944
GameObject:
  m_ObjectHideFlags: 0
  m_CorrespondingSourceObject: {fileID: 0}
  m_PrefabInstance: {fileID: 0}
  m_PrefabAsset: {fileID: 0}
  serializedVersion: 6
  m_Component:
  - component: {fileID: 2054891945}
  - component: {fileID: 2054891949}
  - component: {fileID: 2054891948}
  - component: {fileID: 2054891947}
  - component: {fileID: 2054891946}
  m_Layer: 5
  m_Name: Temporary Toolbar
  m_TagString: Untagged
  m_Icon: {fileID: 0}
  m_NavMeshLayer: 0
  m_StaticEditorFlags: 0
  m_IsActive: 1
--- !u!224 &2054891945
RectTransform:
  m_ObjectHideFlags: 0
  m_CorrespondingSourceObject: {fileID: 0}
  m_PrefabInstance: {fileID: 0}
  m_PrefabAsset: {fileID: 0}
  m_GameObject: {fileID: 2054891944}
  m_LocalRotation: {x: 0, y: 0, z: 0, w: 1}
  m_LocalPosition: {x: 0, y: 0, z: 0}
  m_LocalScale: {x: 1, y: 1, z: 1}
  m_Children:
  - {fileID: 780997011}
  - {fileID: 883039637}
  - {fileID: 432278073}
  - {fileID: 1427002035}
  - {fileID: 171922771}
  - {fileID: 1688168143}
  - {fileID: 1512558925}
  - {fileID: 1317877497}
  - {fileID: 825831559}
  - {fileID: 2093525893}
  m_Father: {fileID: 921160397}
  m_RootOrder: 0
  m_LocalEulerAnglesHint: {x: 0, y: 0, z: 0}
  m_AnchorMin: {x: 1, y: 1}
  m_AnchorMax: {x: 1, y: 1}
  m_AnchoredPosition: {x: -16, y: -16}
  m_SizeDelta: {x: 380, y: 592}
  m_Pivot: {x: 1, y: 1}
--- !u!114 &2054891946
MonoBehaviour:
  m_ObjectHideFlags: 0
  m_CorrespondingSourceObject: {fileID: 0}
  m_PrefabInstance: {fileID: 0}
  m_PrefabAsset: {fileID: 0}
  m_GameObject: {fileID: 2054891944}
  m_Enabled: 1
  m_EditorHideFlags: 0
  m_Script: {fileID: 11500000, guid: 3245ec927659c4140ac4f8d17403cc18, type: 3}
  m_Name: 
  m_EditorClassIdentifier: 
  m_HorizontalFit: 0
  m_VerticalFit: 2
--- !u!114 &2054891947
MonoBehaviour:
  m_ObjectHideFlags: 0
  m_CorrespondingSourceObject: {fileID: 0}
  m_PrefabInstance: {fileID: 0}
  m_PrefabAsset: {fileID: 0}
  m_GameObject: {fileID: 2054891944}
  m_Enabled: 1
  m_EditorHideFlags: 0
  m_Script: {fileID: 11500000, guid: 59f8146938fff824cb5fd77236b75775, type: 3}
  m_Name: 
  m_EditorClassIdentifier: 
  m_Padding:
    m_Left: 0
    m_Right: 0
    m_Top: 0
    m_Bottom: 0
  m_ChildAlignment: 0
  m_Spacing: 0
  m_ChildForceExpandWidth: 1
  m_ChildForceExpandHeight: 1
  m_ChildControlWidth: 1
  m_ChildControlHeight: 0
  m_ChildScaleWidth: 0
  m_ChildScaleHeight: 0
--- !u!114 &2054891948
MonoBehaviour:
  m_ObjectHideFlags: 0
  m_CorrespondingSourceObject: {fileID: 0}
  m_PrefabInstance: {fileID: 0}
  m_PrefabAsset: {fileID: 0}
  m_GameObject: {fileID: 2054891944}
  m_Enabled: 1
  m_EditorHideFlags: 0
  m_Script: {fileID: 11500000, guid: fe87c0e1cc204ed48ad3b37840f39efc, type: 3}
  m_Name: 
  m_EditorClassIdentifier: 
  m_Material: {fileID: 0}
  m_Color: {r: 0.5764706, g: 0.654902, b: 0.6745098, a: 1}
  m_RaycastTarget: 1
  m_OnCullStateChanged:
    m_PersistentCalls:
      m_Calls: []
  m_Sprite: {fileID: 0}
  m_Type: 0
  m_PreserveAspect: 0
  m_FillCenter: 1
  m_FillMethod: 4
  m_FillAmount: 1
  m_FillClockwise: 1
  m_FillOrigin: 0
  m_UseSpriteMesh: 0
  m_PixelsPerUnitMultiplier: 1
--- !u!222 &2054891949
CanvasRenderer:
  m_ObjectHideFlags: 0
  m_CorrespondingSourceObject: {fileID: 0}
  m_PrefabInstance: {fileID: 0}
  m_PrefabAsset: {fileID: 0}
  m_GameObject: {fileID: 2054891944}
  m_CullTransparentMesh: 0
--- !u!1 &2074532957
GameObject:
  m_ObjectHideFlags: 0
  m_CorrespondingSourceObject: {fileID: 0}
  m_PrefabInstance: {fileID: 0}
  m_PrefabAsset: {fileID: 0}
  serializedVersion: 6
  m_Component:
  - component: {fileID: 2074532959}
  - component: {fileID: 2074532958}
  m_Layer: 0
  m_Name: Controller Manager
  m_TagString: Untagged
  m_Icon: {fileID: 0}
  m_NavMeshLayer: 0
  m_StaticEditorFlags: 0
  m_IsActive: 1
--- !u!114 &2074532958
MonoBehaviour:
  m_ObjectHideFlags: 0
  m_CorrespondingSourceObject: {fileID: 0}
  m_PrefabInstance: {fileID: 0}
  m_PrefabAsset: {fileID: 0}
  m_GameObject: {fileID: 2074532957}
  m_Enabled: 1
  m_EditorHideFlags: 0
  m_Script: {fileID: 11500000, guid: e40c94a4c5ab5ed4e82bb6182a985fc2, type: 3}
  m_Name: 
  m_EditorClassIdentifier: 
  leftController: {fileID: 1897242036}
  rightController: {fileID: 1897242033}
--- !u!4 &2074532959
Transform:
  m_ObjectHideFlags: 0
  m_CorrespondingSourceObject: {fileID: 0}
  m_PrefabInstance: {fileID: 0}
  m_PrefabAsset: {fileID: 0}
  m_GameObject: {fileID: 2074532957}
  m_LocalRotation: {x: 0, y: 0, z: 0, w: 1}
  m_LocalPosition: {x: 0, y: 0, z: 0}
  m_LocalScale: {x: 1, y: 1, z: 1}
  m_Children: []
  m_Father: {fileID: 544060993}
  m_RootOrder: 3
  m_LocalEulerAnglesHint: {x: 0, y: 0, z: 0}
--- !u!1 &2093525892
GameObject:
  m_ObjectHideFlags: 0
  m_CorrespondingSourceObject: {fileID: 0}
  m_PrefabInstance: {fileID: 0}
  m_PrefabAsset: {fileID: 0}
  serializedVersion: 6
  m_Component:
  - component: {fileID: 2093525893}
  m_Layer: 5
  m_Name: Quit
  m_TagString: Untagged
  m_Icon: {fileID: 0}
  m_NavMeshLayer: 0
  m_StaticEditorFlags: 0
  m_IsActive: 1
--- !u!224 &2093525893
RectTransform:
  m_ObjectHideFlags: 0
  m_CorrespondingSourceObject: {fileID: 0}
  m_PrefabInstance: {fileID: 0}
  m_PrefabAsset: {fileID: 0}
  m_GameObject: {fileID: 2093525892}
  m_LocalRotation: {x: 0, y: 0, z: 0, w: 1}
  m_LocalPosition: {x: 0, y: 0, z: 0}
  m_LocalScale: {x: 1, y: 1, z: 1}
  m_Children:
  - {fileID: 751644516}
  m_Father: {fileID: 2054891945}
  m_RootOrder: 9
  m_LocalEulerAnglesHint: {x: 0, y: 0, z: 0}
  m_AnchorMin: {x: 0, y: 1}
  m_AnchorMax: {x: 0, y: 1}
  m_AnchoredPosition: {x: 190, y: -552}
  m_SizeDelta: {x: 380, y: 80}
  m_Pivot: {x: 0.5, y: 0.5}
--- !u!1 &2103320928
GameObject:
  m_ObjectHideFlags: 0
  m_CorrespondingSourceObject: {fileID: 0}
  m_PrefabInstance: {fileID: 0}
  m_PrefabAsset: {fileID: 0}
  serializedVersion: 6
  m_Component:
  - component: {fileID: 2103320929}
  - component: {fileID: 2103320932}
  - component: {fileID: 2103320931}
  - component: {fileID: 2103320930}
  m_Layer: 5
  m_Name: InputField (TMP)
  m_TagString: Untagged
  m_Icon: {fileID: 0}
  m_NavMeshLayer: 0
  m_StaticEditorFlags: 0
  m_IsActive: 1
--- !u!224 &2103320929
RectTransform:
  m_ObjectHideFlags: 0
  m_CorrespondingSourceObject: {fileID: 0}
  m_PrefabInstance: {fileID: 0}
  m_PrefabAsset: {fileID: 0}
  m_GameObject: {fileID: 2103320928}
  m_LocalRotation: {x: 0, y: 0, z: 0, w: 1}
  m_LocalPosition: {x: 0, y: 0, z: 0}
  m_LocalScale: {x: 1, y: 1, z: 1}
  m_Children:
  - {fileID: 1093802056}
  m_Father: {fileID: 1190993353}
  m_RootOrder: 0
  m_LocalEulerAnglesHint: {x: 0, y: 0, z: 0}
  m_AnchorMin: {x: 0, y: 0}
  m_AnchorMax: {x: 1, y: 1}
  m_AnchoredPosition: {x: 0, y: 0}
  m_SizeDelta: {x: -16, y: -16}
  m_Pivot: {x: 0.5, y: 0.5}
--- !u!114 &2103320930
MonoBehaviour:
  m_ObjectHideFlags: 0
  m_CorrespondingSourceObject: {fileID: 0}
  m_PrefabInstance: {fileID: 0}
  m_PrefabAsset: {fileID: 0}
  m_GameObject: {fileID: 2103320928}
  m_Enabled: 1
  m_EditorHideFlags: 0
  m_Script: {fileID: 11500000, guid: 2da0c512f12947e489f739169773d7ca, type: 3}
  m_Name: 
  m_EditorClassIdentifier: 
  m_Navigation:
    m_Mode: 3
    m_SelectOnUp: {fileID: 0}
    m_SelectOnDown: {fileID: 0}
    m_SelectOnLeft: {fileID: 0}
    m_SelectOnRight: {fileID: 0}
  m_Transition: 1
  m_Colors:
    m_NormalColor: {r: 1, g: 1, b: 1, a: 1}
    m_HighlightedColor: {r: 0.9607843, g: 0.9607843, b: 0.9607843, a: 1}
    m_PressedColor: {r: 0.78431374, g: 0.78431374, b: 0.78431374, a: 1}
    m_SelectedColor: {r: 0.9607843, g: 0.9607843, b: 0.9607843, a: 1}
    m_DisabledColor: {r: 0.78431374, g: 0.78431374, b: 0.78431374, a: 0.5019608}
    m_ColorMultiplier: 1
    m_FadeDuration: 0.1
  m_SpriteState:
    m_HighlightedSprite: {fileID: 0}
    m_PressedSprite: {fileID: 0}
    m_SelectedSprite: {fileID: 0}
    m_DisabledSprite: {fileID: 0}
  m_AnimationTriggers:
    m_NormalTrigger: Normal
    m_HighlightedTrigger: Highlighted
    m_PressedTrigger: Pressed
    m_SelectedTrigger: Highlighted
    m_DisabledTrigger: Disabled
  m_Interactable: 1
  m_TargetGraphic: {fileID: 2103320931}
  m_TextViewport: {fileID: 1093802056}
  m_TextComponent: {fileID: 1140701223}
  m_Placeholder: {fileID: 155875677}
  m_VerticalScrollbar: {fileID: 0}
  m_VerticalScrollbarEventHandler: {fileID: 0}
  m_ScrollSensitivity: 1
  m_ContentType: 2
  m_InputType: 0
  m_AsteriskChar: 42
  m_KeyboardType: 4
  m_LineType: 0
  m_HideMobileInput: 0
  m_HideSoftKeyboard: 0
  m_CharacterValidation: 2
  m_RegexValue: 
  m_GlobalPointSize: 24
  m_CharacterLimit: 0
  m_OnEndEdit:
    m_PersistentCalls:
      m_Calls: []
  m_OnSubmit:
    m_PersistentCalls:
      m_Calls: []
  m_OnSelect:
    m_PersistentCalls:
      m_Calls: []
  m_OnDeselect:
    m_PersistentCalls:
      m_Calls: []
  m_OnTextSelection:
    m_PersistentCalls:
      m_Calls: []
  m_OnEndTextSelection:
    m_PersistentCalls:
      m_Calls: []
  m_OnValueChanged:
    m_PersistentCalls:
      m_Calls: []
  m_OnTouchScreenKeyboardStatusChanged:
    m_PersistentCalls:
      m_Calls: []
  m_CaretColor: {r: 0.19607843, g: 0.19607843, b: 0.19607843, a: 1}
  m_CustomCaretColor: 0
  m_SelectionColor: {r: 0.65882355, g: 0.80784315, b: 1, a: 0.7529412}
  m_Text: 54323
  m_CaretBlinkRate: 0.85
  m_CaretWidth: 1
  m_ReadOnly: 0
  m_RichText: 1
  m_GlobalFontAsset: {fileID: 0}
  m_OnFocusSelectAll: 1
  m_ResetOnDeActivation: 1
  m_RestoreOriginalTextOnEscape: 1
  m_isRichTextEditingAllowed: 0
  m_LineLimit: 0
  m_InputValidator: {fileID: 0}
--- !u!114 &2103320931
MonoBehaviour:
  m_ObjectHideFlags: 0
  m_CorrespondingSourceObject: {fileID: 0}
  m_PrefabInstance: {fileID: 0}
  m_PrefabAsset: {fileID: 0}
  m_GameObject: {fileID: 2103320928}
  m_Enabled: 1
  m_EditorHideFlags: 0
  m_Script: {fileID: 11500000, guid: fe87c0e1cc204ed48ad3b37840f39efc, type: 3}
  m_Name: 
  m_EditorClassIdentifier: 
  m_Material: {fileID: 0}
  m_Color: {r: 0.43529415, g: 0.5411765, b: 0.5686275, a: 1}
  m_RaycastTarget: 1
  m_OnCullStateChanged:
    m_PersistentCalls:
      m_Calls: []
  m_Sprite: {fileID: 0}
  m_Type: 1
  m_PreserveAspect: 0
  m_FillCenter: 1
  m_FillMethod: 4
  m_FillAmount: 1
  m_FillClockwise: 1
  m_FillOrigin: 0
  m_UseSpriteMesh: 0
  m_PixelsPerUnitMultiplier: 1
--- !u!222 &2103320932
CanvasRenderer:
  m_ObjectHideFlags: 0
  m_CorrespondingSourceObject: {fileID: 0}
  m_PrefabInstance: {fileID: 0}
  m_PrefabAsset: {fileID: 0}
  m_GameObject: {fileID: 2103320928}
  m_CullTransparentMesh: 0
--- !u!1 &2109659937
GameObject:
  m_ObjectHideFlags: 0
  m_CorrespondingSourceObject: {fileID: 0}
  m_PrefabInstance: {fileID: 0}
  m_PrefabAsset: {fileID: 0}
  serializedVersion: 6
  m_Component:
  - component: {fileID: 2109659938}
  - component: {fileID: 2109659940}
  - component: {fileID: 2109659939}
  m_Layer: 5
  m_Name: Label
  m_TagString: Untagged
  m_Icon: {fileID: 0}
  m_NavMeshLayer: 0
  m_StaticEditorFlags: 0
  m_IsActive: 1
--- !u!224 &2109659938
RectTransform:
  m_ObjectHideFlags: 0
  m_CorrespondingSourceObject: {fileID: 0}
  m_PrefabInstance: {fileID: 0}
  m_PrefabAsset: {fileID: 0}
  m_GameObject: {fileID: 2109659937}
  m_LocalRotation: {x: -0, y: -0, z: -0, w: 1}
  m_LocalPosition: {x: 0, y: 0, z: 0}
  m_LocalScale: {x: 1, y: 1, z: 1}
  m_Children: []
  m_Father: {fileID: 1285424158}
  m_RootOrder: 0
  m_LocalEulerAnglesHint: {x: 0, y: 0, z: 0}
  m_AnchorMin: {x: 0, y: 0}
  m_AnchorMax: {x: 1, y: 1}
  m_AnchoredPosition: {x: 0, y: 0}
  m_SizeDelta: {x: 0, y: 0}
  m_Pivot: {x: 0.5, y: 0.5}
--- !u!114 &2109659939
MonoBehaviour:
  m_ObjectHideFlags: 0
  m_CorrespondingSourceObject: {fileID: 0}
  m_PrefabInstance: {fileID: 0}
  m_PrefabAsset: {fileID: 0}
  m_GameObject: {fileID: 2109659937}
  m_Enabled: 1
  m_EditorHideFlags: 0
  m_Script: {fileID: 11500000, guid: f4688fdb7df04437aeb418b961361dc5, type: 3}
  m_Name: 
  m_EditorClassIdentifier: 
  m_Material: {fileID: 0}
  m_Color: {r: 1, g: 1, b: 1, a: 1}
  m_RaycastTarget: 1
  m_OnCullStateChanged:
    m_PersistentCalls:
      m_Calls: []
  m_text: 'Close

'
  m_isRightToLeft: 0
  m_fontAsset: {fileID: 11400000, guid: 5a19f4193fe2bf64089ade0b38163199, type: 2}
  m_sharedMaterial: {fileID: 21566619404874456, guid: 5a19f4193fe2bf64089ade0b38163199,
    type: 2}
  m_fontSharedMaterials: []
  m_fontMaterial: {fileID: 0}
  m_fontMaterials: []
  m_fontColor32:
    serializedVersion: 2
    rgba: 4294967295
  m_fontColor: {r: 1, g: 1, b: 1, a: 1}
  m_enableVertexGradient: 0
  m_colorMode: 3
  m_fontColorGradient:
    topLeft: {r: 1, g: 1, b: 1, a: 1}
    topRight: {r: 1, g: 1, b: 1, a: 1}
    bottomLeft: {r: 1, g: 1, b: 1, a: 1}
    bottomRight: {r: 1, g: 1, b: 1, a: 1}
  m_fontColorGradientPreset: {fileID: 0}
  m_spriteAsset: {fileID: 0}
  m_tintAllSprites: 0
  m_overrideHtmlColors: 0
  m_faceColor:
    serializedVersion: 2
    rgba: 4294967295
  m_outlineColor:
    serializedVersion: 2
    rgba: 4278190080
  m_fontSize: 24
  m_fontSizeBase: 24
  m_fontWeight: 400
  m_enableAutoSizing: 0
  m_fontSizeMin: 18
  m_fontSizeMax: 72
  m_fontStyle: 16
  m_textAlignment: 514
  m_characterSpacing: 0
  m_wordSpacing: 0
  m_lineSpacing: 0
  m_lineSpacingMax: 0
  m_paragraphSpacing: 0
  m_charWidthMaxAdj: 0
  m_enableWordWrapping: 1
  m_wordWrappingRatios: 0.4
  m_overflowMode: 0
  m_firstOverflowCharacterIndex: -1
  m_linkedTextComponent: {fileID: 0}
  m_isLinkedTextComponent: 0
  m_isTextTruncated: 0
  m_enableKerning: 1
  m_enableExtraPadding: 0
  checkPaddingRequired: 0
  m_isRichText: 1
  m_parseCtrlCharacters: 1
  m_isOrthographic: 1
  m_isCullingEnabled: 0
  m_ignoreRectMaskCulling: 0
  m_ignoreCulling: 1
  m_horizontalMapping: 0
  m_verticalMapping: 0
  m_uvLineOffset: 0
  m_geometrySortingOrder: 0
  m_VertexBufferAutoSizeReduction: 1
  m_firstVisibleCharacter: 0
  m_useMaxVisibleDescender: 1
  m_pageToDisplay: 1
  m_margin: {x: 16, y: 16, z: 16, w: 16}
  m_textInfo:
    textComponent: {fileID: 2109659939}
    characterCount: 6
    spriteCount: 0
    spaceCount: 1
    wordCount: 1
    linkCount: 0
    lineCount: 1
    pageCount: 1
    materialCount: 1
  m_isUsingLegacyAnimationComponent: 0
  m_isVolumetricText: 0
  m_spriteAnimator: {fileID: 0}
  m_hasFontAssetChanged: 1
  m_subTextObjects:
  - {fileID: 0}
  - {fileID: 0}
  - {fileID: 0}
  - {fileID: 0}
  - {fileID: 0}
  - {fileID: 0}
  - {fileID: 0}
  - {fileID: 0}
  m_baseMaterial: {fileID: 0}
  m_maskOffset: {x: 0, y: 0, z: 0, w: 0}
--- !u!222 &2109659940
CanvasRenderer:
  m_ObjectHideFlags: 0
  m_CorrespondingSourceObject: {fileID: 0}
  m_PrefabInstance: {fileID: 0}
  m_PrefabAsset: {fileID: 0}
  m_GameObject: {fileID: 2109659937}
  m_CullTransparentMesh: 0
--- !u!1 &2126267226
GameObject:
  m_ObjectHideFlags: 0
  m_CorrespondingSourceObject: {fileID: 0}
  m_PrefabInstance: {fileID: 0}
  m_PrefabAsset: {fileID: 0}
  serializedVersion: 6
  m_Component:
  - component: {fileID: 2126267227}
  - component: {fileID: 2126267230}
  - component: {fileID: 2126267229}
  - component: {fileID: 2126267228}
  m_Layer: 5
  m_Name: Cancel Button
  m_TagString: Untagged
  m_Icon: {fileID: 0}
  m_NavMeshLayer: 0
  m_StaticEditorFlags: 0
  m_IsActive: 1
--- !u!224 &2126267227
RectTransform:
  m_ObjectHideFlags: 0
  m_CorrespondingSourceObject: {fileID: 0}
  m_PrefabInstance: {fileID: 0}
  m_PrefabAsset: {fileID: 0}
  m_GameObject: {fileID: 2126267226}
  m_LocalRotation: {x: 0, y: 0, z: 0, w: 1}
  m_LocalPosition: {x: 0, y: 0, z: 0}
  m_LocalScale: {x: 1, y: 1, z: 1}
  m_Children:
  - {fileID: 54241514}
  m_Father: {fileID: 162886307}
  m_RootOrder: 0
  m_LocalEulerAnglesHint: {x: 0, y: 0, z: 0}
  m_AnchorMin: {x: 0, y: 1}
  m_AnchorMax: {x: 0, y: 1}
  m_AnchoredPosition: {x: 125, y: -40}
  m_SizeDelta: {x: 234, y: 64}
  m_Pivot: {x: 0.5, y: 0.5}
--- !u!114 &2126267228
MonoBehaviour:
  m_ObjectHideFlags: 0
  m_CorrespondingSourceObject: {fileID: 0}
  m_PrefabInstance: {fileID: 0}
  m_PrefabAsset: {fileID: 0}
  m_GameObject: {fileID: 2126267226}
  m_Enabled: 1
  m_EditorHideFlags: 0
  m_Script: {fileID: 11500000, guid: 4e29b1a8efbd4b44bb3f3716e73f07ff, type: 3}
  m_Name: 
  m_EditorClassIdentifier: 
  m_Navigation:
    m_Mode: 0
    m_SelectOnUp: {fileID: 0}
    m_SelectOnDown: {fileID: 0}
    m_SelectOnLeft: {fileID: 0}
    m_SelectOnRight: {fileID: 0}
  m_Transition: 1
  m_Colors:
    m_NormalColor: {r: 0.43529415, g: 0.5411765, b: 0.5686275, a: 1}
    m_HighlightedColor: {r: 1, g: 0.40000004, b: 0, a: 1}
    m_PressedColor: {r: 0.30008277, g: 0.37307587, b: 0.39200002, a: 1}
    m_SelectedColor: {r: 1, g: 0.40000004, b: 0, a: 1}
    m_DisabledColor: {r: 0.78431374, g: 0.78431374, b: 0.78431374, a: 0.5019608}
    m_ColorMultiplier: 1
    m_FadeDuration: 0.1
  m_SpriteState:
    m_HighlightedSprite: {fileID: 0}
    m_PressedSprite: {fileID: 0}
    m_SelectedSprite: {fileID: 0}
    m_DisabledSprite: {fileID: 0}
  m_AnimationTriggers:
    m_NormalTrigger: Normal
    m_HighlightedTrigger: Highlighted
    m_PressedTrigger: Pressed
    m_SelectedTrigger: Highlighted
    m_DisabledTrigger: Disabled
  m_Interactable: 1
  m_TargetGraphic: {fileID: 2126267229}
  m_OnClick:
    m_PersistentCalls:
      m_Calls:
      - m_Target: {fileID: 1908252055}
        m_MethodName: SetActive
        m_Mode: 6
        m_Arguments:
          m_ObjectArgument: {fileID: 0}
          m_ObjectArgumentAssemblyTypeName: UnityEngine.Object, UnityEngine
          m_IntArgument: 0
          m_FloatArgument: 0
          m_StringArgument: 
          m_BoolArgument: 0
        m_CallState: 2
--- !u!114 &2126267229
MonoBehaviour:
  m_ObjectHideFlags: 0
  m_CorrespondingSourceObject: {fileID: 0}
  m_PrefabInstance: {fileID: 0}
  m_PrefabAsset: {fileID: 0}
  m_GameObject: {fileID: 2126267226}
  m_Enabled: 1
  m_EditorHideFlags: 0
  m_Script: {fileID: 11500000, guid: fe87c0e1cc204ed48ad3b37840f39efc, type: 3}
  m_Name: 
  m_EditorClassIdentifier: 
  m_Material: {fileID: 0}
  m_Color: {r: 1, g: 1, b: 1, a: 1}
  m_RaycastTarget: 1
  m_OnCullStateChanged:
    m_PersistentCalls:
      m_Calls: []
  m_Sprite: {fileID: 0}
  m_Type: 0
  m_PreserveAspect: 0
  m_FillCenter: 1
  m_FillMethod: 4
  m_FillAmount: 1
  m_FillClockwise: 1
  m_FillOrigin: 0
  m_UseSpriteMesh: 0
  m_PixelsPerUnitMultiplier: 1
--- !u!222 &2126267230
CanvasRenderer:
  m_ObjectHideFlags: 0
  m_CorrespondingSourceObject: {fileID: 0}
  m_PrefabInstance: {fileID: 0}
  m_PrefabAsset: {fileID: 0}
  m_GameObject: {fileID: 2126267226}
  m_CullTransparentMesh: 0
--- !u!1 &2133969600
GameObject:
  m_ObjectHideFlags: 0
  m_CorrespondingSourceObject: {fileID: 0}
  m_PrefabInstance: {fileID: 0}
  m_PrefabAsset: {fileID: 0}
  serializedVersion: 6
  m_Component:
  - component: {fileID: 2133969604}
  - component: {fileID: 2133969603}
  - component: {fileID: 2133969602}
  - component: {fileID: 2133969601}
  m_Layer: 0
  m_Name: Plane
  m_TagString: Untagged
  m_Icon: {fileID: 0}
  m_NavMeshLayer: 0
  m_StaticEditorFlags: 0
  m_IsActive: 1
--- !u!64 &2133969601
MeshCollider:
  m_ObjectHideFlags: 0
  m_CorrespondingSourceObject: {fileID: 0}
  m_PrefabInstance: {fileID: 0}
  m_PrefabAsset: {fileID: 0}
  m_GameObject: {fileID: 2133969600}
  m_Material: {fileID: 0}
  m_IsTrigger: 0
  m_Enabled: 1
  serializedVersion: 3
  m_Convex: 0
  m_CookingOptions: 14
  m_Mesh: {fileID: 10209, guid: 0000000000000000e000000000000000, type: 0}
--- !u!23 &2133969602
MeshRenderer:
  m_ObjectHideFlags: 0
  m_CorrespondingSourceObject: {fileID: 0}
  m_PrefabInstance: {fileID: 0}
  m_PrefabAsset: {fileID: 0}
  m_GameObject: {fileID: 2133969600}
  m_Enabled: 1
  m_CastShadows: 1
  m_ReceiveShadows: 1
  m_DynamicOccludee: 1
  m_MotionVectors: 1
  m_LightProbeUsage: 1
  m_ReflectionProbeUsage: 1
  m_RenderingLayerMask: 1
  m_RendererPriority: 0
  m_Materials:
  - {fileID: 2100000, guid: cb06fc62c68a8194780ba71b39e9e1ae, type: 2}
  m_StaticBatchInfo:
    firstSubMesh: 0
    subMeshCount: 0
  m_StaticBatchRoot: {fileID: 0}
  m_ProbeAnchor: {fileID: 0}
  m_LightProbeVolumeOverride: {fileID: 0}
  m_ScaleInLightmap: 1
  m_ReceiveGI: 1
  m_PreserveUVs: 0
  m_IgnoreNormalsForChartDetection: 0
  m_ImportantGI: 0
  m_StitchLightmapSeams: 1
  m_SelectedEditorRenderState: 3
  m_MinimumChartSize: 4
  m_AutoUVMaxDistance: 0.5
  m_AutoUVMaxAngle: 89
  m_LightmapParameters: {fileID: 0}
  m_SortingLayerID: 0
  m_SortingLayer: 0
  m_SortingOrder: 0
--- !u!33 &2133969603
MeshFilter:
  m_ObjectHideFlags: 0
  m_CorrespondingSourceObject: {fileID: 0}
  m_PrefabInstance: {fileID: 0}
  m_PrefabAsset: {fileID: 0}
  m_GameObject: {fileID: 2133969600}
  m_Mesh: {fileID: 10209, guid: 0000000000000000e000000000000000, type: 0}
--- !u!4 &2133969604
Transform:
  m_ObjectHideFlags: 0
  m_CorrespondingSourceObject: {fileID: 0}
  m_PrefabInstance: {fileID: 0}
  m_PrefabAsset: {fileID: 0}
  m_GameObject: {fileID: 2133969600}
  m_LocalRotation: {x: 0, y: 0, z: 0, w: 1}
  m_LocalPosition: {x: 0, y: 0, z: 0}
  m_LocalScale: {x: 10, y: 10, z: 10}
  m_Children: []
  m_Father: {fileID: 0}
  m_RootOrder: 4
  m_LocalEulerAnglesHint: {x: 0, y: 0, z: 0}
--- !u!1 &2136049272
GameObject:
  m_ObjectHideFlags: 0
  m_CorrespondingSourceObject: {fileID: 0}
  m_PrefabInstance: {fileID: 0}
  m_PrefabAsset: {fileID: 0}
  serializedVersion: 6
  m_Component:
  - component: {fileID: 2136049273}
  - component: {fileID: 2136049275}
  - component: {fileID: 2136049274}
  m_Layer: 5
  m_Name: Placeholder
  m_TagString: Untagged
  m_Icon: {fileID: 0}
  m_NavMeshLayer: 0
  m_StaticEditorFlags: 0
  m_IsActive: 1
--- !u!224 &2136049273
RectTransform:
  m_ObjectHideFlags: 0
  m_CorrespondingSourceObject: {fileID: 0}
  m_PrefabInstance: {fileID: 0}
  m_PrefabAsset: {fileID: 0}
  m_GameObject: {fileID: 2136049272}
  m_LocalRotation: {x: 0, y: 0, z: 0, w: 1}
  m_LocalPosition: {x: 0, y: 0, z: 0}
  m_LocalScale: {x: 1, y: 1, z: 1}
  m_Children: []
  m_Father: {fileID: 969341981}
  m_RootOrder: 0
  m_LocalEulerAnglesHint: {x: 0, y: 0, z: 0}
  m_AnchorMin: {x: 0, y: 0}
  m_AnchorMax: {x: 1, y: 1}
  m_AnchoredPosition: {x: 0, y: 0}
  m_SizeDelta: {x: 0, y: 0}
  m_Pivot: {x: 0.5, y: 0.5}
--- !u!114 &2136049274
MonoBehaviour:
  m_ObjectHideFlags: 0
  m_CorrespondingSourceObject: {fileID: 0}
  m_PrefabInstance: {fileID: 0}
  m_PrefabAsset: {fileID: 0}
  m_GameObject: {fileID: 2136049272}
  m_Enabled: 0
  m_EditorHideFlags: 0
  m_Script: {fileID: 11500000, guid: f4688fdb7df04437aeb418b961361dc5, type: 3}
  m_Name: 
  m_EditorClassIdentifier: 
  m_Material: {fileID: 0}
  m_Color: {r: 1, g: 1, b: 1, a: 1}
  m_RaycastTarget: 1
  m_OnCullStateChanged:
    m_PersistentCalls:
      m_Calls: []
  m_text: Enter port number
  m_isRightToLeft: 0
  m_fontAsset: {fileID: 11400000, guid: 0cd382c4d470f174791dd96eb8f7b786, type: 2}
  m_sharedMaterial: {fileID: 1549604112718095413, guid: 0cd382c4d470f174791dd96eb8f7b786,
    type: 2}
  m_fontSharedMaterials: []
  m_fontMaterial: {fileID: 0}
  m_fontMaterials: []
  m_fontColor32:
    serializedVersion: 2
    rgba: 4289505171
  m_fontColor: {r: 0.5764706, g: 0.654902, b: 0.6745098, a: 1}
  m_enableVertexGradient: 0
  m_colorMode: 3
  m_fontColorGradient:
    topLeft: {r: 1, g: 1, b: 1, a: 1}
    topRight: {r: 1, g: 1, b: 1, a: 1}
    bottomLeft: {r: 1, g: 1, b: 1, a: 1}
    bottomRight: {r: 1, g: 1, b: 1, a: 1}
  m_fontColorGradientPreset: {fileID: 0}
  m_spriteAsset: {fileID: 0}
  m_tintAllSprites: 0
  m_overrideHtmlColors: 0
  m_faceColor:
    serializedVersion: 2
    rgba: 4294967295
  m_outlineColor:
    serializedVersion: 2
    rgba: 4278190080
  m_fontSize: 24
  m_fontSizeBase: 24
  m_fontWeight: 400
  m_enableAutoSizing: 0
  m_fontSizeMin: 18
  m_fontSizeMax: 72
  m_fontStyle: 18
  m_textAlignment: 513
  m_characterSpacing: 0
  m_wordSpacing: 0
  m_lineSpacing: 0
  m_lineSpacingMax: 0
  m_paragraphSpacing: 0
  m_charWidthMaxAdj: 0
  m_enableWordWrapping: 0
  m_wordWrappingRatios: 0.4
  m_overflowMode: 0
  m_firstOverflowCharacterIndex: -1
  m_linkedTextComponent: {fileID: 0}
  m_isLinkedTextComponent: 0
  m_isTextTruncated: 0
  m_enableKerning: 1
  m_enableExtraPadding: 1
  checkPaddingRequired: 0
  m_isRichText: 1
  m_parseCtrlCharacters: 1
  m_isOrthographic: 1
  m_isCullingEnabled: 0
  m_ignoreRectMaskCulling: 0
  m_ignoreCulling: 1
  m_horizontalMapping: 0
  m_verticalMapping: 0
  m_uvLineOffset: 0
  m_geometrySortingOrder: 0
  m_VertexBufferAutoSizeReduction: 1
  m_firstVisibleCharacter: 0
  m_useMaxVisibleDescender: 1
  m_pageToDisplay: 1
  m_margin: {x: 0, y: 0, z: 0, w: 0}
  m_textInfo:
    textComponent: {fileID: 2136049274}
    characterCount: 0
    spriteCount: 0
    spaceCount: 0
    wordCount: 0
    linkCount: 0
    lineCount: 0
    pageCount: 0
    materialCount: 1
  m_isUsingLegacyAnimationComponent: 0
  m_isVolumetricText: 0
  m_spriteAnimator: {fileID: 0}
  m_hasFontAssetChanged: 0
  m_subTextObjects:
  - {fileID: 0}
  - {fileID: 0}
  - {fileID: 0}
  - {fileID: 0}
  - {fileID: 0}
  - {fileID: 0}
  - {fileID: 0}
  - {fileID: 0}
  m_baseMaterial: {fileID: 0}
  m_maskOffset: {x: 0, y: 0, z: 0, w: 0}
--- !u!222 &2136049275
CanvasRenderer:
  m_ObjectHideFlags: 0
  m_CorrespondingSourceObject: {fileID: 0}
  m_PrefabInstance: {fileID: 0}
  m_PrefabAsset: {fileID: 0}
  m_GameObject: {fileID: 2136049272}
  m_CullTransparentMesh: 0
--- !u!1001 &3529211919708838411
PrefabInstance:
  m_ObjectHideFlags: 0
  serializedVersion: 2
  m_Modification:
    m_TransformParent: {fileID: 1534800856}
    m_Modifications:
    - target: {fileID: 3529211918886009462, guid: 44e6cce32ce12e0468da54bc4179b425,
        type: 3}
      propertyPath: m_Name
      value: SteamVR Rig
      objectReference: {fileID: 0}
    - target: {fileID: 3529211918885727118, guid: 44e6cce32ce12e0468da54bc4179b425,
        type: 3}
      propertyPath: m_LocalPosition.x
      value: 0
      objectReference: {fileID: 0}
    - target: {fileID: 3529211918885727118, guid: 44e6cce32ce12e0468da54bc4179b425,
        type: 3}
      propertyPath: m_LocalPosition.y
      value: 0
      objectReference: {fileID: 0}
    - target: {fileID: 3529211918885727118, guid: 44e6cce32ce12e0468da54bc4179b425,
        type: 3}
      propertyPath: m_LocalPosition.z
      value: 0
      objectReference: {fileID: 0}
    - target: {fileID: 3529211918885727118, guid: 44e6cce32ce12e0468da54bc4179b425,
        type: 3}
      propertyPath: m_LocalRotation.x
      value: -0
      objectReference: {fileID: 0}
    - target: {fileID: 3529211918885727118, guid: 44e6cce32ce12e0468da54bc4179b425,
        type: 3}
      propertyPath: m_LocalRotation.y
      value: -0
      objectReference: {fileID: 0}
    - target: {fileID: 3529211918885727118, guid: 44e6cce32ce12e0468da54bc4179b425,
        type: 3}
      propertyPath: m_LocalRotation.z
      value: -0
      objectReference: {fileID: 0}
    - target: {fileID: 3529211918885727118, guid: 44e6cce32ce12e0468da54bc4179b425,
        type: 3}
      propertyPath: m_LocalRotation.w
      value: 1
      objectReference: {fileID: 0}
    - target: {fileID: 3529211918885727118, guid: 44e6cce32ce12e0468da54bc4179b425,
        type: 3}
      propertyPath: m_RootOrder
      value: 0
      objectReference: {fileID: 0}
    - target: {fileID: 3529211918885727118, guid: 44e6cce32ce12e0468da54bc4179b425,
        type: 3}
      propertyPath: m_LocalEulerAnglesHint.x
      value: 0
      objectReference: {fileID: 0}
    - target: {fileID: 3529211918885727118, guid: 44e6cce32ce12e0468da54bc4179b425,
        type: 3}
      propertyPath: m_LocalEulerAnglesHint.y
      value: 0
      objectReference: {fileID: 0}
    - target: {fileID: 3529211918885727118, guid: 44e6cce32ce12e0468da54bc4179b425,
        type: 3}
      propertyPath: m_LocalEulerAnglesHint.z
      value: 0
      objectReference: {fileID: 0}
    - target: {fileID: 3529211918888177872, guid: 44e6cce32ce12e0468da54bc4179b425,
        type: 3}
      propertyPath: m_Materials.Array.data[0]
      value: 
      objectReference: {fileID: 1551206998}
    - target: {fileID: 3529211918889242964, guid: 44e6cce32ce12e0468da54bc4179b425,
        type: 3}
      propertyPath: m_Mesh
      value: 
      objectReference: {fileID: 377704018}
    m_RemovedComponents: []
  m_SourcePrefab: {fileID: 100100000, guid: 44e6cce32ce12e0468da54bc4179b425, type: 3}<|MERGE_RESOLUTION|>--- conflicted
+++ resolved
@@ -156,385 +156,6 @@
   m_AnchoredPosition: {x: 0, y: 0}
   m_SizeDelta: {x: 0, y: 0}
   m_Pivot: {x: 0.5, y: 0.5}
---- !u!1001 &47358548
-PrefabInstance:
-  m_ObjectHideFlags: 0
-  serializedVersion: 2
-  m_Modification:
-    m_TransformParent: {fileID: 169731200}
-    m_Modifications:
-    - target: {fileID: 4567258239358268689, guid: fd12050390bed9740b9a0407eb9c4d35,
-        type: 3}
-      propertyPath: m_Name
-      value: Connection Window
-      objectReference: {fileID: 0}
-    - target: {fileID: 4567258239358268689, guid: fd12050390bed9740b9a0407eb9c4d35,
-        type: 3}
-      propertyPath: m_IsActive
-      value: 0
-      objectReference: {fileID: 0}
-    - target: {fileID: 4567258239358268698, guid: fd12050390bed9740b9a0407eb9c4d35,
-        type: 3}
-      propertyPath: m_LocalPosition.x
-      value: 0
-      objectReference: {fileID: 0}
-    - target: {fileID: 4567258239358268698, guid: fd12050390bed9740b9a0407eb9c4d35,
-        type: 3}
-      propertyPath: m_LocalPosition.y
-      value: 0
-      objectReference: {fileID: 0}
-    - target: {fileID: 4567258239358268698, guid: fd12050390bed9740b9a0407eb9c4d35,
-        type: 3}
-      propertyPath: m_LocalPosition.z
-      value: 0
-      objectReference: {fileID: 0}
-    - target: {fileID: 4567258239358268698, guid: fd12050390bed9740b9a0407eb9c4d35,
-        type: 3}
-      propertyPath: m_LocalRotation.x
-      value: 0
-      objectReference: {fileID: 0}
-    - target: {fileID: 4567258239358268698, guid: fd12050390bed9740b9a0407eb9c4d35,
-        type: 3}
-      propertyPath: m_LocalRotation.y
-      value: 0
-      objectReference: {fileID: 0}
-    - target: {fileID: 4567258239358268698, guid: fd12050390bed9740b9a0407eb9c4d35,
-        type: 3}
-      propertyPath: m_LocalRotation.z
-      value: 0
-      objectReference: {fileID: 0}
-    - target: {fileID: 4567258239358268698, guid: fd12050390bed9740b9a0407eb9c4d35,
-        type: 3}
-      propertyPath: m_LocalRotation.w
-      value: 1
-      objectReference: {fileID: 0}
-    - target: {fileID: 4567258239358268698, guid: fd12050390bed9740b9a0407eb9c4d35,
-        type: 3}
-      propertyPath: m_RootOrder
-      value: 0
-      objectReference: {fileID: 0}
-    - target: {fileID: 4567258239358268698, guid: fd12050390bed9740b9a0407eb9c4d35,
-        type: 3}
-      propertyPath: m_LocalEulerAnglesHint.x
-      value: 0
-      objectReference: {fileID: 0}
-    - target: {fileID: 4567258239358268698, guid: fd12050390bed9740b9a0407eb9c4d35,
-        type: 3}
-      propertyPath: m_LocalEulerAnglesHint.y
-      value: 0
-      objectReference: {fileID: 0}
-    - target: {fileID: 4567258239358268698, guid: fd12050390bed9740b9a0407eb9c4d35,
-        type: 3}
-      propertyPath: m_LocalEulerAnglesHint.z
-      value: 0
-      objectReference: {fileID: 0}
-    - target: {fileID: 4567258239358268698, guid: fd12050390bed9740b9a0407eb9c4d35,
-        type: 3}
-      propertyPath: m_AnchoredPosition.x
-      value: 0
-      objectReference: {fileID: 0}
-    - target: {fileID: 4567258239358268698, guid: fd12050390bed9740b9a0407eb9c4d35,
-        type: 3}
-      propertyPath: m_AnchoredPosition.y
-      value: 0
-      objectReference: {fileID: 0}
-    - target: {fileID: 4567258239358268698, guid: fd12050390bed9740b9a0407eb9c4d35,
-        type: 3}
-      propertyPath: m_SizeDelta.x
-      value: 768
-      objectReference: {fileID: 0}
-    - target: {fileID: 4567258239358268698, guid: fd12050390bed9740b9a0407eb9c4d35,
-        type: 3}
-      propertyPath: m_SizeDelta.y
-      value: 384
-      objectReference: {fileID: 0}
-    - target: {fileID: 4567258239358268698, guid: fd12050390bed9740b9a0407eb9c4d35,
-        type: 3}
-      propertyPath: m_AnchorMin.x
-      value: 0
-      objectReference: {fileID: 0}
-    - target: {fileID: 4567258239358268698, guid: fd12050390bed9740b9a0407eb9c4d35,
-        type: 3}
-      propertyPath: m_AnchorMin.y
-      value: 0
-      objectReference: {fileID: 0}
-    - target: {fileID: 4567258239358268698, guid: fd12050390bed9740b9a0407eb9c4d35,
-        type: 3}
-      propertyPath: m_AnchorMax.x
-      value: 0
-      objectReference: {fileID: 0}
-    - target: {fileID: 4567258239358268698, guid: fd12050390bed9740b9a0407eb9c4d35,
-        type: 3}
-      propertyPath: m_AnchorMax.y
-      value: 0
-      objectReference: {fileID: 0}
-    - target: {fileID: 4567258239358268698, guid: fd12050390bed9740b9a0407eb9c4d35,
-        type: 3}
-      propertyPath: m_Pivot.x
-      value: 0.5
-      objectReference: {fileID: 0}
-    - target: {fileID: 4567258239358268698, guid: fd12050390bed9740b9a0407eb9c4d35,
-        type: 3}
-      propertyPath: m_Pivot.y
-      value: 0.5
-      objectReference: {fileID: 0}
-    - target: {fileID: 5752307074363051243, guid: fd12050390bed9740b9a0407eb9c4d35,
-        type: 3}
-      propertyPath: m_textInfo.characterCount
-      value: 0
-      objectReference: {fileID: 0}
-    - target: {fileID: 5752307074363051243, guid: fd12050390bed9740b9a0407eb9c4d35,
-        type: 3}
-      propertyPath: m_textInfo.wordCount
-      value: 0
-      objectReference: {fileID: 0}
-    - target: {fileID: 5752307074363051243, guid: fd12050390bed9740b9a0407eb9c4d35,
-        type: 3}
-      propertyPath: m_textInfo.lineCount
-      value: 0
-      objectReference: {fileID: 0}
-    - target: {fileID: 5752307074363051243, guid: fd12050390bed9740b9a0407eb9c4d35,
-        type: 3}
-      propertyPath: m_textInfo.pageCount
-      value: 0
-      objectReference: {fileID: 0}
-    - target: {fileID: 3302108337536933094, guid: fd12050390bed9740b9a0407eb9c4d35,
-        type: 3}
-      propertyPath: m_OnClick.m_PersistentCalls.m_Calls.Array.size
-      value: 2
-      objectReference: {fileID: 0}
-    - target: {fileID: 3302108337536933094, guid: fd12050390bed9740b9a0407eb9c4d35,
-        type: 3}
-      propertyPath: m_OnClick.m_PersistentCalls.m_Calls.Array.data[1].m_Mode
-      value: 1
-      objectReference: {fileID: 0}
-    - target: {fileID: 3302108337536933094, guid: fd12050390bed9740b9a0407eb9c4d35,
-        type: 3}
-      propertyPath: m_OnClick.m_PersistentCalls.m_Calls.Array.data[1].m_CallState
-      value: 2
-      objectReference: {fileID: 0}
-    - target: {fileID: 3302108337536933094, guid: fd12050390bed9740b9a0407eb9c4d35,
-        type: 3}
-      propertyPath: m_OnClick.m_PersistentCalls.m_Calls.Array.data[1].m_Target
-      value: 
-      objectReference: {fileID: 169731199}
-    - target: {fileID: 3302108337536933094, guid: fd12050390bed9740b9a0407eb9c4d35,
-        type: 3}
-      propertyPath: m_OnClick.m_PersistentCalls.m_Calls.Array.data[1].m_MethodName
-      value: CloseScene
-      objectReference: {fileID: 0}
-    - target: {fileID: 3302108337536933094, guid: fd12050390bed9740b9a0407eb9c4d35,
-        type: 3}
-      propertyPath: m_OnClick.m_PersistentCalls.m_Calls.Array.data[1].m_Arguments.m_ObjectArgumentAssemblyTypeName
-      value: UnityEngine.Object, UnityEngine
-      objectReference: {fileID: 0}
-    - target: {fileID: 4382896980180376075, guid: fd12050390bed9740b9a0407eb9c4d35,
-        type: 3}
-      propertyPath: m_textInfo.characterCount
-      value: 0
-      objectReference: {fileID: 0}
-    - target: {fileID: 4382896980180376075, guid: fd12050390bed9740b9a0407eb9c4d35,
-        type: 3}
-      propertyPath: m_textInfo.wordCount
-      value: 0
-      objectReference: {fileID: 0}
-    - target: {fileID: 4382896980180376075, guid: fd12050390bed9740b9a0407eb9c4d35,
-        type: 3}
-      propertyPath: m_textInfo.lineCount
-      value: 0
-      objectReference: {fileID: 0}
-    - target: {fileID: 4382896980180376075, guid: fd12050390bed9740b9a0407eb9c4d35,
-        type: 3}
-      propertyPath: m_textInfo.pageCount
-      value: 0
-      objectReference: {fileID: 0}
-    - target: {fileID: 6939462860371512494, guid: fd12050390bed9740b9a0407eb9c4d35,
-        type: 3}
-      propertyPath: m_textInfo.characterCount
-      value: 0
-      objectReference: {fileID: 0}
-    - target: {fileID: 6939462860371512494, guid: fd12050390bed9740b9a0407eb9c4d35,
-        type: 3}
-      propertyPath: m_textInfo.spaceCount
-      value: 0
-      objectReference: {fileID: 0}
-    - target: {fileID: 6939462860371512494, guid: fd12050390bed9740b9a0407eb9c4d35,
-        type: 3}
-      propertyPath: m_textInfo.wordCount
-      value: 0
-      objectReference: {fileID: 0}
-    - target: {fileID: 6939462860371512494, guid: fd12050390bed9740b9a0407eb9c4d35,
-        type: 3}
-      propertyPath: m_textInfo.lineCount
-      value: 0
-      objectReference: {fileID: 0}
-    - target: {fileID: 6939462860371512494, guid: fd12050390bed9740b9a0407eb9c4d35,
-        type: 3}
-      propertyPath: m_textInfo.pageCount
-      value: 0
-      objectReference: {fileID: 0}
-    - target: {fileID: 6097042644420958168, guid: fd12050390bed9740b9a0407eb9c4d35,
-        type: 3}
-      propertyPath: m_textInfo.characterCount
-      value: 0
-      objectReference: {fileID: 0}
-    - target: {fileID: 6097042644420958168, guid: fd12050390bed9740b9a0407eb9c4d35,
-        type: 3}
-      propertyPath: m_textInfo.wordCount
-      value: 0
-      objectReference: {fileID: 0}
-    - target: {fileID: 6097042644420958168, guid: fd12050390bed9740b9a0407eb9c4d35,
-        type: 3}
-      propertyPath: m_textInfo.lineCount
-      value: 0
-      objectReference: {fileID: 0}
-    - target: {fileID: 6097042644420958168, guid: fd12050390bed9740b9a0407eb9c4d35,
-        type: 3}
-      propertyPath: m_textInfo.pageCount
-      value: 0
-      objectReference: {fileID: 0}
-    - target: {fileID: 4617396878990681834, guid: fd12050390bed9740b9a0407eb9c4d35,
-        type: 3}
-      propertyPath: m_textInfo.characterCount
-      value: 0
-      objectReference: {fileID: 0}
-    - target: {fileID: 4617396878990681834, guid: fd12050390bed9740b9a0407eb9c4d35,
-        type: 3}
-      propertyPath: m_textInfo.spaceCount
-      value: 0
-      objectReference: {fileID: 0}
-    - target: {fileID: 4617396878990681834, guid: fd12050390bed9740b9a0407eb9c4d35,
-        type: 3}
-      propertyPath: m_textInfo.wordCount
-      value: 0
-      objectReference: {fileID: 0}
-    - target: {fileID: 4617396878990681834, guid: fd12050390bed9740b9a0407eb9c4d35,
-        type: 3}
-      propertyPath: m_textInfo.lineCount
-      value: 0
-      objectReference: {fileID: 0}
-    - target: {fileID: 4617396878990681834, guid: fd12050390bed9740b9a0407eb9c4d35,
-        type: 3}
-      propertyPath: m_textInfo.pageCount
-      value: 0
-      objectReference: {fileID: 0}
-    - target: {fileID: 8414042076824993180, guid: fd12050390bed9740b9a0407eb9c4d35,
-        type: 3}
-      propertyPath: m_textInfo.characterCount
-      value: 0
-      objectReference: {fileID: 0}
-    - target: {fileID: 8414042076824993180, guid: fd12050390bed9740b9a0407eb9c4d35,
-        type: 3}
-      propertyPath: m_textInfo.wordCount
-      value: 0
-      objectReference: {fileID: 0}
-    - target: {fileID: 8414042076824993180, guid: fd12050390bed9740b9a0407eb9c4d35,
-        type: 3}
-      propertyPath: m_textInfo.lineCount
-      value: 0
-      objectReference: {fileID: 0}
-    - target: {fileID: 8414042076824993180, guid: fd12050390bed9740b9a0407eb9c4d35,
-        type: 3}
-      propertyPath: m_textInfo.pageCount
-      value: 0
-      objectReference: {fileID: 0}
-    - target: {fileID: 769083297809390988, guid: fd12050390bed9740b9a0407eb9c4d35,
-        type: 3}
-      propertyPath: m_textInfo.characterCount
-      value: 0
-      objectReference: {fileID: 0}
-    - target: {fileID: 769083297809390988, guid: fd12050390bed9740b9a0407eb9c4d35,
-        type: 3}
-      propertyPath: m_textInfo.wordCount
-      value: 0
-      objectReference: {fileID: 0}
-    - target: {fileID: 769083297809390988, guid: fd12050390bed9740b9a0407eb9c4d35,
-        type: 3}
-      propertyPath: m_textInfo.lineCount
-      value: 0
-      objectReference: {fileID: 0}
-    - target: {fileID: 769083297809390988, guid: fd12050390bed9740b9a0407eb9c4d35,
-        type: 3}
-      propertyPath: m_textInfo.pageCount
-      value: 0
-      objectReference: {fileID: 0}
-    - target: {fileID: 4502669854695098106, guid: fd12050390bed9740b9a0407eb9c4d35,
-        type: 3}
-      propertyPath: m_textInfo.characterCount
-      value: 0
-      objectReference: {fileID: 0}
-    - target: {fileID: 4502669854695098106, guid: fd12050390bed9740b9a0407eb9c4d35,
-        type: 3}
-      propertyPath: m_textInfo.spaceCount
-      value: 0
-      objectReference: {fileID: 0}
-    - target: {fileID: 4502669854695098106, guid: fd12050390bed9740b9a0407eb9c4d35,
-        type: 3}
-      propertyPath: m_textInfo.wordCount
-      value: 0
-      objectReference: {fileID: 0}
-    - target: {fileID: 4502669854695098106, guid: fd12050390bed9740b9a0407eb9c4d35,
-        type: 3}
-      propertyPath: m_textInfo.lineCount
-      value: 0
-      objectReference: {fileID: 0}
-    - target: {fileID: 4502669854695098106, guid: fd12050390bed9740b9a0407eb9c4d35,
-        type: 3}
-      propertyPath: m_textInfo.pageCount
-      value: 0
-      objectReference: {fileID: 0}
-    - target: {fileID: 1398512317751890907, guid: fd12050390bed9740b9a0407eb9c4d35,
-        type: 3}
-      propertyPath: m_textInfo.characterCount
-      value: 0
-      objectReference: {fileID: 0}
-    - target: {fileID: 1398512317751890907, guid: fd12050390bed9740b9a0407eb9c4d35,
-        type: 3}
-      propertyPath: m_textInfo.wordCount
-      value: 0
-      objectReference: {fileID: 0}
-    - target: {fileID: 1398512317751890907, guid: fd12050390bed9740b9a0407eb9c4d35,
-        type: 3}
-      propertyPath: m_textInfo.lineCount
-      value: 0
-      objectReference: {fileID: 0}
-    - target: {fileID: 1398512317751890907, guid: fd12050390bed9740b9a0407eb9c4d35,
-        type: 3}
-      propertyPath: m_textInfo.pageCount
-      value: 0
-      objectReference: {fileID: 0}
-    - target: {fileID: 2862148357058939053, guid: fd12050390bed9740b9a0407eb9c4d35,
-        type: 3}
-      propertyPath: m_textInfo.characterCount
-      value: 0
-      objectReference: {fileID: 0}
-    - target: {fileID: 2862148357058939053, guid: fd12050390bed9740b9a0407eb9c4d35,
-        type: 3}
-      propertyPath: m_textInfo.spaceCount
-      value: 0
-      objectReference: {fileID: 0}
-    - target: {fileID: 2862148357058939053, guid: fd12050390bed9740b9a0407eb9c4d35,
-        type: 3}
-      propertyPath: m_textInfo.wordCount
-      value: 0
-      objectReference: {fileID: 0}
-    - target: {fileID: 2862148357058939053, guid: fd12050390bed9740b9a0407eb9c4d35,
-        type: 3}
-      propertyPath: m_textInfo.lineCount
-      value: 0
-      objectReference: {fileID: 0}
-    - target: {fileID: 2862148357058939053, guid: fd12050390bed9740b9a0407eb9c4d35,
-        type: 3}
-      propertyPath: m_textInfo.pageCount
-      value: 0
-      objectReference: {fileID: 0}
-    - target: {fileID: 8325383144761992423, guid: fd12050390bed9740b9a0407eb9c4d35,
-        type: 3}
-      propertyPath: narupaXR
-      value: 
-      objectReference: {fileID: 544060994}
-    m_RemovedComponents: []
-  m_SourcePrefab: {fileID: 100100000, guid: fd12050390bed9740b9a0407eb9c4d35, type: 3}
 --- !u!1 &49283540
 GameObject:
   m_ObjectHideFlags: 0
@@ -1150,7 +771,1165 @@
   m_PrefabAsset: {fileID: 0}
   m_GameObject: {fileID: 132386941}
   m_CullTransparentMesh: 0
---- !u!43 &142942766
+--- !u!1 &155875675
+GameObject:
+  m_ObjectHideFlags: 0
+  m_CorrespondingSourceObject: {fileID: 0}
+  m_PrefabInstance: {fileID: 0}
+  m_PrefabAsset: {fileID: 0}
+  serializedVersion: 6
+  m_Component:
+  - component: {fileID: 155875676}
+  - component: {fileID: 155875678}
+  - component: {fileID: 155875677}
+  m_Layer: 5
+  m_Name: Placeholder
+  m_TagString: Untagged
+  m_Icon: {fileID: 0}
+  m_NavMeshLayer: 0
+  m_StaticEditorFlags: 0
+  m_IsActive: 1
+--- !u!224 &155875676
+RectTransform:
+  m_ObjectHideFlags: 0
+  m_CorrespondingSourceObject: {fileID: 0}
+  m_PrefabInstance: {fileID: 0}
+  m_PrefabAsset: {fileID: 0}
+  m_GameObject: {fileID: 155875675}
+  m_LocalRotation: {x: 0, y: 0, z: 0, w: 1}
+  m_LocalPosition: {x: 0, y: 0, z: 0}
+  m_LocalScale: {x: 1, y: 1, z: 1}
+  m_Children: []
+  m_Father: {fileID: 1093802056}
+  m_RootOrder: 0
+  m_LocalEulerAnglesHint: {x: 0, y: 0, z: 0}
+  m_AnchorMin: {x: 0, y: 0}
+  m_AnchorMax: {x: 1, y: 1}
+  m_AnchoredPosition: {x: 0, y: 0}
+  m_SizeDelta: {x: 0, y: 0}
+  m_Pivot: {x: 0.5, y: 0.5}
+--- !u!114 &155875677
+MonoBehaviour:
+  m_ObjectHideFlags: 0
+  m_CorrespondingSourceObject: {fileID: 0}
+  m_PrefabInstance: {fileID: 0}
+  m_PrefabAsset: {fileID: 0}
+  m_GameObject: {fileID: 155875675}
+  m_Enabled: 0
+  m_EditorHideFlags: 0
+  m_Script: {fileID: 11500000, guid: f4688fdb7df04437aeb418b961361dc5, type: 3}
+  m_Name: 
+  m_EditorClassIdentifier: 
+  m_Material: {fileID: 0}
+  m_Color: {r: 1, g: 1, b: 1, a: 1}
+  m_RaycastTarget: 1
+  m_OnCullStateChanged:
+    m_PersistentCalls:
+      m_Calls: []
+  m_text: Enter port number
+  m_isRightToLeft: 0
+  m_fontAsset: {fileID: 11400000, guid: 0cd382c4d470f174791dd96eb8f7b786, type: 2}
+  m_sharedMaterial: {fileID: 1549604112718095413, guid: 0cd382c4d470f174791dd96eb8f7b786,
+    type: 2}
+  m_fontSharedMaterials: []
+  m_fontMaterial: {fileID: 0}
+  m_fontMaterials: []
+  m_fontColor32:
+    serializedVersion: 2
+    rgba: 4289505171
+  m_fontColor: {r: 0.5764706, g: 0.654902, b: 0.6745098, a: 1}
+  m_enableVertexGradient: 0
+  m_colorMode: 3
+  m_fontColorGradient:
+    topLeft: {r: 1, g: 1, b: 1, a: 1}
+    topRight: {r: 1, g: 1, b: 1, a: 1}
+    bottomLeft: {r: 1, g: 1, b: 1, a: 1}
+    bottomRight: {r: 1, g: 1, b: 1, a: 1}
+  m_fontColorGradientPreset: {fileID: 0}
+  m_spriteAsset: {fileID: 0}
+  m_tintAllSprites: 0
+  m_overrideHtmlColors: 0
+  m_faceColor:
+    serializedVersion: 2
+    rgba: 4294967295
+  m_outlineColor:
+    serializedVersion: 2
+    rgba: 4278190080
+  m_fontSize: 24
+  m_fontSizeBase: 24
+  m_fontWeight: 400
+  m_enableAutoSizing: 0
+  m_fontSizeMin: 18
+  m_fontSizeMax: 72
+  m_fontStyle: 18
+  m_textAlignment: 513
+  m_characterSpacing: 0
+  m_wordSpacing: 0
+  m_lineSpacing: 0
+  m_lineSpacingMax: 0
+  m_paragraphSpacing: 0
+  m_charWidthMaxAdj: 0
+  m_enableWordWrapping: 0
+  m_wordWrappingRatios: 0.4
+  m_overflowMode: 0
+  m_firstOverflowCharacterIndex: -1
+  m_linkedTextComponent: {fileID: 0}
+  m_isLinkedTextComponent: 0
+  m_isTextTruncated: 0
+  m_enableKerning: 1
+  m_enableExtraPadding: 1
+  checkPaddingRequired: 0
+  m_isRichText: 1
+  m_parseCtrlCharacters: 1
+  m_isOrthographic: 1
+  m_isCullingEnabled: 0
+  m_ignoreRectMaskCulling: 0
+  m_ignoreCulling: 1
+  m_horizontalMapping: 0
+  m_verticalMapping: 0
+  m_uvLineOffset: 0
+  m_geometrySortingOrder: 0
+  m_VertexBufferAutoSizeReduction: 1
+  m_firstVisibleCharacter: 0
+  m_useMaxVisibleDescender: 1
+  m_pageToDisplay: 1
+  m_margin: {x: 0, y: 0, z: 0, w: 0}
+  m_textInfo:
+    textComponent: {fileID: 155875677}
+    characterCount: 0
+    spriteCount: 0
+    spaceCount: 0
+    wordCount: 0
+    linkCount: 0
+    lineCount: 0
+    pageCount: 0
+    materialCount: 1
+  m_isUsingLegacyAnimationComponent: 0
+  m_isVolumetricText: 0
+  m_spriteAnimator: {fileID: 0}
+  m_hasFontAssetChanged: 0
+  m_subTextObjects:
+  - {fileID: 0}
+  - {fileID: 0}
+  - {fileID: 0}
+  - {fileID: 0}
+  - {fileID: 0}
+  - {fileID: 0}
+  - {fileID: 0}
+  - {fileID: 0}
+  m_baseMaterial: {fileID: 0}
+  m_maskOffset: {x: 0, y: 0, z: 0, w: 0}
+--- !u!222 &155875678
+CanvasRenderer:
+  m_ObjectHideFlags: 0
+  m_CorrespondingSourceObject: {fileID: 0}
+  m_PrefabInstance: {fileID: 0}
+  m_PrefabAsset: {fileID: 0}
+  m_GameObject: {fileID: 155875675}
+  m_CullTransparentMesh: 0
+--- !u!1 &159567281
+GameObject:
+  m_ObjectHideFlags: 0
+  m_CorrespondingSourceObject: {fileID: 0}
+  m_PrefabInstance: {fileID: 0}
+  m_PrefabAsset: {fileID: 0}
+  serializedVersion: 6
+  m_Component:
+  - component: {fileID: 159567282}
+  - component: {fileID: 159567285}
+  - component: {fileID: 159567284}
+  - component: {fileID: 159567283}
+  m_Layer: 5
+  m_Name: Toggle
+  m_TagString: Untagged
+  m_Icon: {fileID: 0}
+  m_NavMeshLayer: 0
+  m_StaticEditorFlags: 0
+  m_IsActive: 1
+--- !u!224 &159567282
+RectTransform:
+  m_ObjectHideFlags: 0
+  m_CorrespondingSourceObject: {fileID: 0}
+  m_PrefabInstance: {fileID: 0}
+  m_PrefabAsset: {fileID: 0}
+  m_GameObject: {fileID: 159567281}
+  m_LocalRotation: {x: 0, y: 0, z: 0, w: 1}
+  m_LocalPosition: {x: 0, y: 0, z: 0}
+  m_LocalScale: {x: 1, y: 1, z: 1}
+  m_Children:
+  - {fileID: 1404593538}
+  - {fileID: 624357300}
+  m_Father: {fileID: 1688168143}
+  m_RootOrder: 0
+  m_LocalEulerAnglesHint: {x: 0, y: 0, z: 0}
+  m_AnchorMin: {x: 0, y: 0}
+  m_AnchorMax: {x: 1, y: 1}
+  m_AnchoredPosition: {x: 0, y: 0}
+  m_SizeDelta: {x: -16, y: -16}
+  m_Pivot: {x: 0.5, y: 0.5}
+--- !u!114 &159567283
+MonoBehaviour:
+  m_ObjectHideFlags: 0
+  m_CorrespondingSourceObject: {fileID: 0}
+  m_PrefabInstance: {fileID: 0}
+  m_PrefabAsset: {fileID: 0}
+  m_GameObject: {fileID: 159567281}
+  m_Enabled: 1
+  m_EditorHideFlags: 0
+  m_Script: {fileID: 11500000, guid: 9085046f02f69544eb97fd06b6048fe2, type: 3}
+  m_Name: 
+  m_EditorClassIdentifier: 
+  m_Navigation:
+    m_Mode: 0
+    m_SelectOnUp: {fileID: 0}
+    m_SelectOnDown: {fileID: 0}
+    m_SelectOnLeft: {fileID: 0}
+    m_SelectOnRight: {fileID: 0}
+  m_Transition: 1
+  m_Colors:
+    m_NormalColor: {r: 0.43529415, g: 0.5411765, b: 0.5686275, a: 1}
+    m_HighlightedColor: {r: 1, g: 0.40000004, b: 0, a: 1}
+    m_PressedColor: {r: 0.8313726, g: 0.33333334, b: 0, a: 1}
+    m_SelectedColor: {r: 1, g: 0.40000004, b: 0, a: 1}
+    m_DisabledColor: {r: 0.30008277, g: 0.37307587, b: 0.39200002, a: 1}
+    m_ColorMultiplier: 1
+    m_FadeDuration: 0.1
+  m_SpriteState:
+    m_HighlightedSprite: {fileID: 0}
+    m_PressedSprite: {fileID: 0}
+    m_SelectedSprite: {fileID: 0}
+    m_DisabledSprite: {fileID: 0}
+  m_AnimationTriggers:
+    m_NormalTrigger: Normal
+    m_HighlightedTrigger: Highlighted
+    m_PressedTrigger: Pressed
+    m_SelectedTrigger: Highlighted
+    m_DisabledTrigger: Disabled
+  m_Interactable: 1
+  m_TargetGraphic: {fileID: 159567284}
+  toggleTransition: 1
+  graphic: {fileID: 1404593539}
+  m_Group: {fileID: 0}
+  onValueChanged:
+    m_PersistentCalls:
+      m_Calls:
+      - m_Target: {fileID: 2022253373}
+        m_MethodName: SetActive
+        m_Mode: 0
+        m_Arguments:
+          m_ObjectArgument: {fileID: 0}
+          m_ObjectArgumentAssemblyTypeName: UnityEngine.Object, UnityEngine
+          m_IntArgument: 0
+          m_FloatArgument: 0
+          m_StringArgument: 
+          m_BoolArgument: 0
+        m_CallState: 2
+  m_IsOn: 0
+--- !u!114 &159567284
+MonoBehaviour:
+  m_ObjectHideFlags: 0
+  m_CorrespondingSourceObject: {fileID: 0}
+  m_PrefabInstance: {fileID: 0}
+  m_PrefabAsset: {fileID: 0}
+  m_GameObject: {fileID: 159567281}
+  m_Enabled: 1
+  m_EditorHideFlags: 0
+  m_Script: {fileID: 11500000, guid: fe87c0e1cc204ed48ad3b37840f39efc, type: 3}
+  m_Name: 
+  m_EditorClassIdentifier: 
+  m_Material: {fileID: 0}
+  m_Color: {r: 1, g: 1, b: 1, a: 1}
+  m_RaycastTarget: 1
+  m_OnCullStateChanged:
+    m_PersistentCalls:
+      m_Calls: []
+  m_Sprite: {fileID: 0}
+  m_Type: 0
+  m_PreserveAspect: 0
+  m_FillCenter: 1
+  m_FillMethod: 4
+  m_FillAmount: 1
+  m_FillClockwise: 1
+  m_FillOrigin: 0
+  m_UseSpriteMesh: 0
+  m_PixelsPerUnitMultiplier: 1
+--- !u!222 &159567285
+CanvasRenderer:
+  m_ObjectHideFlags: 0
+  m_CorrespondingSourceObject: {fileID: 0}
+  m_PrefabInstance: {fileID: 0}
+  m_PrefabAsset: {fileID: 0}
+  m_GameObject: {fileID: 159567281}
+  m_CullTransparentMesh: 0
+--- !u!1 &162886306
+GameObject:
+  m_ObjectHideFlags: 0
+  m_CorrespondingSourceObject: {fileID: 0}
+  m_PrefabInstance: {fileID: 0}
+  m_PrefabAsset: {fileID: 0}
+  serializedVersion: 6
+  m_Component:
+  - component: {fileID: 162886307}
+  - component: {fileID: 162886308}
+  m_Layer: 5
+  m_Name: Submit Row
+  m_TagString: Untagged
+  m_Icon: {fileID: 0}
+  m_NavMeshLayer: 0
+  m_StaticEditorFlags: 0
+  m_IsActive: 1
+--- !u!224 &162886307
+RectTransform:
+  m_ObjectHideFlags: 0
+  m_CorrespondingSourceObject: {fileID: 0}
+  m_PrefabInstance: {fileID: 0}
+  m_PrefabAsset: {fileID: 0}
+  m_GameObject: {fileID: 162886306}
+  m_LocalRotation: {x: 0, y: 0, z: 0, w: 1}
+  m_LocalPosition: {x: 0, y: 0, z: 0}
+  m_LocalScale: {x: 1, y: 1, z: 1}
+  m_Children:
+  - {fileID: 2126267227}
+  - {fileID: 1615574118}
+  m_Father: {fileID: 1322106252}
+  m_RootOrder: 5
+  m_LocalEulerAnglesHint: {x: 0, y: 0, z: 0}
+  m_AnchorMin: {x: 0, y: 1}
+  m_AnchorMax: {x: 0, y: 1}
+  m_AnchoredPosition: {x: 250, y: -456}
+  m_SizeDelta: {x: 500, y: 80}
+  m_Pivot: {x: 0.5, y: 0.5}
+--- !u!114 &162886308
+MonoBehaviour:
+  m_ObjectHideFlags: 0
+  m_CorrespondingSourceObject: {fileID: 0}
+  m_PrefabInstance: {fileID: 0}
+  m_PrefabAsset: {fileID: 0}
+  m_GameObject: {fileID: 162886306}
+  m_Enabled: 1
+  m_EditorHideFlags: 0
+  m_Script: {fileID: 11500000, guid: 30649d3a9faa99c48a7b1166b86bf2a0, type: 3}
+  m_Name: 
+  m_EditorClassIdentifier: 
+  m_Padding:
+    m_Left: 8
+    m_Right: 8
+    m_Top: 8
+    m_Bottom: 8
+  m_ChildAlignment: 0
+  m_Spacing: 16
+  m_ChildForceExpandWidth: 1
+  m_ChildForceExpandHeight: 1
+  m_ChildControlWidth: 1
+  m_ChildControlHeight: 1
+  m_ChildScaleWidth: 0
+  m_ChildScaleHeight: 0
+--- !u!1 &171922770
+GameObject:
+  m_ObjectHideFlags: 0
+  m_CorrespondingSourceObject: {fileID: 0}
+  m_PrefabInstance: {fileID: 0}
+  m_PrefabAsset: {fileID: 0}
+  serializedVersion: 6
+  m_Component:
+  - component: {fileID: 171922771}
+  - component: {fileID: 171922773}
+  - component: {fileID: 171922772}
+  m_Layer: 5
+  m_Name: Divider
+  m_TagString: Untagged
+  m_Icon: {fileID: 0}
+  m_NavMeshLayer: 0
+  m_StaticEditorFlags: 0
+  m_IsActive: 1
+--- !u!224 &171922771
+RectTransform:
+  m_ObjectHideFlags: 0
+  m_CorrespondingSourceObject: {fileID: 0}
+  m_PrefabInstance: {fileID: 0}
+  m_PrefabAsset: {fileID: 0}
+  m_GameObject: {fileID: 171922770}
+  m_LocalRotation: {x: 0, y: 0, z: 0, w: 1}
+  m_LocalPosition: {x: 0, y: 0, z: 0}
+  m_LocalScale: {x: 1, y: 1, z: 1}
+  m_Children: []
+  m_Father: {fileID: 2054891945}
+  m_RootOrder: 4
+  m_LocalEulerAnglesHint: {x: 0, y: 0, z: 0}
+  m_AnchorMin: {x: 0, y: 0}
+  m_AnchorMax: {x: 0, y: 0}
+  m_AnchoredPosition: {x: 0, y: 0}
+  m_SizeDelta: {x: 0, y: 8}
+  m_Pivot: {x: 0.5, y: 0.5}
+--- !u!114 &171922772
+MonoBehaviour:
+  m_ObjectHideFlags: 0
+  m_CorrespondingSourceObject: {fileID: 0}
+  m_PrefabInstance: {fileID: 0}
+  m_PrefabAsset: {fileID: 0}
+  m_GameObject: {fileID: 171922770}
+  m_Enabled: 1
+  m_EditorHideFlags: 0
+  m_Script: {fileID: 11500000, guid: fe87c0e1cc204ed48ad3b37840f39efc, type: 3}
+  m_Name: 
+  m_EditorClassIdentifier: 
+  m_Material: {fileID: 0}
+  m_Color: {r: 1, g: 0.40000004, b: 0, a: 1}
+  m_RaycastTarget: 1
+  m_OnCullStateChanged:
+    m_PersistentCalls:
+      m_Calls: []
+  m_Sprite: {fileID: 0}
+  m_Type: 0
+  m_PreserveAspect: 0
+  m_FillCenter: 1
+  m_FillMethod: 4
+  m_FillAmount: 1
+  m_FillClockwise: 1
+  m_FillOrigin: 0
+  m_UseSpriteMesh: 0
+  m_PixelsPerUnitMultiplier: 1
+--- !u!222 &171922773
+CanvasRenderer:
+  m_ObjectHideFlags: 0
+  m_CorrespondingSourceObject: {fileID: 0}
+  m_PrefabInstance: {fileID: 0}
+  m_PrefabAsset: {fileID: 0}
+  m_GameObject: {fileID: 171922770}
+  m_CullTransparentMesh: 0
+--- !u!1 &185265281
+GameObject:
+  m_ObjectHideFlags: 0
+  m_CorrespondingSourceObject: {fileID: 0}
+  m_PrefabInstance: {fileID: 0}
+  m_PrefabAsset: {fileID: 0}
+  serializedVersion: 6
+  m_Component:
+  - component: {fileID: 185265282}
+  - component: {fileID: 185265283}
+  m_Layer: 0
+  m_Name: XR Particles Interaction
+  m_TagString: Untagged
+  m_Icon: {fileID: 0}
+  m_NavMeshLayer: 0
+  m_StaticEditorFlags: 0
+  m_IsActive: 1
+--- !u!4 &185265282
+Transform:
+  m_ObjectHideFlags: 0
+  m_CorrespondingSourceObject: {fileID: 0}
+  m_PrefabInstance: {fileID: 0}
+  m_PrefabAsset: {fileID: 0}
+  m_GameObject: {fileID: 185265281}
+  m_LocalRotation: {x: 0, y: 0, z: 0, w: 1}
+  m_LocalPosition: {x: 0, y: 0, z: 0}
+  m_LocalScale: {x: 1, y: 1, z: 1}
+  m_Children: []
+  m_Father: {fileID: 544060993}
+  m_RootOrder: 1
+  m_LocalEulerAnglesHint: {x: 0, y: 0, z: 0}
+--- !u!114 &185265283
+MonoBehaviour:
+  m_ObjectHideFlags: 0
+  m_CorrespondingSourceObject: {fileID: 0}
+  m_PrefabInstance: {fileID: 0}
+  m_PrefabAsset: {fileID: 0}
+  m_GameObject: {fileID: 185265281}
+  m_Enabled: 1
+  m_EditorHideFlags: 0
+  m_Script: {fileID: 11500000, guid: 4a9debcec7224c5d82314ab8a7e0a87f, type: 3}
+  m_Name: 
+  m_EditorClassIdentifier: 
+  narupaXR: {fileID: 544060994}
+  grabObjectAction:
+    actionPath: /actions/NarupaIMD/in/Interact
+    needsReinit: 0
+  controllerManager: {fileID: 2074532958}
+--- !u!1 &193686851
+GameObject:
+  m_ObjectHideFlags: 0
+  m_CorrespondingSourceObject: {fileID: 0}
+  m_PrefabInstance: {fileID: 0}
+  m_PrefabAsset: {fileID: 0}
+  serializedVersion: 6
+  m_Component:
+  - component: {fileID: 193686852}
+  - component: {fileID: 193686854}
+  - component: {fileID: 193686853}
+  m_Layer: 5
+  m_Name: Text
+  m_TagString: Untagged
+  m_Icon: {fileID: 0}
+  m_NavMeshLayer: 0
+  m_StaticEditorFlags: 0
+  m_IsActive: 1
+--- !u!224 &193686852
+RectTransform:
+  m_ObjectHideFlags: 0
+  m_CorrespondingSourceObject: {fileID: 0}
+  m_PrefabInstance: {fileID: 0}
+  m_PrefabAsset: {fileID: 0}
+  m_GameObject: {fileID: 193686851}
+  m_LocalRotation: {x: 0, y: 0, z: 0, w: 1}
+  m_LocalPosition: {x: 0, y: 0, z: 0}
+  m_LocalScale: {x: 1, y: 1, z: 1}
+  m_Children: []
+  m_Father: {fileID: 244093879}
+  m_RootOrder: 1
+  m_LocalEulerAnglesHint: {x: 0, y: 0, z: 0}
+  m_AnchorMin: {x: 0, y: 0}
+  m_AnchorMax: {x: 1, y: 1}
+  m_AnchoredPosition: {x: 0, y: 0}
+  m_SizeDelta: {x: 0, y: 0}
+  m_Pivot: {x: 0.5, y: 0.5}
+--- !u!114 &193686853
+MonoBehaviour:
+  m_ObjectHideFlags: 0
+  m_CorrespondingSourceObject: {fileID: 0}
+  m_PrefabInstance: {fileID: 0}
+  m_PrefabAsset: {fileID: 0}
+  m_GameObject: {fileID: 193686851}
+  m_Enabled: 1
+  m_EditorHideFlags: 0
+  m_Script: {fileID: 11500000, guid: f4688fdb7df04437aeb418b961361dc5, type: 3}
+  m_Name: 
+  m_EditorClassIdentifier: 
+  m_Material: {fileID: 0}
+  m_Color: {r: 1, g: 1, b: 1, a: 1}
+  m_RaycastTarget: 1
+  m_OnCullStateChanged:
+    m_PersistentCalls:
+      m_Calls: []
+  m_text: "localhost\u200B"
+  m_isRightToLeft: 0
+  m_fontAsset: {fileID: 11400000, guid: 0cd382c4d470f174791dd96eb8f7b786, type: 2}
+  m_sharedMaterial: {fileID: 1549604112718095413, guid: 0cd382c4d470f174791dd96eb8f7b786,
+    type: 2}
+  m_fontSharedMaterials: []
+  m_fontMaterial: {fileID: 0}
+  m_fontMaterials: []
+  m_fontColor32:
+    serializedVersion: 2
+    rgba: 4292202422
+  m_fontColor: {r: 0.71705234, g: 0.8146104, b: 0.839, a: 1}
+  m_enableVertexGradient: 0
+  m_colorMode: 3
+  m_fontColorGradient:
+    topLeft: {r: 1, g: 1, b: 1, a: 1}
+    topRight: {r: 1, g: 1, b: 1, a: 1}
+    bottomLeft: {r: 1, g: 1, b: 1, a: 1}
+    bottomRight: {r: 1, g: 1, b: 1, a: 1}
+  m_fontColorGradientPreset: {fileID: 0}
+  m_spriteAsset: {fileID: 0}
+  m_tintAllSprites: 0
+  m_overrideHtmlColors: 0
+  m_faceColor:
+    serializedVersion: 2
+    rgba: 4294967295
+  m_outlineColor:
+    serializedVersion: 2
+    rgba: 4278190080
+  m_fontSize: 24
+  m_fontSizeBase: 24
+  m_fontWeight: 400
+  m_enableAutoSizing: 0
+  m_fontSizeMin: 18
+  m_fontSizeMax: 72
+  m_fontStyle: 0
+  m_textAlignment: 513
+  m_characterSpacing: 0
+  m_wordSpacing: 0
+  m_lineSpacing: 0
+  m_lineSpacingMax: 0
+  m_paragraphSpacing: 0
+  m_charWidthMaxAdj: 0
+  m_enableWordWrapping: 0
+  m_wordWrappingRatios: 0.4
+  m_overflowMode: 0
+  m_firstOverflowCharacterIndex: -1
+  m_linkedTextComponent: {fileID: 0}
+  m_isLinkedTextComponent: 0
+  m_isTextTruncated: 0
+  m_enableKerning: 1
+  m_enableExtraPadding: 1
+  checkPaddingRequired: 0
+  m_isRichText: 1
+  m_parseCtrlCharacters: 1
+  m_isOrthographic: 1
+  m_isCullingEnabled: 0
+  m_ignoreRectMaskCulling: 0
+  m_ignoreCulling: 1
+  m_horizontalMapping: 0
+  m_verticalMapping: 0
+  m_uvLineOffset: 0
+  m_geometrySortingOrder: 0
+  m_VertexBufferAutoSizeReduction: 1
+  m_firstVisibleCharacter: 0
+  m_useMaxVisibleDescender: 1
+  m_pageToDisplay: 1
+  m_margin: {x: 0, y: 0, z: 0, w: 0}
+  m_textInfo:
+    textComponent: {fileID: 193686853}
+    characterCount: 10
+    spriteCount: 0
+    spaceCount: 0
+    wordCount: 1
+    linkCount: 0
+    lineCount: 1
+    pageCount: 1
+    materialCount: 1
+  m_isUsingLegacyAnimationComponent: 0
+  m_isVolumetricText: 0
+  m_spriteAnimator: {fileID: 0}
+  m_hasFontAssetChanged: 0
+  m_subTextObjects:
+  - {fileID: 0}
+  - {fileID: 0}
+  - {fileID: 0}
+  - {fileID: 0}
+  - {fileID: 0}
+  - {fileID: 0}
+  - {fileID: 0}
+  - {fileID: 0}
+  m_baseMaterial: {fileID: 0}
+  m_maskOffset: {x: 0, y: 0, z: 0, w: 0}
+--- !u!222 &193686854
+CanvasRenderer:
+  m_ObjectHideFlags: 0
+  m_CorrespondingSourceObject: {fileID: 0}
+  m_PrefabInstance: {fileID: 0}
+  m_PrefabAsset: {fileID: 0}
+  m_GameObject: {fileID: 193686851}
+  m_CullTransparentMesh: 0
+--- !u!1 &244093878
+GameObject:
+  m_ObjectHideFlags: 0
+  m_CorrespondingSourceObject: {fileID: 0}
+  m_PrefabInstance: {fileID: 0}
+  m_PrefabAsset: {fileID: 0}
+  serializedVersion: 6
+  m_Component:
+  - component: {fileID: 244093879}
+  - component: {fileID: 244093880}
+  m_Layer: 5
+  m_Name: Text Area
+  m_TagString: Untagged
+  m_Icon: {fileID: 0}
+  m_NavMeshLayer: 0
+  m_StaticEditorFlags: 0
+  m_IsActive: 1
+--- !u!224 &244093879
+RectTransform:
+  m_ObjectHideFlags: 0
+  m_CorrespondingSourceObject: {fileID: 0}
+  m_PrefabInstance: {fileID: 0}
+  m_PrefabAsset: {fileID: 0}
+  m_GameObject: {fileID: 244093878}
+  m_LocalRotation: {x: 0, y: 0, z: 0, w: 1}
+  m_LocalPosition: {x: 0, y: 0, z: 0}
+  m_LocalScale: {x: 1, y: 1, z: 1}
+  m_Children:
+  - {fileID: 270656326}
+  - {fileID: 193686852}
+  m_Father: {fileID: 644197856}
+  m_RootOrder: 0
+  m_LocalEulerAnglesHint: {x: 0, y: 0, z: 0}
+  m_AnchorMin: {x: 0, y: 0}
+  m_AnchorMax: {x: 1, y: 1}
+  m_AnchoredPosition: {x: 0, y: -0.5}
+  m_SizeDelta: {x: -20, y: -13}
+  m_Pivot: {x: 0.5, y: 0.5}
+--- !u!114 &244093880
+MonoBehaviour:
+  m_ObjectHideFlags: 0
+  m_CorrespondingSourceObject: {fileID: 0}
+  m_PrefabInstance: {fileID: 0}
+  m_PrefabAsset: {fileID: 0}
+  m_GameObject: {fileID: 244093878}
+  m_Enabled: 1
+  m_EditorHideFlags: 0
+  m_Script: {fileID: 11500000, guid: 3312d7739989d2b4e91e6319e9a96d76, type: 3}
+  m_Name: 
+  m_EditorClassIdentifier: 
+--- !u!1 &252551620
+GameObject:
+  m_ObjectHideFlags: 0
+  m_CorrespondingSourceObject: {fileID: 0}
+  m_PrefabInstance: {fileID: 0}
+  m_PrefabAsset: {fileID: 0}
+  serializedVersion: 6
+  m_Component:
+  - component: {fileID: 252551621}
+  - component: {fileID: 252551624}
+  - component: {fileID: 252551623}
+  - component: {fileID: 252551622}
+  m_Layer: 5
+  m_Name: Close Button
+  m_TagString: Untagged
+  m_Icon: {fileID: 0}
+  m_NavMeshLayer: 0
+  m_StaticEditorFlags: 0
+  m_IsActive: 1
+--- !u!224 &252551621
+RectTransform:
+  m_ObjectHideFlags: 0
+  m_CorrespondingSourceObject: {fileID: 0}
+  m_PrefabInstance: {fileID: 0}
+  m_PrefabAsset: {fileID: 0}
+  m_GameObject: {fileID: 252551620}
+  m_LocalRotation: {x: -0, y: -0, z: -0, w: 1}
+  m_LocalPosition: {x: 0, y: 0, z: 0}
+  m_LocalScale: {x: 1, y: 1, z: 1}
+  m_Children:
+  - {fileID: 942692457}
+  m_Father: {fileID: 430995091}
+  m_RootOrder: 1
+  m_LocalEulerAnglesHint: {x: 0, y: 0, z: 0}
+  m_AnchorMin: {x: 1, y: 1}
+  m_AnchorMax: {x: 1, y: 1}
+  m_AnchoredPosition: {x: -16, y: -16}
+  m_SizeDelta: {x: 192, y: 64}
+  m_Pivot: {x: 1, y: 1}
+--- !u!114 &252551622
+MonoBehaviour:
+  m_ObjectHideFlags: 0
+  m_CorrespondingSourceObject: {fileID: 0}
+  m_PrefabInstance: {fileID: 0}
+  m_PrefabAsset: {fileID: 0}
+  m_GameObject: {fileID: 252551620}
+  m_Enabled: 1
+  m_EditorHideFlags: 0
+  m_Script: {fileID: 11500000, guid: 4e29b1a8efbd4b44bb3f3716e73f07ff, type: 3}
+  m_Name: 
+  m_EditorClassIdentifier: 
+  m_Navigation:
+    m_Mode: 0
+    m_SelectOnUp: {fileID: 0}
+    m_SelectOnDown: {fileID: 0}
+    m_SelectOnLeft: {fileID: 0}
+    m_SelectOnRight: {fileID: 0}
+  m_Transition: 1
+  m_Colors:
+    m_NormalColor: {r: 0.43529415, g: 0.5411765, b: 0.5686275, a: 1}
+    m_HighlightedColor: {r: 1, g: 0.40000004, b: 0, a: 1}
+    m_PressedColor: {r: 0.30008277, g: 0.37307587, b: 0.39200002, a: 1}
+    m_SelectedColor: {r: 1, g: 0.40000004, b: 0, a: 1}
+    m_DisabledColor: {r: 0.78431374, g: 0.78431374, b: 0.78431374, a: 0.5019608}
+    m_ColorMultiplier: 1
+    m_FadeDuration: 0.1
+  m_SpriteState:
+    m_HighlightedSprite: {fileID: 0}
+    m_PressedSprite: {fileID: 0}
+    m_SelectedSprite: {fileID: 0}
+    m_DisabledSprite: {fileID: 0}
+  m_AnimationTriggers:
+    m_NormalTrigger: Normal
+    m_HighlightedTrigger: Highlighted
+    m_PressedTrigger: Pressed
+    m_SelectedTrigger: Highlighted
+    m_DisabledTrigger: Disabled
+  m_Interactable: 1
+  m_TargetGraphic: {fileID: 252551623}
+  m_OnClick:
+    m_PersistentCalls:
+      m_Calls:
+      - m_Target: {fileID: 430995090}
+        m_MethodName: SetActive
+        m_Mode: 6
+        m_Arguments:
+          m_ObjectArgument: {fileID: 0}
+          m_ObjectArgumentAssemblyTypeName: UnityEngine.Object, UnityEngine
+          m_IntArgument: 0
+          m_FloatArgument: 0
+          m_StringArgument: 
+          m_BoolArgument: 0
+        m_CallState: 2
+--- !u!114 &252551623
+MonoBehaviour:
+  m_ObjectHideFlags: 0
+  m_CorrespondingSourceObject: {fileID: 0}
+  m_PrefabInstance: {fileID: 0}
+  m_PrefabAsset: {fileID: 0}
+  m_GameObject: {fileID: 252551620}
+  m_Enabled: 1
+  m_EditorHideFlags: 0
+  m_Script: {fileID: 11500000, guid: fe87c0e1cc204ed48ad3b37840f39efc, type: 3}
+  m_Name: 
+  m_EditorClassIdentifier: 
+  m_Material: {fileID: 0}
+  m_Color: {r: 1, g: 1, b: 1, a: 1}
+  m_RaycastTarget: 1
+  m_OnCullStateChanged:
+    m_PersistentCalls:
+      m_Calls: []
+  m_Sprite: {fileID: 0}
+  m_Type: 0
+  m_PreserveAspect: 0
+  m_FillCenter: 1
+  m_FillMethod: 4
+  m_FillAmount: 1
+  m_FillClockwise: 1
+  m_FillOrigin: 0
+  m_UseSpriteMesh: 0
+  m_PixelsPerUnitMultiplier: 1
+--- !u!222 &252551624
+CanvasRenderer:
+  m_ObjectHideFlags: 0
+  m_CorrespondingSourceObject: {fileID: 0}
+  m_PrefabInstance: {fileID: 0}
+  m_PrefabAsset: {fileID: 0}
+  m_GameObject: {fileID: 252551620}
+  m_CullTransparentMesh: 0
+--- !u!1 &270656325
+GameObject:
+  m_ObjectHideFlags: 0
+  m_CorrespondingSourceObject: {fileID: 0}
+  m_PrefabInstance: {fileID: 0}
+  m_PrefabAsset: {fileID: 0}
+  serializedVersion: 6
+  m_Component:
+  - component: {fileID: 270656326}
+  - component: {fileID: 270656328}
+  - component: {fileID: 270656327}
+  m_Layer: 5
+  m_Name: Placeholder
+  m_TagString: Untagged
+  m_Icon: {fileID: 0}
+  m_NavMeshLayer: 0
+  m_StaticEditorFlags: 0
+  m_IsActive: 1
+--- !u!224 &270656326
+RectTransform:
+  m_ObjectHideFlags: 0
+  m_CorrespondingSourceObject: {fileID: 0}
+  m_PrefabInstance: {fileID: 0}
+  m_PrefabAsset: {fileID: 0}
+  m_GameObject: {fileID: 270656325}
+  m_LocalRotation: {x: 0, y: 0, z: 0, w: 1}
+  m_LocalPosition: {x: 0, y: 0, z: 0}
+  m_LocalScale: {x: 1, y: 1, z: 1}
+  m_Children: []
+  m_Father: {fileID: 244093879}
+  m_RootOrder: 0
+  m_LocalEulerAnglesHint: {x: 0, y: 0, z: 0}
+  m_AnchorMin: {x: 0, y: 0}
+  m_AnchorMax: {x: 1, y: 1}
+  m_AnchoredPosition: {x: 0, y: 0}
+  m_SizeDelta: {x: 0, y: 0}
+  m_Pivot: {x: 0.5, y: 0.5}
+--- !u!114 &270656327
+MonoBehaviour:
+  m_ObjectHideFlags: 0
+  m_CorrespondingSourceObject: {fileID: 0}
+  m_PrefabInstance: {fileID: 0}
+  m_PrefabAsset: {fileID: 0}
+  m_GameObject: {fileID: 270656325}
+  m_Enabled: 0
+  m_EditorHideFlags: 0
+  m_Script: {fileID: 11500000, guid: f4688fdb7df04437aeb418b961361dc5, type: 3}
+  m_Name: 
+  m_EditorClassIdentifier: 
+  m_Material: {fileID: 0}
+  m_Color: {r: 1, g: 1, b: 1, a: 1}
+  m_RaycastTarget: 1
+  m_OnCullStateChanged:
+    m_PersistentCalls:
+      m_Calls: []
+  m_text: Enter host name or IP
+  m_isRightToLeft: 0
+  m_fontAsset: {fileID: 11400000, guid: 0cd382c4d470f174791dd96eb8f7b786, type: 2}
+  m_sharedMaterial: {fileID: 1549604112718095413, guid: 0cd382c4d470f174791dd96eb8f7b786,
+    type: 2}
+  m_fontSharedMaterials: []
+  m_fontMaterial: {fileID: 0}
+  m_fontMaterials: []
+  m_fontColor32:
+    serializedVersion: 2
+    rgba: 4289505171
+  m_fontColor: {r: 0.5764706, g: 0.654902, b: 0.6745098, a: 1}
+  m_enableVertexGradient: 0
+  m_colorMode: 3
+  m_fontColorGradient:
+    topLeft: {r: 1, g: 1, b: 1, a: 1}
+    topRight: {r: 1, g: 1, b: 1, a: 1}
+    bottomLeft: {r: 1, g: 1, b: 1, a: 1}
+    bottomRight: {r: 1, g: 1, b: 1, a: 1}
+  m_fontColorGradientPreset: {fileID: 0}
+  m_spriteAsset: {fileID: 0}
+  m_tintAllSprites: 0
+  m_overrideHtmlColors: 0
+  m_faceColor:
+    serializedVersion: 2
+    rgba: 4294967295
+  m_outlineColor:
+    serializedVersion: 2
+    rgba: 4278190080
+  m_fontSize: 24
+  m_fontSizeBase: 24
+  m_fontWeight: 400
+  m_enableAutoSizing: 0
+  m_fontSizeMin: 18
+  m_fontSizeMax: 72
+  m_fontStyle: 18
+  m_textAlignment: 513
+  m_characterSpacing: 0
+  m_wordSpacing: 0
+  m_lineSpacing: 0
+  m_lineSpacingMax: 0
+  m_paragraphSpacing: 0
+  m_charWidthMaxAdj: 0
+  m_enableWordWrapping: 0
+  m_wordWrappingRatios: 0.4
+  m_overflowMode: 0
+  m_firstOverflowCharacterIndex: -1
+  m_linkedTextComponent: {fileID: 0}
+  m_isLinkedTextComponent: 0
+  m_isTextTruncated: 0
+  m_enableKerning: 1
+  m_enableExtraPadding: 1
+  checkPaddingRequired: 0
+  m_isRichText: 1
+  m_parseCtrlCharacters: 1
+  m_isOrthographic: 1
+  m_isCullingEnabled: 0
+  m_ignoreRectMaskCulling: 0
+  m_ignoreCulling: 1
+  m_horizontalMapping: 0
+  m_verticalMapping: 0
+  m_uvLineOffset: 0
+  m_geometrySortingOrder: 0
+  m_VertexBufferAutoSizeReduction: 1
+  m_firstVisibleCharacter: 0
+  m_useMaxVisibleDescender: 1
+  m_pageToDisplay: 1
+  m_margin: {x: 0, y: 0, z: 0, w: 0}
+  m_textInfo:
+    textComponent: {fileID: 270656327}
+    characterCount: 0
+    spriteCount: 0
+    spaceCount: 0
+    wordCount: 0
+    linkCount: 0
+    lineCount: 0
+    pageCount: 0
+    materialCount: 1
+  m_isUsingLegacyAnimationComponent: 0
+  m_isVolumetricText: 0
+  m_spriteAnimator: {fileID: 0}
+  m_hasFontAssetChanged: 0
+  m_subTextObjects:
+  - {fileID: 0}
+  - {fileID: 0}
+  - {fileID: 0}
+  - {fileID: 0}
+  - {fileID: 0}
+  - {fileID: 0}
+  - {fileID: 0}
+  - {fileID: 0}
+  m_baseMaterial: {fileID: 0}
+  m_maskOffset: {x: 0, y: 0, z: 0, w: 0}
+--- !u!222 &270656328
+CanvasRenderer:
+  m_ObjectHideFlags: 0
+  m_CorrespondingSourceObject: {fileID: 0}
+  m_PrefabInstance: {fileID: 0}
+  m_PrefabAsset: {fileID: 0}
+  m_GameObject: {fileID: 270656325}
+  m_CullTransparentMesh: 0
+--- !u!1 &317588295
+GameObject:
+  m_ObjectHideFlags: 0
+  m_CorrespondingSourceObject: {fileID: 0}
+  m_PrefabInstance: {fileID: 0}
+  m_PrefabAsset: {fileID: 0}
+  serializedVersion: 6
+  m_Component:
+  - component: {fileID: 317588296}
+  m_Layer: 5
+  m_Name: Multiplayer Port Row
+  m_TagString: Untagged
+  m_Icon: {fileID: 0}
+  m_NavMeshLayer: 0
+  m_StaticEditorFlags: 0
+  m_IsActive: 1
+--- !u!224 &317588296
+RectTransform:
+  m_ObjectHideFlags: 0
+  m_CorrespondingSourceObject: {fileID: 0}
+  m_PrefabInstance: {fileID: 0}
+  m_PrefabAsset: {fileID: 0}
+  m_GameObject: {fileID: 317588295}
+  m_LocalRotation: {x: 0, y: 0, z: 0, w: 1}
+  m_LocalPosition: {x: 0, y: 0, z: 0}
+  m_LocalScale: {x: 1, y: 1, z: 1}
+  m_Children:
+  - {fileID: 1292114516}
+  - {fileID: 1190993353}
+  m_Father: {fileID: 1322106252}
+  m_RootOrder: 4
+  m_LocalEulerAnglesHint: {x: 0, y: 0, z: 0}
+  m_AnchorMin: {x: 0, y: 1}
+  m_AnchorMax: {x: 0, y: 1}
+  m_AnchoredPosition: {x: 250, y: -376}
+  m_SizeDelta: {x: 500, y: 80}
+  m_Pivot: {x: 0.5, y: 0.5}
+--- !u!1 &342727987
+GameObject:
+  m_ObjectHideFlags: 0
+  m_CorrespondingSourceObject: {fileID: 0}
+  m_PrefabInstance: {fileID: 0}
+  m_PrefabAsset: {fileID: 0}
+  serializedVersion: 6
+  m_Component:
+  - component: {fileID: 342727988}
+  - component: {fileID: 342727990}
+  - component: {fileID: 342727989}
+  m_Layer: 5
+  m_Name: Label
+  m_TagString: Untagged
+  m_Icon: {fileID: 0}
+  m_NavMeshLayer: 0
+  m_StaticEditorFlags: 0
+  m_IsActive: 1
+--- !u!224 &342727988
+RectTransform:
+  m_ObjectHideFlags: 0
+  m_CorrespondingSourceObject: {fileID: 0}
+  m_PrefabInstance: {fileID: 0}
+  m_PrefabAsset: {fileID: 0}
+  m_GameObject: {fileID: 342727987}
+  m_LocalRotation: {x: -0, y: -0, z: -0, w: 1}
+  m_LocalPosition: {x: 0, y: 0, z: 0}
+  m_LocalScale: {x: 1, y: 1, z: 1}
+  m_Children: []
+  m_Father: {fileID: 1943645057}
+  m_RootOrder: 0
+  m_LocalEulerAnglesHint: {x: 0, y: 0, z: 0}
+  m_AnchorMin: {x: 0, y: 0}
+  m_AnchorMax: {x: 1, y: 1}
+  m_AnchoredPosition: {x: 0, y: 0}
+  m_SizeDelta: {x: 0, y: 0}
+  m_Pivot: {x: 0.5, y: 0.5}
+--- !u!114 &342727989
+MonoBehaviour:
+  m_ObjectHideFlags: 0
+  m_CorrespondingSourceObject: {fileID: 0}
+  m_PrefabInstance: {fileID: 0}
+  m_PrefabAsset: {fileID: 0}
+  m_GameObject: {fileID: 342727987}
+  m_Enabled: 1
+  m_EditorHideFlags: 0
+  m_Script: {fileID: 11500000, guid: f4688fdb7df04437aeb418b961361dc5, type: 3}
+  m_Name: 
+  m_EditorClassIdentifier: 
+  m_Material: {fileID: 0}
+  m_Color: {r: 1, g: 1, b: 1, a: 1}
+  m_RaycastTarget: 1
+  m_OnCullStateChanged:
+    m_PersistentCalls:
+      m_Calls: []
+  m_text: log
+  m_isRightToLeft: 0
+  m_fontAsset: {fileID: 11400000, guid: 5a19f4193fe2bf64089ade0b38163199, type: 2}
+  m_sharedMaterial: {fileID: 21566619404874456, guid: 5a19f4193fe2bf64089ade0b38163199,
+    type: 2}
+  m_fontSharedMaterials: []
+  m_fontMaterial: {fileID: 0}
+  m_fontMaterials: []
+  m_fontColor32:
+    serializedVersion: 2
+    rgba: 4294967295
+  m_fontColor: {r: 1, g: 1, b: 1, a: 1}
+  m_enableVertexGradient: 0
+  m_colorMode: 3
+  m_fontColorGradient:
+    topLeft: {r: 1, g: 1, b: 1, a: 1}
+    topRight: {r: 1, g: 1, b: 1, a: 1}
+    bottomLeft: {r: 1, g: 1, b: 1, a: 1}
+    bottomRight: {r: 1, g: 1, b: 1, a: 1}
+  m_fontColorGradientPreset: {fileID: 0}
+  m_spriteAsset: {fileID: 0}
+  m_tintAllSprites: 0
+  m_overrideHtmlColors: 0
+  m_faceColor:
+    serializedVersion: 2
+    rgba: 4294967295
+  m_outlineColor:
+    serializedVersion: 2
+    rgba: 4278190080
+  m_fontSize: 24
+  m_fontSizeBase: 24
+  m_fontWeight: 400
+  m_enableAutoSizing: 0
+  m_fontSizeMin: 18
+  m_fontSizeMax: 72
+  m_fontStyle: 16
+  m_textAlignment: 514
+  m_characterSpacing: 0
+  m_wordSpacing: 0
+  m_lineSpacing: 0
+  m_lineSpacingMax: 0
+  m_paragraphSpacing: 0
+  m_charWidthMaxAdj: 0
+  m_enableWordWrapping: 1
+  m_wordWrappingRatios: 0.4
+  m_overflowMode: 0
+  m_firstOverflowCharacterIndex: -1
+  m_linkedTextComponent: {fileID: 0}
+  m_isLinkedTextComponent: 0
+  m_isTextTruncated: 0
+  m_enableKerning: 1
+  m_enableExtraPadding: 0
+  checkPaddingRequired: 0
+  m_isRichText: 1
+  m_parseCtrlCharacters: 1
+  m_isOrthographic: 1
+  m_isCullingEnabled: 0
+  m_ignoreRectMaskCulling: 0
+  m_ignoreCulling: 1
+  m_horizontalMapping: 0
+  m_verticalMapping: 0
+  m_uvLineOffset: 0
+  m_geometrySortingOrder: 0
+  m_VertexBufferAutoSizeReduction: 1
+  m_firstVisibleCharacter: 0
+  m_useMaxVisibleDescender: 1
+  m_pageToDisplay: 1
+  m_margin: {x: 16, y: 16, z: 16, w: 16}
+  m_textInfo:
+    textComponent: {fileID: 342727989}
+    characterCount: 3
+    spriteCount: 0
+    spaceCount: 0
+    wordCount: 1
+    linkCount: 0
+    lineCount: 1
+    pageCount: 1
+    materialCount: 1
+  m_isUsingLegacyAnimationComponent: 0
+  m_isVolumetricText: 0
+  m_spriteAnimator: {fileID: 0}
+  m_hasFontAssetChanged: 0
+  m_subTextObjects:
+  - {fileID: 0}
+  - {fileID: 0}
+  - {fileID: 0}
+  - {fileID: 0}
+  - {fileID: 0}
+  - {fileID: 0}
+  - {fileID: 0}
+  - {fileID: 0}
+  m_baseMaterial: {fileID: 0}
+  m_maskOffset: {x: 0, y: 0, z: 0, w: 0}
+--- !u!222 &342727990
+CanvasRenderer:
+  m_ObjectHideFlags: 0
+  m_CorrespondingSourceObject: {fileID: 0}
+  m_PrefabInstance: {fileID: 0}
+  m_PrefabAsset: {fileID: 0}
+  m_GameObject: {fileID: 342727987}
+  m_CullTransparentMesh: 0
+--- !u!43 &377704018
 Mesh:
   m_ObjectHideFlags: 0
   m_CorrespondingSourceObject: {fileID: 0}
@@ -1313,1384 +2092,6 @@
     offset: 0
     size: 0
     path: 
---- !u!1 &155875675
-GameObject:
-  m_ObjectHideFlags: 0
-  m_CorrespondingSourceObject: {fileID: 0}
-  m_PrefabInstance: {fileID: 0}
-  m_PrefabAsset: {fileID: 0}
-  serializedVersion: 6
-  m_Component:
-  - component: {fileID: 155875676}
-  - component: {fileID: 155875678}
-  - component: {fileID: 155875677}
-  m_Layer: 5
-  m_Name: Placeholder
-  m_TagString: Untagged
-  m_Icon: {fileID: 0}
-  m_NavMeshLayer: 0
-  m_StaticEditorFlags: 0
-  m_IsActive: 1
---- !u!224 &155875676
-RectTransform:
-  m_ObjectHideFlags: 0
-  m_CorrespondingSourceObject: {fileID: 0}
-  m_PrefabInstance: {fileID: 0}
-  m_PrefabAsset: {fileID: 0}
-  m_GameObject: {fileID: 155875675}
-  m_LocalRotation: {x: 0, y: 0, z: 0, w: 1}
-  m_LocalPosition: {x: 0, y: 0, z: 0}
-  m_LocalScale: {x: 1, y: 1, z: 1}
-  m_Children: []
-  m_Father: {fileID: 1093802056}
-  m_RootOrder: 0
-  m_LocalEulerAnglesHint: {x: 0, y: 0, z: 0}
-  m_AnchorMin: {x: 0, y: 0}
-  m_AnchorMax: {x: 1, y: 1}
-  m_AnchoredPosition: {x: 0, y: 0}
-  m_SizeDelta: {x: 0, y: 0}
-  m_Pivot: {x: 0.5, y: 0.5}
---- !u!114 &155875677
-MonoBehaviour:
-  m_ObjectHideFlags: 0
-  m_CorrespondingSourceObject: {fileID: 0}
-  m_PrefabInstance: {fileID: 0}
-  m_PrefabAsset: {fileID: 0}
-  m_GameObject: {fileID: 155875675}
-  m_Enabled: 0
-  m_EditorHideFlags: 0
-  m_Script: {fileID: 11500000, guid: f4688fdb7df04437aeb418b961361dc5, type: 3}
-  m_Name: 
-  m_EditorClassIdentifier: 
-  m_Material: {fileID: 0}
-  m_Color: {r: 1, g: 1, b: 1, a: 1}
-  m_RaycastTarget: 1
-  m_OnCullStateChanged:
-    m_PersistentCalls:
-      m_Calls: []
-  m_text: Enter port number
-  m_isRightToLeft: 0
-  m_fontAsset: {fileID: 11400000, guid: 0cd382c4d470f174791dd96eb8f7b786, type: 2}
-  m_sharedMaterial: {fileID: 1549604112718095413, guid: 0cd382c4d470f174791dd96eb8f7b786,
-    type: 2}
-  m_fontSharedMaterials: []
-  m_fontMaterial: {fileID: 0}
-  m_fontMaterials: []
-  m_fontColor32:
-    serializedVersion: 2
-    rgba: 4289505171
-  m_fontColor: {r: 0.5764706, g: 0.654902, b: 0.6745098, a: 1}
-  m_enableVertexGradient: 0
-  m_colorMode: 3
-  m_fontColorGradient:
-    topLeft: {r: 1, g: 1, b: 1, a: 1}
-    topRight: {r: 1, g: 1, b: 1, a: 1}
-    bottomLeft: {r: 1, g: 1, b: 1, a: 1}
-    bottomRight: {r: 1, g: 1, b: 1, a: 1}
-  m_fontColorGradientPreset: {fileID: 0}
-  m_spriteAsset: {fileID: 0}
-  m_tintAllSprites: 0
-  m_overrideHtmlColors: 0
-  m_faceColor:
-    serializedVersion: 2
-    rgba: 4294967295
-  m_outlineColor:
-    serializedVersion: 2
-    rgba: 4278190080
-  m_fontSize: 24
-  m_fontSizeBase: 24
-  m_fontWeight: 400
-  m_enableAutoSizing: 0
-  m_fontSizeMin: 18
-  m_fontSizeMax: 72
-  m_fontStyle: 18
-  m_textAlignment: 513
-  m_characterSpacing: 0
-  m_wordSpacing: 0
-  m_lineSpacing: 0
-  m_lineSpacingMax: 0
-  m_paragraphSpacing: 0
-  m_charWidthMaxAdj: 0
-  m_enableWordWrapping: 0
-  m_wordWrappingRatios: 0.4
-  m_overflowMode: 0
-  m_firstOverflowCharacterIndex: -1
-  m_linkedTextComponent: {fileID: 0}
-  m_isLinkedTextComponent: 0
-  m_isTextTruncated: 0
-  m_enableKerning: 1
-  m_enableExtraPadding: 1
-  checkPaddingRequired: 0
-  m_isRichText: 1
-  m_parseCtrlCharacters: 1
-  m_isOrthographic: 1
-  m_isCullingEnabled: 0
-  m_ignoreRectMaskCulling: 0
-  m_ignoreCulling: 1
-  m_horizontalMapping: 0
-  m_verticalMapping: 0
-  m_uvLineOffset: 0
-  m_geometrySortingOrder: 0
-  m_VertexBufferAutoSizeReduction: 1
-  m_firstVisibleCharacter: 0
-  m_useMaxVisibleDescender: 1
-  m_pageToDisplay: 1
-  m_margin: {x: 0, y: 0, z: 0, w: 0}
-  m_textInfo:
-    textComponent: {fileID: 155875677}
-    characterCount: 0
-    spriteCount: 0
-    spaceCount: 0
-    wordCount: 0
-    linkCount: 0
-    lineCount: 0
-    pageCount: 0
-    materialCount: 1
-  m_isUsingLegacyAnimationComponent: 0
-  m_isVolumetricText: 0
-  m_spriteAnimator: {fileID: 0}
-  m_hasFontAssetChanged: 0
-  m_subTextObjects:
-  - {fileID: 0}
-  - {fileID: 0}
-  - {fileID: 0}
-  - {fileID: 0}
-  - {fileID: 0}
-  - {fileID: 0}
-  - {fileID: 0}
-  - {fileID: 0}
-  m_baseMaterial: {fileID: 0}
-  m_maskOffset: {x: 0, y: 0, z: 0, w: 0}
---- !u!222 &155875678
-CanvasRenderer:
-  m_ObjectHideFlags: 0
-  m_CorrespondingSourceObject: {fileID: 0}
-  m_PrefabInstance: {fileID: 0}
-  m_PrefabAsset: {fileID: 0}
-  m_GameObject: {fileID: 155875675}
-  m_CullTransparentMesh: 0
---- !u!1 &159567281
-GameObject:
-  m_ObjectHideFlags: 0
-  m_CorrespondingSourceObject: {fileID: 0}
-  m_PrefabInstance: {fileID: 0}
-  m_PrefabAsset: {fileID: 0}
-  serializedVersion: 6
-  m_Component:
-  - component: {fileID: 159567282}
-  - component: {fileID: 159567285}
-  - component: {fileID: 159567284}
-  - component: {fileID: 159567283}
-  m_Layer: 5
-  m_Name: Toggle
-  m_TagString: Untagged
-  m_Icon: {fileID: 0}
-  m_NavMeshLayer: 0
-  m_StaticEditorFlags: 0
-  m_IsActive: 1
---- !u!224 &159567282
-RectTransform:
-  m_ObjectHideFlags: 0
-  m_CorrespondingSourceObject: {fileID: 0}
-  m_PrefabInstance: {fileID: 0}
-  m_PrefabAsset: {fileID: 0}
-  m_GameObject: {fileID: 159567281}
-  m_LocalRotation: {x: 0, y: 0, z: 0, w: 1}
-  m_LocalPosition: {x: 0, y: 0, z: 0}
-  m_LocalScale: {x: 1, y: 1, z: 1}
-  m_Children:
-  - {fileID: 1404593538}
-  - {fileID: 624357300}
-  m_Father: {fileID: 1688168143}
-  m_RootOrder: 0
-  m_LocalEulerAnglesHint: {x: 0, y: 0, z: 0}
-  m_AnchorMin: {x: 0, y: 0}
-  m_AnchorMax: {x: 1, y: 1}
-  m_AnchoredPosition: {x: 0, y: 0}
-  m_SizeDelta: {x: -16, y: -16}
-  m_Pivot: {x: 0.5, y: 0.5}
---- !u!114 &159567283
-MonoBehaviour:
-  m_ObjectHideFlags: 0
-  m_CorrespondingSourceObject: {fileID: 0}
-  m_PrefabInstance: {fileID: 0}
-  m_PrefabAsset: {fileID: 0}
-  m_GameObject: {fileID: 159567281}
-  m_Enabled: 1
-  m_EditorHideFlags: 0
-  m_Script: {fileID: 11500000, guid: 9085046f02f69544eb97fd06b6048fe2, type: 3}
-  m_Name: 
-  m_EditorClassIdentifier: 
-  m_Navigation:
-    m_Mode: 0
-    m_SelectOnUp: {fileID: 0}
-    m_SelectOnDown: {fileID: 0}
-    m_SelectOnLeft: {fileID: 0}
-    m_SelectOnRight: {fileID: 0}
-  m_Transition: 1
-  m_Colors:
-    m_NormalColor: {r: 0.43529415, g: 0.5411765, b: 0.5686275, a: 1}
-    m_HighlightedColor: {r: 1, g: 0.40000004, b: 0, a: 1}
-    m_PressedColor: {r: 0.8313726, g: 0.33333334, b: 0, a: 1}
-    m_SelectedColor: {r: 1, g: 0.40000004, b: 0, a: 1}
-    m_DisabledColor: {r: 0.30008277, g: 0.37307587, b: 0.39200002, a: 1}
-    m_ColorMultiplier: 1
-    m_FadeDuration: 0.1
-  m_SpriteState:
-    m_HighlightedSprite: {fileID: 0}
-    m_PressedSprite: {fileID: 0}
-    m_SelectedSprite: {fileID: 0}
-    m_DisabledSprite: {fileID: 0}
-  m_AnimationTriggers:
-    m_NormalTrigger: Normal
-    m_HighlightedTrigger: Highlighted
-    m_PressedTrigger: Pressed
-    m_SelectedTrigger: Highlighted
-    m_DisabledTrigger: Disabled
-  m_Interactable: 1
-  m_TargetGraphic: {fileID: 159567284}
-  toggleTransition: 1
-  graphic: {fileID: 1404593539}
-  m_Group: {fileID: 0}
-  onValueChanged:
-    m_PersistentCalls:
-      m_Calls:
-      - m_Target: {fileID: 2022253373}
-        m_MethodName: SetActive
-        m_Mode: 0
-        m_Arguments:
-          m_ObjectArgument: {fileID: 0}
-          m_ObjectArgumentAssemblyTypeName: UnityEngine.Object, UnityEngine
-          m_IntArgument: 0
-          m_FloatArgument: 0
-          m_StringArgument: 
-          m_BoolArgument: 0
-        m_CallState: 2
-  m_IsOn: 0
---- !u!114 &159567284
-MonoBehaviour:
-  m_ObjectHideFlags: 0
-  m_CorrespondingSourceObject: {fileID: 0}
-  m_PrefabInstance: {fileID: 0}
-  m_PrefabAsset: {fileID: 0}
-  m_GameObject: {fileID: 159567281}
-  m_Enabled: 1
-  m_EditorHideFlags: 0
-  m_Script: {fileID: 11500000, guid: fe87c0e1cc204ed48ad3b37840f39efc, type: 3}
-  m_Name: 
-  m_EditorClassIdentifier: 
-  m_Material: {fileID: 0}
-  m_Color: {r: 1, g: 1, b: 1, a: 1}
-  m_RaycastTarget: 1
-  m_OnCullStateChanged:
-    m_PersistentCalls:
-      m_Calls: []
-  m_Sprite: {fileID: 0}
-  m_Type: 0
-  m_PreserveAspect: 0
-  m_FillCenter: 1
-  m_FillMethod: 4
-  m_FillAmount: 1
-  m_FillClockwise: 1
-  m_FillOrigin: 0
-  m_UseSpriteMesh: 0
-  m_PixelsPerUnitMultiplier: 1
---- !u!222 &159567285
-CanvasRenderer:
-  m_ObjectHideFlags: 0
-  m_CorrespondingSourceObject: {fileID: 0}
-  m_PrefabInstance: {fileID: 0}
-  m_PrefabAsset: {fileID: 0}
-  m_GameObject: {fileID: 159567281}
-  m_CullTransparentMesh: 0
---- !u!1 &162886306
-GameObject:
-  m_ObjectHideFlags: 0
-  m_CorrespondingSourceObject: {fileID: 0}
-  m_PrefabInstance: {fileID: 0}
-  m_PrefabAsset: {fileID: 0}
-  serializedVersion: 6
-  m_Component:
-  - component: {fileID: 162886307}
-  - component: {fileID: 162886308}
-  m_Layer: 5
-  m_Name: Submit Row
-  m_TagString: Untagged
-  m_Icon: {fileID: 0}
-  m_NavMeshLayer: 0
-  m_StaticEditorFlags: 0
-  m_IsActive: 1
---- !u!224 &162886307
-RectTransform:
-  m_ObjectHideFlags: 0
-  m_CorrespondingSourceObject: {fileID: 0}
-  m_PrefabInstance: {fileID: 0}
-  m_PrefabAsset: {fileID: 0}
-  m_GameObject: {fileID: 162886306}
-  m_LocalRotation: {x: 0, y: 0, z: 0, w: 1}
-  m_LocalPosition: {x: 0, y: 0, z: 0}
-  m_LocalScale: {x: 1, y: 1, z: 1}
-  m_Children:
-  - {fileID: 2126267227}
-  - {fileID: 1615574118}
-  m_Father: {fileID: 1322106252}
-  m_RootOrder: 5
-  m_LocalEulerAnglesHint: {x: 0, y: 0, z: 0}
-  m_AnchorMin: {x: 0, y: 1}
-  m_AnchorMax: {x: 0, y: 1}
-  m_AnchoredPosition: {x: 250, y: -456}
-  m_SizeDelta: {x: 500, y: 80}
-  m_Pivot: {x: 0.5, y: 0.5}
---- !u!114 &162886308
-MonoBehaviour:
-  m_ObjectHideFlags: 0
-  m_CorrespondingSourceObject: {fileID: 0}
-  m_PrefabInstance: {fileID: 0}
-  m_PrefabAsset: {fileID: 0}
-  m_GameObject: {fileID: 162886306}
-  m_Enabled: 1
-  m_EditorHideFlags: 0
-  m_Script: {fileID: 11500000, guid: 30649d3a9faa99c48a7b1166b86bf2a0, type: 3}
-  m_Name: 
-  m_EditorClassIdentifier: 
-  m_Padding:
-    m_Left: 8
-    m_Right: 8
-    m_Top: 8
-    m_Bottom: 8
-  m_ChildAlignment: 0
-  m_Spacing: 16
-  m_ChildForceExpandWidth: 1
-  m_ChildForceExpandHeight: 1
-  m_ChildControlWidth: 1
-  m_ChildControlHeight: 1
-  m_ChildScaleWidth: 0
-  m_ChildScaleHeight: 0
---- !u!1 &169731198
-GameObject:
-  m_ObjectHideFlags: 0
-  m_CorrespondingSourceObject: {fileID: 0}
-  m_PrefabInstance: {fileID: 0}
-  m_PrefabAsset: {fileID: 0}
-  serializedVersion: 6
-  m_Component:
-  - component: {fileID: 169731200}
-  - component: {fileID: 169731199}
-  m_Layer: 5
-  m_Name: UI
-  m_TagString: Untagged
-  m_Icon: {fileID: 0}
-  m_NavMeshLayer: 0
-  m_StaticEditorFlags: 0
-  m_IsActive: 1
---- !u!114 &169731199
-MonoBehaviour:
-  m_ObjectHideFlags: 0
-  m_CorrespondingSourceObject: {fileID: 0}
-  m_PrefabInstance: {fileID: 0}
-  m_PrefabAsset: {fileID: 0}
-  m_GameObject: {fileID: 169731198}
-  m_Enabled: 1
-  m_EditorHideFlags: 0
-  m_Script: {fileID: 11500000, guid: ac79c6fc34e84ea2ab2c409c87cc7fc6, type: 3}
-  m_Name: 
-  m_EditorClassIdentifier: 
-  startingScenePrefab: {fileID: 1613771462}
-  camera: {fileID: 350070861}
-  controller: {fileID: 1897242033}
---- !u!4 &169731200
-Transform:
-  m_ObjectHideFlags: 0
-  m_CorrespondingSourceObject: {fileID: 0}
-  m_PrefabInstance: {fileID: 0}
-  m_PrefabAsset: {fileID: 0}
-  m_GameObject: {fileID: 169731198}
-  m_LocalRotation: {x: -0, y: -0, z: -0, w: 1}
-  m_LocalPosition: {x: 0, y: 0, z: 0}
-  m_LocalScale: {x: 1, y: 1, z: 1}
-  m_Children:
-  - {fileID: 1555642843}
-  - {fileID: 1613771463}
-  m_Father: {fileID: 0}
-  m_RootOrder: 7
-  m_LocalEulerAnglesHint: {x: 0, y: 0, z: 0}
---- !u!1 &171922770
-GameObject:
-  m_ObjectHideFlags: 0
-  m_CorrespondingSourceObject: {fileID: 0}
-  m_PrefabInstance: {fileID: 0}
-  m_PrefabAsset: {fileID: 0}
-  serializedVersion: 6
-  m_Component:
-  - component: {fileID: 171922771}
-  - component: {fileID: 171922773}
-  - component: {fileID: 171922772}
-  m_Layer: 5
-  m_Name: Divider
-  m_TagString: Untagged
-  m_Icon: {fileID: 0}
-  m_NavMeshLayer: 0
-  m_StaticEditorFlags: 0
-  m_IsActive: 1
---- !u!224 &171922771
-RectTransform:
-  m_ObjectHideFlags: 0
-  m_CorrespondingSourceObject: {fileID: 0}
-  m_PrefabInstance: {fileID: 0}
-  m_PrefabAsset: {fileID: 0}
-  m_GameObject: {fileID: 171922770}
-  m_LocalRotation: {x: 0, y: 0, z: 0, w: 1}
-  m_LocalPosition: {x: 0, y: 0, z: 0}
-  m_LocalScale: {x: 1, y: 1, z: 1}
-  m_Children: []
-  m_Father: {fileID: 2054891945}
-  m_RootOrder: 4
-  m_LocalEulerAnglesHint: {x: 0, y: 0, z: 0}
-  m_AnchorMin: {x: 0, y: 1}
-  m_AnchorMax: {x: 0, y: 1}
-  m_AnchoredPosition: {x: 190, y: -260}
-  m_SizeDelta: {x: 380, y: 8}
-  m_Pivot: {x: 0.5, y: 0.5}
---- !u!114 &171922772
-MonoBehaviour:
-  m_ObjectHideFlags: 0
-  m_CorrespondingSourceObject: {fileID: 0}
-  m_PrefabInstance: {fileID: 0}
-  m_PrefabAsset: {fileID: 0}
-  m_GameObject: {fileID: 171922770}
-  m_Enabled: 1
-  m_EditorHideFlags: 0
-  m_Script: {fileID: 11500000, guid: fe87c0e1cc204ed48ad3b37840f39efc, type: 3}
-  m_Name: 
-  m_EditorClassIdentifier: 
-  m_Material: {fileID: 0}
-  m_Color: {r: 1, g: 0.40000004, b: 0, a: 1}
-  m_RaycastTarget: 1
-  m_OnCullStateChanged:
-    m_PersistentCalls:
-      m_Calls: []
-  m_Sprite: {fileID: 0}
-  m_Type: 0
-  m_PreserveAspect: 0
-  m_FillCenter: 1
-  m_FillMethod: 4
-  m_FillAmount: 1
-  m_FillClockwise: 1
-  m_FillOrigin: 0
-  m_UseSpriteMesh: 0
-  m_PixelsPerUnitMultiplier: 1
---- !u!222 &171922773
-CanvasRenderer:
-  m_ObjectHideFlags: 0
-  m_CorrespondingSourceObject: {fileID: 0}
-  m_PrefabInstance: {fileID: 0}
-  m_PrefabAsset: {fileID: 0}
-  m_GameObject: {fileID: 171922770}
-  m_CullTransparentMesh: 0
---- !u!1 &185265281
-GameObject:
-  m_ObjectHideFlags: 0
-  m_CorrespondingSourceObject: {fileID: 0}
-  m_PrefabInstance: {fileID: 0}
-  m_PrefabAsset: {fileID: 0}
-  serializedVersion: 6
-  m_Component:
-  - component: {fileID: 185265282}
-  - component: {fileID: 185265283}
-  m_Layer: 0
-  m_Name: XR Particles Interaction
-  m_TagString: Untagged
-  m_Icon: {fileID: 0}
-  m_NavMeshLayer: 0
-  m_StaticEditorFlags: 0
-  m_IsActive: 1
---- !u!4 &185265282
-Transform:
-  m_ObjectHideFlags: 0
-  m_CorrespondingSourceObject: {fileID: 0}
-  m_PrefabInstance: {fileID: 0}
-  m_PrefabAsset: {fileID: 0}
-  m_GameObject: {fileID: 185265281}
-  m_LocalRotation: {x: 0, y: 0, z: 0, w: 1}
-  m_LocalPosition: {x: 0, y: 0, z: 0}
-  m_LocalScale: {x: 1, y: 1, z: 1}
-  m_Children: []
-  m_Father: {fileID: 544060993}
-  m_RootOrder: 1
-  m_LocalEulerAnglesHint: {x: 0, y: 0, z: 0}
---- !u!114 &185265283
-MonoBehaviour:
-  m_ObjectHideFlags: 0
-  m_CorrespondingSourceObject: {fileID: 0}
-  m_PrefabInstance: {fileID: 0}
-  m_PrefabAsset: {fileID: 0}
-  m_GameObject: {fileID: 185265281}
-  m_Enabled: 1
-  m_EditorHideFlags: 0
-  m_Script: {fileID: 11500000, guid: 4a9debcec7224c5d82314ab8a7e0a87f, type: 3}
-  m_Name: 
-  m_EditorClassIdentifier: 
-  narupaXR: {fileID: 544060994}
-  grabObjectAction:
-    actionPath: /actions/NarupaIMD/in/Interact
-    needsReinit: 0
-  controllerManager: {fileID: 2074532958}
---- !u!1 &193686851
-GameObject:
-  m_ObjectHideFlags: 0
-  m_CorrespondingSourceObject: {fileID: 0}
-  m_PrefabInstance: {fileID: 0}
-  m_PrefabAsset: {fileID: 0}
-  serializedVersion: 6
-  m_Component:
-  - component: {fileID: 193686852}
-  - component: {fileID: 193686854}
-  - component: {fileID: 193686853}
-  m_Layer: 5
-  m_Name: Text
-  m_TagString: Untagged
-  m_Icon: {fileID: 0}
-  m_NavMeshLayer: 0
-  m_StaticEditorFlags: 0
-  m_IsActive: 1
---- !u!224 &193686852
-RectTransform:
-  m_ObjectHideFlags: 0
-  m_CorrespondingSourceObject: {fileID: 0}
-  m_PrefabInstance: {fileID: 0}
-  m_PrefabAsset: {fileID: 0}
-  m_GameObject: {fileID: 193686851}
-  m_LocalRotation: {x: 0, y: 0, z: 0, w: 1}
-  m_LocalPosition: {x: 0, y: 0, z: 0}
-  m_LocalScale: {x: 1, y: 1, z: 1}
-  m_Children: []
-  m_Father: {fileID: 244093879}
-  m_RootOrder: 1
-  m_LocalEulerAnglesHint: {x: 0, y: 0, z: 0}
-  m_AnchorMin: {x: 0, y: 0}
-  m_AnchorMax: {x: 1, y: 1}
-  m_AnchoredPosition: {x: 0, y: 0}
-  m_SizeDelta: {x: 0, y: 0}
-  m_Pivot: {x: 0.5, y: 0.5}
---- !u!114 &193686853
-MonoBehaviour:
-  m_ObjectHideFlags: 0
-  m_CorrespondingSourceObject: {fileID: 0}
-  m_PrefabInstance: {fileID: 0}
-  m_PrefabAsset: {fileID: 0}
-  m_GameObject: {fileID: 193686851}
-  m_Enabled: 1
-  m_EditorHideFlags: 0
-  m_Script: {fileID: 11500000, guid: f4688fdb7df04437aeb418b961361dc5, type: 3}
-  m_Name: 
-  m_EditorClassIdentifier: 
-  m_Material: {fileID: 0}
-  m_Color: {r: 1, g: 1, b: 1, a: 1}
-  m_RaycastTarget: 1
-  m_OnCullStateChanged:
-    m_PersistentCalls:
-      m_Calls: []
-  m_text: "localhost\u200B"
-  m_isRightToLeft: 0
-  m_fontAsset: {fileID: 11400000, guid: 0cd382c4d470f174791dd96eb8f7b786, type: 2}
-  m_sharedMaterial: {fileID: 1549604112718095413, guid: 0cd382c4d470f174791dd96eb8f7b786,
-    type: 2}
-  m_fontSharedMaterials: []
-  m_fontMaterial: {fileID: 0}
-  m_fontMaterials: []
-  m_fontColor32:
-    serializedVersion: 2
-    rgba: 4292202422
-  m_fontColor: {r: 0.71705234, g: 0.8146104, b: 0.839, a: 1}
-  m_enableVertexGradient: 0
-  m_colorMode: 3
-  m_fontColorGradient:
-    topLeft: {r: 1, g: 1, b: 1, a: 1}
-    topRight: {r: 1, g: 1, b: 1, a: 1}
-    bottomLeft: {r: 1, g: 1, b: 1, a: 1}
-    bottomRight: {r: 1, g: 1, b: 1, a: 1}
-  m_fontColorGradientPreset: {fileID: 0}
-  m_spriteAsset: {fileID: 0}
-  m_tintAllSprites: 0
-  m_overrideHtmlColors: 0
-  m_faceColor:
-    serializedVersion: 2
-    rgba: 4294967295
-  m_outlineColor:
-    serializedVersion: 2
-    rgba: 4278190080
-  m_fontSize: 24
-  m_fontSizeBase: 24
-  m_fontWeight: 400
-  m_enableAutoSizing: 0
-  m_fontSizeMin: 18
-  m_fontSizeMax: 72
-  m_fontStyle: 0
-  m_textAlignment: 513
-  m_characterSpacing: 0
-  m_wordSpacing: 0
-  m_lineSpacing: 0
-  m_lineSpacingMax: 0
-  m_paragraphSpacing: 0
-  m_charWidthMaxAdj: 0
-  m_enableWordWrapping: 0
-  m_wordWrappingRatios: 0.4
-  m_overflowMode: 0
-  m_firstOverflowCharacterIndex: -1
-  m_linkedTextComponent: {fileID: 0}
-  m_isLinkedTextComponent: 0
-  m_isTextTruncated: 0
-  m_enableKerning: 1
-  m_enableExtraPadding: 1
-  checkPaddingRequired: 0
-  m_isRichText: 1
-  m_parseCtrlCharacters: 1
-  m_isOrthographic: 1
-  m_isCullingEnabled: 0
-  m_ignoreRectMaskCulling: 0
-  m_ignoreCulling: 1
-  m_horizontalMapping: 0
-  m_verticalMapping: 0
-  m_uvLineOffset: 0
-  m_geometrySortingOrder: 0
-  m_VertexBufferAutoSizeReduction: 1
-  m_firstVisibleCharacter: 0
-  m_useMaxVisibleDescender: 1
-  m_pageToDisplay: 1
-  m_margin: {x: 0, y: 0, z: 0, w: 0}
-  m_textInfo:
-    textComponent: {fileID: 193686853}
-    characterCount: 10
-    spriteCount: 0
-    spaceCount: 0
-    wordCount: 1
-    linkCount: 0
-    lineCount: 1
-    pageCount: 1
-    materialCount: 1
-  m_isUsingLegacyAnimationComponent: 0
-  m_isVolumetricText: 0
-  m_spriteAnimator: {fileID: 0}
-  m_hasFontAssetChanged: 0
-  m_subTextObjects:
-  - {fileID: 0}
-  - {fileID: 0}
-  - {fileID: 0}
-  - {fileID: 0}
-  - {fileID: 0}
-  - {fileID: 0}
-  - {fileID: 0}
-  - {fileID: 0}
-  m_baseMaterial: {fileID: 0}
-  m_maskOffset: {x: 0, y: 0, z: 0, w: 0}
---- !u!222 &193686854
-CanvasRenderer:
-  m_ObjectHideFlags: 0
-  m_CorrespondingSourceObject: {fileID: 0}
-  m_PrefabInstance: {fileID: 0}
-  m_PrefabAsset: {fileID: 0}
-  m_GameObject: {fileID: 193686851}
-  m_CullTransparentMesh: 0
---- !u!1 &244093878
-GameObject:
-  m_ObjectHideFlags: 0
-  m_CorrespondingSourceObject: {fileID: 0}
-  m_PrefabInstance: {fileID: 0}
-  m_PrefabAsset: {fileID: 0}
-  serializedVersion: 6
-  m_Component:
-  - component: {fileID: 244093879}
-  - component: {fileID: 244093880}
-  m_Layer: 5
-  m_Name: Text Area
-  m_TagString: Untagged
-  m_Icon: {fileID: 0}
-  m_NavMeshLayer: 0
-  m_StaticEditorFlags: 0
-  m_IsActive: 1
---- !u!224 &244093879
-RectTransform:
-  m_ObjectHideFlags: 0
-  m_CorrespondingSourceObject: {fileID: 0}
-  m_PrefabInstance: {fileID: 0}
-  m_PrefabAsset: {fileID: 0}
-  m_GameObject: {fileID: 244093878}
-  m_LocalRotation: {x: 0, y: 0, z: 0, w: 1}
-  m_LocalPosition: {x: 0, y: 0, z: 0}
-  m_LocalScale: {x: 1, y: 1, z: 1}
-  m_Children:
-  - {fileID: 270656326}
-  - {fileID: 193686852}
-  m_Father: {fileID: 644197856}
-  m_RootOrder: 0
-  m_LocalEulerAnglesHint: {x: 0, y: 0, z: 0}
-  m_AnchorMin: {x: 0, y: 0}
-  m_AnchorMax: {x: 1, y: 1}
-  m_AnchoredPosition: {x: 0, y: -0.5}
-  m_SizeDelta: {x: -20, y: -13}
-  m_Pivot: {x: 0.5, y: 0.5}
---- !u!114 &244093880
-MonoBehaviour:
-  m_ObjectHideFlags: 0
-  m_CorrespondingSourceObject: {fileID: 0}
-  m_PrefabInstance: {fileID: 0}
-  m_PrefabAsset: {fileID: 0}
-  m_GameObject: {fileID: 244093878}
-  m_Enabled: 1
-  m_EditorHideFlags: 0
-  m_Script: {fileID: 11500000, guid: 3312d7739989d2b4e91e6319e9a96d76, type: 3}
-  m_Name: 
-  m_EditorClassIdentifier: 
---- !u!1 &252551620
-GameObject:
-  m_ObjectHideFlags: 0
-  m_CorrespondingSourceObject: {fileID: 0}
-  m_PrefabInstance: {fileID: 0}
-  m_PrefabAsset: {fileID: 0}
-  serializedVersion: 6
-  m_Component:
-  - component: {fileID: 252551621}
-  - component: {fileID: 252551624}
-  - component: {fileID: 252551623}
-  - component: {fileID: 252551622}
-  m_Layer: 5
-  m_Name: Close Button
-  m_TagString: Untagged
-  m_Icon: {fileID: 0}
-  m_NavMeshLayer: 0
-  m_StaticEditorFlags: 0
-  m_IsActive: 1
---- !u!224 &252551621
-RectTransform:
-  m_ObjectHideFlags: 0
-  m_CorrespondingSourceObject: {fileID: 0}
-  m_PrefabInstance: {fileID: 0}
-  m_PrefabAsset: {fileID: 0}
-  m_GameObject: {fileID: 252551620}
-  m_LocalRotation: {x: -0, y: -0, z: -0, w: 1}
-  m_LocalPosition: {x: 0, y: 0, z: 0}
-  m_LocalScale: {x: 1, y: 1, z: 1}
-  m_Children:
-  - {fileID: 942692457}
-  m_Father: {fileID: 430995091}
-  m_RootOrder: 1
-  m_LocalEulerAnglesHint: {x: 0, y: 0, z: 0}
-  m_AnchorMin: {x: 1, y: 1}
-  m_AnchorMax: {x: 1, y: 1}
-  m_AnchoredPosition: {x: -16, y: -16}
-  m_SizeDelta: {x: 192, y: 64}
-  m_Pivot: {x: 1, y: 1}
---- !u!114 &252551622
-MonoBehaviour:
-  m_ObjectHideFlags: 0
-  m_CorrespondingSourceObject: {fileID: 0}
-  m_PrefabInstance: {fileID: 0}
-  m_PrefabAsset: {fileID: 0}
-  m_GameObject: {fileID: 252551620}
-  m_Enabled: 1
-  m_EditorHideFlags: 0
-  m_Script: {fileID: 11500000, guid: 4e29b1a8efbd4b44bb3f3716e73f07ff, type: 3}
-  m_Name: 
-  m_EditorClassIdentifier: 
-  m_Navigation:
-    m_Mode: 0
-    m_SelectOnUp: {fileID: 0}
-    m_SelectOnDown: {fileID: 0}
-    m_SelectOnLeft: {fileID: 0}
-    m_SelectOnRight: {fileID: 0}
-  m_Transition: 1
-  m_Colors:
-    m_NormalColor: {r: 0.43529415, g: 0.5411765, b: 0.5686275, a: 1}
-    m_HighlightedColor: {r: 1, g: 0.40000004, b: 0, a: 1}
-    m_PressedColor: {r: 0.30008277, g: 0.37307587, b: 0.39200002, a: 1}
-    m_SelectedColor: {r: 1, g: 0.40000004, b: 0, a: 1}
-    m_DisabledColor: {r: 0.78431374, g: 0.78431374, b: 0.78431374, a: 0.5019608}
-    m_ColorMultiplier: 1
-    m_FadeDuration: 0.1
-  m_SpriteState:
-    m_HighlightedSprite: {fileID: 0}
-    m_PressedSprite: {fileID: 0}
-    m_SelectedSprite: {fileID: 0}
-    m_DisabledSprite: {fileID: 0}
-  m_AnimationTriggers:
-    m_NormalTrigger: Normal
-    m_HighlightedTrigger: Highlighted
-    m_PressedTrigger: Pressed
-    m_SelectedTrigger: Highlighted
-    m_DisabledTrigger: Disabled
-  m_Interactable: 1
-  m_TargetGraphic: {fileID: 252551623}
-  m_OnClick:
-    m_PersistentCalls:
-      m_Calls:
-      - m_Target: {fileID: 430995090}
-        m_MethodName: SetActive
-        m_Mode: 6
-        m_Arguments:
-          m_ObjectArgument: {fileID: 0}
-          m_ObjectArgumentAssemblyTypeName: UnityEngine.Object, UnityEngine
-          m_IntArgument: 0
-          m_FloatArgument: 0
-          m_StringArgument: 
-          m_BoolArgument: 0
-        m_CallState: 2
---- !u!114 &252551623
-MonoBehaviour:
-  m_ObjectHideFlags: 0
-  m_CorrespondingSourceObject: {fileID: 0}
-  m_PrefabInstance: {fileID: 0}
-  m_PrefabAsset: {fileID: 0}
-  m_GameObject: {fileID: 252551620}
-  m_Enabled: 1
-  m_EditorHideFlags: 0
-  m_Script: {fileID: 11500000, guid: fe87c0e1cc204ed48ad3b37840f39efc, type: 3}
-  m_Name: 
-  m_EditorClassIdentifier: 
-  m_Material: {fileID: 0}
-  m_Color: {r: 1, g: 1, b: 1, a: 1}
-  m_RaycastTarget: 1
-  m_OnCullStateChanged:
-    m_PersistentCalls:
-      m_Calls: []
-  m_Sprite: {fileID: 0}
-  m_Type: 0
-  m_PreserveAspect: 0
-  m_FillCenter: 1
-  m_FillMethod: 4
-  m_FillAmount: 1
-  m_FillClockwise: 1
-  m_FillOrigin: 0
-  m_UseSpriteMesh: 0
-  m_PixelsPerUnitMultiplier: 1
---- !u!222 &252551624
-CanvasRenderer:
-  m_ObjectHideFlags: 0
-  m_CorrespondingSourceObject: {fileID: 0}
-  m_PrefabInstance: {fileID: 0}
-  m_PrefabAsset: {fileID: 0}
-  m_GameObject: {fileID: 252551620}
-  m_CullTransparentMesh: 0
---- !u!1 &270656325
-GameObject:
-  m_ObjectHideFlags: 0
-  m_CorrespondingSourceObject: {fileID: 0}
-  m_PrefabInstance: {fileID: 0}
-  m_PrefabAsset: {fileID: 0}
-  serializedVersion: 6
-  m_Component:
-  - component: {fileID: 270656326}
-  - component: {fileID: 270656328}
-  - component: {fileID: 270656327}
-  m_Layer: 5
-  m_Name: Placeholder
-  m_TagString: Untagged
-  m_Icon: {fileID: 0}
-  m_NavMeshLayer: 0
-  m_StaticEditorFlags: 0
-  m_IsActive: 1
---- !u!224 &270656326
-RectTransform:
-  m_ObjectHideFlags: 0
-  m_CorrespondingSourceObject: {fileID: 0}
-  m_PrefabInstance: {fileID: 0}
-  m_PrefabAsset: {fileID: 0}
-  m_GameObject: {fileID: 270656325}
-  m_LocalRotation: {x: 0, y: 0, z: 0, w: 1}
-  m_LocalPosition: {x: 0, y: 0, z: 0}
-  m_LocalScale: {x: 1, y: 1, z: 1}
-  m_Children: []
-  m_Father: {fileID: 244093879}
-  m_RootOrder: 0
-  m_LocalEulerAnglesHint: {x: 0, y: 0, z: 0}
-  m_AnchorMin: {x: 0, y: 0}
-  m_AnchorMax: {x: 1, y: 1}
-  m_AnchoredPosition: {x: 0, y: 0}
-  m_SizeDelta: {x: 0, y: 0}
-  m_Pivot: {x: 0.5, y: 0.5}
---- !u!114 &270656327
-MonoBehaviour:
-  m_ObjectHideFlags: 0
-  m_CorrespondingSourceObject: {fileID: 0}
-  m_PrefabInstance: {fileID: 0}
-  m_PrefabAsset: {fileID: 0}
-  m_GameObject: {fileID: 270656325}
-  m_Enabled: 0
-  m_EditorHideFlags: 0
-  m_Script: {fileID: 11500000, guid: f4688fdb7df04437aeb418b961361dc5, type: 3}
-  m_Name: 
-  m_EditorClassIdentifier: 
-  m_Material: {fileID: 0}
-  m_Color: {r: 1, g: 1, b: 1, a: 1}
-  m_RaycastTarget: 1
-  m_OnCullStateChanged:
-    m_PersistentCalls:
-      m_Calls: []
-  m_text: Enter host name or IP
-  m_isRightToLeft: 0
-  m_fontAsset: {fileID: 11400000, guid: 0cd382c4d470f174791dd96eb8f7b786, type: 2}
-  m_sharedMaterial: {fileID: 1549604112718095413, guid: 0cd382c4d470f174791dd96eb8f7b786,
-    type: 2}
-  m_fontSharedMaterials: []
-  m_fontMaterial: {fileID: 0}
-  m_fontMaterials: []
-  m_fontColor32:
-    serializedVersion: 2
-    rgba: 4289505171
-  m_fontColor: {r: 0.5764706, g: 0.654902, b: 0.6745098, a: 1}
-  m_enableVertexGradient: 0
-  m_colorMode: 3
-  m_fontColorGradient:
-    topLeft: {r: 1, g: 1, b: 1, a: 1}
-    topRight: {r: 1, g: 1, b: 1, a: 1}
-    bottomLeft: {r: 1, g: 1, b: 1, a: 1}
-    bottomRight: {r: 1, g: 1, b: 1, a: 1}
-  m_fontColorGradientPreset: {fileID: 0}
-  m_spriteAsset: {fileID: 0}
-  m_tintAllSprites: 0
-  m_overrideHtmlColors: 0
-  m_faceColor:
-    serializedVersion: 2
-    rgba: 4294967295
-  m_outlineColor:
-    serializedVersion: 2
-    rgba: 4278190080
-  m_fontSize: 24
-  m_fontSizeBase: 24
-  m_fontWeight: 400
-  m_enableAutoSizing: 0
-  m_fontSizeMin: 18
-  m_fontSizeMax: 72
-  m_fontStyle: 18
-  m_textAlignment: 513
-  m_characterSpacing: 0
-  m_wordSpacing: 0
-  m_lineSpacing: 0
-  m_lineSpacingMax: 0
-  m_paragraphSpacing: 0
-  m_charWidthMaxAdj: 0
-  m_enableWordWrapping: 0
-  m_wordWrappingRatios: 0.4
-  m_overflowMode: 0
-  m_firstOverflowCharacterIndex: -1
-  m_linkedTextComponent: {fileID: 0}
-  m_isLinkedTextComponent: 0
-  m_isTextTruncated: 0
-  m_enableKerning: 1
-  m_enableExtraPadding: 1
-  checkPaddingRequired: 0
-  m_isRichText: 1
-  m_parseCtrlCharacters: 1
-  m_isOrthographic: 1
-  m_isCullingEnabled: 0
-  m_ignoreRectMaskCulling: 0
-  m_ignoreCulling: 1
-  m_horizontalMapping: 0
-  m_verticalMapping: 0
-  m_uvLineOffset: 0
-  m_geometrySortingOrder: 0
-  m_VertexBufferAutoSizeReduction: 1
-  m_firstVisibleCharacter: 0
-  m_useMaxVisibleDescender: 1
-  m_pageToDisplay: 1
-  m_margin: {x: 0, y: 0, z: 0, w: 0}
-  m_textInfo:
-    textComponent: {fileID: 270656327}
-    characterCount: 0
-    spriteCount: 0
-    spaceCount: 0
-    wordCount: 0
-    linkCount: 0
-    lineCount: 0
-    pageCount: 0
-    materialCount: 1
-  m_isUsingLegacyAnimationComponent: 0
-  m_isVolumetricText: 0
-  m_spriteAnimator: {fileID: 0}
-  m_hasFontAssetChanged: 0
-  m_subTextObjects:
-  - {fileID: 0}
-  - {fileID: 0}
-  - {fileID: 0}
-  - {fileID: 0}
-  - {fileID: 0}
-  - {fileID: 0}
-  - {fileID: 0}
-  - {fileID: 0}
-  m_baseMaterial: {fileID: 0}
-  m_maskOffset: {x: 0, y: 0, z: 0, w: 0}
---- !u!222 &270656328
-CanvasRenderer:
-  m_ObjectHideFlags: 0
-  m_CorrespondingSourceObject: {fileID: 0}
-  m_PrefabInstance: {fileID: 0}
-  m_PrefabAsset: {fileID: 0}
-  m_GameObject: {fileID: 270656325}
-  m_CullTransparentMesh: 0
---- !u!1 &317588295
-GameObject:
-  m_ObjectHideFlags: 0
-  m_CorrespondingSourceObject: {fileID: 0}
-  m_PrefabInstance: {fileID: 0}
-  m_PrefabAsset: {fileID: 0}
-  serializedVersion: 6
-  m_Component:
-  - component: {fileID: 317588296}
-  m_Layer: 5
-  m_Name: Multiplayer Port Row
-  m_TagString: Untagged
-  m_Icon: {fileID: 0}
-  m_NavMeshLayer: 0
-  m_StaticEditorFlags: 0
-  m_IsActive: 1
---- !u!224 &317588296
-RectTransform:
-  m_ObjectHideFlags: 0
-  m_CorrespondingSourceObject: {fileID: 0}
-  m_PrefabInstance: {fileID: 0}
-  m_PrefabAsset: {fileID: 0}
-  m_GameObject: {fileID: 317588295}
-  m_LocalRotation: {x: 0, y: 0, z: 0, w: 1}
-  m_LocalPosition: {x: 0, y: 0, z: 0}
-  m_LocalScale: {x: 1, y: 1, z: 1}
-  m_Children:
-  - {fileID: 1292114516}
-  - {fileID: 1190993353}
-  m_Father: {fileID: 1322106252}
-  m_RootOrder: 4
-  m_LocalEulerAnglesHint: {x: 0, y: 0, z: 0}
-  m_AnchorMin: {x: 0, y: 1}
-  m_AnchorMax: {x: 0, y: 1}
-  m_AnchoredPosition: {x: 250, y: -376}
-  m_SizeDelta: {x: 500, y: 80}
-  m_Pivot: {x: 0.5, y: 0.5}
---- !u!1 &342727987
-GameObject:
-  m_ObjectHideFlags: 0
-  m_CorrespondingSourceObject: {fileID: 0}
-  m_PrefabInstance: {fileID: 0}
-  m_PrefabAsset: {fileID: 0}
-  serializedVersion: 6
-  m_Component:
-  - component: {fileID: 342727988}
-  - component: {fileID: 342727990}
-  - component: {fileID: 342727989}
-  m_Layer: 5
-  m_Name: Label
-  m_TagString: Untagged
-  m_Icon: {fileID: 0}
-  m_NavMeshLayer: 0
-  m_StaticEditorFlags: 0
-  m_IsActive: 1
---- !u!224 &342727988
-RectTransform:
-  m_ObjectHideFlags: 0
-  m_CorrespondingSourceObject: {fileID: 0}
-  m_PrefabInstance: {fileID: 0}
-  m_PrefabAsset: {fileID: 0}
-  m_GameObject: {fileID: 342727987}
-  m_LocalRotation: {x: -0, y: -0, z: -0, w: 1}
-  m_LocalPosition: {x: 0, y: 0, z: 0}
-  m_LocalScale: {x: 1, y: 1, z: 1}
-  m_Children: []
-  m_Father: {fileID: 1943645057}
-  m_RootOrder: 0
-  m_LocalEulerAnglesHint: {x: 0, y: 0, z: 0}
-  m_AnchorMin: {x: 0, y: 0}
-  m_AnchorMax: {x: 1, y: 1}
-  m_AnchoredPosition: {x: 0, y: 0}
-  m_SizeDelta: {x: 0, y: 0}
-  m_Pivot: {x: 0.5, y: 0.5}
---- !u!114 &342727989
-MonoBehaviour:
-  m_ObjectHideFlags: 0
-  m_CorrespondingSourceObject: {fileID: 0}
-  m_PrefabInstance: {fileID: 0}
-  m_PrefabAsset: {fileID: 0}
-  m_GameObject: {fileID: 342727987}
-  m_Enabled: 1
-  m_EditorHideFlags: 0
-  m_Script: {fileID: 11500000, guid: f4688fdb7df04437aeb418b961361dc5, type: 3}
-  m_Name: 
-  m_EditorClassIdentifier: 
-  m_Material: {fileID: 0}
-  m_Color: {r: 1, g: 1, b: 1, a: 1}
-  m_RaycastTarget: 1
-  m_OnCullStateChanged:
-    m_PersistentCalls:
-      m_Calls: []
-  m_text: log
-  m_isRightToLeft: 0
-  m_fontAsset: {fileID: 11400000, guid: 5a19f4193fe2bf64089ade0b38163199, type: 2}
-  m_sharedMaterial: {fileID: 21566619404874456, guid: 5a19f4193fe2bf64089ade0b38163199,
-    type: 2}
-  m_fontSharedMaterials: []
-  m_fontMaterial: {fileID: 0}
-  m_fontMaterials: []
-  m_fontColor32:
-    serializedVersion: 2
-    rgba: 4294967295
-  m_fontColor: {r: 1, g: 1, b: 1, a: 1}
-  m_enableVertexGradient: 0
-  m_colorMode: 3
-  m_fontColorGradient:
-    topLeft: {r: 1, g: 1, b: 1, a: 1}
-    topRight: {r: 1, g: 1, b: 1, a: 1}
-    bottomLeft: {r: 1, g: 1, b: 1, a: 1}
-    bottomRight: {r: 1, g: 1, b: 1, a: 1}
-  m_fontColorGradientPreset: {fileID: 0}
-  m_spriteAsset: {fileID: 0}
-  m_tintAllSprites: 0
-  m_overrideHtmlColors: 0
-  m_faceColor:
-    serializedVersion: 2
-    rgba: 4294967295
-  m_outlineColor:
-    serializedVersion: 2
-    rgba: 4278190080
-  m_fontSize: 24
-  m_fontSizeBase: 24
-  m_fontWeight: 400
-  m_enableAutoSizing: 0
-  m_fontSizeMin: 18
-  m_fontSizeMax: 72
-  m_fontStyle: 16
-  m_textAlignment: 514
-  m_characterSpacing: 0
-  m_wordSpacing: 0
-  m_lineSpacing: 0
-  m_lineSpacingMax: 0
-  m_paragraphSpacing: 0
-  m_charWidthMaxAdj: 0
-  m_enableWordWrapping: 1
-  m_wordWrappingRatios: 0.4
-  m_overflowMode: 0
-  m_firstOverflowCharacterIndex: -1
-  m_linkedTextComponent: {fileID: 0}
-  m_isLinkedTextComponent: 0
-  m_isTextTruncated: 0
-  m_enableKerning: 1
-  m_enableExtraPadding: 0
-  checkPaddingRequired: 0
-  m_isRichText: 1
-  m_parseCtrlCharacters: 1
-  m_isOrthographic: 1
-  m_isCullingEnabled: 0
-  m_ignoreRectMaskCulling: 0
-  m_ignoreCulling: 1
-  m_horizontalMapping: 0
-  m_verticalMapping: 0
-  m_uvLineOffset: 0
-  m_geometrySortingOrder: 0
-  m_VertexBufferAutoSizeReduction: 1
-  m_firstVisibleCharacter: 0
-  m_useMaxVisibleDescender: 1
-  m_pageToDisplay: 1
-  m_margin: {x: 16, y: 16, z: 16, w: 16}
-  m_textInfo:
-    textComponent: {fileID: 342727989}
-    characterCount: 3
-    spriteCount: 0
-    spaceCount: 0
-    wordCount: 1
-    linkCount: 0
-    lineCount: 1
-    pageCount: 1
-    materialCount: 1
-  m_isUsingLegacyAnimationComponent: 0
-  m_isVolumetricText: 0
-  m_spriteAnimator: {fileID: 0}
-  m_hasFontAssetChanged: 0
-  m_subTextObjects:
-  - {fileID: 0}
-  - {fileID: 0}
-  - {fileID: 0}
-  - {fileID: 0}
-  - {fileID: 0}
-  - {fileID: 0}
-  - {fileID: 0}
-  - {fileID: 0}
-  m_baseMaterial: {fileID: 0}
-  m_maskOffset: {x: 0, y: 0, z: 0, w: 0}
---- !u!222 &342727990
-CanvasRenderer:
-  m_ObjectHideFlags: 0
-  m_CorrespondingSourceObject: {fileID: 0}
-  m_PrefabInstance: {fileID: 0}
-  m_PrefabAsset: {fileID: 0}
-  m_GameObject: {fileID: 342727987}
-  m_CullTransparentMesh: 0
-<<<<<<< HEAD
---- !u!20 &350070861 stripped
-Camera:
-  m_CorrespondingSourceObject: {fileID: 20000014031267948, guid: 4d293c8e162f3874b982baadd71153d2,
-    type: 3}
-  m_PrefabInstance: {fileID: 1897242025}
-  m_PrefabAsset: {fileID: 0}
-=======
---- !u!43 &377704018
-Mesh:
-  m_ObjectHideFlags: 0
-  m_CorrespondingSourceObject: {fileID: 0}
-  m_PrefabInstance: {fileID: 0}
-  m_PrefabAsset: {fileID: 0}
-  m_Name: 
-  serializedVersion: 10
-  m_SubMeshes:
-  - serializedVersion: 2
-    firstByte: 0
-    indexCount: 24
-    topology: 0
-    baseVertex: 0
-    firstVertex: 0
-    vertexCount: 8
-    localAABB:
-      m_Center: {x: 0, y: 0.01, z: 0}
-      m_Extent: {x: 1.65, y: 0, z: 1.275}
-  m_Shapes:
-    vertices: []
-    shapes: []
-    channels: []
-    fullWeights: []
-  m_BindPose: []
-  m_BoneNameHashes: 
-  m_RootBoneNameHash: 0
-  m_BonesAABB: []
-  m_VariableBoneCountWeights:
-    m_Data: 
-  m_MeshCompression: 0
-  m_IsReadable: 1
-  m_KeepVertices: 1
-  m_KeepIndices: 1
-  m_IndexFormat: 0
-  m_IndexBuffer: 000004000100010004000500010005000200020005000600020006000300030006000700030007000000000007000400
-  m_VertexData:
-    serializedVersion: 3
-    m_VertexCount: 8
-    m_Channels:
-    - stream: 0
-      offset: 0
-      format: 0
-      dimension: 3
-    - stream: 0
-      offset: 0
-      format: 0
-      dimension: 0
-    - stream: 0
-      offset: 0
-      format: 0
-      dimension: 0
-    - stream: 0
-      offset: 12
-      format: 0
-      dimension: 4
-    - stream: 0
-      offset: 28
-      format: 0
-      dimension: 2
-    - stream: 0
-      offset: 0
-      format: 0
-      dimension: 0
-    - stream: 0
-      offset: 0
-      format: 0
-      dimension: 0
-    - stream: 0
-      offset: 0
-      format: 0
-      dimension: 0
-    - stream: 0
-      offset: 0
-      format: 0
-      dimension: 0
-    - stream: 0
-      offset: 0
-      format: 0
-      dimension: 0
-    - stream: 0
-      offset: 0
-      format: 0
-      dimension: 0
-    - stream: 0
-      offset: 0
-      format: 0
-      dimension: 0
-    - stream: 0
-      offset: 0
-      format: 0
-      dimension: 0
-    - stream: 0
-      offset: 0
-      format: 0
-      dimension: 0
-    m_DataSize: 288
-    _typelessdata: 0000c03f0ad7233c000090bf000000000000803f0000803f0000803f00000000000000000000c0bf0ad7233c000090bf000000000000803f0000803f0000803f0000803f000000000000c0bf0ad7233c0000903f000000000000803f0000803f0000803f00000000000000000000c03f0ad7233c0000903f000000000000803f0000803f0000803f0000803f000000003333d33f0ad7233c3333a3bf000000000000803f0000803f00000000000000000000803f3333d3bf0ad7233c3333a3bf000000000000803f0000803f000000000000803f0000803f3333d3bf0ad7233c3333a33f000000000000803f0000803f00000000000000000000803f3333d33f0ad7233c3333a33f000000000000803f0000803f000000000000803f0000803f
-  m_CompressedMesh:
-    m_Vertices:
-      m_NumItems: 0
-      m_Range: 0
-      m_Start: 0
-      m_Data: 
-      m_BitSize: 0
-    m_UV:
-      m_NumItems: 0
-      m_Range: 0
-      m_Start: 0
-      m_Data: 
-      m_BitSize: 0
-    m_Normals:
-      m_NumItems: 0
-      m_Range: 0
-      m_Start: 0
-      m_Data: 
-      m_BitSize: 0
-    m_Tangents:
-      m_NumItems: 0
-      m_Range: 0
-      m_Start: 0
-      m_Data: 
-      m_BitSize: 0
-    m_Weights:
-      m_NumItems: 0
-      m_Data: 
-      m_BitSize: 0
-    m_NormalSigns:
-      m_NumItems: 0
-      m_Data: 
-      m_BitSize: 0
-    m_TangentSigns:
-      m_NumItems: 0
-      m_Data: 
-      m_BitSize: 0
-    m_FloatColors:
-      m_NumItems: 0
-      m_Range: 0
-      m_Start: 0
-      m_Data: 
-      m_BitSize: 0
-    m_BoneIndices:
-      m_NumItems: 0
-      m_Data: 
-      m_BitSize: 0
-    m_Triangles:
-      m_NumItems: 0
-      m_Data: 
-      m_BitSize: 0
-    m_UVInfo: 0
-  m_LocalAABB:
-    m_Center: {x: 0, y: 0.01, z: 0}
-    m_Extent: {x: 1.65, y: 0, z: 1.275}
-  m_MeshUsageFlags: 0
-  m_BakedConvexCollisionMesh: 
-  m_BakedTriangleCollisionMesh: 
-  m_MeshMetrics[0]: 1
-  m_MeshMetrics[1]: 1
-  m_MeshOptimizationFlags: 1
-  m_StreamData:
-    offset: 0
-    size: 0
-    path: 
->>>>>>> b69aa6ba
 --- !u!1 &418898940
 GameObject:
   m_ObjectHideFlags: 0
@@ -2842,7 +2243,7 @@
   - {fileID: 1387937675}
   - {fileID: 252551621}
   m_Father: {fileID: 921160397}
-  m_RootOrder: 3
+  m_RootOrder: 4
   m_LocalEulerAnglesHint: {x: 0, y: 0, z: 0}
   m_AnchorMin: {x: 0, y: 0}
   m_AnchorMax: {x: 1, y: 1}
@@ -4619,8 +4020,6 @@
   m_PrefabAsset: {fileID: 0}
   m_GameObject: {fileID: 751644515}
   m_CullTransparentMesh: 0
-<<<<<<< HEAD
-=======
 --- !u!1 &752444915
 GameObject:
   m_ObjectHideFlags: 0
@@ -4687,7 +4086,6 @@
   m_FirstSelected: {fileID: 0}
   m_sendNavigationEvents: 1
   m_DragThreshold: 10
->>>>>>> b69aa6ba
 --- !u!1 &767694553
 GameObject:
   m_ObjectHideFlags: 0
@@ -4855,10 +4253,10 @@
   m_Father: {fileID: 2054891945}
   m_RootOrder: 0
   m_LocalEulerAnglesHint: {x: 0, y: 0, z: 0}
-  m_AnchorMin: {x: 0, y: 1}
-  m_AnchorMax: {x: 0, y: 1}
-  m_AnchoredPosition: {x: 190, y: -48}
-  m_SizeDelta: {x: 380, y: 96}
+  m_AnchorMin: {x: 0, y: 0}
+  m_AnchorMax: {x: 0, y: 0}
+  m_AnchoredPosition: {x: 0, y: 0}
+  m_SizeDelta: {x: 0, y: 96}
   m_Pivot: {x: 0.5, y: 0.5}
 --- !u!114 &780997012
 MonoBehaviour:
@@ -4965,10 +4363,10 @@
   m_Father: {fileID: 2054891945}
   m_RootOrder: 8
   m_LocalEulerAnglesHint: {x: 0, y: 0, z: 0}
-  m_AnchorMin: {x: 0, y: 1}
-  m_AnchorMax: {x: 0, y: 1}
-  m_AnchoredPosition: {x: 190, y: -508}
-  m_SizeDelta: {x: 380, y: 8}
+  m_AnchorMin: {x: 0, y: 0}
+  m_AnchorMax: {x: 0, y: 0}
+  m_AnchoredPosition: {x: 0, y: 0}
+  m_SizeDelta: {x: 0, y: 8}
   m_Pivot: {x: 0.5, y: 0.5}
 --- !u!114 &825831560
 MonoBehaviour:
@@ -5081,10 +4479,10 @@
   m_Father: {fileID: 2054891945}
   m_RootOrder: 1
   m_LocalEulerAnglesHint: {x: 0, y: 0, z: 0}
-  m_AnchorMin: {x: 0, y: 1}
-  m_AnchorMax: {x: 0, y: 1}
-  m_AnchoredPosition: {x: 190, y: -136}
-  m_SizeDelta: {x: 380, y: 80}
+  m_AnchorMin: {x: 0, y: 0}
+  m_AnchorMax: {x: 0, y: 0}
+  m_AnchoredPosition: {x: 0, y: 0}
+  m_SizeDelta: {x: 0, y: 80}
   m_Pivot: {x: 0.5, y: 0.5}
 --- !u!1 &891408488
 GameObject:
@@ -5260,7 +4658,7 @@
   m_Icon: {fileID: 0}
   m_NavMeshLayer: 0
   m_StaticEditorFlags: 0
-  m_IsActive: 0
+  m_IsActive: 1
 --- !u!114 &921160394
 MonoBehaviour:
   m_ObjectHideFlags: 0
@@ -5332,6 +4730,7 @@
   m_LocalPosition: {x: 0, y: 0, z: 0}
   m_LocalScale: {x: 0, y: 0, z: 0}
   m_Children:
+  - {fileID: 752444916}
   - {fileID: 2054891945}
   - {fileID: 1588991416}
   - {fileID: 1908252056}
@@ -5901,50 +5300,6 @@
   m_PrefabAsset: {fileID: 0}
   m_GameObject: {fileID: 984758404}
   m_CullTransparentMesh: 0
---- !u!1 &1035584651
-GameObject:
-  m_ObjectHideFlags: 0
-  m_CorrespondingSourceObject: {fileID: 0}
-  m_PrefabInstance: {fileID: 0}
-  m_PrefabAsset: {fileID: 0}
-  serializedVersion: 6
-  m_Component:
-  - component: {fileID: 1035584653}
-  - component: {fileID: 1035584652}
-  m_Layer: 0
-  m_Name: Keyboard
-  m_TagString: Untagged
-  m_Icon: {fileID: 0}
-  m_NavMeshLayer: 0
-  m_StaticEditorFlags: 0
-  m_IsActive: 1
---- !u!114 &1035584652
-MonoBehaviour:
-  m_ObjectHideFlags: 0
-  m_CorrespondingSourceObject: {fileID: 0}
-  m_PrefabInstance: {fileID: 0}
-  m_PrefabAsset: {fileID: 0}
-  m_GameObject: {fileID: 1035584651}
-  m_Enabled: 1
-  m_EditorHideFlags: 0
-  m_Script: {fileID: 11500000, guid: 0b7f05a8d2ed4dddbbd7896a466aa6f9, type: 3}
-  m_Name: 
-  m_EditorClassIdentifier: 
-  minimalMode: 0
---- !u!4 &1035584653
-Transform:
-  m_ObjectHideFlags: 0
-  m_CorrespondingSourceObject: {fileID: 0}
-  m_PrefabInstance: {fileID: 0}
-  m_PrefabAsset: {fileID: 0}
-  m_GameObject: {fileID: 1035584651}
-  m_LocalRotation: {x: 0, y: 0, z: 0, w: 1}
-  m_LocalPosition: {x: 0.597, y: 1.346, z: 1.549}
-  m_LocalScale: {x: 1, y: 1, z: 1}
-  m_Children: []
-  m_Father: {fileID: 0}
-  m_RootOrder: 6
-  m_LocalEulerAnglesHint: {x: 0, y: 0, z: 0}
 --- !u!1 &1042607093
 GameObject:
   m_ObjectHideFlags: 0
@@ -6079,40 +5434,6 @@
   m_Script: {fileID: 11500000, guid: 3312d7739989d2b4e91e6319e9a96d76, type: 3}
   m_Name: 
   m_EditorClassIdentifier: 
---- !u!21 &1122190799
-Material:
-  serializedVersion: 6
-  m_ObjectHideFlags: 0
-  m_CorrespondingSourceObject: {fileID: 0}
-  m_PrefabInstance: {fileID: 0}
-  m_PrefabAsset: {fileID: 0}
-  m_Name: Sprites/Default
-  m_Shader: {fileID: 10753, guid: 0000000000000000f000000000000000, type: 0}
-  m_ShaderKeywords: 
-  m_LightmapFlags: 4
-  m_EnableInstancingVariants: 0
-  m_DoubleSidedGI: 0
-  m_CustomRenderQueue: -1
-  stringTagMap: {}
-  disabledShaderPasses: []
-  m_SavedProperties:
-    serializedVersion: 3
-    m_TexEnvs:
-    - _AlphaTex:
-        m_Texture: {fileID: 0}
-        m_Scale: {x: 1, y: 1}
-        m_Offset: {x: 0, y: 0}
-    - _MainTex:
-        m_Texture: {fileID: 0}
-        m_Scale: {x: 1, y: 1}
-        m_Offset: {x: 0, y: 0}
-    m_Floats:
-    - PixelSnap: 0
-    - _EnableExternalAlpha: 0
-    m_Colors:
-    - _Color: {r: 1, g: 1, b: 1, a: 1}
-    - _Flip: {r: 1, g: 1, b: 1, a: 1}
-    - _RendererColor: {r: 1, g: 1, b: 1, a: 1}
 --- !u!1 &1140701221
 GameObject:
   m_ObjectHideFlags: 0
@@ -6269,86 +5590,6 @@
   m_PrefabAsset: {fileID: 0}
   m_GameObject: {fileID: 1140701221}
   m_CullTransparentMesh: 0
---- !u!1 &1185871758
-GameObject:
-  m_ObjectHideFlags: 0
-  m_CorrespondingSourceObject: {fileID: 0}
-  m_PrefabInstance: {fileID: 0}
-  m_PrefabAsset: {fileID: 0}
-  serializedVersion: 6
-  m_Component:
-  - component: {fileID: 1185871761}
-  - component: {fileID: 1185871760}
-  - component: {fileID: 1185871759}
-  - component: {fileID: 1185871762}
-  m_Layer: 0
-  m_Name: EventSystem
-  m_TagString: Untagged
-  m_Icon: {fileID: 0}
-  m_NavMeshLayer: 0
-  m_StaticEditorFlags: 0
-  m_IsActive: 1
---- !u!114 &1185871759
-MonoBehaviour:
-  m_ObjectHideFlags: 0
-  m_CorrespondingSourceObject: {fileID: 0}
-  m_PrefabInstance: {fileID: 0}
-  m_PrefabAsset: {fileID: 0}
-  m_GameObject: {fileID: 1185871758}
-  m_Enabled: 1
-  m_EditorHideFlags: 0
-  m_Script: {fileID: 11500000, guid: bab533713efb4acfbe279ddb88c783b2, type: 3}
-  m_Name: 
-  m_EditorClassIdentifier: 
-  m_HorizontalAxis: Horizontal
-  m_VerticalAxis: Vertical
-  m_SubmitButton: Submit
-  m_CancelButton: Cancel
-  m_InputActionsPerSecond: 10
-  m_RepeatDelay: 0.5
-  m_ForceModuleActive: 1
---- !u!114 &1185871760
-MonoBehaviour:
-  m_ObjectHideFlags: 0
-  m_CorrespondingSourceObject: {fileID: 0}
-  m_PrefabInstance: {fileID: 0}
-  m_PrefabAsset: {fileID: 0}
-  m_GameObject: {fileID: 1185871758}
-  m_Enabled: 1
-  m_EditorHideFlags: 0
-  m_Script: {fileID: 11500000, guid: 0c3749a926174e3387082e4e8af41b7a, type: 3}
-  m_Name: 
-  m_EditorClassIdentifier: 
-  m_FirstSelected: {fileID: 0}
-  m_sendNavigationEvents: 1
-  m_DragThreshold: 10
---- !u!4 &1185871761
-Transform:
-  m_ObjectHideFlags: 0
-  m_CorrespondingSourceObject: {fileID: 0}
-  m_PrefabInstance: {fileID: 0}
-  m_PrefabAsset: {fileID: 0}
-  m_GameObject: {fileID: 1185871758}
-  m_LocalRotation: {x: 0, y: 0, z: 0, w: 1}
-  m_LocalPosition: {x: 0, y: 0, z: 0}
-  m_LocalScale: {x: 1, y: 1, z: 1}
-  m_Children: []
-  m_Father: {fileID: 0}
-  m_RootOrder: 5
-  m_LocalEulerAnglesHint: {x: 0, y: 0, z: 0}
---- !u!114 &1185871762
-MonoBehaviour:
-  m_ObjectHideFlags: 0
-  m_CorrespondingSourceObject: {fileID: 0}
-  m_PrefabInstance: {fileID: 0}
-  m_PrefabAsset: {fileID: 0}
-  m_GameObject: {fileID: 1185871758}
-  m_Enabled: 1
-  m_EditorHideFlags: 0
-  m_Script: {fileID: 11500000, guid: 82581dfd25114b9dabfbb954400f15fd, type: 3}
-  m_Name: 
-  m_EditorClassIdentifier: 
-  camera: {fileID: 350070861}
 --- !u!1 &1190993352
 GameObject:
   m_ObjectHideFlags: 0
@@ -6419,10 +5660,10 @@
   m_Father: {fileID: 1317877497}
   m_RootOrder: 1
   m_LocalEulerAnglesHint: {x: 0, y: 0, z: 0}
-  m_AnchorMin: {x: 0, y: 1}
-  m_AnchorMax: {x: 0, y: 1}
-  m_AnchoredPosition: {x: 283, y: -40}
-  m_SizeDelta: {x: 178, y: 64}
+  m_AnchorMin: {x: 0, y: 0}
+  m_AnchorMax: {x: 0, y: 0}
+  m_AnchoredPosition: {x: 0, y: 0}
+  m_SizeDelta: {x: 0, y: 0}
   m_Pivot: {x: 0.5, y: 0.5}
 --- !u!114 &1224460378
 MonoBehaviour:
@@ -6675,8 +5916,8 @@
   m_Father: {fileID: 1072674307}
   m_RootOrder: 0
   m_LocalEulerAnglesHint: {x: 0, y: 0, z: 0}
-  m_AnchorMin: {x: 0.2, y: 0}
-  m_AnchorMax: {x: 0.2, y: 1}
+  m_AnchorMin: {x: 0, y: 0}
+  m_AnchorMax: {x: 0, y: 0}
   m_AnchoredPosition: {x: 0, y: 0}
   m_SizeDelta: {x: 20, y: 0}
   m_Pivot: {x: 0.5, y: 0.5}
@@ -7034,10 +6275,10 @@
   m_Father: {fileID: 2054891945}
   m_RootOrder: 7
   m_LocalEulerAnglesHint: {x: 0, y: 0, z: 0}
-  m_AnchorMin: {x: 0, y: 1}
-  m_AnchorMax: {x: 0, y: 1}
-  m_AnchoredPosition: {x: 190, y: -464}
-  m_SizeDelta: {x: 380, y: 80}
+  m_AnchorMin: {x: 0, y: 0}
+  m_AnchorMax: {x: 0, y: 0}
+  m_AnchoredPosition: {x: 0, y: 0}
+  m_SizeDelta: {x: 0, y: 80}
   m_Pivot: {x: 0.5, y: 0.5}
 --- !u!114 &1317877498
 MonoBehaviour:
@@ -7444,10 +6685,10 @@
   m_Father: {fileID: 2054891945}
   m_RootOrder: 3
   m_LocalEulerAnglesHint: {x: 0, y: 0, z: 0}
-  m_AnchorMin: {x: 0, y: 1}
-  m_AnchorMax: {x: 0, y: 1}
-  m_AnchoredPosition: {x: 190, y: -216}
-  m_SizeDelta: {x: 380, y: 80}
+  m_AnchorMin: {x: 0, y: 0}
+  m_AnchorMax: {x: 0, y: 0}
+  m_AnchoredPosition: {x: 0, y: 0}
+  m_SizeDelta: {x: 0, y: 80}
   m_Pivot: {x: 0.5, y: 0.5}
 --- !u!1 &1437844075
 GameObject:
@@ -7530,10 +6771,10 @@
   m_Father: {fileID: 2054891945}
   m_RootOrder: 6
   m_LocalEulerAnglesHint: {x: 0, y: 0, z: 0}
-  m_AnchorMin: {x: 0, y: 1}
-  m_AnchorMax: {x: 0, y: 1}
-  m_AnchoredPosition: {x: 190, y: -384}
-  m_SizeDelta: {x: 380, y: 80}
+  m_AnchorMin: {x: 0, y: 0}
+  m_AnchorMax: {x: 0, y: 0}
+  m_AnchoredPosition: {x: 0, y: 0}
+  m_SizeDelta: {x: 0, y: 80}
   m_Pivot: {x: 0.5, y: 0.5}
 --- !u!1 &1529171856
 GameObject:
@@ -7639,26 +6880,6 @@
   m_Father: {fileID: 0}
   m_RootOrder: 2
   m_LocalEulerAnglesHint: {x: 0, y: 0, z: 0}
-<<<<<<< HEAD
---- !u!114 &1555642837 stripped
-MonoBehaviour:
-  m_CorrespondingSourceObject: {fileID: 4567258239358268694, guid: fd12050390bed9740b9a0407eb9c4d35,
-    type: 3}
-  m_PrefabInstance: {fileID: 47358548}
-  m_PrefabAsset: {fileID: 0}
-  m_GameObject: {fileID: 0}
-  m_Enabled: 1
-  m_EditorHideFlags: 0
-  m_Script: {fileID: 11500000, guid: 209ef939aec549c29d285b89ed228161, type: 3}
-  m_Name: 
-  m_EditorClassIdentifier: 
---- !u!224 &1555642843 stripped
-RectTransform:
-  m_CorrespondingSourceObject: {fileID: 4567258239358268698, guid: fd12050390bed9740b9a0407eb9c4d35,
-    type: 3}
-  m_PrefabInstance: {fileID: 47358548}
-  m_PrefabAsset: {fileID: 0}
-=======
 --- !u!21 &1551206998
 Material:
   serializedVersion: 6
@@ -7693,7 +6914,6 @@
     - _Color: {r: 1, g: 1, b: 1, a: 1}
     - _Flip: {r: 1, g: 1, b: 1, a: 1}
     - _RendererColor: {r: 1, g: 1, b: 1, a: 1}
->>>>>>> b69aa6ba
 --- !u!1 &1574251812
 GameObject:
   m_ObjectHideFlags: 0
@@ -7762,7 +6982,7 @@
   - {fileID: 603696411}
   - {fileID: 1285424158}
   m_Father: {fileID: 921160397}
-  m_RootOrder: 1
+  m_RootOrder: 2
   m_LocalEulerAnglesHint: {x: 0, y: 0, z: 0}
   m_AnchorMin: {x: 0, y: 0}
   m_AnchorMax: {x: 0.5, y: 1}
@@ -7805,203 +7025,6 @@
   m_PrefabAsset: {fileID: 0}
   m_GameObject: {fileID: 1588991415}
   m_CullTransparentMesh: 0
---- !u!1001 &1613771461
-PrefabInstance:
-  m_ObjectHideFlags: 0
-  serializedVersion: 2
-  m_Modification:
-    m_TransformParent: {fileID: 169731200}
-    m_Modifications:
-    - target: {fileID: 8813561813319806009, guid: d08ddc2a91191fe48b5a08574b6f8b7d,
-        type: 3}
-      propertyPath: m_Name
-      value: Main Menu
-      objectReference: {fileID: 0}
-    - target: {fileID: 8813561813319806009, guid: d08ddc2a91191fe48b5a08574b6f8b7d,
-        type: 3}
-      propertyPath: m_IsActive
-      value: 0
-      objectReference: {fileID: 0}
-    - target: {fileID: 8813561813319806002, guid: d08ddc2a91191fe48b5a08574b6f8b7d,
-        type: 3}
-      propertyPath: m_LocalPosition.x
-      value: 0
-      objectReference: {fileID: 0}
-    - target: {fileID: 8813561813319806002, guid: d08ddc2a91191fe48b5a08574b6f8b7d,
-        type: 3}
-      propertyPath: m_LocalPosition.y
-      value: 0
-      objectReference: {fileID: 0}
-    - target: {fileID: 8813561813319806002, guid: d08ddc2a91191fe48b5a08574b6f8b7d,
-        type: 3}
-      propertyPath: m_LocalPosition.z
-      value: 0
-      objectReference: {fileID: 0}
-    - target: {fileID: 8813561813319806002, guid: d08ddc2a91191fe48b5a08574b6f8b7d,
-        type: 3}
-      propertyPath: m_LocalRotation.x
-      value: 0
-      objectReference: {fileID: 0}
-    - target: {fileID: 8813561813319806002, guid: d08ddc2a91191fe48b5a08574b6f8b7d,
-        type: 3}
-      propertyPath: m_LocalRotation.y
-      value: 0
-      objectReference: {fileID: 0}
-    - target: {fileID: 8813561813319806002, guid: d08ddc2a91191fe48b5a08574b6f8b7d,
-        type: 3}
-      propertyPath: m_LocalRotation.z
-      value: 0
-      objectReference: {fileID: 0}
-    - target: {fileID: 8813561813319806002, guid: d08ddc2a91191fe48b5a08574b6f8b7d,
-        type: 3}
-      propertyPath: m_LocalRotation.w
-      value: 1
-      objectReference: {fileID: 0}
-    - target: {fileID: 8813561813319806002, guid: d08ddc2a91191fe48b5a08574b6f8b7d,
-        type: 3}
-      propertyPath: m_RootOrder
-      value: 1
-      objectReference: {fileID: 0}
-    - target: {fileID: 8813561813319806002, guid: d08ddc2a91191fe48b5a08574b6f8b7d,
-        type: 3}
-      propertyPath: m_LocalEulerAnglesHint.x
-      value: 0
-      objectReference: {fileID: 0}
-    - target: {fileID: 8813561813319806002, guid: d08ddc2a91191fe48b5a08574b6f8b7d,
-        type: 3}
-      propertyPath: m_LocalEulerAnglesHint.y
-      value: 0
-      objectReference: {fileID: 0}
-    - target: {fileID: 8813561813319806002, guid: d08ddc2a91191fe48b5a08574b6f8b7d,
-        type: 3}
-      propertyPath: m_LocalEulerAnglesHint.z
-      value: 0
-      objectReference: {fileID: 0}
-    - target: {fileID: 8813561813319806002, guid: d08ddc2a91191fe48b5a08574b6f8b7d,
-        type: 3}
-      propertyPath: m_AnchoredPosition.x
-      value: 0
-      objectReference: {fileID: 0}
-    - target: {fileID: 8813561813319806002, guid: d08ddc2a91191fe48b5a08574b6f8b7d,
-        type: 3}
-      propertyPath: m_AnchoredPosition.y
-      value: 0
-      objectReference: {fileID: 0}
-    - target: {fileID: 8813561813319806002, guid: d08ddc2a91191fe48b5a08574b6f8b7d,
-        type: 3}
-      propertyPath: m_SizeDelta.x
-      value: 768
-      objectReference: {fileID: 0}
-    - target: {fileID: 8813561813319806002, guid: d08ddc2a91191fe48b5a08574b6f8b7d,
-        type: 3}
-      propertyPath: m_SizeDelta.y
-      value: 384
-      objectReference: {fileID: 0}
-    - target: {fileID: 8813561813319806002, guid: d08ddc2a91191fe48b5a08574b6f8b7d,
-        type: 3}
-      propertyPath: m_AnchorMin.x
-      value: 0
-      objectReference: {fileID: 0}
-    - target: {fileID: 8813561813319806002, guid: d08ddc2a91191fe48b5a08574b6f8b7d,
-        type: 3}
-      propertyPath: m_AnchorMin.y
-      value: 0
-      objectReference: {fileID: 0}
-    - target: {fileID: 8813561813319806002, guid: d08ddc2a91191fe48b5a08574b6f8b7d,
-        type: 3}
-      propertyPath: m_AnchorMax.x
-      value: 0
-      objectReference: {fileID: 0}
-    - target: {fileID: 8813561813319806002, guid: d08ddc2a91191fe48b5a08574b6f8b7d,
-        type: 3}
-      propertyPath: m_AnchorMax.y
-      value: 0
-      objectReference: {fileID: 0}
-    - target: {fileID: 8813561813319806002, guid: d08ddc2a91191fe48b5a08574b6f8b7d,
-        type: 3}
-      propertyPath: m_Pivot.x
-      value: 0.5
-      objectReference: {fileID: 0}
-    - target: {fileID: 8813561813319806002, guid: d08ddc2a91191fe48b5a08574b6f8b7d,
-        type: 3}
-      propertyPath: m_Pivot.y
-      value: 0.5
-      objectReference: {fileID: 0}
-    - target: {fileID: 2140655969128750592, guid: d08ddc2a91191fe48b5a08574b6f8b7d,
-        type: 3}
-      propertyPath: m_OnClick.m_PersistentCalls.m_Calls.Array.data[0].m_Target
-      value: 
-      objectReference: {fileID: 169731199}
-    - target: {fileID: 2140655969128750592, guid: d08ddc2a91191fe48b5a08574b6f8b7d,
-        type: 3}
-      propertyPath: m_OnClick.m_PersistentCalls.m_Calls.Array.data[0].m_MethodName
-      value: GotoScene
-      objectReference: {fileID: 0}
-    - target: {fileID: 2140655969128750592, guid: d08ddc2a91191fe48b5a08574b6f8b7d,
-        type: 3}
-      propertyPath: m_OnClick.m_PersistentCalls.m_Calls.Array.data[0].m_Arguments.m_ObjectArgument
-      value: 
-      objectReference: {fileID: 1555642837}
-    - target: {fileID: 915775394257466116, guid: d08ddc2a91191fe48b5a08574b6f8b7d,
-        type: 3}
-      propertyPath: m_textInfo.characterCount
-      value: 0
-      objectReference: {fileID: 0}
-    - target: {fileID: 915775394257466116, guid: d08ddc2a91191fe48b5a08574b6f8b7d,
-        type: 3}
-      propertyPath: m_textInfo.wordCount
-      value: 0
-      objectReference: {fileID: 0}
-    - target: {fileID: 915775394257466116, guid: d08ddc2a91191fe48b5a08574b6f8b7d,
-        type: 3}
-      propertyPath: m_textInfo.lineCount
-      value: 0
-      objectReference: {fileID: 0}
-    - target: {fileID: 915775394257466116, guid: d08ddc2a91191fe48b5a08574b6f8b7d,
-        type: 3}
-      propertyPath: m_textInfo.pageCount
-      value: 0
-      objectReference: {fileID: 0}
-    - target: {fileID: 915775394048317677, guid: d08ddc2a91191fe48b5a08574b6f8b7d,
-        type: 3}
-      propertyPath: m_textInfo.characterCount
-      value: 0
-      objectReference: {fileID: 0}
-    - target: {fileID: 915775394048317677, guid: d08ddc2a91191fe48b5a08574b6f8b7d,
-        type: 3}
-      propertyPath: m_textInfo.wordCount
-      value: 0
-      objectReference: {fileID: 0}
-    - target: {fileID: 915775394048317677, guid: d08ddc2a91191fe48b5a08574b6f8b7d,
-        type: 3}
-      propertyPath: m_textInfo.lineCount
-      value: 0
-      objectReference: {fileID: 0}
-    - target: {fileID: 915775394048317677, guid: d08ddc2a91191fe48b5a08574b6f8b7d,
-        type: 3}
-      propertyPath: m_textInfo.pageCount
-      value: 0
-      objectReference: {fileID: 0}
-    m_RemovedComponents: []
-  m_SourcePrefab: {fileID: 100100000, guid: d08ddc2a91191fe48b5a08574b6f8b7d, type: 3}
---- !u!114 &1613771462 stripped
-MonoBehaviour:
-  m_CorrespondingSourceObject: {fileID: 8813561813319806014, guid: d08ddc2a91191fe48b5a08574b6f8b7d,
-    type: 3}
-  m_PrefabInstance: {fileID: 1613771461}
-  m_PrefabAsset: {fileID: 0}
-  m_GameObject: {fileID: 0}
-  m_Enabled: 1
-  m_EditorHideFlags: 0
-  m_Script: {fileID: 11500000, guid: 209ef939aec549c29d285b89ed228161, type: 3}
-  m_Name: 
-  m_EditorClassIdentifier: 
---- !u!224 &1613771463 stripped
-RectTransform:
-  m_CorrespondingSourceObject: {fileID: 8813561813319806002, guid: d08ddc2a91191fe48b5a08574b6f8b7d,
-    type: 3}
-  m_PrefabInstance: {fileID: 1613771461}
-  m_PrefabAsset: {fileID: 0}
 --- !u!1 &1615574117
 GameObject:
   m_ObjectHideFlags: 0
@@ -8351,10 +7374,10 @@
   m_Father: {fileID: 2054891945}
   m_RootOrder: 5
   m_LocalEulerAnglesHint: {x: 0, y: 0, z: 0}
-  m_AnchorMin: {x: 0, y: 1}
-  m_AnchorMax: {x: 0, y: 1}
-  m_AnchoredPosition: {x: 190, y: -304}
-  m_SizeDelta: {x: 380, y: 80}
+  m_AnchorMin: {x: 0, y: 0}
+  m_AnchorMax: {x: 0, y: 0}
+  m_AnchoredPosition: {x: 0, y: 0}
+  m_SizeDelta: {x: 0, y: 80}
   m_Pivot: {x: 0.5, y: 0.5}
 --- !u!1 &1723385464
 GameObject:
@@ -8985,84 +8008,6 @@
   m_PrefabAsset: {fileID: 0}
   m_GameObject: {fileID: 1843325383}
   m_CullTransparentMesh: 0
-<<<<<<< HEAD
---- !u!1001 &1897242025
-PrefabInstance:
-  m_ObjectHideFlags: 0
-  serializedVersion: 2
-  m_Modification:
-    m_TransformParent: {fileID: 1534800856}
-    m_Modifications:
-    - target: {fileID: 146900, guid: 4d293c8e162f3874b982baadd71153d2, type: 3}
-      propertyPath: m_Name
-      value: '[CameraRig]'
-      objectReference: {fileID: 0}
-    - target: {fileID: 420908, guid: 4d293c8e162f3874b982baadd71153d2, type: 3}
-      propertyPath: m_LocalPosition.x
-      value: 0
-      objectReference: {fileID: 0}
-    - target: {fileID: 420908, guid: 4d293c8e162f3874b982baadd71153d2, type: 3}
-      propertyPath: m_LocalPosition.y
-      value: 0
-      objectReference: {fileID: 0}
-    - target: {fileID: 420908, guid: 4d293c8e162f3874b982baadd71153d2, type: 3}
-      propertyPath: m_LocalPosition.z
-      value: 0
-      objectReference: {fileID: 0}
-    - target: {fileID: 420908, guid: 4d293c8e162f3874b982baadd71153d2, type: 3}
-      propertyPath: m_LocalRotation.x
-      value: -0
-      objectReference: {fileID: 0}
-    - target: {fileID: 420908, guid: 4d293c8e162f3874b982baadd71153d2, type: 3}
-      propertyPath: m_LocalRotation.y
-      value: -0
-      objectReference: {fileID: 0}
-    - target: {fileID: 420908, guid: 4d293c8e162f3874b982baadd71153d2, type: 3}
-      propertyPath: m_LocalRotation.z
-      value: -0
-      objectReference: {fileID: 0}
-    - target: {fileID: 420908, guid: 4d293c8e162f3874b982baadd71153d2, type: 3}
-      propertyPath: m_LocalRotation.w
-      value: 1
-      objectReference: {fileID: 0}
-    - target: {fileID: 420908, guid: 4d293c8e162f3874b982baadd71153d2, type: 3}
-      propertyPath: m_RootOrder
-      value: 0
-      objectReference: {fileID: 0}
-    - target: {fileID: 420908, guid: 4d293c8e162f3874b982baadd71153d2, type: 3}
-      propertyPath: m_LocalEulerAnglesHint.x
-      value: 0
-      objectReference: {fileID: 0}
-    - target: {fileID: 420908, guid: 4d293c8e162f3874b982baadd71153d2, type: 3}
-      propertyPath: m_LocalEulerAnglesHint.y
-      value: 0
-      objectReference: {fileID: 0}
-    - target: {fileID: 420908, guid: 4d293c8e162f3874b982baadd71153d2, type: 3}
-      propertyPath: m_LocalEulerAnglesHint.z
-      value: 0
-      objectReference: {fileID: 0}
-    - target: {fileID: 2348914, guid: 4d293c8e162f3874b982baadd71153d2, type: 3}
-      propertyPath: m_Materials.Array.data[0]
-      value: 
-      objectReference: {fileID: 1122190799}
-    - target: {fileID: 3380982, guid: 4d293c8e162f3874b982baadd71153d2, type: 3}
-      propertyPath: m_Mesh
-      value: 
-      objectReference: {fileID: 142942766}
-    - target: {fileID: 114000010876603736, guid: 4d293c8e162f3874b982baadd71153d2,
-        type: 3}
-      propertyPath: poseAction.actionPath
-      value: /actions/NarupaIMD/in/Pose
-      objectReference: {fileID: 0}
-    - target: {fileID: 114000010110554832, guid: 4d293c8e162f3874b982baadd71153d2,
-        type: 3}
-      propertyPath: poseAction.actionPath
-      value: /actions/NarupaIMD/in/Pose
-      objectReference: {fileID: 0}
-    m_RemovedComponents: []
-  m_SourcePrefab: {fileID: 100100000, guid: 4d293c8e162f3874b982baadd71153d2, type: 3}
-=======
->>>>>>> b69aa6ba
 --- !u!4 &1897242026 stripped
 Transform:
   m_CorrespondingSourceObject: {fileID: 3529211918885727118, guid: 44e6cce32ce12e0468da54bc4179b425,
@@ -9125,7 +8070,7 @@
   m_Children:
   - {fileID: 1322106252}
   m_Father: {fileID: 921160397}
-  m_RootOrder: 2
+  m_RootOrder: 3
   m_LocalEulerAnglesHint: {x: 0, y: 0, z: 0}
   m_AnchorMin: {x: 0, y: 0}
   m_AnchorMax: {x: 1, y: 1}
@@ -9460,10 +8405,10 @@
   m_Father: {fileID: 1317877497}
   m_RootOrder: 0
   m_LocalEulerAnglesHint: {x: 0, y: 0, z: 0}
-  m_AnchorMin: {x: 0, y: 1}
-  m_AnchorMax: {x: 0, y: 1}
-  m_AnchoredPosition: {x: 97, y: -40}
-  m_SizeDelta: {x: 178, y: 64}
+  m_AnchorMin: {x: 0, y: 0}
+  m_AnchorMax: {x: 0, y: 0}
+  m_AnchoredPosition: {x: 0, y: 0}
+  m_SizeDelta: {x: 0, y: 0}
   m_Pivot: {x: 0.5, y: 0.5}
 --- !u!114 &1943645058
 MonoBehaviour:
@@ -9588,7 +8533,7 @@
   m_RootOrder: 0
   m_LocalEulerAnglesHint: {x: 0, y: 0, z: 0}
   m_AnchorMin: {x: 0, y: 0}
-  m_AnchorMax: {x: 0.2, y: 1}
+  m_AnchorMax: {x: 0, y: 0}
   m_AnchoredPosition: {x: 0, y: 0}
   m_SizeDelta: {x: 0, y: 0}
   m_Pivot: {x: 0.5, y: 0.5}
@@ -10362,12 +9307,12 @@
   - {fileID: 825831559}
   - {fileID: 2093525893}
   m_Father: {fileID: 921160397}
-  m_RootOrder: 0
+  m_RootOrder: 1
   m_LocalEulerAnglesHint: {x: 0, y: 0, z: 0}
   m_AnchorMin: {x: 1, y: 1}
   m_AnchorMax: {x: 1, y: 1}
   m_AnchoredPosition: {x: -16, y: -16}
-  m_SizeDelta: {x: 380, y: 592}
+  m_SizeDelta: {x: 380, y: 0}
   m_Pivot: {x: 1, y: 1}
 --- !u!114 &2054891946
 MonoBehaviour:
@@ -10520,10 +9465,10 @@
   m_Father: {fileID: 2054891945}
   m_RootOrder: 9
   m_LocalEulerAnglesHint: {x: 0, y: 0, z: 0}
-  m_AnchorMin: {x: 0, y: 1}
-  m_AnchorMax: {x: 0, y: 1}
-  m_AnchoredPosition: {x: 190, y: -552}
-  m_SizeDelta: {x: 380, y: 80}
+  m_AnchorMin: {x: 0, y: 0}
+  m_AnchorMax: {x: 0, y: 0}
+  m_AnchoredPosition: {x: 0, y: 0}
+  m_SizeDelta: {x: 0, y: 80}
   m_Pivot: {x: 0.5, y: 0.5}
 --- !u!1 &2103320928
 GameObject:
