%YAML 1.1
%TAG !u! tag:unity3d.com,2011:
--- !u!29 &1
OcclusionCullingSettings:
  m_ObjectHideFlags: 0
  serializedVersion: 2
  m_OcclusionBakeSettings:
    smallestOccluder: 5
    smallestHole: 0.25
    backfaceThreshold: 100
  m_SceneGUID: 00000000000000000000000000000000
  m_OcclusionCullingData: {fileID: 0}
--- !u!104 &2
RenderSettings:
  m_ObjectHideFlags: 0
  serializedVersion: 9
  m_Fog: 0
  m_FogColor: {r: 0.5, g: 0.5, b: 0.5, a: 1}
  m_FogMode: 3
  m_FogDensity: 0.01
  m_LinearFogStart: 0
  m_LinearFogEnd: 300
  m_AmbientSkyColor: {r: 0.212, g: 0.227, b: 0.259, a: 1}
  m_AmbientEquatorColor: {r: 0.114, g: 0.125, b: 0.133, a: 1}
  m_AmbientGroundColor: {r: 0.047, g: 0.043, b: 0.035, a: 1}
  m_AmbientIntensity: 1
  m_AmbientMode: 0
  m_SubtractiveShadowColor: {r: 0.42, g: 0.478, b: 0.627, a: 1}
  m_SkyboxMaterial: {fileID: 2100000, guid: 0004044ad5cba7144bbce2d330d86d5b, type: 2}
  m_HaloStrength: 0.5
  m_FlareStrength: 1
  m_FlareFadeSpeed: 3
  m_HaloTexture: {fileID: 0}
  m_SpotCookie: {fileID: 10001, guid: 0000000000000000e000000000000000, type: 0}
  m_DefaultReflectionMode: 0
  m_DefaultReflectionResolution: 128
  m_ReflectionBounces: 1
  m_ReflectionIntensity: 1
  m_CustomReflection: {fileID: 0}
  m_Sun: {fileID: 0}
  m_IndirectSpecularColor: {r: 0, g: 0, b: 0, a: 1}
  m_UseRadianceAmbientProbe: 0
--- !u!157 &3
LightmapSettings:
  m_ObjectHideFlags: 0
  serializedVersion: 11
  m_GIWorkflowMode: 1
  m_GISettings:
    serializedVersion: 2
    m_BounceScale: 1
    m_IndirectOutputScale: 1
    m_AlbedoBoost: 1
    m_EnvironmentLightingMode: 0
    m_EnableBakedLightmaps: 1
    m_EnableRealtimeLightmaps: 1
  m_LightmapEditorSettings:
    serializedVersion: 12
    m_Resolution: 2
    m_BakeResolution: 40
    m_AtlasSize: 1024
    m_AO: 0
    m_AOMaxDistance: 1
    m_CompAOExponent: 1
    m_CompAOExponentDirect: 0
    m_ExtractAmbientOcclusion: 0
    m_Padding: 2
    m_LightmapParameters: {fileID: 0}
    m_LightmapsBakeMode: 1
    m_TextureCompression: 1
    m_FinalGather: 0
    m_FinalGatherFiltering: 1
    m_FinalGatherRayCount: 256
    m_ReflectionCompression: 2
    m_MixedBakeMode: 2
    m_BakeBackend: 1
    m_PVRSampling: 1
    m_PVRDirectSampleCount: 32
    m_PVRSampleCount: 512
    m_PVRBounces: 2
    m_PVREnvironmentSampleCount: 512
    m_PVREnvironmentReferencePointCount: 2048
    m_PVRFilteringMode: 2
    m_PVRDenoiserTypeDirect: 0
    m_PVRDenoiserTypeIndirect: 0
    m_PVRDenoiserTypeAO: 0
    m_PVRFilterTypeDirect: 0
    m_PVRFilterTypeIndirect: 0
    m_PVRFilterTypeAO: 0
    m_PVREnvironmentMIS: 0
    m_PVRCulling: 1
    m_PVRFilteringGaussRadiusDirect: 1
    m_PVRFilteringGaussRadiusIndirect: 5
    m_PVRFilteringGaussRadiusAO: 2
    m_PVRFilteringAtrousPositionSigmaDirect: 0.5
    m_PVRFilteringAtrousPositionSigmaIndirect: 2
    m_PVRFilteringAtrousPositionSigmaAO: 1
    m_ExportTrainingData: 0
    m_TrainingDataDestination: TrainingData
  m_LightingDataAsset: {fileID: 0}
  m_UseShadowmask: 1
--- !u!196 &4
NavMeshSettings:
  serializedVersion: 2
  m_ObjectHideFlags: 0
  m_BuildSettings:
    serializedVersion: 2
    agentTypeID: 0
    agentRadius: 0.5
    agentHeight: 2
    agentSlope: 45
    agentClimb: 0.4
    ledgeDropHeight: 0
    maxJumpAcrossDistance: 0
    minRegionArea: 2
    manualCellSize: 0
    cellSize: 0.16666667
    manualTileSize: 0
    tileSize: 256
    accuratePlacement: 0
    debug:
      m_Flags: 0
  m_NavMeshData: {fileID: 0}
--- !u!1 &46446780
GameObject:
  m_ObjectHideFlags: 0
  m_CorrespondingSourceObject: {fileID: 0}
  m_PrefabInstance: {fileID: 0}
  m_PrefabAsset: {fileID: 0}
  serializedVersion: 6
  m_Component:
  - component: {fileID: 46446781}
  m_Layer: 5
  m_Name: Fill Area
  m_TagString: Untagged
  m_Icon: {fileID: 0}
  m_NavMeshLayer: 0
  m_StaticEditorFlags: 0
  m_IsActive: 1
--- !u!224 &46446781
RectTransform:
  m_ObjectHideFlags: 0
  m_CorrespondingSourceObject: {fileID: 0}
  m_PrefabInstance: {fileID: 0}
  m_PrefabAsset: {fileID: 0}
  m_GameObject: {fileID: 46446780}
  m_LocalRotation: {x: 0, y: 0, z: 0, w: 1}
  m_LocalPosition: {x: 0, y: 0, z: 0}
  m_LocalScale: {x: 1, y: 1, z: 1}
  m_Children:
  - {fileID: 1945982422}
  m_Father: {fileID: 1981335398}
  m_RootOrder: 1
  m_LocalEulerAnglesHint: {x: 0, y: 0, z: 0}
  m_AnchorMin: {x: 0, y: 0}
  m_AnchorMax: {x: 1, y: 1}
  m_AnchoredPosition: {x: 0, y: 0}
  m_SizeDelta: {x: 0, y: 0}
  m_Pivot: {x: 0.5, y: 0.5}
--- !u!1 &49283540
GameObject:
  m_ObjectHideFlags: 0
  m_CorrespondingSourceObject: {fileID: 0}
  m_PrefabInstance: {fileID: 0}
  m_PrefabAsset: {fileID: 0}
  serializedVersion: 6
  m_Component:
  - component: {fileID: 49283541}
  m_Layer: 5
  m_Name: Input
  m_TagString: Untagged
  m_Icon: {fileID: 0}
  m_NavMeshLayer: 0
  m_StaticEditorFlags: 0
  m_IsActive: 1
--- !u!224 &49283541
RectTransform:
  m_ObjectHideFlags: 0
  m_CorrespondingSourceObject: {fileID: 0}
  m_PrefabInstance: {fileID: 0}
  m_PrefabAsset: {fileID: 0}
  m_GameObject: {fileID: 49283540}
  m_LocalRotation: {x: 0, y: 0, z: 0, w: 1}
  m_LocalPosition: {x: 0, y: 0, z: 0}
  m_LocalScale: {x: 1, y: 1, z: 1}
  m_Children:
  - {fileID: 561091201}
  m_Father: {fileID: 936630691}
  m_RootOrder: 1
  m_LocalEulerAnglesHint: {x: 0, y: 0, z: 0}
  m_AnchorMin: {x: 0, y: 0}
  m_AnchorMax: {x: 1, y: 1}
  m_AnchoredPosition: {x: 84, y: 0}
  m_SizeDelta: {x: -168, y: 0}
  m_Pivot: {x: 0.5, y: 0.5}
--- !u!1 &54241513
GameObject:
  m_ObjectHideFlags: 0
  m_CorrespondingSourceObject: {fileID: 0}
  m_PrefabInstance: {fileID: 0}
  m_PrefabAsset: {fileID: 0}
  serializedVersion: 6
  m_Component:
  - component: {fileID: 54241514}
  - component: {fileID: 54241516}
  - component: {fileID: 54241515}
  m_Layer: 5
  m_Name: Label
  m_TagString: Untagged
  m_Icon: {fileID: 0}
  m_NavMeshLayer: 0
  m_StaticEditorFlags: 0
  m_IsActive: 1
--- !u!224 &54241514
RectTransform:
  m_ObjectHideFlags: 0
  m_CorrespondingSourceObject: {fileID: 0}
  m_PrefabInstance: {fileID: 0}
  m_PrefabAsset: {fileID: 0}
  m_GameObject: {fileID: 54241513}
  m_LocalRotation: {x: -0, y: -0, z: -0, w: 1}
  m_LocalPosition: {x: 0, y: 0, z: 0}
  m_LocalScale: {x: 1, y: 1, z: 1}
  m_Children: []
  m_Father: {fileID: 2126267227}
  m_RootOrder: 0
  m_LocalEulerAnglesHint: {x: 0, y: 0, z: 0}
  m_AnchorMin: {x: 0, y: 0}
  m_AnchorMax: {x: 1, y: 1}
  m_AnchoredPosition: {x: 0, y: 0}
  m_SizeDelta: {x: 0, y: 0}
  m_Pivot: {x: 0.5, y: 0.5}
--- !u!114 &54241515
MonoBehaviour:
  m_ObjectHideFlags: 0
  m_CorrespondingSourceObject: {fileID: 0}
  m_PrefabInstance: {fileID: 0}
  m_PrefabAsset: {fileID: 0}
  m_GameObject: {fileID: 54241513}
  m_Enabled: 1
  m_EditorHideFlags: 0
  m_Script: {fileID: 11500000, guid: f4688fdb7df04437aeb418b961361dc5, type: 3}
  m_Name: 
  m_EditorClassIdentifier: 
  m_Material: {fileID: 0}
  m_Color: {r: 1, g: 1, b: 1, a: 1}
  m_RaycastTarget: 1
  m_OnCullStateChanged:
    m_PersistentCalls:
      m_Calls: []
  m_text: Cancel
  m_isRightToLeft: 0
  m_fontAsset: {fileID: 11400000, guid: 5a19f4193fe2bf64089ade0b38163199, type: 2}
  m_sharedMaterial: {fileID: 21566619404874456, guid: 5a19f4193fe2bf64089ade0b38163199,
    type: 2}
  m_fontSharedMaterials: []
  m_fontMaterial: {fileID: 0}
  m_fontMaterials: []
  m_fontColor32:
    serializedVersion: 2
    rgba: 4294967295
  m_fontColor: {r: 1, g: 1, b: 1, a: 1}
  m_enableVertexGradient: 0
  m_colorMode: 3
  m_fontColorGradient:
    topLeft: {r: 1, g: 1, b: 1, a: 1}
    topRight: {r: 1, g: 1, b: 1, a: 1}
    bottomLeft: {r: 1, g: 1, b: 1, a: 1}
    bottomRight: {r: 1, g: 1, b: 1, a: 1}
  m_fontColorGradientPreset: {fileID: 0}
  m_spriteAsset: {fileID: 0}
  m_tintAllSprites: 0
  m_overrideHtmlColors: 0
  m_faceColor:
    serializedVersion: 2
    rgba: 4294967295
  m_outlineColor:
    serializedVersion: 2
    rgba: 4278190080
  m_fontSize: 24
  m_fontSizeBase: 24
  m_fontWeight: 400
  m_enableAutoSizing: 0
  m_fontSizeMin: 18
  m_fontSizeMax: 72
  m_fontStyle: 16
  m_textAlignment: 514
  m_characterSpacing: 0
  m_wordSpacing: 0
  m_lineSpacing: 0
  m_lineSpacingMax: 0
  m_paragraphSpacing: 0
  m_charWidthMaxAdj: 0
  m_enableWordWrapping: 1
  m_wordWrappingRatios: 0.4
  m_overflowMode: 0
  m_firstOverflowCharacterIndex: -1
  m_linkedTextComponent: {fileID: 0}
  m_isLinkedTextComponent: 0
  m_isTextTruncated: 0
  m_enableKerning: 1
  m_enableExtraPadding: 0
  checkPaddingRequired: 0
  m_isRichText: 1
  m_parseCtrlCharacters: 1
  m_isOrthographic: 1
  m_isCullingEnabled: 0
  m_ignoreRectMaskCulling: 0
  m_ignoreCulling: 1
  m_horizontalMapping: 0
  m_verticalMapping: 0
  m_uvLineOffset: 0
  m_geometrySortingOrder: 0
  m_VertexBufferAutoSizeReduction: 1
  m_firstVisibleCharacter: 0
  m_useMaxVisibleDescender: 1
  m_pageToDisplay: 1
  m_margin: {x: 16, y: 16, z: 16, w: 16}
  m_textInfo:
    textComponent: {fileID: 54241515}
    characterCount: 6
    spriteCount: 0
    spaceCount: 0
    wordCount: 1
    linkCount: 0
    lineCount: 1
    pageCount: 1
    materialCount: 1
  m_isUsingLegacyAnimationComponent: 0
  m_isVolumetricText: 0
  m_spriteAnimator: {fileID: 0}
  m_hasFontAssetChanged: 0
  m_subTextObjects:
  - {fileID: 0}
  - {fileID: 0}
  - {fileID: 0}
  - {fileID: 0}
  - {fileID: 0}
  - {fileID: 0}
  - {fileID: 0}
  - {fileID: 0}
  m_baseMaterial: {fileID: 0}
  m_maskOffset: {x: 0, y: 0, z: 0, w: 0}
--- !u!222 &54241516
CanvasRenderer:
  m_ObjectHideFlags: 0
  m_CorrespondingSourceObject: {fileID: 0}
  m_PrefabInstance: {fileID: 0}
  m_PrefabAsset: {fileID: 0}
  m_GameObject: {fileID: 54241513}
  m_CullTransparentMesh: 0
--- !u!1 &54429684
GameObject:
  m_ObjectHideFlags: 0
  m_CorrespondingSourceObject: {fileID: 0}
  m_PrefabInstance: {fileID: 0}
  m_PrefabAsset: {fileID: 0}
  serializedVersion: 6
  m_Component:
  - component: {fileID: 54429686}
  - component: {fileID: 54429685}
  m_Layer: 0
  m_Name: Interactable Scene
  m_TagString: Untagged
  m_Icon: {fileID: 0}
  m_NavMeshLayer: 0
  m_StaticEditorFlags: 0
  m_IsActive: 1
--- !u!114 &54429685
MonoBehaviour:
  m_ObjectHideFlags: 0
  m_CorrespondingSourceObject: {fileID: 0}
  m_PrefabInstance: {fileID: 0}
  m_PrefabAsset: {fileID: 0}
  m_GameObject: {fileID: 54429684}
  m_Enabled: 1
  m_EditorHideFlags: 0
  m_Script: {fileID: 11500000, guid: 0549da6461984908996c463bef27c729, type: 3}
  m_Name: 
  m_EditorClassIdentifier: 
  frameSource: {fileID: 544060996}
  visualisationScene: {fileID: 496324176}
--- !u!4 &54429686
Transform:
  m_ObjectHideFlags: 0
  m_CorrespondingSourceObject: {fileID: 0}
  m_PrefabInstance: {fileID: 0}
  m_PrefabAsset: {fileID: 0}
  m_GameObject: {fileID: 54429684}
  m_LocalRotation: {x: -0, y: -0, z: -0, w: 1}
  m_LocalPosition: {x: 0, y: 0, z: 0}
  m_LocalScale: {x: 1, y: 1, z: 1}
  m_Children: []
  m_Father: {fileID: 92531328}
  m_RootOrder: 0
  m_LocalEulerAnglesHint: {x: 0, y: 0, z: 0}
--- !u!1 &55615652
GameObject:
  m_ObjectHideFlags: 0
  m_CorrespondingSourceObject: {fileID: 0}
  m_PrefabInstance: {fileID: 0}
  m_PrefabAsset: {fileID: 0}
  serializedVersion: 6
  m_Component:
  - component: {fileID: 55615653}
  - component: {fileID: 55615655}
  - component: {fileID: 55615654}
  m_Layer: 5
  m_Name: Label
  m_TagString: Untagged
  m_Icon: {fileID: 0}
  m_NavMeshLayer: 0
  m_StaticEditorFlags: 0
  m_IsActive: 1
--- !u!224 &55615653
RectTransform:
  m_ObjectHideFlags: 0
  m_CorrespondingSourceObject: {fileID: 0}
  m_PrefabInstance: {fileID: 0}
  m_PrefabAsset: {fileID: 0}
  m_GameObject: {fileID: 55615652}
  m_LocalRotation: {x: -0, y: -0, z: -0, w: 1}
  m_LocalPosition: {x: 0, y: 0, z: 0}
  m_LocalScale: {x: 1, y: 1, z: 1}
  m_Children: []
  m_Father: {fileID: 1615574118}
  m_RootOrder: 0
  m_LocalEulerAnglesHint: {x: 0, y: 0, z: 0}
  m_AnchorMin: {x: 0, y: 0}
  m_AnchorMax: {x: 1, y: 1}
  m_AnchoredPosition: {x: 0, y: 0}
  m_SizeDelta: {x: 0, y: 0}
  m_Pivot: {x: 0.5, y: 0.5}
--- !u!114 &55615654
MonoBehaviour:
  m_ObjectHideFlags: 0
  m_CorrespondingSourceObject: {fileID: 0}
  m_PrefabInstance: {fileID: 0}
  m_PrefabAsset: {fileID: 0}
  m_GameObject: {fileID: 55615652}
  m_Enabled: 1
  m_EditorHideFlags: 0
  m_Script: {fileID: 11500000, guid: f4688fdb7df04437aeb418b961361dc5, type: 3}
  m_Name: 
  m_EditorClassIdentifier: 
  m_Material: {fileID: 0}
  m_Color: {r: 1, g: 1, b: 1, a: 1}
  m_RaycastTarget: 1
  m_OnCullStateChanged:
    m_PersistentCalls:
      m_Calls: []
  m_text: Connect
  m_isRightToLeft: 0
  m_fontAsset: {fileID: 11400000, guid: 5a19f4193fe2bf64089ade0b38163199, type: 2}
  m_sharedMaterial: {fileID: 21566619404874456, guid: 5a19f4193fe2bf64089ade0b38163199,
    type: 2}
  m_fontSharedMaterials: []
  m_fontMaterial: {fileID: 0}
  m_fontMaterials: []
  m_fontColor32:
    serializedVersion: 2
    rgba: 4294967295
  m_fontColor: {r: 1, g: 1, b: 1, a: 1}
  m_enableVertexGradient: 0
  m_colorMode: 3
  m_fontColorGradient:
    topLeft: {r: 1, g: 1, b: 1, a: 1}
    topRight: {r: 1, g: 1, b: 1, a: 1}
    bottomLeft: {r: 1, g: 1, b: 1, a: 1}
    bottomRight: {r: 1, g: 1, b: 1, a: 1}
  m_fontColorGradientPreset: {fileID: 0}
  m_spriteAsset: {fileID: 0}
  m_tintAllSprites: 0
  m_overrideHtmlColors: 0
  m_faceColor:
    serializedVersion: 2
    rgba: 4294967295
  m_outlineColor:
    serializedVersion: 2
    rgba: 4278190080
  m_fontSize: 24
  m_fontSizeBase: 24
  m_fontWeight: 400
  m_enableAutoSizing: 0
  m_fontSizeMin: 18
  m_fontSizeMax: 72
  m_fontStyle: 16
  m_textAlignment: 514
  m_characterSpacing: 0
  m_wordSpacing: 0
  m_lineSpacing: 0
  m_lineSpacingMax: 0
  m_paragraphSpacing: 0
  m_charWidthMaxAdj: 0
  m_enableWordWrapping: 1
  m_wordWrappingRatios: 0.4
  m_overflowMode: 0
  m_firstOverflowCharacterIndex: -1
  m_linkedTextComponent: {fileID: 0}
  m_isLinkedTextComponent: 0
  m_isTextTruncated: 0
  m_enableKerning: 1
  m_enableExtraPadding: 0
  checkPaddingRequired: 0
  m_isRichText: 1
  m_parseCtrlCharacters: 1
  m_isOrthographic: 1
  m_isCullingEnabled: 0
  m_ignoreRectMaskCulling: 0
  m_ignoreCulling: 1
  m_horizontalMapping: 0
  m_verticalMapping: 0
  m_uvLineOffset: 0
  m_geometrySortingOrder: 0
  m_VertexBufferAutoSizeReduction: 1
  m_firstVisibleCharacter: 0
  m_useMaxVisibleDescender: 1
  m_pageToDisplay: 1
  m_margin: {x: 16, y: 16, z: 16, w: 16}
  m_textInfo:
    textComponent: {fileID: 55615654}
    characterCount: 7
    spriteCount: 0
    spaceCount: 0
    wordCount: 1
    linkCount: 0
    lineCount: 1
    pageCount: 1
    materialCount: 1
  m_isUsingLegacyAnimationComponent: 0
  m_isVolumetricText: 0
  m_spriteAnimator: {fileID: 0}
  m_hasFontAssetChanged: 0
  m_subTextObjects:
  - {fileID: 0}
  - {fileID: 0}
  - {fileID: 0}
  - {fileID: 0}
  - {fileID: 0}
  - {fileID: 0}
  - {fileID: 0}
  - {fileID: 0}
  m_baseMaterial: {fileID: 0}
  m_maskOffset: {x: 0, y: 0, z: 0, w: 0}
--- !u!222 &55615655
CanvasRenderer:
  m_ObjectHideFlags: 0
  m_CorrespondingSourceObject: {fileID: 0}
  m_PrefabInstance: {fileID: 0}
  m_PrefabAsset: {fileID: 0}
  m_GameObject: {fileID: 55615652}
  m_CullTransparentMesh: 0
--- !u!1 &75423797
GameObject:
  m_ObjectHideFlags: 0
  m_CorrespondingSourceObject: {fileID: 0}
  m_PrefabInstance: {fileID: 0}
  m_PrefabAsset: {fileID: 0}
  serializedVersion: 6
  m_Component:
  - component: {fileID: 75423798}
  m_Layer: 5
  m_Name: Address Row
  m_TagString: Untagged
  m_Icon: {fileID: 0}
  m_NavMeshLayer: 0
  m_StaticEditorFlags: 0
  m_IsActive: 1
--- !u!224 &75423798
RectTransform:
  m_ObjectHideFlags: 0
  m_CorrespondingSourceObject: {fileID: 0}
  m_PrefabInstance: {fileID: 0}
  m_PrefabAsset: {fileID: 0}
  m_GameObject: {fileID: 75423797}
  m_LocalRotation: {x: 0, y: 0, z: 0, w: 1}
  m_LocalPosition: {x: 0, y: 0, z: 0}
  m_LocalScale: {x: 1, y: 1, z: 1}
  m_Children:
  - {fileID: 1983726411}
  - {fileID: 2054644341}
  m_Father: {fileID: 1322106252}
  m_RootOrder: 1
  m_LocalEulerAnglesHint: {x: 0, y: 0, z: 0}
  m_AnchorMin: {x: 0, y: 1}
  m_AnchorMax: {x: 0, y: 1}
  m_AnchoredPosition: {x: 250, y: -136}
  m_SizeDelta: {x: 500, y: 80}
  m_Pivot: {x: 0.5, y: 0.5}
--- !u!1 &92531327
GameObject:
  m_ObjectHideFlags: 0
  m_CorrespondingSourceObject: {fileID: 0}
  m_PrefabInstance: {fileID: 0}
  m_PrefabAsset: {fileID: 0}
  serializedVersion: 6
  m_Component:
  - component: {fileID: 92531328}
  m_Layer: 0
  m_Name: Right Handed Space
  m_TagString: Untagged
  m_Icon: {fileID: 0}
  m_NavMeshLayer: 0
  m_StaticEditorFlags: 0
  m_IsActive: 1
--- !u!4 &92531328
Transform:
  m_ObjectHideFlags: 0
  m_CorrespondingSourceObject: {fileID: 0}
  m_PrefabInstance: {fileID: 0}
  m_PrefabAsset: {fileID: 0}
  m_GameObject: {fileID: 92531327}
  m_LocalRotation: {x: 0, y: 0, z: 0, w: 1}
  m_LocalPosition: {x: 0, y: 0, z: 0}
  m_LocalScale: {x: -1, y: 1, z: 1}
  m_Children:
  - {fileID: 54429686}
  - {fileID: 1865951357}
  - {fileID: 2022253374}
  - {fileID: 1924537625}
  - {fileID: 765365845}
  m_Father: {fileID: 1946000298}
  m_RootOrder: 0
  m_LocalEulerAnglesHint: {x: 0, y: 0, z: 0}
--- !u!1 &94545909
GameObject:
  m_ObjectHideFlags: 0
  m_CorrespondingSourceObject: {fileID: 0}
  m_PrefabInstance: {fileID: 0}
  m_PrefabAsset: {fileID: 0}
  serializedVersion: 6
  m_Component:
  - component: {fileID: 94545910}
  - component: {fileID: 94545912}
  - component: {fileID: 94545911}
  m_Layer: 5
  m_Name: Header
  m_TagString: Untagged
  m_Icon: {fileID: 0}
  m_NavMeshLayer: 0
  m_StaticEditorFlags: 0
  m_IsActive: 1
--- !u!224 &94545910
RectTransform:
  m_ObjectHideFlags: 0
  m_CorrespondingSourceObject: {fileID: 0}
  m_PrefabInstance: {fileID: 0}
  m_PrefabAsset: {fileID: 0}
  m_GameObject: {fileID: 94545909}
  m_LocalRotation: {x: 0, y: 0, z: 0, w: 1}
  m_LocalPosition: {x: 0, y: 0, z: 0}
  m_LocalScale: {x: 1, y: 1, z: 1}
  m_Children:
  - {fileID: 1730465032}
  m_Father: {fileID: 1322106252}
  m_RootOrder: 0
  m_LocalEulerAnglesHint: {x: 0, y: 0, z: 0}
  m_AnchorMin: {x: 0, y: 1}
  m_AnchorMax: {x: 0, y: 1}
  m_AnchoredPosition: {x: 250, y: -48}
  m_SizeDelta: {x: 500, y: 96}
  m_Pivot: {x: 0.5, y: 0.5}
--- !u!114 &94545911
MonoBehaviour:
  m_ObjectHideFlags: 0
  m_CorrespondingSourceObject: {fileID: 0}
  m_PrefabInstance: {fileID: 0}
  m_PrefabAsset: {fileID: 0}
  m_GameObject: {fileID: 94545909}
  m_Enabled: 1
  m_EditorHideFlags: 0
  m_Script: {fileID: 11500000, guid: fe87c0e1cc204ed48ad3b37840f39efc, type: 3}
  m_Name: 
  m_EditorClassIdentifier: 
  m_Material: {fileID: 0}
  m_Color: {r: 1, g: 0.40000004, b: 0, a: 1}
  m_RaycastTarget: 1
  m_OnCullStateChanged:
    m_PersistentCalls:
      m_Calls: []
  m_Sprite: {fileID: 0}
  m_Type: 0
  m_PreserveAspect: 0
  m_FillCenter: 1
  m_FillMethod: 4
  m_FillAmount: 1
  m_FillClockwise: 1
  m_FillOrigin: 0
  m_UseSpriteMesh: 0
  m_PixelsPerUnitMultiplier: 1
--- !u!222 &94545912
CanvasRenderer:
  m_ObjectHideFlags: 0
  m_CorrespondingSourceObject: {fileID: 0}
  m_PrefabInstance: {fileID: 0}
  m_PrefabAsset: {fileID: 0}
  m_GameObject: {fileID: 94545909}
  m_CullTransparentMesh: 0
--- !u!1 &132386941
GameObject:
  m_ObjectHideFlags: 0
  m_CorrespondingSourceObject: {fileID: 0}
  m_PrefabInstance: {fileID: 0}
  m_PrefabAsset: {fileID: 0}
  serializedVersion: 6
  m_Component:
  - component: {fileID: 132386942}
  - component: {fileID: 132386944}
  - component: {fileID: 132386943}
  m_Layer: 5
  m_Name: Text
  m_TagString: Untagged
  m_Icon: {fileID: 0}
  m_NavMeshLayer: 0
  m_StaticEditorFlags: 0
  m_IsActive: 1
--- !u!224 &132386942
RectTransform:
  m_ObjectHideFlags: 0
  m_CorrespondingSourceObject: {fileID: 0}
  m_PrefabInstance: {fileID: 0}
  m_PrefabAsset: {fileID: 0}
  m_GameObject: {fileID: 132386941}
  m_LocalRotation: {x: 0, y: 0, z: 0, w: 1}
  m_LocalPosition: {x: 0, y: 0, z: 0}
  m_LocalScale: {x: 1, y: 1, z: 1}
  m_Children: []
  m_Father: {fileID: 969341981}
  m_RootOrder: 1
  m_LocalEulerAnglesHint: {x: 0, y: 0, z: 0}
  m_AnchorMin: {x: 0, y: 0}
  m_AnchorMax: {x: 1, y: 1}
  m_AnchoredPosition: {x: 0, y: 0}
  m_SizeDelta: {x: 0, y: 0}
  m_Pivot: {x: 0.5, y: 0.5}
--- !u!114 &132386943
MonoBehaviour:
  m_ObjectHideFlags: 0
  m_CorrespondingSourceObject: {fileID: 0}
  m_PrefabInstance: {fileID: 0}
  m_PrefabAsset: {fileID: 0}
  m_GameObject: {fileID: 132386941}
  m_Enabled: 1
  m_EditorHideFlags: 0
  m_Script: {fileID: 11500000, guid: f4688fdb7df04437aeb418b961361dc5, type: 3}
  m_Name: 
  m_EditorClassIdentifier: 
  m_Material: {fileID: 0}
  m_Color: {r: 1, g: 1, b: 1, a: 1}
  m_RaycastTarget: 1
  m_OnCullStateChanged:
    m_PersistentCalls:
      m_Calls: []
  m_text: "38801\u200B"
  m_isRightToLeft: 0
  m_fontAsset: {fileID: 11400000, guid: 0cd382c4d470f174791dd96eb8f7b786, type: 2}
  m_sharedMaterial: {fileID: 1549604112718095413, guid: 0cd382c4d470f174791dd96eb8f7b786,
    type: 2}
  m_fontSharedMaterials: []
  m_fontMaterial: {fileID: 0}
  m_fontMaterials: []
  m_fontColor32:
    serializedVersion: 2
    rgba: 4292202422
  m_fontColor: {r: 0.71705234, g: 0.8146104, b: 0.839, a: 1}
  m_enableVertexGradient: 0
  m_colorMode: 3
  m_fontColorGradient:
    topLeft: {r: 1, g: 1, b: 1, a: 1}
    topRight: {r: 1, g: 1, b: 1, a: 1}
    bottomLeft: {r: 1, g: 1, b: 1, a: 1}
    bottomRight: {r: 1, g: 1, b: 1, a: 1}
  m_fontColorGradientPreset: {fileID: 0}
  m_spriteAsset: {fileID: 0}
  m_tintAllSprites: 0
  m_overrideHtmlColors: 0
  m_faceColor:
    serializedVersion: 2
    rgba: 4294967295
  m_outlineColor:
    serializedVersion: 2
    rgba: 4278190080
  m_fontSize: 24
  m_fontSizeBase: 24
  m_fontWeight: 400
  m_enableAutoSizing: 0
  m_fontSizeMin: 18
  m_fontSizeMax: 72
  m_fontStyle: 0
  m_textAlignment: 513
  m_characterSpacing: 0
  m_wordSpacing: 0
  m_lineSpacing: 0
  m_lineSpacingMax: 0
  m_paragraphSpacing: 0
  m_charWidthMaxAdj: 0
  m_enableWordWrapping: 0
  m_wordWrappingRatios: 0.4
  m_overflowMode: 0
  m_firstOverflowCharacterIndex: -1
  m_linkedTextComponent: {fileID: 0}
  m_isLinkedTextComponent: 0
  m_isTextTruncated: 0
  m_enableKerning: 1
  m_enableExtraPadding: 1
  checkPaddingRequired: 0
  m_isRichText: 1
  m_parseCtrlCharacters: 1
  m_isOrthographic: 1
  m_isCullingEnabled: 0
  m_ignoreRectMaskCulling: 0
  m_ignoreCulling: 1
  m_horizontalMapping: 0
  m_verticalMapping: 0
  m_uvLineOffset: 0
  m_geometrySortingOrder: 0
  m_VertexBufferAutoSizeReduction: 1
  m_firstVisibleCharacter: 0
  m_useMaxVisibleDescender: 1
  m_pageToDisplay: 1
  m_margin: {x: 0, y: 0, z: 0, w: 0}
  m_textInfo:
    textComponent: {fileID: 132386943}
    characterCount: 6
    spriteCount: 0
    spaceCount: 0
    wordCount: 1
    linkCount: 0
    lineCount: 1
    pageCount: 1
    materialCount: 1
  m_isUsingLegacyAnimationComponent: 0
  m_isVolumetricText: 0
  m_spriteAnimator: {fileID: 0}
  m_hasFontAssetChanged: 0
  m_subTextObjects:
  - {fileID: 0}
  - {fileID: 0}
  - {fileID: 0}
  - {fileID: 0}
  - {fileID: 0}
  - {fileID: 0}
  - {fileID: 0}
  - {fileID: 0}
  m_baseMaterial: {fileID: 0}
  m_maskOffset: {x: 0, y: 0, z: 0, w: 0}
--- !u!222 &132386944
CanvasRenderer:
  m_ObjectHideFlags: 0
  m_CorrespondingSourceObject: {fileID: 0}
  m_PrefabInstance: {fileID: 0}
  m_PrefabAsset: {fileID: 0}
  m_GameObject: {fileID: 132386941}
  m_CullTransparentMesh: 0
--- !u!1 &155875675
GameObject:
  m_ObjectHideFlags: 0
  m_CorrespondingSourceObject: {fileID: 0}
  m_PrefabInstance: {fileID: 0}
  m_PrefabAsset: {fileID: 0}
  serializedVersion: 6
  m_Component:
  - component: {fileID: 155875676}
  - component: {fileID: 155875678}
  - component: {fileID: 155875677}
  m_Layer: 5
  m_Name: Placeholder
  m_TagString: Untagged
  m_Icon: {fileID: 0}
  m_NavMeshLayer: 0
  m_StaticEditorFlags: 0
  m_IsActive: 1
--- !u!224 &155875676
RectTransform:
  m_ObjectHideFlags: 0
  m_CorrespondingSourceObject: {fileID: 0}
  m_PrefabInstance: {fileID: 0}
  m_PrefabAsset: {fileID: 0}
  m_GameObject: {fileID: 155875675}
  m_LocalRotation: {x: 0, y: 0, z: 0, w: 1}
  m_LocalPosition: {x: 0, y: 0, z: 0}
  m_LocalScale: {x: 1, y: 1, z: 1}
  m_Children: []
  m_Father: {fileID: 1093802056}
  m_RootOrder: 0
  m_LocalEulerAnglesHint: {x: 0, y: 0, z: 0}
  m_AnchorMin: {x: 0, y: 0}
  m_AnchorMax: {x: 1, y: 1}
  m_AnchoredPosition: {x: 0, y: 0}
  m_SizeDelta: {x: 0, y: 0}
  m_Pivot: {x: 0.5, y: 0.5}
--- !u!114 &155875677
MonoBehaviour:
  m_ObjectHideFlags: 0
  m_CorrespondingSourceObject: {fileID: 0}
  m_PrefabInstance: {fileID: 0}
  m_PrefabAsset: {fileID: 0}
  m_GameObject: {fileID: 155875675}
  m_Enabled: 0
  m_EditorHideFlags: 0
  m_Script: {fileID: 11500000, guid: f4688fdb7df04437aeb418b961361dc5, type: 3}
  m_Name: 
  m_EditorClassIdentifier: 
  m_Material: {fileID: 0}
  m_Color: {r: 1, g: 1, b: 1, a: 1}
  m_RaycastTarget: 1
  m_OnCullStateChanged:
    m_PersistentCalls:
      m_Calls: []
  m_text: Enter port number
  m_isRightToLeft: 0
  m_fontAsset: {fileID: 11400000, guid: 0cd382c4d470f174791dd96eb8f7b786, type: 2}
  m_sharedMaterial: {fileID: 1549604112718095413, guid: 0cd382c4d470f174791dd96eb8f7b786,
    type: 2}
  m_fontSharedMaterials: []
  m_fontMaterial: {fileID: 0}
  m_fontMaterials: []
  m_fontColor32:
    serializedVersion: 2
    rgba: 4289505171
  m_fontColor: {r: 0.5764706, g: 0.654902, b: 0.6745098, a: 1}
  m_enableVertexGradient: 0
  m_colorMode: 3
  m_fontColorGradient:
    topLeft: {r: 1, g: 1, b: 1, a: 1}
    topRight: {r: 1, g: 1, b: 1, a: 1}
    bottomLeft: {r: 1, g: 1, b: 1, a: 1}
    bottomRight: {r: 1, g: 1, b: 1, a: 1}
  m_fontColorGradientPreset: {fileID: 0}
  m_spriteAsset: {fileID: 0}
  m_tintAllSprites: 0
  m_overrideHtmlColors: 0
  m_faceColor:
    serializedVersion: 2
    rgba: 4294967295
  m_outlineColor:
    serializedVersion: 2
    rgba: 4278190080
  m_fontSize: 24
  m_fontSizeBase: 24
  m_fontWeight: 400
  m_enableAutoSizing: 0
  m_fontSizeMin: 18
  m_fontSizeMax: 72
  m_fontStyle: 18
  m_textAlignment: 513
  m_characterSpacing: 0
  m_wordSpacing: 0
  m_lineSpacing: 0
  m_lineSpacingMax: 0
  m_paragraphSpacing: 0
  m_charWidthMaxAdj: 0
  m_enableWordWrapping: 0
  m_wordWrappingRatios: 0.4
  m_overflowMode: 0
  m_firstOverflowCharacterIndex: -1
  m_linkedTextComponent: {fileID: 0}
  m_isLinkedTextComponent: 0
  m_isTextTruncated: 0
  m_enableKerning: 1
  m_enableExtraPadding: 1
  checkPaddingRequired: 0
  m_isRichText: 1
  m_parseCtrlCharacters: 1
  m_isOrthographic: 1
  m_isCullingEnabled: 0
  m_ignoreRectMaskCulling: 0
  m_ignoreCulling: 1
  m_horizontalMapping: 0
  m_verticalMapping: 0
  m_uvLineOffset: 0
  m_geometrySortingOrder: 0
  m_VertexBufferAutoSizeReduction: 1
  m_firstVisibleCharacter: 0
  m_useMaxVisibleDescender: 1
  m_pageToDisplay: 1
  m_margin: {x: 0, y: 0, z: 0, w: 0}
  m_textInfo:
    textComponent: {fileID: 155875677}
    characterCount: 0
    spriteCount: 0
    spaceCount: 0
    wordCount: 0
    linkCount: 0
    lineCount: 0
    pageCount: 0
    materialCount: 1
  m_isUsingLegacyAnimationComponent: 0
  m_isVolumetricText: 0
  m_spriteAnimator: {fileID: 0}
  m_hasFontAssetChanged: 0
  m_subTextObjects:
  - {fileID: 0}
  - {fileID: 0}
  - {fileID: 0}
  - {fileID: 0}
  - {fileID: 0}
  - {fileID: 0}
  - {fileID: 0}
  - {fileID: 0}
  m_baseMaterial: {fileID: 0}
  m_maskOffset: {x: 0, y: 0, z: 0, w: 0}
--- !u!222 &155875678
CanvasRenderer:
  m_ObjectHideFlags: 0
  m_CorrespondingSourceObject: {fileID: 0}
  m_PrefabInstance: {fileID: 0}
  m_PrefabAsset: {fileID: 0}
  m_GameObject: {fileID: 155875675}
  m_CullTransparentMesh: 0
--- !u!1 &159567281
GameObject:
  m_ObjectHideFlags: 0
  m_CorrespondingSourceObject: {fileID: 0}
  m_PrefabInstance: {fileID: 0}
  m_PrefabAsset: {fileID: 0}
  serializedVersion: 6
  m_Component:
  - component: {fileID: 159567282}
  - component: {fileID: 159567285}
  - component: {fileID: 159567284}
  - component: {fileID: 159567283}
  m_Layer: 5
  m_Name: Toggle
  m_TagString: Untagged
  m_Icon: {fileID: 0}
  m_NavMeshLayer: 0
  m_StaticEditorFlags: 0
  m_IsActive: 1
--- !u!224 &159567282
RectTransform:
  m_ObjectHideFlags: 0
  m_CorrespondingSourceObject: {fileID: 0}
  m_PrefabInstance: {fileID: 0}
  m_PrefabAsset: {fileID: 0}
  m_GameObject: {fileID: 159567281}
  m_LocalRotation: {x: 0, y: 0, z: 0, w: 1}
  m_LocalPosition: {x: 0, y: 0, z: 0}
  m_LocalScale: {x: 1, y: 1, z: 1}
  m_Children:
  - {fileID: 1404593538}
  - {fileID: 624357300}
  m_Father: {fileID: 1688168143}
  m_RootOrder: 0
  m_LocalEulerAnglesHint: {x: 0, y: 0, z: 0}
  m_AnchorMin: {x: 0, y: 0}
  m_AnchorMax: {x: 1, y: 1}
  m_AnchoredPosition: {x: 0, y: 0}
  m_SizeDelta: {x: -16, y: -16}
  m_Pivot: {x: 0.5, y: 0.5}
--- !u!114 &159567283
MonoBehaviour:
  m_ObjectHideFlags: 0
  m_CorrespondingSourceObject: {fileID: 0}
  m_PrefabInstance: {fileID: 0}
  m_PrefabAsset: {fileID: 0}
  m_GameObject: {fileID: 159567281}
  m_Enabled: 1
  m_EditorHideFlags: 0
  m_Script: {fileID: 11500000, guid: 9085046f02f69544eb97fd06b6048fe2, type: 3}
  m_Name: 
  m_EditorClassIdentifier: 
  m_Navigation:
    m_Mode: 0
    m_SelectOnUp: {fileID: 0}
    m_SelectOnDown: {fileID: 0}
    m_SelectOnLeft: {fileID: 0}
    m_SelectOnRight: {fileID: 0}
  m_Transition: 1
  m_Colors:
    m_NormalColor: {r: 0.43529415, g: 0.5411765, b: 0.5686275, a: 1}
    m_HighlightedColor: {r: 1, g: 0.40000004, b: 0, a: 1}
    m_PressedColor: {r: 0.8313726, g: 0.33333334, b: 0, a: 1}
    m_SelectedColor: {r: 1, g: 0.40000004, b: 0, a: 1}
    m_DisabledColor: {r: 0.30008277, g: 0.37307587, b: 0.39200002, a: 1}
    m_ColorMultiplier: 1
    m_FadeDuration: 0.1
  m_SpriteState:
    m_HighlightedSprite: {fileID: 0}
    m_PressedSprite: {fileID: 0}
    m_SelectedSprite: {fileID: 0}
    m_DisabledSprite: {fileID: 0}
  m_AnimationTriggers:
    m_NormalTrigger: Normal
    m_HighlightedTrigger: Highlighted
    m_PressedTrigger: Pressed
    m_SelectedTrigger: Highlighted
    m_DisabledTrigger: Disabled
  m_Interactable: 1
  m_TargetGraphic: {fileID: 159567284}
  toggleTransition: 1
  graphic: {fileID: 1404593539}
  m_Group: {fileID: 0}
  onValueChanged:
    m_PersistentCalls:
      m_Calls:
      - m_Target: {fileID: 2022253373}
        m_MethodName: SetActive
        m_Mode: 0
        m_Arguments:
          m_ObjectArgument: {fileID: 0}
          m_ObjectArgumentAssemblyTypeName: UnityEngine.Object, UnityEngine
          m_IntArgument: 0
          m_FloatArgument: 0
          m_StringArgument: 
          m_BoolArgument: 0
        m_CallState: 2
  m_IsOn: 0
--- !u!114 &159567284
MonoBehaviour:
  m_ObjectHideFlags: 0
  m_CorrespondingSourceObject: {fileID: 0}
  m_PrefabInstance: {fileID: 0}
  m_PrefabAsset: {fileID: 0}
  m_GameObject: {fileID: 159567281}
  m_Enabled: 1
  m_EditorHideFlags: 0
  m_Script: {fileID: 11500000, guid: fe87c0e1cc204ed48ad3b37840f39efc, type: 3}
  m_Name: 
  m_EditorClassIdentifier: 
  m_Material: {fileID: 0}
  m_Color: {r: 1, g: 1, b: 1, a: 1}
  m_RaycastTarget: 1
  m_OnCullStateChanged:
    m_PersistentCalls:
      m_Calls: []
  m_Sprite: {fileID: 0}
  m_Type: 0
  m_PreserveAspect: 0
  m_FillCenter: 1
  m_FillMethod: 4
  m_FillAmount: 1
  m_FillClockwise: 1
  m_FillOrigin: 0
  m_UseSpriteMesh: 0
  m_PixelsPerUnitMultiplier: 1
--- !u!222 &159567285
CanvasRenderer:
  m_ObjectHideFlags: 0
  m_CorrespondingSourceObject: {fileID: 0}
  m_PrefabInstance: {fileID: 0}
  m_PrefabAsset: {fileID: 0}
  m_GameObject: {fileID: 159567281}
  m_CullTransparentMesh: 0
--- !u!1 &162886306
GameObject:
  m_ObjectHideFlags: 0
  m_CorrespondingSourceObject: {fileID: 0}
  m_PrefabInstance: {fileID: 0}
  m_PrefabAsset: {fileID: 0}
  serializedVersion: 6
  m_Component:
  - component: {fileID: 162886307}
  - component: {fileID: 162886308}
  m_Layer: 5
  m_Name: Submit Row
  m_TagString: Untagged
  m_Icon: {fileID: 0}
  m_NavMeshLayer: 0
  m_StaticEditorFlags: 0
  m_IsActive: 1
--- !u!224 &162886307
RectTransform:
  m_ObjectHideFlags: 0
  m_CorrespondingSourceObject: {fileID: 0}
  m_PrefabInstance: {fileID: 0}
  m_PrefabAsset: {fileID: 0}
  m_GameObject: {fileID: 162886306}
  m_LocalRotation: {x: 0, y: 0, z: 0, w: 1}
  m_LocalPosition: {x: 0, y: 0, z: 0}
  m_LocalScale: {x: 1, y: 1, z: 1}
  m_Children:
  - {fileID: 2126267227}
  - {fileID: 1615574118}
  m_Father: {fileID: 1322106252}
  m_RootOrder: 5
  m_LocalEulerAnglesHint: {x: 0, y: 0, z: 0}
  m_AnchorMin: {x: 0, y: 1}
  m_AnchorMax: {x: 0, y: 1}
  m_AnchoredPosition: {x: 250, y: -456}
  m_SizeDelta: {x: 500, y: 80}
  m_Pivot: {x: 0.5, y: 0.5}
--- !u!114 &162886308
MonoBehaviour:
  m_ObjectHideFlags: 0
  m_CorrespondingSourceObject: {fileID: 0}
  m_PrefabInstance: {fileID: 0}
  m_PrefabAsset: {fileID: 0}
  m_GameObject: {fileID: 162886306}
  m_Enabled: 1
  m_EditorHideFlags: 0
  m_Script: {fileID: 11500000, guid: 30649d3a9faa99c48a7b1166b86bf2a0, type: 3}
  m_Name: 
  m_EditorClassIdentifier: 
  m_Padding:
    m_Left: 8
    m_Right: 8
    m_Top: 8
    m_Bottom: 8
  m_ChildAlignment: 0
  m_Spacing: 16
  m_ChildForceExpandWidth: 1
  m_ChildForceExpandHeight: 1
  m_ChildControlWidth: 1
  m_ChildControlHeight: 1
  m_ChildScaleWidth: 0
  m_ChildScaleHeight: 0
--- !u!1 &171922770
GameObject:
  m_ObjectHideFlags: 0
  m_CorrespondingSourceObject: {fileID: 0}
  m_PrefabInstance: {fileID: 0}
  m_PrefabAsset: {fileID: 0}
  serializedVersion: 6
  m_Component:
  - component: {fileID: 171922771}
  - component: {fileID: 171922773}
  - component: {fileID: 171922772}
  m_Layer: 5
  m_Name: Divider
  m_TagString: Untagged
  m_Icon: {fileID: 0}
  m_NavMeshLayer: 0
  m_StaticEditorFlags: 0
  m_IsActive: 1
--- !u!224 &171922771
RectTransform:
  m_ObjectHideFlags: 0
  m_CorrespondingSourceObject: {fileID: 0}
  m_PrefabInstance: {fileID: 0}
  m_PrefabAsset: {fileID: 0}
  m_GameObject: {fileID: 171922770}
  m_LocalRotation: {x: 0, y: 0, z: 0, w: 1}
  m_LocalPosition: {x: 0, y: 0, z: 0}
  m_LocalScale: {x: 1, y: 1, z: 1}
  m_Children: []
  m_Father: {fileID: 2054891945}
  m_RootOrder: 5
  m_LocalEulerAnglesHint: {x: 0, y: 0, z: 0}
  m_AnchorMin: {x: 0, y: 0}
  m_AnchorMax: {x: 0, y: 0}
  m_AnchoredPosition: {x: 0, y: 0}
  m_SizeDelta: {x: 0, y: 8}
  m_Pivot: {x: 0.5, y: 0.5}
--- !u!114 &171922772
MonoBehaviour:
  m_ObjectHideFlags: 0
  m_CorrespondingSourceObject: {fileID: 0}
  m_PrefabInstance: {fileID: 0}
  m_PrefabAsset: {fileID: 0}
  m_GameObject: {fileID: 171922770}
  m_Enabled: 1
  m_EditorHideFlags: 0
  m_Script: {fileID: 11500000, guid: fe87c0e1cc204ed48ad3b37840f39efc, type: 3}
  m_Name: 
  m_EditorClassIdentifier: 
  m_Material: {fileID: 0}
  m_Color: {r: 1, g: 0.40000004, b: 0, a: 1}
  m_RaycastTarget: 1
  m_OnCullStateChanged:
    m_PersistentCalls:
      m_Calls: []
  m_Sprite: {fileID: 0}
  m_Type: 0
  m_PreserveAspect: 0
  m_FillCenter: 1
  m_FillMethod: 4
  m_FillAmount: 1
  m_FillClockwise: 1
  m_FillOrigin: 0
  m_UseSpriteMesh: 0
  m_PixelsPerUnitMultiplier: 1
--- !u!222 &171922773
CanvasRenderer:
  m_ObjectHideFlags: 0
  m_CorrespondingSourceObject: {fileID: 0}
  m_PrefabInstance: {fileID: 0}
  m_PrefabAsset: {fileID: 0}
  m_GameObject: {fileID: 171922770}
  m_CullTransparentMesh: 0
--- !u!1 &185265281
GameObject:
  m_ObjectHideFlags: 0
  m_CorrespondingSourceObject: {fileID: 0}
  m_PrefabInstance: {fileID: 0}
  m_PrefabAsset: {fileID: 0}
  serializedVersion: 6
  m_Component:
  - component: {fileID: 185265282}
  - component: {fileID: 185265283}
  m_Layer: 0
  m_Name: XR Particles Interaction
  m_TagString: Untagged
  m_Icon: {fileID: 0}
  m_NavMeshLayer: 0
  m_StaticEditorFlags: 0
  m_IsActive: 1
--- !u!4 &185265282
Transform:
  m_ObjectHideFlags: 0
  m_CorrespondingSourceObject: {fileID: 0}
  m_PrefabInstance: {fileID: 0}
  m_PrefabAsset: {fileID: 0}
  m_GameObject: {fileID: 185265281}
  m_LocalRotation: {x: 0, y: 0, z: 0, w: 1}
  m_LocalPosition: {x: 0, y: 0, z: 0}
  m_LocalScale: {x: 1, y: 1, z: 1}
  m_Children: []
  m_Father: {fileID: 544060993}
  m_RootOrder: 1
  m_LocalEulerAnglesHint: {x: 0, y: 0, z: 0}
--- !u!114 &185265283
MonoBehaviour:
  m_ObjectHideFlags: 0
  m_CorrespondingSourceObject: {fileID: 0}
  m_PrefabInstance: {fileID: 0}
  m_PrefabAsset: {fileID: 0}
  m_GameObject: {fileID: 185265281}
  m_Enabled: 1
  m_EditorHideFlags: 0
  m_Script: {fileID: 11500000, guid: 4a9debcec7224c5d82314ab8a7e0a87f, type: 3}
  m_Name: 
  m_EditorClassIdentifier: 
  narupaXR: {fileID: 544060994}
  grabObjectAction:
    actionPath: /actions/NarupaIMD/in/Interact
    needsReinit: 0
  controllerManager: {fileID: 2074532958}
--- !u!1 &193686851
GameObject:
  m_ObjectHideFlags: 0
  m_CorrespondingSourceObject: {fileID: 0}
  m_PrefabInstance: {fileID: 0}
  m_PrefabAsset: {fileID: 0}
  serializedVersion: 6
  m_Component:
  - component: {fileID: 193686852}
  - component: {fileID: 193686854}
  - component: {fileID: 193686853}
  m_Layer: 5
  m_Name: Text
  m_TagString: Untagged
  m_Icon: {fileID: 0}
  m_NavMeshLayer: 0
  m_StaticEditorFlags: 0
  m_IsActive: 1
--- !u!224 &193686852
RectTransform:
  m_ObjectHideFlags: 0
  m_CorrespondingSourceObject: {fileID: 0}
  m_PrefabInstance: {fileID: 0}
  m_PrefabAsset: {fileID: 0}
  m_GameObject: {fileID: 193686851}
  m_LocalRotation: {x: 0, y: 0, z: 0, w: 1}
  m_LocalPosition: {x: 0, y: 0, z: 0}
  m_LocalScale: {x: 1, y: 1, z: 1}
  m_Children: []
  m_Father: {fileID: 244093879}
  m_RootOrder: 1
  m_LocalEulerAnglesHint: {x: 0, y: 0, z: 0}
  m_AnchorMin: {x: 0, y: 0}
  m_AnchorMax: {x: 1, y: 1}
  m_AnchoredPosition: {x: 0, y: 0}
  m_SizeDelta: {x: 0, y: 0}
  m_Pivot: {x: 0.5, y: 0.5}
--- !u!114 &193686853
MonoBehaviour:
  m_ObjectHideFlags: 0
  m_CorrespondingSourceObject: {fileID: 0}
  m_PrefabInstance: {fileID: 0}
  m_PrefabAsset: {fileID: 0}
  m_GameObject: {fileID: 193686851}
  m_Enabled: 1
  m_EditorHideFlags: 0
  m_Script: {fileID: 11500000, guid: f4688fdb7df04437aeb418b961361dc5, type: 3}
  m_Name: 
  m_EditorClassIdentifier: 
  m_Material: {fileID: 0}
  m_Color: {r: 1, g: 1, b: 1, a: 1}
  m_RaycastTarget: 1
  m_OnCullStateChanged:
    m_PersistentCalls:
      m_Calls: []
  m_text: "localhost\u200B"
  m_isRightToLeft: 0
  m_fontAsset: {fileID: 11400000, guid: 0cd382c4d470f174791dd96eb8f7b786, type: 2}
  m_sharedMaterial: {fileID: 1549604112718095413, guid: 0cd382c4d470f174791dd96eb8f7b786,
    type: 2}
  m_fontSharedMaterials: []
  m_fontMaterial: {fileID: 0}
  m_fontMaterials: []
  m_fontColor32:
    serializedVersion: 2
    rgba: 4292202422
  m_fontColor: {r: 0.71705234, g: 0.8146104, b: 0.839, a: 1}
  m_enableVertexGradient: 0
  m_colorMode: 3
  m_fontColorGradient:
    topLeft: {r: 1, g: 1, b: 1, a: 1}
    topRight: {r: 1, g: 1, b: 1, a: 1}
    bottomLeft: {r: 1, g: 1, b: 1, a: 1}
    bottomRight: {r: 1, g: 1, b: 1, a: 1}
  m_fontColorGradientPreset: {fileID: 0}
  m_spriteAsset: {fileID: 0}
  m_tintAllSprites: 0
  m_overrideHtmlColors: 0
  m_faceColor:
    serializedVersion: 2
    rgba: 4294967295
  m_outlineColor:
    serializedVersion: 2
    rgba: 4278190080
  m_fontSize: 24
  m_fontSizeBase: 24
  m_fontWeight: 400
  m_enableAutoSizing: 0
  m_fontSizeMin: 18
  m_fontSizeMax: 72
  m_fontStyle: 0
  m_textAlignment: 513
  m_characterSpacing: 0
  m_wordSpacing: 0
  m_lineSpacing: 0
  m_lineSpacingMax: 0
  m_paragraphSpacing: 0
  m_charWidthMaxAdj: 0
  m_enableWordWrapping: 0
  m_wordWrappingRatios: 0.4
  m_overflowMode: 0
  m_firstOverflowCharacterIndex: -1
  m_linkedTextComponent: {fileID: 0}
  m_isLinkedTextComponent: 0
  m_isTextTruncated: 0
  m_enableKerning: 1
  m_enableExtraPadding: 1
  checkPaddingRequired: 0
  m_isRichText: 1
  m_parseCtrlCharacters: 1
  m_isOrthographic: 1
  m_isCullingEnabled: 0
  m_ignoreRectMaskCulling: 0
  m_ignoreCulling: 1
  m_horizontalMapping: 0
  m_verticalMapping: 0
  m_uvLineOffset: 0
  m_geometrySortingOrder: 0
  m_VertexBufferAutoSizeReduction: 1
  m_firstVisibleCharacter: 0
  m_useMaxVisibleDescender: 1
  m_pageToDisplay: 1
  m_margin: {x: 0, y: 0, z: 0, w: 0}
  m_textInfo:
    textComponent: {fileID: 193686853}
    characterCount: 10
    spriteCount: 0
    spaceCount: 0
    wordCount: 1
    linkCount: 0
    lineCount: 1
    pageCount: 1
    materialCount: 1
  m_isUsingLegacyAnimationComponent: 0
  m_isVolumetricText: 0
  m_spriteAnimator: {fileID: 0}
  m_hasFontAssetChanged: 0
  m_subTextObjects:
  - {fileID: 0}
  - {fileID: 0}
  - {fileID: 0}
  - {fileID: 0}
  - {fileID: 0}
  - {fileID: 0}
  - {fileID: 0}
  - {fileID: 0}
  m_baseMaterial: {fileID: 0}
  m_maskOffset: {x: 0, y: 0, z: 0, w: 0}
--- !u!222 &193686854
CanvasRenderer:
  m_ObjectHideFlags: 0
  m_CorrespondingSourceObject: {fileID: 0}
  m_PrefabInstance: {fileID: 0}
  m_PrefabAsset: {fileID: 0}
  m_GameObject: {fileID: 193686851}
  m_CullTransparentMesh: 0
--- !u!1 &244093878
GameObject:
  m_ObjectHideFlags: 0
  m_CorrespondingSourceObject: {fileID: 0}
  m_PrefabInstance: {fileID: 0}
  m_PrefabAsset: {fileID: 0}
  serializedVersion: 6
  m_Component:
  - component: {fileID: 244093879}
  - component: {fileID: 244093880}
  m_Layer: 5
  m_Name: Text Area
  m_TagString: Untagged
  m_Icon: {fileID: 0}
  m_NavMeshLayer: 0
  m_StaticEditorFlags: 0
  m_IsActive: 1
--- !u!224 &244093879
RectTransform:
  m_ObjectHideFlags: 0
  m_CorrespondingSourceObject: {fileID: 0}
  m_PrefabInstance: {fileID: 0}
  m_PrefabAsset: {fileID: 0}
  m_GameObject: {fileID: 244093878}
  m_LocalRotation: {x: 0, y: 0, z: 0, w: 1}
  m_LocalPosition: {x: 0, y: 0, z: 0}
  m_LocalScale: {x: 1, y: 1, z: 1}
  m_Children:
  - {fileID: 270656326}
  - {fileID: 193686852}
  m_Father: {fileID: 644197856}
  m_RootOrder: 0
  m_LocalEulerAnglesHint: {x: 0, y: 0, z: 0}
  m_AnchorMin: {x: 0, y: 0}
  m_AnchorMax: {x: 1, y: 1}
  m_AnchoredPosition: {x: 0, y: -0.5}
  m_SizeDelta: {x: -20, y: -13}
  m_Pivot: {x: 0.5, y: 0.5}
--- !u!114 &244093880
MonoBehaviour:
  m_ObjectHideFlags: 0
  m_CorrespondingSourceObject: {fileID: 0}
  m_PrefabInstance: {fileID: 0}
  m_PrefabAsset: {fileID: 0}
  m_GameObject: {fileID: 244093878}
  m_Enabled: 1
  m_EditorHideFlags: 0
  m_Script: {fileID: 11500000, guid: 3312d7739989d2b4e91e6319e9a96d76, type: 3}
  m_Name: 
  m_EditorClassIdentifier: 
--- !u!1 &252551620
GameObject:
  m_ObjectHideFlags: 0
  m_CorrespondingSourceObject: {fileID: 0}
  m_PrefabInstance: {fileID: 0}
  m_PrefabAsset: {fileID: 0}
  serializedVersion: 6
  m_Component:
  - component: {fileID: 252551621}
  - component: {fileID: 252551624}
  - component: {fileID: 252551623}
  - component: {fileID: 252551622}
  m_Layer: 5
  m_Name: Close Button
  m_TagString: Untagged
  m_Icon: {fileID: 0}
  m_NavMeshLayer: 0
  m_StaticEditorFlags: 0
  m_IsActive: 1
--- !u!224 &252551621
RectTransform:
  m_ObjectHideFlags: 0
  m_CorrespondingSourceObject: {fileID: 0}
  m_PrefabInstance: {fileID: 0}
  m_PrefabAsset: {fileID: 0}
  m_GameObject: {fileID: 252551620}
  m_LocalRotation: {x: -0, y: -0, z: -0, w: 1}
  m_LocalPosition: {x: 0, y: 0, z: 0}
  m_LocalScale: {x: 1, y: 1, z: 1}
  m_Children:
  - {fileID: 942692457}
  m_Father: {fileID: 430995091}
  m_RootOrder: 1
  m_LocalEulerAnglesHint: {x: 0, y: 0, z: 0}
  m_AnchorMin: {x: 1, y: 1}
  m_AnchorMax: {x: 1, y: 1}
  m_AnchoredPosition: {x: -16, y: -16}
  m_SizeDelta: {x: 192, y: 64}
  m_Pivot: {x: 1, y: 1}
--- !u!114 &252551622
MonoBehaviour:
  m_ObjectHideFlags: 0
  m_CorrespondingSourceObject: {fileID: 0}
  m_PrefabInstance: {fileID: 0}
  m_PrefabAsset: {fileID: 0}
  m_GameObject: {fileID: 252551620}
  m_Enabled: 1
  m_EditorHideFlags: 0
  m_Script: {fileID: 11500000, guid: 4e29b1a8efbd4b44bb3f3716e73f07ff, type: 3}
  m_Name: 
  m_EditorClassIdentifier: 
  m_Navigation:
    m_Mode: 0
    m_SelectOnUp: {fileID: 0}
    m_SelectOnDown: {fileID: 0}
    m_SelectOnLeft: {fileID: 0}
    m_SelectOnRight: {fileID: 0}
  m_Transition: 1
  m_Colors:
    m_NormalColor: {r: 0.43529415, g: 0.5411765, b: 0.5686275, a: 1}
    m_HighlightedColor: {r: 1, g: 0.40000004, b: 0, a: 1}
    m_PressedColor: {r: 0.30008277, g: 0.37307587, b: 0.39200002, a: 1}
    m_SelectedColor: {r: 1, g: 0.40000004, b: 0, a: 1}
    m_DisabledColor: {r: 0.78431374, g: 0.78431374, b: 0.78431374, a: 0.5019608}
    m_ColorMultiplier: 1
    m_FadeDuration: 0.1
  m_SpriteState:
    m_HighlightedSprite: {fileID: 0}
    m_PressedSprite: {fileID: 0}
    m_SelectedSprite: {fileID: 0}
    m_DisabledSprite: {fileID: 0}
  m_AnimationTriggers:
    m_NormalTrigger: Normal
    m_HighlightedTrigger: Highlighted
    m_PressedTrigger: Pressed
    m_SelectedTrigger: Highlighted
    m_DisabledTrigger: Disabled
  m_Interactable: 1
  m_TargetGraphic: {fileID: 252551623}
  m_OnClick:
    m_PersistentCalls:
      m_Calls:
      - m_Target: {fileID: 430995090}
        m_MethodName: SetActive
        m_Mode: 6
        m_Arguments:
          m_ObjectArgument: {fileID: 0}
          m_ObjectArgumentAssemblyTypeName: UnityEngine.Object, UnityEngine
          m_IntArgument: 0
          m_FloatArgument: 0
          m_StringArgument: 
          m_BoolArgument: 0
        m_CallState: 2
--- !u!114 &252551623
MonoBehaviour:
  m_ObjectHideFlags: 0
  m_CorrespondingSourceObject: {fileID: 0}
  m_PrefabInstance: {fileID: 0}
  m_PrefabAsset: {fileID: 0}
  m_GameObject: {fileID: 252551620}
  m_Enabled: 1
  m_EditorHideFlags: 0
  m_Script: {fileID: 11500000, guid: fe87c0e1cc204ed48ad3b37840f39efc, type: 3}
  m_Name: 
  m_EditorClassIdentifier: 
  m_Material: {fileID: 0}
  m_Color: {r: 1, g: 1, b: 1, a: 1}
  m_RaycastTarget: 1
  m_OnCullStateChanged:
    m_PersistentCalls:
      m_Calls: []
  m_Sprite: {fileID: 0}
  m_Type: 0
  m_PreserveAspect: 0
  m_FillCenter: 1
  m_FillMethod: 4
  m_FillAmount: 1
  m_FillClockwise: 1
  m_FillOrigin: 0
  m_UseSpriteMesh: 0
  m_PixelsPerUnitMultiplier: 1
--- !u!222 &252551624
CanvasRenderer:
  m_ObjectHideFlags: 0
  m_CorrespondingSourceObject: {fileID: 0}
  m_PrefabInstance: {fileID: 0}
  m_PrefabAsset: {fileID: 0}
  m_GameObject: {fileID: 252551620}
  m_CullTransparentMesh: 0
--- !u!1 &270656325
GameObject:
  m_ObjectHideFlags: 0
  m_CorrespondingSourceObject: {fileID: 0}
  m_PrefabInstance: {fileID: 0}
  m_PrefabAsset: {fileID: 0}
  serializedVersion: 6
  m_Component:
  - component: {fileID: 270656326}
  - component: {fileID: 270656328}
  - component: {fileID: 270656327}
  m_Layer: 5
  m_Name: Placeholder
  m_TagString: Untagged
  m_Icon: {fileID: 0}
  m_NavMeshLayer: 0
  m_StaticEditorFlags: 0
  m_IsActive: 1
--- !u!224 &270656326
RectTransform:
  m_ObjectHideFlags: 0
  m_CorrespondingSourceObject: {fileID: 0}
  m_PrefabInstance: {fileID: 0}
  m_PrefabAsset: {fileID: 0}
  m_GameObject: {fileID: 270656325}
  m_LocalRotation: {x: 0, y: 0, z: 0, w: 1}
  m_LocalPosition: {x: 0, y: 0, z: 0}
  m_LocalScale: {x: 1, y: 1, z: 1}
  m_Children: []
  m_Father: {fileID: 244093879}
  m_RootOrder: 0
  m_LocalEulerAnglesHint: {x: 0, y: 0, z: 0}
  m_AnchorMin: {x: 0, y: 0}
  m_AnchorMax: {x: 1, y: 1}
  m_AnchoredPosition: {x: 0, y: 0}
  m_SizeDelta: {x: 0, y: 0}
  m_Pivot: {x: 0.5, y: 0.5}
--- !u!114 &270656327
MonoBehaviour:
  m_ObjectHideFlags: 0
  m_CorrespondingSourceObject: {fileID: 0}
  m_PrefabInstance: {fileID: 0}
  m_PrefabAsset: {fileID: 0}
  m_GameObject: {fileID: 270656325}
  m_Enabled: 0
  m_EditorHideFlags: 0
  m_Script: {fileID: 11500000, guid: f4688fdb7df04437aeb418b961361dc5, type: 3}
  m_Name: 
  m_EditorClassIdentifier: 
  m_Material: {fileID: 0}
  m_Color: {r: 1, g: 1, b: 1, a: 1}
  m_RaycastTarget: 1
  m_OnCullStateChanged:
    m_PersistentCalls:
      m_Calls: []
  m_text: Enter host name or IP
  m_isRightToLeft: 0
  m_fontAsset: {fileID: 11400000, guid: 0cd382c4d470f174791dd96eb8f7b786, type: 2}
  m_sharedMaterial: {fileID: 1549604112718095413, guid: 0cd382c4d470f174791dd96eb8f7b786,
    type: 2}
  m_fontSharedMaterials: []
  m_fontMaterial: {fileID: 0}
  m_fontMaterials: []
  m_fontColor32:
    serializedVersion: 2
    rgba: 4289505171
  m_fontColor: {r: 0.5764706, g: 0.654902, b: 0.6745098, a: 1}
  m_enableVertexGradient: 0
  m_colorMode: 3
  m_fontColorGradient:
    topLeft: {r: 1, g: 1, b: 1, a: 1}
    topRight: {r: 1, g: 1, b: 1, a: 1}
    bottomLeft: {r: 1, g: 1, b: 1, a: 1}
    bottomRight: {r: 1, g: 1, b: 1, a: 1}
  m_fontColorGradientPreset: {fileID: 0}
  m_spriteAsset: {fileID: 0}
  m_tintAllSprites: 0
  m_overrideHtmlColors: 0
  m_faceColor:
    serializedVersion: 2
    rgba: 4294967295
  m_outlineColor:
    serializedVersion: 2
    rgba: 4278190080
  m_fontSize: 24
  m_fontSizeBase: 24
  m_fontWeight: 400
  m_enableAutoSizing: 0
  m_fontSizeMin: 18
  m_fontSizeMax: 72
  m_fontStyle: 18
  m_textAlignment: 513
  m_characterSpacing: 0
  m_wordSpacing: 0
  m_lineSpacing: 0
  m_lineSpacingMax: 0
  m_paragraphSpacing: 0
  m_charWidthMaxAdj: 0
  m_enableWordWrapping: 0
  m_wordWrappingRatios: 0.4
  m_overflowMode: 0
  m_firstOverflowCharacterIndex: -1
  m_linkedTextComponent: {fileID: 0}
  m_isLinkedTextComponent: 0
  m_isTextTruncated: 0
  m_enableKerning: 1
  m_enableExtraPadding: 1
  checkPaddingRequired: 0
  m_isRichText: 1
  m_parseCtrlCharacters: 1
  m_isOrthographic: 1
  m_isCullingEnabled: 0
  m_ignoreRectMaskCulling: 0
  m_ignoreCulling: 1
  m_horizontalMapping: 0
  m_verticalMapping: 0
  m_uvLineOffset: 0
  m_geometrySortingOrder: 0
  m_VertexBufferAutoSizeReduction: 1
  m_firstVisibleCharacter: 0
  m_useMaxVisibleDescender: 1
  m_pageToDisplay: 1
  m_margin: {x: 0, y: 0, z: 0, w: 0}
  m_textInfo:
    textComponent: {fileID: 270656327}
    characterCount: 0
    spriteCount: 0
    spaceCount: 0
    wordCount: 0
    linkCount: 0
    lineCount: 0
    pageCount: 0
    materialCount: 1
  m_isUsingLegacyAnimationComponent: 0
  m_isVolumetricText: 0
  m_spriteAnimator: {fileID: 0}
  m_hasFontAssetChanged: 0
  m_subTextObjects:
  - {fileID: 0}
  - {fileID: 0}
  - {fileID: 0}
  - {fileID: 0}
  - {fileID: 0}
  - {fileID: 0}
  - {fileID: 0}
  - {fileID: 0}
  m_baseMaterial: {fileID: 0}
  m_maskOffset: {x: 0, y: 0, z: 0, w: 0}
--- !u!222 &270656328
CanvasRenderer:
  m_ObjectHideFlags: 0
  m_CorrespondingSourceObject: {fileID: 0}
  m_PrefabInstance: {fileID: 0}
  m_PrefabAsset: {fileID: 0}
  m_GameObject: {fileID: 270656325}
  m_CullTransparentMesh: 0
--- !u!1 &317588295
GameObject:
  m_ObjectHideFlags: 0
  m_CorrespondingSourceObject: {fileID: 0}
  m_PrefabInstance: {fileID: 0}
  m_PrefabAsset: {fileID: 0}
  serializedVersion: 6
  m_Component:
  - component: {fileID: 317588296}
  m_Layer: 5
  m_Name: Multiplayer Port Row
  m_TagString: Untagged
  m_Icon: {fileID: 0}
  m_NavMeshLayer: 0
  m_StaticEditorFlags: 0
  m_IsActive: 1
--- !u!224 &317588296
RectTransform:
  m_ObjectHideFlags: 0
  m_CorrespondingSourceObject: {fileID: 0}
  m_PrefabInstance: {fileID: 0}
  m_PrefabAsset: {fileID: 0}
  m_GameObject: {fileID: 317588295}
  m_LocalRotation: {x: 0, y: 0, z: 0, w: 1}
  m_LocalPosition: {x: 0, y: 0, z: 0}
  m_LocalScale: {x: 1, y: 1, z: 1}
  m_Children:
  - {fileID: 1292114516}
  - {fileID: 1190993353}
  m_Father: {fileID: 1322106252}
  m_RootOrder: 4
  m_LocalEulerAnglesHint: {x: 0, y: 0, z: 0}
  m_AnchorMin: {x: 0, y: 1}
  m_AnchorMax: {x: 0, y: 1}
  m_AnchoredPosition: {x: 250, y: -376}
  m_SizeDelta: {x: 500, y: 80}
  m_Pivot: {x: 0.5, y: 0.5}
--- !u!1 &342727987
GameObject:
  m_ObjectHideFlags: 0
  m_CorrespondingSourceObject: {fileID: 0}
  m_PrefabInstance: {fileID: 0}
  m_PrefabAsset: {fileID: 0}
  serializedVersion: 6
  m_Component:
  - component: {fileID: 342727988}
  - component: {fileID: 342727990}
  - component: {fileID: 342727989}
  m_Layer: 5
  m_Name: Label
  m_TagString: Untagged
  m_Icon: {fileID: 0}
  m_NavMeshLayer: 0
  m_StaticEditorFlags: 0
  m_IsActive: 1
--- !u!224 &342727988
RectTransform:
  m_ObjectHideFlags: 0
  m_CorrespondingSourceObject: {fileID: 0}
  m_PrefabInstance: {fileID: 0}
  m_PrefabAsset: {fileID: 0}
  m_GameObject: {fileID: 342727987}
  m_LocalRotation: {x: -0, y: -0, z: -0, w: 1}
  m_LocalPosition: {x: 0, y: 0, z: 0}
  m_LocalScale: {x: 1, y: 1, z: 1}
  m_Children: []
  m_Father: {fileID: 1943645057}
  m_RootOrder: 0
  m_LocalEulerAnglesHint: {x: 0, y: 0, z: 0}
  m_AnchorMin: {x: 0, y: 0}
  m_AnchorMax: {x: 1, y: 1}
  m_AnchoredPosition: {x: 0, y: 0}
  m_SizeDelta: {x: 0, y: 0}
  m_Pivot: {x: 0.5, y: 0.5}
--- !u!114 &342727989
MonoBehaviour:
  m_ObjectHideFlags: 0
  m_CorrespondingSourceObject: {fileID: 0}
  m_PrefabInstance: {fileID: 0}
  m_PrefabAsset: {fileID: 0}
  m_GameObject: {fileID: 342727987}
  m_Enabled: 1
  m_EditorHideFlags: 0
  m_Script: {fileID: 11500000, guid: f4688fdb7df04437aeb418b961361dc5, type: 3}
  m_Name: 
  m_EditorClassIdentifier: 
  m_Material: {fileID: 0}
  m_Color: {r: 1, g: 1, b: 1, a: 1}
  m_RaycastTarget: 1
  m_OnCullStateChanged:
    m_PersistentCalls:
      m_Calls: []
  m_text: log
  m_isRightToLeft: 0
  m_fontAsset: {fileID: 11400000, guid: 5a19f4193fe2bf64089ade0b38163199, type: 2}
  m_sharedMaterial: {fileID: 21566619404874456, guid: 5a19f4193fe2bf64089ade0b38163199,
    type: 2}
  m_fontSharedMaterials: []
  m_fontMaterial: {fileID: 0}
  m_fontMaterials: []
  m_fontColor32:
    serializedVersion: 2
    rgba: 4294967295
  m_fontColor: {r: 1, g: 1, b: 1, a: 1}
  m_enableVertexGradient: 0
  m_colorMode: 3
  m_fontColorGradient:
    topLeft: {r: 1, g: 1, b: 1, a: 1}
    topRight: {r: 1, g: 1, b: 1, a: 1}
    bottomLeft: {r: 1, g: 1, b: 1, a: 1}
    bottomRight: {r: 1, g: 1, b: 1, a: 1}
  m_fontColorGradientPreset: {fileID: 0}
  m_spriteAsset: {fileID: 0}
  m_tintAllSprites: 0
  m_overrideHtmlColors: 0
  m_faceColor:
    serializedVersion: 2
    rgba: 4294967295
  m_outlineColor:
    serializedVersion: 2
    rgba: 4278190080
  m_fontSize: 24
  m_fontSizeBase: 24
  m_fontWeight: 400
  m_enableAutoSizing: 0
  m_fontSizeMin: 18
  m_fontSizeMax: 72
  m_fontStyle: 16
  m_textAlignment: 514
  m_characterSpacing: 0
  m_wordSpacing: 0
  m_lineSpacing: 0
  m_lineSpacingMax: 0
  m_paragraphSpacing: 0
  m_charWidthMaxAdj: 0
  m_enableWordWrapping: 1
  m_wordWrappingRatios: 0.4
  m_overflowMode: 0
  m_firstOverflowCharacterIndex: -1
  m_linkedTextComponent: {fileID: 0}
  m_isLinkedTextComponent: 0
  m_isTextTruncated: 0
  m_enableKerning: 1
  m_enableExtraPadding: 0
  checkPaddingRequired: 0
  m_isRichText: 1
  m_parseCtrlCharacters: 1
  m_isOrthographic: 1
  m_isCullingEnabled: 0
  m_ignoreRectMaskCulling: 0
  m_ignoreCulling: 1
  m_horizontalMapping: 0
  m_verticalMapping: 0
  m_uvLineOffset: 0
  m_geometrySortingOrder: 0
  m_VertexBufferAutoSizeReduction: 1
  m_firstVisibleCharacter: 0
  m_useMaxVisibleDescender: 1
  m_pageToDisplay: 1
  m_margin: {x: 16, y: 16, z: 16, w: 16}
  m_textInfo:
    textComponent: {fileID: 342727989}
    characterCount: 3
    spriteCount: 0
    spaceCount: 0
    wordCount: 1
    linkCount: 0
    lineCount: 1
    pageCount: 1
    materialCount: 1
  m_isUsingLegacyAnimationComponent: 0
  m_isVolumetricText: 0
  m_spriteAnimator: {fileID: 0}
  m_hasFontAssetChanged: 0
  m_subTextObjects:
  - {fileID: 0}
  - {fileID: 0}
  - {fileID: 0}
  - {fileID: 0}
  - {fileID: 0}
  - {fileID: 0}
  - {fileID: 0}
  - {fileID: 0}
  m_baseMaterial: {fileID: 0}
  m_maskOffset: {x: 0, y: 0, z: 0, w: 0}
--- !u!222 &342727990
CanvasRenderer:
  m_ObjectHideFlags: 0
  m_CorrespondingSourceObject: {fileID: 0}
  m_PrefabInstance: {fileID: 0}
  m_PrefabAsset: {fileID: 0}
  m_GameObject: {fileID: 342727987}
  m_CullTransparentMesh: 0
--- !u!43 &357838006
Mesh:
  m_ObjectHideFlags: 0
  m_CorrespondingSourceObject: {fileID: 0}
  m_PrefabInstance: {fileID: 0}
  m_PrefabAsset: {fileID: 0}
  m_Name: 
  serializedVersion: 10
  m_SubMeshes:
  - serializedVersion: 2
    firstByte: 0
    indexCount: 24
    topology: 0
    baseVertex: 0
    firstVertex: 0
    vertexCount: 8
    localAABB:
      m_Center: {x: 0, y: 0.01, z: 0}
      m_Extent: {x: 1.65, y: 0, z: 1.275}
  m_Shapes:
    vertices: []
    shapes: []
    channels: []
    fullWeights: []
  m_BindPose: []
  m_BoneNameHashes: 
  m_RootBoneNameHash: 0
  m_BonesAABB: []
  m_VariableBoneCountWeights:
    m_Data: 
  m_MeshCompression: 0
  m_IsReadable: 1
  m_KeepVertices: 1
  m_KeepIndices: 1
  m_IndexFormat: 0
  m_IndexBuffer: 000004000100010004000500010005000200020005000600020006000300030006000700030007000000000007000400
  m_VertexData:
    serializedVersion: 3
    m_VertexCount: 8
    m_Channels:
    - stream: 0
      offset: 0
      format: 0
      dimension: 3
    - stream: 0
      offset: 0
      format: 0
      dimension: 0
    - stream: 0
      offset: 0
      format: 0
      dimension: 0
    - stream: 0
      offset: 12
      format: 0
      dimension: 4
    - stream: 0
      offset: 28
      format: 0
      dimension: 2
    - stream: 0
      offset: 0
      format: 0
      dimension: 0
    - stream: 0
      offset: 0
      format: 0
      dimension: 0
    - stream: 0
      offset: 0
      format: 0
      dimension: 0
    - stream: 0
      offset: 0
      format: 0
      dimension: 0
    - stream: 0
      offset: 0
      format: 0
      dimension: 0
    - stream: 0
      offset: 0
      format: 0
      dimension: 0
    - stream: 0
      offset: 0
      format: 0
      dimension: 0
    - stream: 0
      offset: 0
      format: 0
      dimension: 0
    - stream: 0
      offset: 0
      format: 0
      dimension: 0
    m_DataSize: 288
    _typelessdata: 0000c03f0ad7233c000090bf000000000000803f0000803f0000803f00000000000000000000c0bf0ad7233c000090bf000000000000803f0000803f0000803f0000803f000000000000c0bf0ad7233c0000903f000000000000803f0000803f0000803f00000000000000000000c03f0ad7233c0000903f000000000000803f0000803f0000803f0000803f000000003333d33f0ad7233c3333a3bf000000000000803f0000803f00000000000000000000803f3333d3bf0ad7233c3333a3bf000000000000803f0000803f000000000000803f0000803f3333d3bf0ad7233c3333a33f000000000000803f0000803f00000000000000000000803f3333d33f0ad7233c3333a33f000000000000803f0000803f000000000000803f0000803f
  m_CompressedMesh:
    m_Vertices:
      m_NumItems: 0
      m_Range: 0
      m_Start: 0
      m_Data: 
      m_BitSize: 0
    m_UV:
      m_NumItems: 0
      m_Range: 0
      m_Start: 0
      m_Data: 
      m_BitSize: 0
    m_Normals:
      m_NumItems: 0
      m_Range: 0
      m_Start: 0
      m_Data: 
      m_BitSize: 0
    m_Tangents:
      m_NumItems: 0
      m_Range: 0
      m_Start: 0
      m_Data: 
      m_BitSize: 0
    m_Weights:
      m_NumItems: 0
      m_Data: 
      m_BitSize: 0
    m_NormalSigns:
      m_NumItems: 0
      m_Data: 
      m_BitSize: 0
    m_TangentSigns:
      m_NumItems: 0
      m_Data: 
      m_BitSize: 0
    m_FloatColors:
      m_NumItems: 0
      m_Range: 0
      m_Start: 0
      m_Data: 
      m_BitSize: 0
    m_BoneIndices:
      m_NumItems: 0
      m_Data: 
      m_BitSize: 0
    m_Triangles:
      m_NumItems: 0
      m_Data: 
      m_BitSize: 0
    m_UVInfo: 0
  m_LocalAABB:
    m_Center: {x: 0, y: 0.01, z: 0}
    m_Extent: {x: 1.65, y: 0, z: 1.275}
  m_MeshUsageFlags: 0
  m_BakedConvexCollisionMesh: 
  m_BakedTriangleCollisionMesh: 
  m_MeshMetrics[0]: 1
  m_MeshMetrics[1]: 1
  m_MeshOptimizationFlags: 1
  m_StreamData:
    offset: 0
    size: 0
    path: 
--- !u!1 &418898940
GameObject:
  m_ObjectHideFlags: 0
  m_CorrespondingSourceObject: {fileID: 0}
  m_PrefabInstance: {fileID: 0}
  m_PrefabAsset: {fileID: 0}
  serializedVersion: 6
  m_Component:
  - component: {fileID: 418898941}
  - component: {fileID: 418898942}
  m_Layer: 0
  m_Name: Interaction Mode
  m_TagString: Untagged
  m_Icon: {fileID: 0}
  m_NavMeshLayer: 0
  m_StaticEditorFlags: 0
  m_IsActive: 1
--- !u!4 &418898941
Transform:
  m_ObjectHideFlags: 0
  m_CorrespondingSourceObject: {fileID: 0}
  m_PrefabInstance: {fileID: 0}
  m_PrefabAsset: {fileID: 0}
  m_GameObject: {fileID: 418898940}
  m_LocalRotation: {x: -0, y: -0, z: -0, w: 1}
  m_LocalPosition: {x: 0, y: 0, z: 0}
  m_LocalScale: {x: 1, y: 1, z: 1}
  m_Children: []
  m_Father: {fileID: 544060993}
  m_RootOrder: 4
  m_LocalEulerAnglesHint: {x: 0, y: 0, z: 0}
--- !u!114 &418898942
MonoBehaviour:
  m_ObjectHideFlags: 0
  m_CorrespondingSourceObject: {fileID: 0}
  m_PrefabInstance: {fileID: 0}
  m_PrefabAsset: {fileID: 0}
  m_GameObject: {fileID: 418898940}
  m_Enabled: 1
  m_EditorHideFlags: 0
  m_Script: {fileID: 11500000, guid: cff7e76f399e48e7bc72fe934064fb25, type: 3}
  m_Name: 
  m_EditorClassIdentifier: 
  controller: {fileID: 2074532958}
  interactionGizmo: {fileID: 3640672610816993193, guid: 1c71c146c52b75b40b044e66de75be8e,
    type: 3}
--- !u!1 &423316705
GameObject:
  m_ObjectHideFlags: 0
  m_CorrespondingSourceObject: {fileID: 0}
  m_PrefabInstance: {fileID: 0}
  m_PrefabAsset: {fileID: 0}
  serializedVersion: 6
  m_Component:
  - component: {fileID: 423316706}
  - component: {fileID: 423316708}
  - component: {fileID: 423316707}
  m_Layer: 5
  m_Name: Highlight
  m_TagString: Untagged
  m_Icon: {fileID: 0}
  m_NavMeshLayer: 0
  m_StaticEditorFlags: 0
  m_IsActive: 1
--- !u!224 &423316706
RectTransform:
  m_ObjectHideFlags: 0
  m_CorrespondingSourceObject: {fileID: 0}
  m_PrefabInstance: {fileID: 0}
  m_PrefabAsset: {fileID: 0}
  m_GameObject: {fileID: 423316705}
  m_LocalRotation: {x: 0, y: 0, z: 0, w: 1}
  m_LocalPosition: {x: 0, y: 0, z: 0}
  m_LocalScale: {x: 1, y: 1, z: 1}
  m_Children: []
  m_Father: {fileID: 767694554}
  m_RootOrder: 0
  m_LocalEulerAnglesHint: {x: 0, y: 0, z: 0}
  m_AnchorMin: {x: 0, y: 0}
  m_AnchorMax: {x: 1, y: 1}
  m_AnchoredPosition: {x: 0, y: 0}
  m_SizeDelta: {x: 0, y: 0}
  m_Pivot: {x: 0.5, y: 0.5}
--- !u!114 &423316707
MonoBehaviour:
  m_ObjectHideFlags: 0
  m_CorrespondingSourceObject: {fileID: 0}
  m_PrefabInstance: {fileID: 0}
  m_PrefabAsset: {fileID: 0}
  m_GameObject: {fileID: 423316705}
  m_Enabled: 1
  m_EditorHideFlags: 0
  m_Script: {fileID: 11500000, guid: fe87c0e1cc204ed48ad3b37840f39efc, type: 3}
  m_Name: 
  m_EditorClassIdentifier: 
  m_Material: {fileID: 0}
  m_Color: {r: 0.8313726, g: 0.33333334, b: 0, a: 1}
  m_RaycastTarget: 0
  m_OnCullStateChanged:
    m_PersistentCalls:
      m_Calls: []
  m_Sprite: {fileID: 0}
  m_Type: 0
  m_PreserveAspect: 0
  m_FillCenter: 1
  m_FillMethod: 4
  m_FillAmount: 1
  m_FillClockwise: 1
  m_FillOrigin: 0
  m_UseSpriteMesh: 0
  m_PixelsPerUnitMultiplier: 1
--- !u!222 &423316708
CanvasRenderer:
  m_ObjectHideFlags: 0
  m_CorrespondingSourceObject: {fileID: 0}
  m_PrefabInstance: {fileID: 0}
  m_PrefabAsset: {fileID: 0}
  m_GameObject: {fileID: 423316705}
  m_CullTransparentMesh: 0
--- !u!1 &430995090
GameObject:
  m_ObjectHideFlags: 0
  m_CorrespondingSourceObject: {fileID: 0}
  m_PrefabInstance: {fileID: 0}
  m_PrefabAsset: {fileID: 0}
  serializedVersion: 6
  m_Component:
  - component: {fileID: 430995091}
  - component: {fileID: 430995093}
  - component: {fileID: 430995092}
  m_Layer: 5
  m_Name: Logging
  m_TagString: Untagged
  m_Icon: {fileID: 0}
  m_NavMeshLayer: 0
  m_StaticEditorFlags: 0
  m_IsActive: 0
--- !u!224 &430995091
RectTransform:
  m_ObjectHideFlags: 0
  m_CorrespondingSourceObject: {fileID: 0}
  m_PrefabInstance: {fileID: 0}
  m_PrefabAsset: {fileID: 0}
  m_GameObject: {fileID: 430995090}
  m_LocalRotation: {x: 0, y: 0, z: 0, w: 1}
  m_LocalPosition: {x: 0, y: 0, z: 0}
  m_LocalScale: {x: 1, y: 1, z: 1}
  m_Children:
  - {fileID: 1387937675}
  - {fileID: 252551621}
  m_Father: {fileID: 921160397}
  m_RootOrder: 4
  m_LocalEulerAnglesHint: {x: 0, y: 0, z: 0}
  m_AnchorMin: {x: 0, y: 0}
  m_AnchorMax: {x: 1, y: 1}
  m_AnchoredPosition: {x: 0, y: 0}
  m_SizeDelta: {x: 0, y: 0}
  m_Pivot: {x: 0.5, y: 0.5}
--- !u!114 &430995092
MonoBehaviour:
  m_ObjectHideFlags: 0
  m_CorrespondingSourceObject: {fileID: 0}
  m_PrefabInstance: {fileID: 0}
  m_PrefabAsset: {fileID: 0}
  m_GameObject: {fileID: 430995090}
  m_Enabled: 1
  m_EditorHideFlags: 0
  m_Script: {fileID: 11500000, guid: fe87c0e1cc204ed48ad3b37840f39efc, type: 3}
  m_Name: 
  m_EditorClassIdentifier: 
  m_Material: {fileID: 0}
  m_Color: {r: 0, g: 0, b: 0, a: 0.9019608}
  m_RaycastTarget: 1
  m_OnCullStateChanged:
    m_PersistentCalls:
      m_Calls: []
  m_Sprite: {fileID: 0}
  m_Type: 0
  m_PreserveAspect: 0
  m_FillCenter: 1
  m_FillMethod: 4
  m_FillAmount: 1
  m_FillClockwise: 1
  m_FillOrigin: 0
  m_UseSpriteMesh: 0
  m_PixelsPerUnitMultiplier: 1
--- !u!222 &430995093
CanvasRenderer:
  m_ObjectHideFlags: 0
  m_CorrespondingSourceObject: {fileID: 0}
  m_PrefabInstance: {fileID: 0}
  m_PrefabAsset: {fileID: 0}
  m_GameObject: {fileID: 430995090}
  m_CullTransparentMesh: 0
--- !u!1 &431384312
GameObject:
  m_ObjectHideFlags: 0
  m_CorrespondingSourceObject: {fileID: 0}
  m_PrefabInstance: {fileID: 0}
  m_PrefabAsset: {fileID: 0}
  serializedVersion: 6
  m_Component:
  - component: {fileID: 431384313}
  m_Layer: 0
  m_Name: Scene
  m_TagString: Untagged
  m_Icon: {fileID: 0}
  m_NavMeshLayer: 0
  m_StaticEditorFlags: 0
  m_IsActive: 1
--- !u!4 &431384313
Transform:
  m_ObjectHideFlags: 0
  m_CorrespondingSourceObject: {fileID: 0}
  m_PrefabInstance: {fileID: 0}
  m_PrefabAsset: {fileID: 0}
  m_GameObject: {fileID: 431384312}
  m_LocalRotation: {x: 0, y: 0, z: 0, w: 1}
  m_LocalPosition: {x: 0, y: 0, z: 0}
  m_LocalScale: {x: 1, y: 1, z: 1}
  m_Children:
  - {fileID: 1843315717}
  - {fileID: 838290070}
  - {fileID: 1946000298}
  m_Father: {fileID: 0}
  m_RootOrder: 1
  m_LocalEulerAnglesHint: {x: 0, y: 0, z: 0}
--- !u!1 &432278072
GameObject:
  m_ObjectHideFlags: 0
  m_CorrespondingSourceObject: {fileID: 0}
  m_PrefabInstance: {fileID: 0}
  m_PrefabAsset: {fileID: 0}
  serializedVersion: 6
  m_Component:
  - component: {fileID: 432278073}
  m_Layer: 5
  m_Name: Reconnect
  m_TagString: Untagged
  m_Icon: {fileID: 0}
  m_NavMeshLayer: 0
  m_StaticEditorFlags: 0
  m_IsActive: 0
--- !u!224 &432278073
RectTransform:
  m_ObjectHideFlags: 0
  m_CorrespondingSourceObject: {fileID: 0}
  m_PrefabInstance: {fileID: 0}
  m_PrefabAsset: {fileID: 0}
  m_GameObject: {fileID: 432278072}
  m_LocalRotation: {x: 0, y: 0, z: 0, w: 1}
  m_LocalPosition: {x: 0, y: 0, z: 0}
  m_LocalScale: {x: 1, y: 1, z: 1}
  m_Children:
  - {fileID: 513966903}
  m_Father: {fileID: 2054891945}
  m_RootOrder: 2
  m_LocalEulerAnglesHint: {x: 0, y: 0, z: 0}
  m_AnchorMin: {x: 0, y: 1}
  m_AnchorMax: {x: 0, y: 1}
  m_AnchoredPosition: {x: 190, y: -136}
  m_SizeDelta: {x: 380, y: 80}
  m_Pivot: {x: 0.5, y: 0.5}
--- !u!1 &481889308
GameObject:
  m_ObjectHideFlags: 0
  m_CorrespondingSourceObject: {fileID: 0}
  m_PrefabInstance: {fileID: 0}
  m_PrefabAsset: {fileID: 0}
  serializedVersion: 6
  m_Component:
  - component: {fileID: 481889309}
  - component: {fileID: 481889311}
  - component: {fileID: 481889310}
  m_Layer: 5
  m_Name: Value Label
  m_TagString: Untagged
  m_Icon: {fileID: 0}
  m_NavMeshLayer: 0
  m_StaticEditorFlags: 0
  m_IsActive: 1
--- !u!224 &481889309
RectTransform:
  m_ObjectHideFlags: 0
  m_CorrespondingSourceObject: {fileID: 0}
  m_PrefabInstance: {fileID: 0}
  m_PrefabAsset: {fileID: 0}
  m_GameObject: {fileID: 481889308}
  m_LocalRotation: {x: -0, y: -0, z: -0, w: 1}
  m_LocalPosition: {x: 0, y: 0, z: 0}
  m_LocalScale: {x: 1, y: 1, z: 1}
  m_Children: []
  m_Father: {fileID: 1981335398}
  m_RootOrder: 4
  m_LocalEulerAnglesHint: {x: 0, y: 0, z: 0}
  m_AnchorMin: {x: 0, y: 0}
  m_AnchorMax: {x: 1, y: 1}
  m_AnchoredPosition: {x: 0, y: -18}
  m_SizeDelta: {x: 0, y: -36}
  m_Pivot: {x: 0.5, y: 0.5}
--- !u!114 &481889310
MonoBehaviour:
  m_ObjectHideFlags: 0
  m_CorrespondingSourceObject: {fileID: 0}
  m_PrefabInstance: {fileID: 0}
  m_PrefabAsset: {fileID: 0}
  m_GameObject: {fileID: 481889308}
  m_Enabled: 1
  m_EditorHideFlags: 0
  m_Script: {fileID: 11500000, guid: f4688fdb7df04437aeb418b961361dc5, type: 3}
  m_Name: 
  m_EditorClassIdentifier: 
  m_Material: {fileID: 0}
  m_Color: {r: 1, g: 1, b: 1, a: 1}
  m_RaycastTarget: 0
  m_OnCullStateChanged:
    m_PersistentCalls:
      m_Calls: []
  m_text: 500x
  m_isRightToLeft: 0
  m_fontAsset: {fileID: 11400000, guid: 0cd382c4d470f174791dd96eb8f7b786, type: 2}
  m_sharedMaterial: {fileID: 1549604112718095413, guid: 0cd382c4d470f174791dd96eb8f7b786,
    type: 2}
  m_fontSharedMaterials: []
  m_fontMaterial: {fileID: 0}
  m_fontMaterials: []
  m_fontColor32:
    serializedVersion: 2
    rgba: 4294967295
  m_fontColor: {r: 1, g: 1, b: 1, a: 1}
  m_enableVertexGradient: 0
  m_colorMode: 3
  m_fontColorGradient:
    topLeft: {r: 1, g: 1, b: 1, a: 1}
    topRight: {r: 1, g: 1, b: 1, a: 1}
    bottomLeft: {r: 1, g: 1, b: 1, a: 1}
    bottomRight: {r: 1, g: 1, b: 1, a: 1}
  m_fontColorGradientPreset: {fileID: 0}
  m_spriteAsset: {fileID: 0}
  m_tintAllSprites: 0
  m_overrideHtmlColors: 0
  m_faceColor:
    serializedVersion: 2
    rgba: 4294967295
  m_outlineColor:
    serializedVersion: 2
    rgba: 4278190080
  m_fontSize: 20
  m_fontSizeBase: 20
  m_fontWeight: 400
  m_enableAutoSizing: 0
  m_fontSizeMin: 18
  m_fontSizeMax: 72
  m_fontStyle: 8
  m_textAlignment: 514
  m_characterSpacing: 0
  m_wordSpacing: 0
  m_lineSpacing: 0
  m_lineSpacingMax: 0
  m_paragraphSpacing: 0
  m_charWidthMaxAdj: 0
  m_enableWordWrapping: 1
  m_wordWrappingRatios: 0.4
  m_overflowMode: 0
  m_firstOverflowCharacterIndex: -1
  m_linkedTextComponent: {fileID: 0}
  m_isLinkedTextComponent: 0
  m_isTextTruncated: 0
  m_enableKerning: 1
  m_enableExtraPadding: 0
  checkPaddingRequired: 0
  m_isRichText: 1
  m_parseCtrlCharacters: 1
  m_isOrthographic: 1
  m_isCullingEnabled: 0
  m_ignoreRectMaskCulling: 0
  m_ignoreCulling: 1
  m_horizontalMapping: 0
  m_verticalMapping: 0
  m_uvLineOffset: 0
  m_geometrySortingOrder: 0
  m_VertexBufferAutoSizeReduction: 1
  m_firstVisibleCharacter: 0
  m_useMaxVisibleDescender: 1
  m_pageToDisplay: 1
  m_margin: {x: 0, y: 0, z: 0, w: 0}
  m_textInfo:
    textComponent: {fileID: 481889310}
    characterCount: 4
    spriteCount: 0
    spaceCount: 0
    wordCount: 1
    linkCount: 0
    lineCount: 1
    pageCount: 1
    materialCount: 1
  m_isUsingLegacyAnimationComponent: 0
  m_isVolumetricText: 0
  m_spriteAnimator: {fileID: 0}
  m_hasFontAssetChanged: 0
  m_subTextObjects:
  - {fileID: 0}
  - {fileID: 0}
  - {fileID: 0}
  - {fileID: 0}
  - {fileID: 0}
  - {fileID: 0}
  - {fileID: 0}
  - {fileID: 0}
  m_baseMaterial: {fileID: 0}
  m_maskOffset: {x: 0, y: 0, z: 0, w: 0}
--- !u!222 &481889311
CanvasRenderer:
  m_ObjectHideFlags: 0
  m_CorrespondingSourceObject: {fileID: 0}
  m_PrefabInstance: {fileID: 0}
  m_PrefabAsset: {fileID: 0}
  m_GameObject: {fileID: 481889308}
  m_CullTransparentMesh: 0
--- !u!1 &488333122
GameObject:
  m_ObjectHideFlags: 0
  m_CorrespondingSourceObject: {fileID: 0}
  m_PrefabInstance: {fileID: 0}
  m_PrefabAsset: {fileID: 0}
  serializedVersion: 6
  m_Component:
  - component: {fileID: 488333123}
  - component: {fileID: 488333125}
  - component: {fileID: 488333124}
  m_Layer: 5
  m_Name: Label
  m_TagString: Untagged
  m_Icon: {fileID: 0}
  m_NavMeshLayer: 0
  m_StaticEditorFlags: 0
  m_IsActive: 1
--- !u!224 &488333123
RectTransform:
  m_ObjectHideFlags: 0
  m_CorrespondingSourceObject: {fileID: 0}
  m_PrefabInstance: {fileID: 0}
  m_PrefabAsset: {fileID: 0}
  m_GameObject: {fileID: 488333122}
  m_LocalRotation: {x: -0, y: -0, z: -0, w: 1}
  m_LocalPosition: {x: 0, y: 0, z: 0}
  m_LocalScale: {x: 1, y: 1, z: 1}
  m_Children: []
  m_Father: {fileID: 513966903}
  m_RootOrder: 0
  m_LocalEulerAnglesHint: {x: 0, y: 0, z: 0}
  m_AnchorMin: {x: 0, y: 0}
  m_AnchorMax: {x: 1, y: 1}
  m_AnchoredPosition: {x: 0, y: 0}
  m_SizeDelta: {x: 0, y: 0}
  m_Pivot: {x: 0.5, y: 0.5}
--- !u!114 &488333124
MonoBehaviour:
  m_ObjectHideFlags: 0
  m_CorrespondingSourceObject: {fileID: 0}
  m_PrefabInstance: {fileID: 0}
  m_PrefabAsset: {fileID: 0}
  m_GameObject: {fileID: 488333122}
  m_Enabled: 1
  m_EditorHideFlags: 0
  m_Script: {fileID: 11500000, guid: f4688fdb7df04437aeb418b961361dc5, type: 3}
  m_Name: 
  m_EditorClassIdentifier: 
  m_Material: {fileID: 0}
  m_Color: {r: 1, g: 1, b: 1, a: 1}
  m_RaycastTarget: 1
  m_OnCullStateChanged:
    m_PersistentCalls:
      m_Calls: []
  m_text: reconnect
  m_isRightToLeft: 0
  m_fontAsset: {fileID: 11400000, guid: 5a19f4193fe2bf64089ade0b38163199, type: 2}
  m_sharedMaterial: {fileID: 21566619404874456, guid: 5a19f4193fe2bf64089ade0b38163199,
    type: 2}
  m_fontSharedMaterials: []
  m_fontMaterial: {fileID: 0}
  m_fontMaterials: []
  m_fontColor32:
    serializedVersion: 2
    rgba: 4294967295
  m_fontColor: {r: 1, g: 1, b: 1, a: 1}
  m_enableVertexGradient: 0
  m_colorMode: 3
  m_fontColorGradient:
    topLeft: {r: 1, g: 1, b: 1, a: 1}
    topRight: {r: 1, g: 1, b: 1, a: 1}
    bottomLeft: {r: 1, g: 1, b: 1, a: 1}
    bottomRight: {r: 1, g: 1, b: 1, a: 1}
  m_fontColorGradientPreset: {fileID: 0}
  m_spriteAsset: {fileID: 0}
  m_tintAllSprites: 0
  m_overrideHtmlColors: 0
  m_faceColor:
    serializedVersion: 2
    rgba: 4294967295
  m_outlineColor:
    serializedVersion: 2
    rgba: 4278190080
  m_fontSize: 24
  m_fontSizeBase: 24
  m_fontWeight: 400
  m_enableAutoSizing: 0
  m_fontSizeMin: 18
  m_fontSizeMax: 72
  m_fontStyle: 16
  m_textAlignment: 514
  m_characterSpacing: 0
  m_wordSpacing: 0
  m_lineSpacing: 0
  m_lineSpacingMax: 0
  m_paragraphSpacing: 0
  m_charWidthMaxAdj: 0
  m_enableWordWrapping: 1
  m_wordWrappingRatios: 0.4
  m_overflowMode: 0
  m_firstOverflowCharacterIndex: -1
  m_linkedTextComponent: {fileID: 0}
  m_isLinkedTextComponent: 0
  m_isTextTruncated: 0
  m_enableKerning: 1
  m_enableExtraPadding: 0
  checkPaddingRequired: 0
  m_isRichText: 1
  m_parseCtrlCharacters: 1
  m_isOrthographic: 1
  m_isCullingEnabled: 0
  m_ignoreRectMaskCulling: 0
  m_ignoreCulling: 1
  m_horizontalMapping: 0
  m_verticalMapping: 0
  m_uvLineOffset: 0
  m_geometrySortingOrder: 0
  m_VertexBufferAutoSizeReduction: 1
  m_firstVisibleCharacter: 0
  m_useMaxVisibleDescender: 1
  m_pageToDisplay: 1
  m_margin: {x: 16, y: 16, z: 16, w: 16}
  m_textInfo:
    textComponent: {fileID: 488333124}
    characterCount: 9
    spriteCount: 0
    spaceCount: 0
    wordCount: 1
    linkCount: 0
    lineCount: 1
    pageCount: 1
    materialCount: 1
  m_isUsingLegacyAnimationComponent: 0
  m_isVolumetricText: 0
  m_spriteAnimator: {fileID: 0}
  m_hasFontAssetChanged: 0
  m_subTextObjects:
  - {fileID: 0}
  - {fileID: 0}
  - {fileID: 0}
  - {fileID: 0}
  - {fileID: 0}
  - {fileID: 0}
  - {fileID: 0}
  - {fileID: 0}
  m_baseMaterial: {fileID: 0}
  m_maskOffset: {x: 0, y: 0, z: 0, w: 0}
--- !u!222 &488333125
CanvasRenderer:
  m_ObjectHideFlags: 0
  m_CorrespondingSourceObject: {fileID: 0}
  m_PrefabInstance: {fileID: 0}
  m_PrefabAsset: {fileID: 0}
  m_GameObject: {fileID: 488333122}
  m_CullTransparentMesh: 0
--- !u!114 &496324176 stripped
MonoBehaviour:
  m_CorrespondingSourceObject: {fileID: 1391474368386691779, guid: 667cc4daec5d5a44cb6c3ec450d505ab,
    type: 3}
  m_PrefabInstance: {fileID: 92639405931747985}
  m_PrefabAsset: {fileID: 0}
  m_GameObject: {fileID: 0}
  m_Enabled: 1
  m_EditorHideFlags: 0
  m_Script: {fileID: 11500000, guid: 628525f199464eccbdb13565ea3c7418, type: 3}
  m_Name: 
  m_EditorClassIdentifier: 
--- !u!1 &513042378
GameObject:
  m_ObjectHideFlags: 0
  m_CorrespondingSourceObject: {fileID: 0}
  m_PrefabInstance: {fileID: 0}
  m_PrefabAsset: {fileID: 0}
  serializedVersion: 6
  m_Component:
  - component: {fileID: 513042379}
  - component: {fileID: 513042380}
  m_Layer: 0
  m_Name: XR Simulator
  m_TagString: Untagged
  m_Icon: {fileID: 0}
  m_NavMeshLayer: 0
  m_StaticEditorFlags: 0
  m_IsActive: 0
--- !u!4 &513042379
Transform:
  m_ObjectHideFlags: 0
  m_CorrespondingSourceObject: {fileID: 0}
  m_PrefabInstance: {fileID: 0}
  m_PrefabAsset: {fileID: 0}
  m_GameObject: {fileID: 513042378}
  m_LocalRotation: {x: 0, y: 0, z: 0, w: 1}
  m_LocalPosition: {x: 0, y: 0, z: 0}
  m_LocalScale: {x: 1, y: 1, z: 1}
  m_Children: []
  m_Father: {fileID: 544060993}
  m_RootOrder: 2
  m_LocalEulerAnglesHint: {x: 0, y: 0, z: 0}
--- !u!114 &513042380
MonoBehaviour:
  m_ObjectHideFlags: 0
  m_CorrespondingSourceObject: {fileID: 0}
  m_PrefabInstance: {fileID: 0}
  m_PrefabAsset: {fileID: 0}
  m_GameObject: {fileID: 513042378}
  m_Enabled: 1
  m_EditorHideFlags: 0
  m_Script: {fileID: 11500000, guid: 48bf8293fdd443641bee91df7ef93fd2, type: 3}
  m_Name: 
  m_EditorClassIdentifier: 
  narupaXR: {fileID: 544060994}
--- !u!1 &513966902
GameObject:
  m_ObjectHideFlags: 0
  m_CorrespondingSourceObject: {fileID: 0}
  m_PrefabInstance: {fileID: 0}
  m_PrefabAsset: {fileID: 0}
  serializedVersion: 6
  m_Component:
  - component: {fileID: 513966903}
  - component: {fileID: 513966906}
  - component: {fileID: 513966905}
  - component: {fileID: 513966904}
  m_Layer: 5
  m_Name: Button
  m_TagString: Untagged
  m_Icon: {fileID: 0}
  m_NavMeshLayer: 0
  m_StaticEditorFlags: 0
  m_IsActive: 1
--- !u!224 &513966903
RectTransform:
  m_ObjectHideFlags: 0
  m_CorrespondingSourceObject: {fileID: 0}
  m_PrefabInstance: {fileID: 0}
  m_PrefabAsset: {fileID: 0}
  m_GameObject: {fileID: 513966902}
  m_LocalRotation: {x: 0, y: 0, z: 0, w: 1}
  m_LocalPosition: {x: 0, y: 0, z: 0}
  m_LocalScale: {x: 1, y: 1, z: 1}
  m_Children:
  - {fileID: 488333123}
  m_Father: {fileID: 432278073}
  m_RootOrder: 0
  m_LocalEulerAnglesHint: {x: 0, y: 0, z: 0}
  m_AnchorMin: {x: 0, y: 0}
  m_AnchorMax: {x: 1, y: 1}
  m_AnchoredPosition: {x: 0, y: 0}
  m_SizeDelta: {x: -16, y: -16}
  m_Pivot: {x: 0.5, y: 0.5}
--- !u!114 &513966904
MonoBehaviour:
  m_ObjectHideFlags: 0
  m_CorrespondingSourceObject: {fileID: 0}
  m_PrefabInstance: {fileID: 0}
  m_PrefabAsset: {fileID: 0}
  m_GameObject: {fileID: 513966902}
  m_Enabled: 1
  m_EditorHideFlags: 0
  m_Script: {fileID: 11500000, guid: 4e29b1a8efbd4b44bb3f3716e73f07ff, type: 3}
  m_Name: 
  m_EditorClassIdentifier: 
  m_Navigation:
    m_Mode: 0
    m_SelectOnUp: {fileID: 0}
    m_SelectOnDown: {fileID: 0}
    m_SelectOnLeft: {fileID: 0}
    m_SelectOnRight: {fileID: 0}
  m_Transition: 1
  m_Colors:
    m_NormalColor: {r: 0.43529415, g: 0.5411765, b: 0.5686275, a: 1}
    m_HighlightedColor: {r: 1, g: 0.40000004, b: 0, a: 1}
    m_PressedColor: {r: 0.30008277, g: 0.37307587, b: 0.39200002, a: 1}
    m_SelectedColor: {r: 1, g: 0.40000004, b: 0, a: 1}
    m_DisabledColor: {r: 0.78431374, g: 0.78431374, b: 0.78431374, a: 0.5019608}
    m_ColorMultiplier: 1
    m_FadeDuration: 0.1
  m_SpriteState:
    m_HighlightedSprite: {fileID: 0}
    m_PressedSprite: {fileID: 0}
    m_SelectedSprite: {fileID: 0}
    m_DisabledSprite: {fileID: 0}
  m_AnimationTriggers:
    m_NormalTrigger: Normal
    m_HighlightedTrigger: Highlighted
    m_PressedTrigger: Pressed
    m_SelectedTrigger: Highlighted
    m_DisabledTrigger: Disabled
  m_Interactable: 1
  m_TargetGraphic: {fileID: 513966905}
  m_OnClick:
    m_PersistentCalls:
      m_Calls:
      - m_Target: {fileID: 1908252059}
        m_MethodName: OnConnectButtonPressed
        m_Mode: 1
        m_Arguments:
          m_ObjectArgument: {fileID: 0}
          m_ObjectArgumentAssemblyTypeName: UnityEngine.Object, UnityEngine
          m_IntArgument: 0
          m_FloatArgument: 0
          m_StringArgument: 
          m_BoolArgument: 1
        m_CallState: 2
--- !u!114 &513966905
MonoBehaviour:
  m_ObjectHideFlags: 0
  m_CorrespondingSourceObject: {fileID: 0}
  m_PrefabInstance: {fileID: 0}
  m_PrefabAsset: {fileID: 0}
  m_GameObject: {fileID: 513966902}
  m_Enabled: 1
  m_EditorHideFlags: 0
  m_Script: {fileID: 11500000, guid: fe87c0e1cc204ed48ad3b37840f39efc, type: 3}
  m_Name: 
  m_EditorClassIdentifier: 
  m_Material: {fileID: 0}
  m_Color: {r: 1, g: 1, b: 1, a: 1}
  m_RaycastTarget: 1
  m_OnCullStateChanged:
    m_PersistentCalls:
      m_Calls: []
  m_Sprite: {fileID: 0}
  m_Type: 0
  m_PreserveAspect: 0
  m_FillCenter: 1
  m_FillMethod: 4
  m_FillAmount: 1
  m_FillClockwise: 1
  m_FillOrigin: 0
  m_UseSpriteMesh: 0
  m_PixelsPerUnitMultiplier: 1
--- !u!222 &513966906
CanvasRenderer:
  m_ObjectHideFlags: 0
  m_CorrespondingSourceObject: {fileID: 0}
  m_PrefabInstance: {fileID: 0}
  m_PrefabAsset: {fileID: 0}
  m_GameObject: {fileID: 513966902}
  m_CullTransparentMesh: 0
--- !u!1 &544060992
GameObject:
  m_ObjectHideFlags: 0
  m_CorrespondingSourceObject: {fileID: 0}
  m_PrefabInstance: {fileID: 0}
  m_PrefabAsset: {fileID: 0}
  serializedVersion: 6
  m_Component:
  - component: {fileID: 544060993}
  - component: {fileID: 544060994}
  - component: {fileID: 544060995}
  - component: {fileID: 544060996}
  m_Layer: 0
  m_Name: NarupaXR
  m_TagString: Untagged
  m_Icon: {fileID: 0}
  m_NavMeshLayer: 0
  m_StaticEditorFlags: 0
  m_IsActive: 1
--- !u!4 &544060993
Transform:
  m_ObjectHideFlags: 0
  m_CorrespondingSourceObject: {fileID: 0}
  m_PrefabInstance: {fileID: 0}
  m_PrefabAsset: {fileID: 0}
  m_GameObject: {fileID: 544060992}
  m_LocalRotation: {x: 0, y: 0, z: 0, w: 1}
  m_LocalPosition: {x: 0, y: 0, z: 0}
  m_LocalScale: {x: 1, y: 1, z: 1}
  m_Children:
  - {fileID: 1042607094}
  - {fileID: 185265282}
  - {fileID: 513042379}
  - {fileID: 2074532959}
  - {fileID: 418898941}
  m_Father: {fileID: 0}
  m_RootOrder: 0
  m_LocalEulerAnglesHint: {x: 0, y: 0, z: 0}
--- !u!114 &544060994
MonoBehaviour:
  m_ObjectHideFlags: 0
  m_CorrespondingSourceObject: {fileID: 0}
  m_PrefabInstance: {fileID: 0}
  m_PrefabAsset: {fileID: 0}
  m_GameObject: {fileID: 544060992}
  m_Enabled: 1
  m_EditorHideFlags: 0
  m_Script: {fileID: 11500000, guid: b95e243630ef1ea4c935048688e07e25, type: 3}
  m_Name: 
  m_EditorClassIdentifier: 
  simulationSpaceTransform: {fileID: 1946000298}
  rightHandedSimulationSpace: {fileID: 92531328}
  forceScaleSlider: {fileID: 1981335399}
  forceScaleValueLabel: {fileID: 481889310}
  debugText: {fileID: 603696412}
  interactableScene: {fileID: 54429685}
  xrBoxInteraction: {fileID: 1042607095}
  avatars: {fileID: 838290071}
--- !u!114 &544060995
MonoBehaviour:
  m_ObjectHideFlags: 0
  m_CorrespondingSourceObject: {fileID: 0}
  m_PrefabInstance: {fileID: 0}
  m_PrefabAsset: {fileID: 0}
  m_GameObject: {fileID: 544060992}
  m_Enabled: 1
  m_EditorHideFlags: 0
  m_Script: {fileID: 11500000, guid: d774d3b13ec9946499f8d115b1691e9f, type: 3}
  m_Name: 
  m_EditorClassIdentifier: 
  outputTextField: {fileID: 1387937676}
  lineLimit: 32
--- !u!114 &544060996
MonoBehaviour:
  m_ObjectHideFlags: 0
  m_CorrespondingSourceObject: {fileID: 0}
  m_PrefabInstance: {fileID: 0}
  m_PrefabAsset: {fileID: 0}
  m_GameObject: {fileID: 544060992}
  m_Enabled: 1
  m_EditorHideFlags: 0
  m_Script: {fileID: 11500000, guid: 0cb55e146b72f4a7398b0a0788ad1cee, type: 3}
  m_Name: 
  m_EditorClassIdentifier: 
--- !u!1 &561091200
GameObject:
  m_ObjectHideFlags: 0
  m_CorrespondingSourceObject: {fileID: 0}
  m_PrefabInstance: {fileID: 0}
  m_PrefabAsset: {fileID: 0}
  serializedVersion: 6
  m_Component:
  - component: {fileID: 561091201}
  - component: {fileID: 561091204}
  - component: {fileID: 561091203}
  - component: {fileID: 561091202}
  m_Layer: 5
  m_Name: InputField (TMP)
  m_TagString: Untagged
  m_Icon: {fileID: 0}
  m_NavMeshLayer: 0
  m_StaticEditorFlags: 0
  m_IsActive: 1
--- !u!224 &561091201
RectTransform:
  m_ObjectHideFlags: 0
  m_CorrespondingSourceObject: {fileID: 0}
  m_PrefabInstance: {fileID: 0}
  m_PrefabAsset: {fileID: 0}
  m_GameObject: {fileID: 561091200}
  m_LocalRotation: {x: 0, y: 0, z: 0, w: 1}
  m_LocalPosition: {x: 0, y: 0, z: 0}
  m_LocalScale: {x: 1, y: 1, z: 1}
  m_Children:
  - {fileID: 969341981}
  m_Father: {fileID: 49283541}
  m_RootOrder: 0
  m_LocalEulerAnglesHint: {x: 0, y: 0, z: 0}
  m_AnchorMin: {x: 0, y: 0}
  m_AnchorMax: {x: 1, y: 1}
  m_AnchoredPosition: {x: 0, y: 0}
  m_SizeDelta: {x: -16, y: -16}
  m_Pivot: {x: 0.5, y: 0.5}
--- !u!114 &561091202
MonoBehaviour:
  m_ObjectHideFlags: 0
  m_CorrespondingSourceObject: {fileID: 0}
  m_PrefabInstance: {fileID: 0}
  m_PrefabAsset: {fileID: 0}
  m_GameObject: {fileID: 561091200}
  m_Enabled: 1
  m_EditorHideFlags: 0
  m_Script: {fileID: 11500000, guid: 2da0c512f12947e489f739169773d7ca, type: 3}
  m_Name: 
  m_EditorClassIdentifier: 
  m_Navigation:
    m_Mode: 3
    m_SelectOnUp: {fileID: 0}
    m_SelectOnDown: {fileID: 0}
    m_SelectOnLeft: {fileID: 0}
    m_SelectOnRight: {fileID: 0}
  m_Transition: 1
  m_Colors:
    m_NormalColor: {r: 1, g: 1, b: 1, a: 1}
    m_HighlightedColor: {r: 0.9607843, g: 0.9607843, b: 0.9607843, a: 1}
    m_PressedColor: {r: 0.78431374, g: 0.78431374, b: 0.78431374, a: 1}
    m_SelectedColor: {r: 0.9607843, g: 0.9607843, b: 0.9607843, a: 1}
    m_DisabledColor: {r: 0.78431374, g: 0.78431374, b: 0.78431374, a: 0.5019608}
    m_ColorMultiplier: 1
    m_FadeDuration: 0.1
  m_SpriteState:
    m_HighlightedSprite: {fileID: 0}
    m_PressedSprite: {fileID: 0}
    m_SelectedSprite: {fileID: 0}
    m_DisabledSprite: {fileID: 0}
  m_AnimationTriggers:
    m_NormalTrigger: Normal
    m_HighlightedTrigger: Highlighted
    m_PressedTrigger: Pressed
    m_SelectedTrigger: Highlighted
    m_DisabledTrigger: Disabled
  m_Interactable: 1
  m_TargetGraphic: {fileID: 561091203}
  m_TextViewport: {fileID: 969341981}
  m_TextComponent: {fileID: 132386943}
  m_Placeholder: {fileID: 2136049274}
  m_VerticalScrollbar: {fileID: 0}
  m_VerticalScrollbarEventHandler: {fileID: 0}
  m_ScrollSensitivity: 1
  m_ContentType: 2
  m_InputType: 0
  m_AsteriskChar: 42
  m_KeyboardType: 4
  m_LineType: 0
  m_HideMobileInput: 0
  m_HideSoftKeyboard: 0
  m_CharacterValidation: 2
  m_RegexValue: 
  m_GlobalPointSize: 24
  m_CharacterLimit: 0
  m_OnEndEdit:
    m_PersistentCalls:
      m_Calls: []
  m_OnSubmit:
    m_PersistentCalls:
      m_Calls: []
  m_OnSelect:
    m_PersistentCalls:
      m_Calls: []
  m_OnDeselect:
    m_PersistentCalls:
      m_Calls: []
  m_OnTextSelection:
    m_PersistentCalls:
      m_Calls: []
  m_OnEndTextSelection:
    m_PersistentCalls:
      m_Calls: []
  m_OnValueChanged:
    m_PersistentCalls:
      m_Calls: []
  m_OnTouchScreenKeyboardStatusChanged:
    m_PersistentCalls:
      m_Calls: []
  m_CaretColor: {r: 0.19607843, g: 0.19607843, b: 0.19607843, a: 1}
  m_CustomCaretColor: 0
  m_SelectionColor: {r: 0.65882355, g: 0.80784315, b: 1, a: 0.7529412}
  m_Text: 38801
  m_CaretBlinkRate: 0.85
  m_CaretWidth: 1
  m_ReadOnly: 0
  m_RichText: 1
  m_GlobalFontAsset: {fileID: 0}
  m_OnFocusSelectAll: 1
  m_ResetOnDeActivation: 1
  m_RestoreOriginalTextOnEscape: 1
  m_isRichTextEditingAllowed: 0
  m_LineLimit: 0
  m_InputValidator: {fileID: 0}
--- !u!114 &561091203
MonoBehaviour:
  m_ObjectHideFlags: 0
  m_CorrespondingSourceObject: {fileID: 0}
  m_PrefabInstance: {fileID: 0}
  m_PrefabAsset: {fileID: 0}
  m_GameObject: {fileID: 561091200}
  m_Enabled: 1
  m_EditorHideFlags: 0
  m_Script: {fileID: 11500000, guid: fe87c0e1cc204ed48ad3b37840f39efc, type: 3}
  m_Name: 
  m_EditorClassIdentifier: 
  m_Material: {fileID: 0}
  m_Color: {r: 0.43529415, g: 0.5411765, b: 0.5686275, a: 1}
  m_RaycastTarget: 1
  m_OnCullStateChanged:
    m_PersistentCalls:
      m_Calls: []
  m_Sprite: {fileID: 0}
  m_Type: 1
  m_PreserveAspect: 0
  m_FillCenter: 1
  m_FillMethod: 4
  m_FillAmount: 1
  m_FillClockwise: 1
  m_FillOrigin: 0
  m_UseSpriteMesh: 0
  m_PixelsPerUnitMultiplier: 1
--- !u!222 &561091204
CanvasRenderer:
  m_ObjectHideFlags: 0
  m_CorrespondingSourceObject: {fileID: 0}
  m_PrefabInstance: {fileID: 0}
  m_PrefabAsset: {fileID: 0}
  m_GameObject: {fileID: 561091200}
  m_CullTransparentMesh: 0
--- !u!1 &579529193
GameObject:
  m_ObjectHideFlags: 0
  m_CorrespondingSourceObject: {fileID: 0}
  m_PrefabInstance: {fileID: 0}
  m_PrefabAsset: {fileID: 0}
  serializedVersion: 6
  m_Component:
  - component: {fileID: 579529194}
  - component: {fileID: 579529196}
  - component: {fileID: 579529195}
  m_Layer: 5
  m_Name: Label
  m_TagString: Untagged
  m_Icon: {fileID: 0}
  m_NavMeshLayer: 0
  m_StaticEditorFlags: 0
  m_IsActive: 1
--- !u!224 &579529194
RectTransform:
  m_ObjectHideFlags: 0
  m_CorrespondingSourceObject: {fileID: 0}
  m_PrefabInstance: {fileID: 0}
  m_PrefabAsset: {fileID: 0}
  m_GameObject: {fileID: 579529193}
  m_LocalRotation: {x: -0, y: -0, z: -0, w: 1}
  m_LocalPosition: {x: 0, y: 0, z: 0}
  m_LocalScale: {x: 1, y: 1, z: 1}
  m_Children: []
  m_Father: {fileID: 816994074}
  m_RootOrder: 0
  m_LocalEulerAnglesHint: {x: 0, y: 0, z: 0}
  m_AnchorMin: {x: 0, y: 0}
  m_AnchorMax: {x: 0, y: 1}
  m_AnchoredPosition: {x: 0.000030517578, y: 0}
  m_SizeDelta: {x: 168, y: 0}
  m_Pivot: {x: 0, y: 0.5}
--- !u!114 &579529195
MonoBehaviour:
  m_ObjectHideFlags: 0
  m_CorrespondingSourceObject: {fileID: 0}
  m_PrefabInstance: {fileID: 0}
  m_PrefabAsset: {fileID: 0}
  m_GameObject: {fileID: 579529193}
  m_Enabled: 1
  m_EditorHideFlags: 0
  m_Script: {fileID: 11500000, guid: f4688fdb7df04437aeb418b961361dc5, type: 3}
  m_Name: 
  m_EditorClassIdentifier: 
  m_Material: {fileID: 0}
  m_Color: {r: 1, g: 1, b: 1, a: 1}
  m_RaycastTarget: 1
  m_OnCullStateChanged:
    m_PersistentCalls:
      m_Calls: []
  m_text: imd port
  m_isRightToLeft: 0
  m_fontAsset: {fileID: 11400000, guid: 5a19f4193fe2bf64089ade0b38163199, type: 2}
  m_sharedMaterial: {fileID: 21566619404874456, guid: 5a19f4193fe2bf64089ade0b38163199,
    type: 2}
  m_fontSharedMaterials: []
  m_fontMaterial: {fileID: 0}
  m_fontMaterials: []
  m_fontColor32:
    serializedVersion: 2
    rgba: 4284702540
  m_fontColor: {r: 0.30008277, g: 0.37307587, b: 0.39200002, a: 1}
  m_enableVertexGradient: 0
  m_colorMode: 3
  m_fontColorGradient:
    topLeft: {r: 1, g: 1, b: 1, a: 1}
    topRight: {r: 1, g: 1, b: 1, a: 1}
    bottomLeft: {r: 1, g: 1, b: 1, a: 1}
    bottomRight: {r: 1, g: 1, b: 1, a: 1}
  m_fontColorGradientPreset: {fileID: 0}
  m_spriteAsset: {fileID: 0}
  m_tintAllSprites: 0
  m_overrideHtmlColors: 0
  m_faceColor:
    serializedVersion: 2
    rgba: 4294967295
  m_outlineColor:
    serializedVersion: 2
    rgba: 4278190080
  m_fontSize: 24
  m_fontSizeBase: 24
  m_fontWeight: 400
  m_enableAutoSizing: 0
  m_fontSizeMin: 18
  m_fontSizeMax: 72
  m_fontStyle: 16
  m_textAlignment: 514
  m_characterSpacing: 0
  m_wordSpacing: 0
  m_lineSpacing: 0
  m_lineSpacingMax: 0
  m_paragraphSpacing: 0
  m_charWidthMaxAdj: 0
  m_enableWordWrapping: 1
  m_wordWrappingRatios: 0.4
  m_overflowMode: 0
  m_firstOverflowCharacterIndex: -1
  m_linkedTextComponent: {fileID: 0}
  m_isLinkedTextComponent: 0
  m_isTextTruncated: 0
  m_enableKerning: 1
  m_enableExtraPadding: 0
  checkPaddingRequired: 0
  m_isRichText: 1
  m_parseCtrlCharacters: 1
  m_isOrthographic: 1
  m_isCullingEnabled: 0
  m_ignoreRectMaskCulling: 0
  m_ignoreCulling: 1
  m_horizontalMapping: 0
  m_verticalMapping: 0
  m_uvLineOffset: 0
  m_geometrySortingOrder: 0
  m_VertexBufferAutoSizeReduction: 1
  m_firstVisibleCharacter: 0
  m_useMaxVisibleDescender: 1
  m_pageToDisplay: 1
  m_margin: {x: 16, y: 16, z: 16, w: 16}
  m_textInfo:
    textComponent: {fileID: 579529195}
    characterCount: 8
    spriteCount: 0
    spaceCount: 1
    wordCount: 2
    linkCount: 0
    lineCount: 1
    pageCount: 1
    materialCount: 1
  m_isUsingLegacyAnimationComponent: 0
  m_isVolumetricText: 0
  m_spriteAnimator: {fileID: 0}
  m_hasFontAssetChanged: 0
  m_subTextObjects:
  - {fileID: 0}
  - {fileID: 0}
  - {fileID: 0}
  - {fileID: 0}
  - {fileID: 0}
  - {fileID: 0}
  - {fileID: 0}
  - {fileID: 0}
  m_baseMaterial: {fileID: 0}
  m_maskOffset: {x: 0, y: 0, z: 0, w: 0}
--- !u!222 &579529196
CanvasRenderer:
  m_ObjectHideFlags: 0
  m_CorrespondingSourceObject: {fileID: 0}
  m_PrefabInstance: {fileID: 0}
  m_PrefabAsset: {fileID: 0}
  m_GameObject: {fileID: 579529193}
  m_CullTransparentMesh: 0
--- !u!1 &586438650
GameObject:
  m_ObjectHideFlags: 0
  m_CorrespondingSourceObject: {fileID: 0}
  m_PrefabInstance: {fileID: 0}
  m_PrefabAsset: {fileID: 0}
  serializedVersion: 6
  m_Component:
  - component: {fileID: 586438651}
  - component: {fileID: 586438654}
  - component: {fileID: 586438653}
  - component: {fileID: 586438652}
  m_Layer: 5
  m_Name: InputField (TMP)
  m_TagString: Untagged
  m_Icon: {fileID: 0}
  m_NavMeshLayer: 0
  m_StaticEditorFlags: 0
  m_IsActive: 1
--- !u!224 &586438651
RectTransform:
  m_ObjectHideFlags: 0
  m_CorrespondingSourceObject: {fileID: 0}
  m_PrefabInstance: {fileID: 0}
  m_PrefabAsset: {fileID: 0}
  m_GameObject: {fileID: 586438650}
  m_LocalRotation: {x: 0, y: 0, z: 0, w: 1}
  m_LocalPosition: {x: 0, y: 0, z: 0}
  m_LocalScale: {x: 1, y: 1, z: 1}
  m_Children:
  - {fileID: 1437844076}
  m_Father: {fileID: 1574251813}
  m_RootOrder: 0
  m_LocalEulerAnglesHint: {x: 0, y: 0, z: 0}
  m_AnchorMin: {x: 0, y: 0}
  m_AnchorMax: {x: 1, y: 1}
  m_AnchoredPosition: {x: 0, y: 0}
  m_SizeDelta: {x: -16, y: -16}
  m_Pivot: {x: 0.5, y: 0.5}
--- !u!114 &586438652
MonoBehaviour:
  m_ObjectHideFlags: 0
  m_CorrespondingSourceObject: {fileID: 0}
  m_PrefabInstance: {fileID: 0}
  m_PrefabAsset: {fileID: 0}
  m_GameObject: {fileID: 586438650}
  m_Enabled: 1
  m_EditorHideFlags: 0
  m_Script: {fileID: 11500000, guid: 2da0c512f12947e489f739169773d7ca, type: 3}
  m_Name: 
  m_EditorClassIdentifier: 
  m_Navigation:
    m_Mode: 3
    m_SelectOnUp: {fileID: 0}
    m_SelectOnDown: {fileID: 0}
    m_SelectOnLeft: {fileID: 0}
    m_SelectOnRight: {fileID: 0}
  m_Transition: 1
  m_Colors:
    m_NormalColor: {r: 1, g: 1, b: 1, a: 1}
    m_HighlightedColor: {r: 0.9607843, g: 0.9607843, b: 0.9607843, a: 1}
    m_PressedColor: {r: 0.78431374, g: 0.78431374, b: 0.78431374, a: 1}
    m_SelectedColor: {r: 0.9607843, g: 0.9607843, b: 0.9607843, a: 1}
    m_DisabledColor: {r: 0.78431374, g: 0.78431374, b: 0.78431374, a: 0.5019608}
    m_ColorMultiplier: 1
    m_FadeDuration: 0.1
  m_SpriteState:
    m_HighlightedSprite: {fileID: 0}
    m_PressedSprite: {fileID: 0}
    m_SelectedSprite: {fileID: 0}
    m_DisabledSprite: {fileID: 0}
  m_AnimationTriggers:
    m_NormalTrigger: Normal
    m_HighlightedTrigger: Highlighted
    m_PressedTrigger: Pressed
    m_SelectedTrigger: Highlighted
    m_DisabledTrigger: Disabled
  m_Interactable: 1
  m_TargetGraphic: {fileID: 586438653}
  m_TextViewport: {fileID: 1437844076}
  m_TextComponent: {fileID: 1627060380}
  m_Placeholder: {fileID: 2048555310}
  m_VerticalScrollbar: {fileID: 0}
  m_VerticalScrollbarEventHandler: {fileID: 0}
  m_ScrollSensitivity: 1
  m_ContentType: 2
  m_InputType: 0
  m_AsteriskChar: 42
  m_KeyboardType: 4
  m_LineType: 0
  m_HideMobileInput: 0
  m_HideSoftKeyboard: 0
  m_CharacterValidation: 2
  m_RegexValue: 
  m_GlobalPointSize: 24
  m_CharacterLimit: 0
  m_OnEndEdit:
    m_PersistentCalls:
      m_Calls: []
  m_OnSubmit:
    m_PersistentCalls:
      m_Calls: []
  m_OnSelect:
    m_PersistentCalls:
      m_Calls: []
  m_OnDeselect:
    m_PersistentCalls:
      m_Calls: []
  m_OnTextSelection:
    m_PersistentCalls:
      m_Calls: []
  m_OnEndTextSelection:
    m_PersistentCalls:
      m_Calls: []
  m_OnValueChanged:
    m_PersistentCalls:
      m_Calls: []
  m_OnTouchScreenKeyboardStatusChanged:
    m_PersistentCalls:
      m_Calls: []
  m_CaretColor: {r: 0.19607843, g: 0.19607843, b: 0.19607843, a: 1}
  m_CustomCaretColor: 0
  m_SelectionColor: {r: 0.65882355, g: 0.80784315, b: 1, a: 0.7529412}
  m_Text: 38801
  m_CaretBlinkRate: 0.85
  m_CaretWidth: 1
  m_ReadOnly: 0
  m_RichText: 1
  m_GlobalFontAsset: {fileID: 0}
  m_OnFocusSelectAll: 1
  m_ResetOnDeActivation: 1
  m_RestoreOriginalTextOnEscape: 1
  m_isRichTextEditingAllowed: 0
  m_LineLimit: 0
  m_InputValidator: {fileID: 0}
--- !u!114 &586438653
MonoBehaviour:
  m_ObjectHideFlags: 0
  m_CorrespondingSourceObject: {fileID: 0}
  m_PrefabInstance: {fileID: 0}
  m_PrefabAsset: {fileID: 0}
  m_GameObject: {fileID: 586438650}
  m_Enabled: 1
  m_EditorHideFlags: 0
  m_Script: {fileID: 11500000, guid: fe87c0e1cc204ed48ad3b37840f39efc, type: 3}
  m_Name: 
  m_EditorClassIdentifier: 
  m_Material: {fileID: 0}
  m_Color: {r: 0.43529415, g: 0.5411765, b: 0.5686275, a: 1}
  m_RaycastTarget: 1
  m_OnCullStateChanged:
    m_PersistentCalls:
      m_Calls: []
  m_Sprite: {fileID: 0}
  m_Type: 1
  m_PreserveAspect: 0
  m_FillCenter: 1
  m_FillMethod: 4
  m_FillAmount: 1
  m_FillClockwise: 1
  m_FillOrigin: 0
  m_UseSpriteMesh: 0
  m_PixelsPerUnitMultiplier: 1
--- !u!222 &586438654
CanvasRenderer:
  m_ObjectHideFlags: 0
  m_CorrespondingSourceObject: {fileID: 0}
  m_PrefabInstance: {fileID: 0}
  m_PrefabAsset: {fileID: 0}
  m_GameObject: {fileID: 586438650}
  m_CullTransparentMesh: 0
--- !u!1 &603696410
GameObject:
  m_ObjectHideFlags: 0
  m_CorrespondingSourceObject: {fileID: 0}
  m_PrefabInstance: {fileID: 0}
  m_PrefabAsset: {fileID: 0}
  serializedVersion: 6
  m_Component:
  - component: {fileID: 603696411}
  - component: {fileID: 603696413}
  - component: {fileID: 603696412}
  m_Layer: 5
  m_Name: Debug Text
  m_TagString: Untagged
  m_Icon: {fileID: 0}
  m_NavMeshLayer: 0
  m_StaticEditorFlags: 0
  m_IsActive: 1
--- !u!224 &603696411
RectTransform:
  m_ObjectHideFlags: 0
  m_CorrespondingSourceObject: {fileID: 0}
  m_PrefabInstance: {fileID: 0}
  m_PrefabAsset: {fileID: 0}
  m_GameObject: {fileID: 603696410}
  m_LocalRotation: {x: 0, y: 0, z: 0, w: 1}
  m_LocalPosition: {x: 0, y: 0, z: 0}
  m_LocalScale: {x: 1, y: 1, z: 1}
  m_Children: []
  m_Father: {fileID: 1588991416}
  m_RootOrder: 0
  m_LocalEulerAnglesHint: {x: 0, y: 0, z: 0}
  m_AnchorMin: {x: 0, y: 0}
  m_AnchorMax: {x: 1, y: 1}
  m_AnchoredPosition: {x: 0, y: 0}
  m_SizeDelta: {x: -32, y: -32}
  m_Pivot: {x: 0.5, y: 0.5}
--- !u!114 &603696412
MonoBehaviour:
  m_ObjectHideFlags: 0
  m_CorrespondingSourceObject: {fileID: 0}
  m_PrefabInstance: {fileID: 0}
  m_PrefabAsset: {fileID: 0}
  m_GameObject: {fileID: 603696410}
  m_Enabled: 1
  m_EditorHideFlags: 0
  m_Script: {fileID: 11500000, guid: f4688fdb7df04437aeb418b961361dc5, type: 3}
  m_Name: 
  m_EditorClassIdentifier: 
  m_Material: {fileID: 0}
  m_Color: {r: 1, g: 1, b: 1, a: 1}
  m_RaycastTarget: 1
  m_OnCullStateChanged:
    m_PersistentCalls:
      m_Calls: []
  m_text: 'Frame Index: 400'
  m_isRightToLeft: 0
  m_fontAsset: {fileID: 11400000, guid: 0cd382c4d470f174791dd96eb8f7b786, type: 2}
  m_sharedMaterial: {fileID: 1549604112718095413, guid: 0cd382c4d470f174791dd96eb8f7b786,
    type: 2}
  m_fontSharedMaterials: []
  m_fontMaterial: {fileID: 0}
  m_fontMaterials: []
  m_fontColor32:
    serializedVersion: 2
    rgba: 4294967295
  m_fontColor: {r: 1, g: 1, b: 1, a: 1}
  m_enableVertexGradient: 0
  m_colorMode: 3
  m_fontColorGradient:
    topLeft: {r: 1, g: 1, b: 1, a: 1}
    topRight: {r: 1, g: 1, b: 1, a: 1}
    bottomLeft: {r: 1, g: 1, b: 1, a: 1}
    bottomRight: {r: 1, g: 1, b: 1, a: 1}
  m_fontColorGradientPreset: {fileID: 0}
  m_spriteAsset: {fileID: 0}
  m_tintAllSprites: 0
  m_overrideHtmlColors: 0
  m_faceColor:
    serializedVersion: 2
    rgba: 4294967295
  m_outlineColor:
    serializedVersion: 2
    rgba: 4278190080
  m_fontSize: 48
  m_fontSizeBase: 48
  m_fontWeight: 400
  m_enableAutoSizing: 1
  m_fontSizeMin: 24
  m_fontSizeMax: 48
  m_fontStyle: 0
  m_textAlignment: 257
  m_characterSpacing: 0
  m_wordSpacing: 0
  m_lineSpacing: 0
  m_lineSpacingMax: 0
  m_paragraphSpacing: 0
  m_charWidthMaxAdj: 0
  m_enableWordWrapping: 1
  m_wordWrappingRatios: 0.4
  m_overflowMode: 4
  m_firstOverflowCharacterIndex: -1
  m_linkedTextComponent: {fileID: 0}
  m_isLinkedTextComponent: 0
  m_isTextTruncated: 0
  m_enableKerning: 1
  m_enableExtraPadding: 0
  checkPaddingRequired: 0
  m_isRichText: 1
  m_parseCtrlCharacters: 1
  m_isOrthographic: 1
  m_isCullingEnabled: 0
  m_ignoreRectMaskCulling: 0
  m_ignoreCulling: 1
  m_horizontalMapping: 0
  m_verticalMapping: 0
  m_uvLineOffset: 0
  m_geometrySortingOrder: 0
  m_VertexBufferAutoSizeReduction: 1
  m_firstVisibleCharacter: 0
  m_useMaxVisibleDescender: 1
  m_pageToDisplay: 1
  m_margin: {x: 0, y: 0, z: 0, w: 0}
  m_textInfo:
    textComponent: {fileID: 603696412}
    characterCount: 16
    spriteCount: 0
    spaceCount: 2
    wordCount: 3
    linkCount: 0
    lineCount: 1
    pageCount: 1
    materialCount: 1
  m_isUsingLegacyAnimationComponent: 0
  m_isVolumetricText: 0
  m_spriteAnimator: {fileID: 0}
  m_hasFontAssetChanged: 0
  m_subTextObjects:
  - {fileID: 0}
  - {fileID: 0}
  - {fileID: 0}
  - {fileID: 0}
  - {fileID: 0}
  - {fileID: 0}
  - {fileID: 0}
  - {fileID: 0}
  m_baseMaterial: {fileID: 0}
  m_maskOffset: {x: 0, y: 0, z: 0, w: 0}
--- !u!222 &603696413
CanvasRenderer:
  m_ObjectHideFlags: 0
  m_CorrespondingSourceObject: {fileID: 0}
  m_PrefabInstance: {fileID: 0}
  m_PrefabAsset: {fileID: 0}
  m_GameObject: {fileID: 603696410}
  m_CullTransparentMesh: 0
--- !u!1 &624357299
GameObject:
  m_ObjectHideFlags: 0
  m_CorrespondingSourceObject: {fileID: 0}
  m_PrefabInstance: {fileID: 0}
  m_PrefabAsset: {fileID: 0}
  serializedVersion: 6
  m_Component:
  - component: {fileID: 624357300}
  - component: {fileID: 624357302}
  - component: {fileID: 624357301}
  m_Layer: 5
  m_Name: Label
  m_TagString: Untagged
  m_Icon: {fileID: 0}
  m_NavMeshLayer: 0
  m_StaticEditorFlags: 0
  m_IsActive: 1
--- !u!224 &624357300
RectTransform:
  m_ObjectHideFlags: 0
  m_CorrespondingSourceObject: {fileID: 0}
  m_PrefabInstance: {fileID: 0}
  m_PrefabAsset: {fileID: 0}
  m_GameObject: {fileID: 624357299}
  m_LocalRotation: {x: -0, y: -0, z: -0, w: 1}
  m_LocalPosition: {x: 0, y: 0, z: 0}
  m_LocalScale: {x: 1, y: 1, z: 1}
  m_Children: []
  m_Father: {fileID: 159567282}
  m_RootOrder: 1
  m_LocalEulerAnglesHint: {x: 0, y: 0, z: 0}
  m_AnchorMin: {x: 0, y: 0}
  m_AnchorMax: {x: 1, y: 1}
  m_AnchoredPosition: {x: 0, y: 0}
  m_SizeDelta: {x: 0, y: 0}
  m_Pivot: {x: 0.5, y: 0.5}
--- !u!114 &624357301
MonoBehaviour:
  m_ObjectHideFlags: 0
  m_CorrespondingSourceObject: {fileID: 0}
  m_PrefabInstance: {fileID: 0}
  m_PrefabAsset: {fileID: 0}
  m_GameObject: {fileID: 624357299}
  m_Enabled: 1
  m_EditorHideFlags: 0
  m_Script: {fileID: 11500000, guid: f4688fdb7df04437aeb418b961361dc5, type: 3}
  m_Name: 
  m_EditorClassIdentifier: 
  m_Material: {fileID: 0}
  m_Color: {r: 1, g: 1, b: 1, a: 1}
  m_RaycastTarget: 1
  m_OnCullStateChanged:
    m_PersistentCalls:
      m_Calls: []
  m_text: show test renderer
  m_isRightToLeft: 0
  m_fontAsset: {fileID: 11400000, guid: 5a19f4193fe2bf64089ade0b38163199, type: 2}
  m_sharedMaterial: {fileID: 21566619404874456, guid: 5a19f4193fe2bf64089ade0b38163199,
    type: 2}
  m_fontSharedMaterials: []
  m_fontMaterial: {fileID: 0}
  m_fontMaterials: []
  m_fontColor32:
    serializedVersion: 2
    rgba: 4294967295
  m_fontColor: {r: 1, g: 1, b: 1, a: 1}
  m_enableVertexGradient: 0
  m_colorMode: 3
  m_fontColorGradient:
    topLeft: {r: 1, g: 1, b: 1, a: 1}
    topRight: {r: 1, g: 1, b: 1, a: 1}
    bottomLeft: {r: 1, g: 1, b: 1, a: 1}
    bottomRight: {r: 1, g: 1, b: 1, a: 1}
  m_fontColorGradientPreset: {fileID: 0}
  m_spriteAsset: {fileID: 0}
  m_tintAllSprites: 0
  m_overrideHtmlColors: 0
  m_faceColor:
    serializedVersion: 2
    rgba: 4294967295
  m_outlineColor:
    serializedVersion: 2
    rgba: 4278190080
  m_fontSize: 24
  m_fontSizeBase: 24
  m_fontWeight: 400
  m_enableAutoSizing: 0
  m_fontSizeMin: 18
  m_fontSizeMax: 72
  m_fontStyle: 16
  m_textAlignment: 514
  m_characterSpacing: 0
  m_wordSpacing: 0
  m_lineSpacing: 0
  m_lineSpacingMax: 0
  m_paragraphSpacing: 0
  m_charWidthMaxAdj: 0
  m_enableWordWrapping: 1
  m_wordWrappingRatios: 0.4
  m_overflowMode: 0
  m_firstOverflowCharacterIndex: -1
  m_linkedTextComponent: {fileID: 0}
  m_isLinkedTextComponent: 0
  m_isTextTruncated: 0
  m_enableKerning: 1
  m_enableExtraPadding: 0
  checkPaddingRequired: 0
  m_isRichText: 1
  m_parseCtrlCharacters: 1
  m_isOrthographic: 1
  m_isCullingEnabled: 0
  m_ignoreRectMaskCulling: 0
  m_ignoreCulling: 1
  m_horizontalMapping: 0
  m_verticalMapping: 0
  m_uvLineOffset: 0
  m_geometrySortingOrder: 0
  m_VertexBufferAutoSizeReduction: 1
  m_firstVisibleCharacter: 0
  m_useMaxVisibleDescender: 1
  m_pageToDisplay: 1
  m_margin: {x: 16, y: 16, z: 16, w: 16}
  m_textInfo:
    textComponent: {fileID: 624357301}
    characterCount: 18
    spriteCount: 0
    spaceCount: 2
    wordCount: 3
    linkCount: 0
    lineCount: 1
    pageCount: 1
    materialCount: 1
  m_isUsingLegacyAnimationComponent: 0
  m_isVolumetricText: 0
  m_spriteAnimator: {fileID: 0}
  m_hasFontAssetChanged: 0
  m_subTextObjects:
  - {fileID: 0}
  - {fileID: 0}
  - {fileID: 0}
  - {fileID: 0}
  - {fileID: 0}
  - {fileID: 0}
  - {fileID: 0}
  - {fileID: 0}
  m_baseMaterial: {fileID: 0}
  m_maskOffset: {x: 0, y: 0, z: 0, w: 0}
--- !u!222 &624357302
CanvasRenderer:
  m_ObjectHideFlags: 0
  m_CorrespondingSourceObject: {fileID: 0}
  m_PrefabInstance: {fileID: 0}
  m_PrefabAsset: {fileID: 0}
  m_GameObject: {fileID: 624357299}
  m_CullTransparentMesh: 0
--- !u!1 &644197855
GameObject:
  m_ObjectHideFlags: 0
  m_CorrespondingSourceObject: {fileID: 0}
  m_PrefabInstance: {fileID: 0}
  m_PrefabAsset: {fileID: 0}
  serializedVersion: 6
  m_Component:
  - component: {fileID: 644197856}
  - component: {fileID: 644197859}
  - component: {fileID: 644197858}
  - component: {fileID: 644197857}
  m_Layer: 5
  m_Name: InputField (TMP)
  m_TagString: Untagged
  m_Icon: {fileID: 0}
  m_NavMeshLayer: 0
  m_StaticEditorFlags: 0
  m_IsActive: 1
--- !u!224 &644197856
RectTransform:
  m_ObjectHideFlags: 0
  m_CorrespondingSourceObject: {fileID: 0}
  m_PrefabInstance: {fileID: 0}
  m_PrefabAsset: {fileID: 0}
  m_GameObject: {fileID: 644197855}
  m_LocalRotation: {x: 0, y: 0, z: 0, w: 1}
  m_LocalPosition: {x: 0, y: 0, z: 0}
  m_LocalScale: {x: 1, y: 1, z: 1}
  m_Children:
  - {fileID: 244093879}
  m_Father: {fileID: 2054644341}
  m_RootOrder: 0
  m_LocalEulerAnglesHint: {x: 0, y: 0, z: 0}
  m_AnchorMin: {x: 0, y: 0}
  m_AnchorMax: {x: 1, y: 1}
  m_AnchoredPosition: {x: 0, y: 0}
  m_SizeDelta: {x: -16, y: -16}
  m_Pivot: {x: 0.5, y: 0.5}
--- !u!114 &644197857
MonoBehaviour:
  m_ObjectHideFlags: 0
  m_CorrespondingSourceObject: {fileID: 0}
  m_PrefabInstance: {fileID: 0}
  m_PrefabAsset: {fileID: 0}
  m_GameObject: {fileID: 644197855}
  m_Enabled: 1
  m_EditorHideFlags: 0
  m_Script: {fileID: 11500000, guid: 2da0c512f12947e489f739169773d7ca, type: 3}
  m_Name: 
  m_EditorClassIdentifier: 
  m_Navigation:
    m_Mode: 3
    m_SelectOnUp: {fileID: 0}
    m_SelectOnDown: {fileID: 0}
    m_SelectOnLeft: {fileID: 0}
    m_SelectOnRight: {fileID: 0}
  m_Transition: 1
  m_Colors:
    m_NormalColor: {r: 1, g: 1, b: 1, a: 1}
    m_HighlightedColor: {r: 0.9607843, g: 0.9607843, b: 0.9607843, a: 1}
    m_PressedColor: {r: 0.78431374, g: 0.78431374, b: 0.78431374, a: 1}
    m_SelectedColor: {r: 0.9607843, g: 0.9607843, b: 0.9607843, a: 1}
    m_DisabledColor: {r: 0.78431374, g: 0.78431374, b: 0.78431374, a: 0.5019608}
    m_ColorMultiplier: 1
    m_FadeDuration: 0.1
  m_SpriteState:
    m_HighlightedSprite: {fileID: 0}
    m_PressedSprite: {fileID: 0}
    m_SelectedSprite: {fileID: 0}
    m_DisabledSprite: {fileID: 0}
  m_AnimationTriggers:
    m_NormalTrigger: Normal
    m_HighlightedTrigger: Highlighted
    m_PressedTrigger: Pressed
    m_SelectedTrigger: Highlighted
    m_DisabledTrigger: Disabled
  m_Interactable: 1
  m_TargetGraphic: {fileID: 644197858}
  m_TextViewport: {fileID: 244093879}
  m_TextComponent: {fileID: 193686853}
  m_Placeholder: {fileID: 270656327}
  m_VerticalScrollbar: {fileID: 0}
  m_VerticalScrollbarEventHandler: {fileID: 0}
  m_ScrollSensitivity: 1
  m_ContentType: 0
  m_InputType: 0
  m_AsteriskChar: 42
  m_KeyboardType: 0
  m_LineType: 0
  m_HideMobileInput: 0
  m_HideSoftKeyboard: 0
  m_CharacterValidation: 0
  m_RegexValue: 
  m_GlobalPointSize: 24
  m_CharacterLimit: 0
  m_OnEndEdit:
    m_PersistentCalls:
      m_Calls: []
  m_OnSubmit:
    m_PersistentCalls:
      m_Calls: []
  m_OnSelect:
    m_PersistentCalls:
      m_Calls: []
  m_OnDeselect:
    m_PersistentCalls:
      m_Calls: []
  m_OnTextSelection:
    m_PersistentCalls:
      m_Calls: []
  m_OnEndTextSelection:
    m_PersistentCalls:
      m_Calls: []
  m_OnValueChanged:
    m_PersistentCalls:
      m_Calls: []
  m_OnTouchScreenKeyboardStatusChanged:
    m_PersistentCalls:
      m_Calls: []
  m_CaretColor: {r: 0.19607843, g: 0.19607843, b: 0.19607843, a: 1}
  m_CustomCaretColor: 0
  m_SelectionColor: {r: 0.65882355, g: 0.80784315, b: 1, a: 0.7529412}
  m_Text: localhost
  m_CaretBlinkRate: 0.85
  m_CaretWidth: 1
  m_ReadOnly: 0
  m_RichText: 1
  m_GlobalFontAsset: {fileID: 0}
  m_OnFocusSelectAll: 1
  m_ResetOnDeActivation: 1
  m_RestoreOriginalTextOnEscape: 1
  m_isRichTextEditingAllowed: 0
  m_LineLimit: 0
  m_InputValidator: {fileID: 0}
--- !u!114 &644197858
MonoBehaviour:
  m_ObjectHideFlags: 0
  m_CorrespondingSourceObject: {fileID: 0}
  m_PrefabInstance: {fileID: 0}
  m_PrefabAsset: {fileID: 0}
  m_GameObject: {fileID: 644197855}
  m_Enabled: 1
  m_EditorHideFlags: 0
  m_Script: {fileID: 11500000, guid: fe87c0e1cc204ed48ad3b37840f39efc, type: 3}
  m_Name: 
  m_EditorClassIdentifier: 
  m_Material: {fileID: 0}
  m_Color: {r: 0.43529415, g: 0.5411765, b: 0.5686275, a: 1}
  m_RaycastTarget: 1
  m_OnCullStateChanged:
    m_PersistentCalls:
      m_Calls: []
  m_Sprite: {fileID: 0}
  m_Type: 1
  m_PreserveAspect: 0
  m_FillCenter: 1
  m_FillMethod: 4
  m_FillAmount: 1
  m_FillClockwise: 1
  m_FillOrigin: 0
  m_UseSpriteMesh: 0
  m_PixelsPerUnitMultiplier: 1
--- !u!222 &644197859
CanvasRenderer:
  m_ObjectHideFlags: 0
  m_CorrespondingSourceObject: {fileID: 0}
  m_PrefabInstance: {fileID: 0}
  m_PrefabAsset: {fileID: 0}
  m_GameObject: {fileID: 644197855}
  m_CullTransparentMesh: 0
--- !u!21 &706226458
Material:
  serializedVersion: 6
  m_ObjectHideFlags: 0
  m_CorrespondingSourceObject: {fileID: 0}
  m_PrefabInstance: {fileID: 0}
  m_PrefabAsset: {fileID: 0}
  m_Name: Sprites/Default
  m_Shader: {fileID: 10753, guid: 0000000000000000f000000000000000, type: 0}
  m_ShaderKeywords: 
  m_LightmapFlags: 4
  m_EnableInstancingVariants: 0
  m_DoubleSidedGI: 0
  m_CustomRenderQueue: -1
  stringTagMap: {}
  disabledShaderPasses: []
  m_SavedProperties:
    serializedVersion: 3
    m_TexEnvs:
    - _AlphaTex:
        m_Texture: {fileID: 0}
        m_Scale: {x: 1, y: 1}
        m_Offset: {x: 0, y: 0}
    - _MainTex:
        m_Texture: {fileID: 0}
        m_Scale: {x: 1, y: 1}
        m_Offset: {x: 0, y: 0}
    m_Floats:
    - PixelSnap: 0
    - _EnableExternalAlpha: 0
    m_Colors:
    - _Color: {r: 1, g: 1, b: 1, a: 1}
    - _Flip: {r: 1, g: 1, b: 1, a: 1}
    - _RendererColor: {r: 1, g: 1, b: 1, a: 1}
--- !u!1 &751644515
GameObject:
  m_ObjectHideFlags: 0
  m_CorrespondingSourceObject: {fileID: 0}
  m_PrefabInstance: {fileID: 0}
  m_PrefabAsset: {fileID: 0}
  serializedVersion: 6
  m_Component:
  - component: {fileID: 751644516}
  - component: {fileID: 751644519}
  - component: {fileID: 751644518}
  - component: {fileID: 751644517}
  m_Layer: 5
  m_Name: Button
  m_TagString: Untagged
  m_Icon: {fileID: 0}
  m_NavMeshLayer: 0
  m_StaticEditorFlags: 0
  m_IsActive: 1
--- !u!224 &751644516
RectTransform:
  m_ObjectHideFlags: 0
  m_CorrespondingSourceObject: {fileID: 0}
  m_PrefabInstance: {fileID: 0}
  m_PrefabAsset: {fileID: 0}
  m_GameObject: {fileID: 751644515}
  m_LocalRotation: {x: 0, y: 0, z: 0, w: 1}
  m_LocalPosition: {x: 0, y: 0, z: 0}
  m_LocalScale: {x: 1, y: 1, z: 1}
  m_Children:
  - {fileID: 984758405}
  m_Father: {fileID: 2093525893}
  m_RootOrder: 0
  m_LocalEulerAnglesHint: {x: 0, y: 0, z: 0}
  m_AnchorMin: {x: 0, y: 0}
  m_AnchorMax: {x: 1, y: 1}
  m_AnchoredPosition: {x: 0, y: 0}
  m_SizeDelta: {x: -16, y: -16}
  m_Pivot: {x: 0.5, y: 0.5}
--- !u!114 &751644517
MonoBehaviour:
  m_ObjectHideFlags: 0
  m_CorrespondingSourceObject: {fileID: 0}
  m_PrefabInstance: {fileID: 0}
  m_PrefabAsset: {fileID: 0}
  m_GameObject: {fileID: 751644515}
  m_Enabled: 1
  m_EditorHideFlags: 0
  m_Script: {fileID: 11500000, guid: 4e29b1a8efbd4b44bb3f3716e73f07ff, type: 3}
  m_Name: 
  m_EditorClassIdentifier: 
  m_Navigation:
    m_Mode: 0
    m_SelectOnUp: {fileID: 0}
    m_SelectOnDown: {fileID: 0}
    m_SelectOnLeft: {fileID: 0}
    m_SelectOnRight: {fileID: 0}
  m_Transition: 1
  m_Colors:
    m_NormalColor: {r: 0.43529415, g: 0.5411765, b: 0.5686275, a: 1}
    m_HighlightedColor: {r: 1, g: 0.40000004, b: 0, a: 1}
    m_PressedColor: {r: 0.30008277, g: 0.37307587, b: 0.39200002, a: 1}
    m_SelectedColor: {r: 1, g: 0.40000004, b: 0, a: 1}
    m_DisabledColor: {r: 0.78431374, g: 0.78431374, b: 0.78431374, a: 0.5019608}
    m_ColorMultiplier: 1
    m_FadeDuration: 0.1
  m_SpriteState:
    m_HighlightedSprite: {fileID: 0}
    m_PressedSprite: {fileID: 0}
    m_SelectedSprite: {fileID: 0}
    m_DisabledSprite: {fileID: 0}
  m_AnimationTriggers:
    m_NormalTrigger: Normal
    m_HighlightedTrigger: Highlighted
    m_PressedTrigger: Pressed
    m_SelectedTrigger: Highlighted
    m_DisabledTrigger: Disabled
  m_Interactable: 1
  m_TargetGraphic: {fileID: 751644518}
  m_OnClick:
    m_PersistentCalls:
      m_Calls:
      - m_Target: {fileID: 544060994}
        m_MethodName: Quit
        m_Mode: 1
        m_Arguments:
          m_ObjectArgument: {fileID: 0}
          m_ObjectArgumentAssemblyTypeName: UnityEngine.Object, UnityEngine
          m_IntArgument: 0
          m_FloatArgument: 0
          m_StringArgument: 
          m_BoolArgument: 1
        m_CallState: 2
--- !u!114 &751644518
MonoBehaviour:
  m_ObjectHideFlags: 0
  m_CorrespondingSourceObject: {fileID: 0}
  m_PrefabInstance: {fileID: 0}
  m_PrefabAsset: {fileID: 0}
  m_GameObject: {fileID: 751644515}
  m_Enabled: 1
  m_EditorHideFlags: 0
  m_Script: {fileID: 11500000, guid: fe87c0e1cc204ed48ad3b37840f39efc, type: 3}
  m_Name: 
  m_EditorClassIdentifier: 
  m_Material: {fileID: 0}
  m_Color: {r: 1, g: 1, b: 1, a: 1}
  m_RaycastTarget: 1
  m_OnCullStateChanged:
    m_PersistentCalls:
      m_Calls: []
  m_Sprite: {fileID: 0}
  m_Type: 0
  m_PreserveAspect: 0
  m_FillCenter: 1
  m_FillMethod: 4
  m_FillAmount: 1
  m_FillClockwise: 1
  m_FillOrigin: 0
  m_UseSpriteMesh: 0
  m_PixelsPerUnitMultiplier: 1
--- !u!222 &751644519
CanvasRenderer:
  m_ObjectHideFlags: 0
  m_CorrespondingSourceObject: {fileID: 0}
  m_PrefabInstance: {fileID: 0}
  m_PrefabAsset: {fileID: 0}
  m_GameObject: {fileID: 751644515}
  m_CullTransparentMesh: 0
--- !u!1 &752444915
GameObject:
  m_ObjectHideFlags: 0
  m_CorrespondingSourceObject: {fileID: 0}
  m_PrefabInstance: {fileID: 0}
  m_PrefabAsset: {fileID: 0}
  serializedVersion: 6
  m_Component:
  - component: {fileID: 752444916}
  - component: {fileID: 752444918}
  - component: {fileID: 752444917}
  m_Layer: 0
  m_Name: EventSystem
  m_TagString: Untagged
  m_Icon: {fileID: 0}
  m_NavMeshLayer: 0
  m_StaticEditorFlags: 0
  m_IsActive: 1
--- !u!4 &752444916
Transform:
  m_ObjectHideFlags: 0
  m_CorrespondingSourceObject: {fileID: 0}
  m_PrefabInstance: {fileID: 0}
  m_PrefabAsset: {fileID: 0}
  m_GameObject: {fileID: 752444915}
  m_LocalRotation: {x: -0, y: -0, z: -0, w: 1}
  m_LocalPosition: {x: -764.858, y: -539.99994, z: 0}
  m_LocalScale: {x: 1.1356466, y: 1.1356466, z: 1.1356466}
  m_Children: []
  m_Father: {fileID: 921160397}
  m_RootOrder: 0
  m_LocalEulerAnglesHint: {x: 0, y: 0, z: 0}
--- !u!114 &752444917
MonoBehaviour:
  m_ObjectHideFlags: 0
  m_CorrespondingSourceObject: {fileID: 0}
  m_PrefabInstance: {fileID: 0}
  m_PrefabAsset: {fileID: 0}
  m_GameObject: {fileID: 752444915}
  m_Enabled: 1
  m_EditorHideFlags: 0
  m_Script: {fileID: 11500000, guid: 4f231c4fb786f3946a6b90b886c48677, type: 3}
  m_Name: 
  m_EditorClassIdentifier: 
  m_HorizontalAxis: Horizontal
  m_VerticalAxis: Vertical
  m_SubmitButton: Submit
  m_CancelButton: Cancel
  m_InputActionsPerSecond: 10
  m_RepeatDelay: 0.5
  m_ForceModuleActive: 0
--- !u!114 &752444918
MonoBehaviour:
  m_ObjectHideFlags: 0
  m_CorrespondingSourceObject: {fileID: 0}
  m_PrefabInstance: {fileID: 0}
  m_PrefabAsset: {fileID: 0}
  m_GameObject: {fileID: 752444915}
  m_Enabled: 1
  m_EditorHideFlags: 0
  m_Script: {fileID: 11500000, guid: 76c392e42b5098c458856cdf6ecaaaa1, type: 3}
  m_Name: 
  m_EditorClassIdentifier: 
  m_FirstSelected: {fileID: 0}
  m_sendNavigationEvents: 1
  m_DragThreshold: 10
--- !u!1 &765365844
GameObject:
  m_ObjectHideFlags: 0
  m_CorrespondingSourceObject: {fileID: 0}
  m_PrefabInstance: {fileID: 0}
  m_PrefabAsset: {fileID: 0}
  serializedVersion: 6
  m_Component:
  - component: {fileID: 765365845}
  - component: {fileID: 765365847}
  - component: {fileID: 765365846}
  m_Layer: 0
  m_Name: Box
  m_TagString: Untagged
  m_Icon: {fileID: 0}
  m_NavMeshLayer: 0
  m_StaticEditorFlags: 0
  m_IsActive: 1
--- !u!4 &765365845
Transform:
  m_ObjectHideFlags: 0
  m_CorrespondingSourceObject: {fileID: 0}
  m_PrefabInstance: {fileID: 0}
  m_PrefabAsset: {fileID: 0}
  m_GameObject: {fileID: 765365844}
  m_LocalRotation: {x: 0, y: 0, z: 0, w: 1}
  m_LocalPosition: {x: 0, y: 0, z: 0}
  m_LocalScale: {x: 1, y: 1, z: 1}
  m_Children: []
  m_Father: {fileID: 92531328}
  m_RootOrder: 4
  m_LocalEulerAnglesHint: {x: 0, y: 0, z: 0}
--- !u!114 &765365846
MonoBehaviour:
  m_ObjectHideFlags: 0
  m_CorrespondingSourceObject: {fileID: 0}
  m_PrefabInstance: {fileID: 0}
  m_PrefabAsset: {fileID: 0}
  m_GameObject: {fileID: 765365844}
  m_Enabled: 1
  m_EditorHideFlags: 0
  m_Script: {fileID: 11500000, guid: 4ebe9be5bea44949b8485a900c1d82e7, type: 3}
  m_Name: 
  m_EditorClassIdentifier: 
  frameSource: {fileID: 544060996}
  boxVisualiser: {fileID: 765365847}
--- !u!114 &765365847
MonoBehaviour:
  m_ObjectHideFlags: 0
  m_CorrespondingSourceObject: {fileID: 0}
  m_PrefabInstance: {fileID: 0}
  m_PrefabAsset: {fileID: 0}
  m_GameObject: {fileID: 765365844}
  m_Enabled: 1
  m_EditorHideFlags: 0
  m_Script: {fileID: 11500000, guid: 7c91b8a838b4c2142a837b09d8d032a9, type: 3}
  m_Name: 
  m_EditorClassIdentifier: 
  box:
    xAxis: {x: 1, y: 0, z: 0}
    yAxis: {x: 0, y: 1, z: 0}
    zAxis: {x: 0, y: 0, z: 1}
    origin: {x: 0, y: 0, z: 0}
  width: 0.02
  mesh: {fileID: 10202, guid: 0000000000000000e000000000000000, type: 0}
  material: {fileID: 2100000, guid: cceac67cd55e64d43b334053e949f786, type: 2}
--- !u!1 &767694553
GameObject:
  m_ObjectHideFlags: 0
  m_CorrespondingSourceObject: {fileID: 0}
  m_PrefabInstance: {fileID: 0}
  m_PrefabAsset: {fileID: 0}
  serializedVersion: 6
  m_Component:
  - component: {fileID: 767694554}
  - component: {fileID: 767694557}
  - component: {fileID: 767694556}
  - component: {fileID: 767694555}
  m_Layer: 5
  m_Name: Toggle
  m_TagString: Untagged
  m_Icon: {fileID: 0}
  m_NavMeshLayer: 0
  m_StaticEditorFlags: 0
  m_IsActive: 1
--- !u!224 &767694554
RectTransform:
  m_ObjectHideFlags: 0
  m_CorrespondingSourceObject: {fileID: 0}
  m_PrefabInstance: {fileID: 0}
  m_PrefabAsset: {fileID: 0}
  m_GameObject: {fileID: 767694553}
  m_LocalRotation: {x: 0, y: 0, z: 0, w: 1}
  m_LocalPosition: {x: 0, y: 0, z: 0}
  m_LocalScale: {x: 1, y: 1, z: 1}
  m_Children:
  - {fileID: 423316706}
  - {fileID: 1843325384}
  m_Father: {fileID: 1512558925}
  m_RootOrder: 0
  m_LocalEulerAnglesHint: {x: 0, y: 0, z: 0}
  m_AnchorMin: {x: 0, y: 0}
  m_AnchorMax: {x: 1, y: 1}
  m_AnchoredPosition: {x: 0, y: 0}
  m_SizeDelta: {x: -16, y: -16}
  m_Pivot: {x: 0.5, y: 0.5}
--- !u!114 &767694555
MonoBehaviour:
  m_ObjectHideFlags: 0
  m_CorrespondingSourceObject: {fileID: 0}
  m_PrefabInstance: {fileID: 0}
  m_PrefabAsset: {fileID: 0}
  m_GameObject: {fileID: 767694553}
  m_Enabled: 1
  m_EditorHideFlags: 0
  m_Script: {fileID: 11500000, guid: 9085046f02f69544eb97fd06b6048fe2, type: 3}
  m_Name: 
  m_EditorClassIdentifier: 
  m_Navigation:
    m_Mode: 0
    m_SelectOnUp: {fileID: 0}
    m_SelectOnDown: {fileID: 0}
    m_SelectOnLeft: {fileID: 0}
    m_SelectOnRight: {fileID: 0}
  m_Transition: 1
  m_Colors:
    m_NormalColor: {r: 0.43529415, g: 0.5411765, b: 0.5686275, a: 1}
    m_HighlightedColor: {r: 1, g: 0.40000004, b: 0, a: 1}
    m_PressedColor: {r: 0.8313726, g: 0.33333334, b: 0, a: 1}
    m_SelectedColor: {r: 1, g: 0.40000004, b: 0, a: 1}
    m_DisabledColor: {r: 0.30008277, g: 0.37307587, b: 0.39200002, a: 1}
    m_ColorMultiplier: 1
    m_FadeDuration: 0.1
  m_SpriteState:
    m_HighlightedSprite: {fileID: 0}
    m_PressedSprite: {fileID: 0}
    m_SelectedSprite: {fileID: 0}
    m_DisabledSprite: {fileID: 0}
  m_AnimationTriggers:
    m_NormalTrigger: Normal
    m_HighlightedTrigger: Highlighted
    m_PressedTrigger: Pressed
    m_SelectedTrigger: Highlighted
    m_DisabledTrigger: Disabled
  m_Interactable: 1
  m_TargetGraphic: {fileID: 767694556}
  toggleTransition: 1
  graphic: {fileID: 423316707}
  m_Group: {fileID: 0}
  onValueChanged:
    m_PersistentCalls:
      m_Calls:
      - m_Target: {fileID: 513042378}
        m_MethodName: SetActive
        m_Mode: 0
        m_Arguments:
          m_ObjectArgument: {fileID: 0}
          m_ObjectArgumentAssemblyTypeName: UnityEngine.Object, UnityEngine
          m_IntArgument: 0
          m_FloatArgument: 0
          m_StringArgument: 
          m_BoolArgument: 0
        m_CallState: 2
  m_IsOn: 0
--- !u!114 &767694556
MonoBehaviour:
  m_ObjectHideFlags: 0
  m_CorrespondingSourceObject: {fileID: 0}
  m_PrefabInstance: {fileID: 0}
  m_PrefabAsset: {fileID: 0}
  m_GameObject: {fileID: 767694553}
  m_Enabled: 1
  m_EditorHideFlags: 0
  m_Script: {fileID: 11500000, guid: fe87c0e1cc204ed48ad3b37840f39efc, type: 3}
  m_Name: 
  m_EditorClassIdentifier: 
  m_Material: {fileID: 0}
  m_Color: {r: 1, g: 1, b: 1, a: 1}
  m_RaycastTarget: 1
  m_OnCullStateChanged:
    m_PersistentCalls:
      m_Calls: []
  m_Sprite: {fileID: 0}
  m_Type: 0
  m_PreserveAspect: 0
  m_FillCenter: 1
  m_FillMethod: 4
  m_FillAmount: 1
  m_FillClockwise: 1
  m_FillOrigin: 0
  m_UseSpriteMesh: 0
  m_PixelsPerUnitMultiplier: 1
--- !u!222 &767694557
CanvasRenderer:
  m_ObjectHideFlags: 0
  m_CorrespondingSourceObject: {fileID: 0}
  m_PrefabInstance: {fileID: 0}
  m_PrefabAsset: {fileID: 0}
  m_GameObject: {fileID: 767694553}
  m_CullTransparentMesh: 0
--- !u!1 &780997010
GameObject:
  m_ObjectHideFlags: 0
  m_CorrespondingSourceObject: {fileID: 0}
  m_PrefabInstance: {fileID: 0}
  m_PrefabAsset: {fileID: 0}
  serializedVersion: 6
  m_Component:
  - component: {fileID: 780997011}
  - component: {fileID: 780997013}
  - component: {fileID: 780997012}
  m_Layer: 5
  m_Name: Header
  m_TagString: Untagged
  m_Icon: {fileID: 0}
  m_NavMeshLayer: 0
  m_StaticEditorFlags: 0
  m_IsActive: 1
--- !u!224 &780997011
RectTransform:
  m_ObjectHideFlags: 0
  m_CorrespondingSourceObject: {fileID: 0}
  m_PrefabInstance: {fileID: 0}
  m_PrefabAsset: {fileID: 0}
  m_GameObject: {fileID: 780997010}
  m_LocalRotation: {x: 0, y: 0, z: 0, w: 1}
  m_LocalPosition: {x: 0, y: 0, z: 0}
  m_LocalScale: {x: 1, y: 1, z: 1}
  m_Children:
  - {fileID: 1787736711}
  m_Father: {fileID: 2054891945}
  m_RootOrder: 0
  m_LocalEulerAnglesHint: {x: 0, y: 0, z: 0}
  m_AnchorMin: {x: 0, y: 0}
  m_AnchorMax: {x: 0, y: 0}
  m_AnchoredPosition: {x: 0, y: 0}
  m_SizeDelta: {x: 0, y: 96}
  m_Pivot: {x: 0.5, y: 0.5}
--- !u!114 &780997012
MonoBehaviour:
  m_ObjectHideFlags: 0
  m_CorrespondingSourceObject: {fileID: 0}
  m_PrefabInstance: {fileID: 0}
  m_PrefabAsset: {fileID: 0}
  m_GameObject: {fileID: 780997010}
  m_Enabled: 1
  m_EditorHideFlags: 0
  m_Script: {fileID: 11500000, guid: fe87c0e1cc204ed48ad3b37840f39efc, type: 3}
  m_Name: 
  m_EditorClassIdentifier: 
  m_Material: {fileID: 0}
  m_Color: {r: 1, g: 0.40000004, b: 0, a: 1}
  m_RaycastTarget: 1
  m_OnCullStateChanged:
    m_PersistentCalls:
      m_Calls: []
  m_Sprite: {fileID: 0}
  m_Type: 0
  m_PreserveAspect: 0
  m_FillCenter: 1
  m_FillMethod: 4
  m_FillAmount: 1
  m_FillClockwise: 1
  m_FillOrigin: 0
  m_UseSpriteMesh: 0
  m_PixelsPerUnitMultiplier: 1
--- !u!222 &780997013
CanvasRenderer:
  m_ObjectHideFlags: 0
  m_CorrespondingSourceObject: {fileID: 0}
  m_PrefabInstance: {fileID: 0}
  m_PrefabAsset: {fileID: 0}
  m_GameObject: {fileID: 780997010}
  m_CullTransparentMesh: 0
--- !u!1 &802049203
GameObject:
  m_ObjectHideFlags: 0
  m_CorrespondingSourceObject: {fileID: 0}
  m_PrefabInstance: {fileID: 0}
  m_PrefabAsset: {fileID: 0}
  serializedVersion: 6
  m_Component:
  - component: {fileID: 802049204}
  m_Layer: 5
  m_Name: Auto Connect
  m_TagString: Untagged
  m_Icon: {fileID: 0}
  m_NavMeshLayer: 0
  m_StaticEditorFlags: 0
  m_IsActive: 1
--- !u!224 &802049204
RectTransform:
  m_ObjectHideFlags: 0
  m_CorrespondingSourceObject: {fileID: 0}
  m_PrefabInstance: {fileID: 0}
  m_PrefabAsset: {fileID: 0}
  m_GameObject: {fileID: 802049203}
  m_LocalRotation: {x: 0, y: 0, z: 0, w: 1}
  m_LocalPosition: {x: 0, y: 0, z: 0}
  m_LocalScale: {x: 1, y: 1, z: 1}
  m_Children:
  - {fileID: 1275814295}
  m_Father: {fileID: 2054891945}
  m_RootOrder: 3
  m_LocalEulerAnglesHint: {x: 0, y: 0, z: 0}
  m_AnchorMin: {x: 0, y: 0}
  m_AnchorMax: {x: 0, y: 0}
  m_AnchoredPosition: {x: 0, y: 0}
  m_SizeDelta: {x: 0, y: 80}
  m_Pivot: {x: 0.5, y: 0.5}
--- !u!1 &816994073
GameObject:
  m_ObjectHideFlags: 0
  m_CorrespondingSourceObject: {fileID: 0}
  m_PrefabInstance: {fileID: 0}
  m_PrefabAsset: {fileID: 0}
  serializedVersion: 6
  m_Component:
  - component: {fileID: 816994074}
  m_Layer: 5
  m_Name: IMD Port Row
  m_TagString: Untagged
  m_Icon: {fileID: 0}
  m_NavMeshLayer: 0
  m_StaticEditorFlags: 0
  m_IsActive: 1
--- !u!224 &816994074
RectTransform:
  m_ObjectHideFlags: 0
  m_CorrespondingSourceObject: {fileID: 0}
  m_PrefabInstance: {fileID: 0}
  m_PrefabAsset: {fileID: 0}
  m_GameObject: {fileID: 816994073}
  m_LocalRotation: {x: 0, y: 0, z: 0, w: 1}
  m_LocalPosition: {x: 0, y: 0, z: 0}
  m_LocalScale: {x: 1, y: 1, z: 1}
  m_Children:
  - {fileID: 579529194}
  - {fileID: 1574251813}
  m_Father: {fileID: 1322106252}
  m_RootOrder: 3
  m_LocalEulerAnglesHint: {x: 0, y: 0, z: 0}
  m_AnchorMin: {x: 0, y: 1}
  m_AnchorMax: {x: 0, y: 1}
  m_AnchoredPosition: {x: 250, y: -296}
  m_SizeDelta: {x: 500, y: 80}
  m_Pivot: {x: 0.5, y: 0.5}
--- !u!1 &825831558
GameObject:
  m_ObjectHideFlags: 0
  m_CorrespondingSourceObject: {fileID: 0}
  m_PrefabInstance: {fileID: 0}
  m_PrefabAsset: {fileID: 0}
  serializedVersion: 6
  m_Component:
  - component: {fileID: 825831559}
  - component: {fileID: 825831561}
  - component: {fileID: 825831560}
  m_Layer: 5
  m_Name: Divider
  m_TagString: Untagged
  m_Icon: {fileID: 0}
  m_NavMeshLayer: 0
  m_StaticEditorFlags: 0
  m_IsActive: 1
--- !u!224 &825831559
RectTransform:
  m_ObjectHideFlags: 0
  m_CorrespondingSourceObject: {fileID: 0}
  m_PrefabInstance: {fileID: 0}
  m_PrefabAsset: {fileID: 0}
  m_GameObject: {fileID: 825831558}
  m_LocalRotation: {x: 0, y: 0, z: 0, w: 1}
  m_LocalPosition: {x: 0, y: 0, z: 0}
  m_LocalScale: {x: 1, y: 1, z: 1}
  m_Children: []
  m_Father: {fileID: 2054891945}
  m_RootOrder: 9
  m_LocalEulerAnglesHint: {x: 0, y: 0, z: 0}
  m_AnchorMin: {x: 0, y: 0}
  m_AnchorMax: {x: 0, y: 0}
  m_AnchoredPosition: {x: 0, y: 0}
  m_SizeDelta: {x: 0, y: 8}
  m_Pivot: {x: 0.5, y: 0.5}
--- !u!114 &825831560
MonoBehaviour:
  m_ObjectHideFlags: 0
  m_CorrespondingSourceObject: {fileID: 0}
  m_PrefabInstance: {fileID: 0}
  m_PrefabAsset: {fileID: 0}
  m_GameObject: {fileID: 825831558}
  m_Enabled: 1
  m_EditorHideFlags: 0
  m_Script: {fileID: 11500000, guid: fe87c0e1cc204ed48ad3b37840f39efc, type: 3}
  m_Name: 
  m_EditorClassIdentifier: 
  m_Material: {fileID: 0}
  m_Color: {r: 1, g: 0.40000004, b: 0, a: 1}
  m_RaycastTarget: 1
  m_OnCullStateChanged:
    m_PersistentCalls:
      m_Calls: []
  m_Sprite: {fileID: 0}
  m_Type: 0
  m_PreserveAspect: 0
  m_FillCenter: 1
  m_FillMethod: 4
  m_FillAmount: 1
  m_FillClockwise: 1
  m_FillOrigin: 0
  m_UseSpriteMesh: 0
  m_PixelsPerUnitMultiplier: 1
--- !u!222 &825831561
CanvasRenderer:
  m_ObjectHideFlags: 0
  m_CorrespondingSourceObject: {fileID: 0}
  m_PrefabInstance: {fileID: 0}
  m_PrefabAsset: {fileID: 0}
  m_GameObject: {fileID: 825831558}
  m_CullTransparentMesh: 0
--- !u!1 &838290069
GameObject:
  m_ObjectHideFlags: 0
  m_CorrespondingSourceObject: {fileID: 0}
  m_PrefabInstance: {fileID: 0}
  m_PrefabAsset: {fileID: 0}
  serializedVersion: 6
  m_Component:
  - component: {fileID: 838290070}
  - component: {fileID: 838290071}
  m_Layer: 0
  m_Name: Avatar Manager
  m_TagString: Untagged
  m_Icon: {fileID: 0}
  m_NavMeshLayer: 0
  m_StaticEditorFlags: 0
  m_IsActive: 1
--- !u!4 &838290070
Transform:
  m_ObjectHideFlags: 0
  m_CorrespondingSourceObject: {fileID: 0}
  m_PrefabInstance: {fileID: 0}
  m_PrefabAsset: {fileID: 0}
  m_GameObject: {fileID: 838290069}
  m_LocalRotation: {x: 0, y: 0, z: 0, w: 1}
  m_LocalPosition: {x: 0, y: 0, z: 0}
  m_LocalScale: {x: 1, y: 1, z: 1}
  m_Children: []
  m_Father: {fileID: 431384313}
  m_RootOrder: 1
  m_LocalEulerAnglesHint: {x: 0, y: 0, z: 0}
--- !u!114 &838290071
MonoBehaviour:
  m_ObjectHideFlags: 0
  m_CorrespondingSourceObject: {fileID: 0}
  m_PrefabInstance: {fileID: 0}
  m_PrefabAsset: {fileID: 0}
  m_GameObject: {fileID: 838290069}
  m_Enabled: 1
  m_EditorHideFlags: 0
  m_Script: {fileID: 11500000, guid: 633b34a1a229b0f4085c814cc2189bf9, type: 3}
  m_Name: 
  m_EditorClassIdentifier: 
  narupa: {fileID: 544060994}
--- !u!1 &883039636
GameObject:
  m_ObjectHideFlags: 0
  m_CorrespondingSourceObject: {fileID: 0}
  m_PrefabInstance: {fileID: 0}
  m_PrefabAsset: {fileID: 0}
  serializedVersion: 6
  m_Component:
  - component: {fileID: 883039637}
  m_Layer: 5
  m_Name: Interaction Force
  m_TagString: Untagged
  m_Icon: {fileID: 0}
  m_NavMeshLayer: 0
  m_StaticEditorFlags: 0
  m_IsActive: 1
--- !u!224 &883039637
RectTransform:
  m_ObjectHideFlags: 0
  m_CorrespondingSourceObject: {fileID: 0}
  m_PrefabInstance: {fileID: 0}
  m_PrefabAsset: {fileID: 0}
  m_GameObject: {fileID: 883039636}
  m_LocalRotation: {x: 0, y: 0, z: 0, w: 1}
  m_LocalPosition: {x: 0, y: 0, z: 0}
  m_LocalScale: {x: 1, y: 1, z: 1}
  m_Children:
  - {fileID: 1981335398}
  m_Father: {fileID: 2054891945}
  m_RootOrder: 1
  m_LocalEulerAnglesHint: {x: 0, y: 0, z: 0}
  m_AnchorMin: {x: 0, y: 0}
  m_AnchorMax: {x: 0, y: 0}
  m_AnchoredPosition: {x: 0, y: 0}
  m_SizeDelta: {x: 0, y: 80}
  m_Pivot: {x: 0.5, y: 0.5}
--- !u!1 &891408488
GameObject:
  m_ObjectHideFlags: 0
  m_CorrespondingSourceObject: {fileID: 0}
  m_PrefabInstance: {fileID: 0}
  m_PrefabAsset: {fileID: 0}
  serializedVersion: 6
  m_Component:
  - component: {fileID: 891408489}
  - component: {fileID: 891408491}
  - component: {fileID: 891408490}
  m_Layer: 5
  m_Name: Label
  m_TagString: Untagged
  m_Icon: {fileID: 0}
  m_NavMeshLayer: 0
  m_StaticEditorFlags: 0
  m_IsActive: 1
--- !u!224 &891408489
RectTransform:
  m_ObjectHideFlags: 0
  m_CorrespondingSourceObject: {fileID: 0}
  m_PrefabInstance: {fileID: 0}
  m_PrefabAsset: {fileID: 0}
  m_GameObject: {fileID: 891408488}
  m_LocalRotation: {x: -0, y: -0, z: -0, w: 1}
  m_LocalPosition: {x: 0, y: 0, z: 0}
  m_LocalScale: {x: 1, y: 1, z: 1}
  m_Children: []
  m_Father: {fileID: 1243937901}
  m_RootOrder: 0
  m_LocalEulerAnglesHint: {x: 0, y: 0, z: 0}
  m_AnchorMin: {x: 0, y: 0}
  m_AnchorMax: {x: 1, y: 1}
  m_AnchoredPosition: {x: 0, y: 0}
  m_SizeDelta: {x: 0, y: 0}
  m_Pivot: {x: 0.5, y: 0.5}
--- !u!114 &891408490
MonoBehaviour:
  m_ObjectHideFlags: 0
  m_CorrespondingSourceObject: {fileID: 0}
  m_PrefabInstance: {fileID: 0}
  m_PrefabAsset: {fileID: 0}
  m_GameObject: {fileID: 891408488}
  m_Enabled: 1
  m_EditorHideFlags: 0
  m_Script: {fileID: 11500000, guid: f4688fdb7df04437aeb418b961361dc5, type: 3}
  m_Name: 
  m_EditorClassIdentifier: 
  m_Material: {fileID: 0}
  m_Color: {r: 1, g: 1, b: 1, a: 1}
  m_RaycastTarget: 1
  m_OnCullStateChanged:
    m_PersistentCalls:
      m_Calls: []
  m_text: direct connect
  m_isRightToLeft: 0
  m_fontAsset: {fileID: 11400000, guid: 5a19f4193fe2bf64089ade0b38163199, type: 2}
  m_sharedMaterial: {fileID: 21566619404874456, guid: 5a19f4193fe2bf64089ade0b38163199,
    type: 2}
  m_fontSharedMaterials: []
  m_fontMaterial: {fileID: 0}
  m_fontMaterials: []
  m_fontColor32:
    serializedVersion: 2
    rgba: 4294967295
  m_fontColor: {r: 1, g: 1, b: 1, a: 1}
  m_enableVertexGradient: 0
  m_colorMode: 3
  m_fontColorGradient:
    topLeft: {r: 1, g: 1, b: 1, a: 1}
    topRight: {r: 1, g: 1, b: 1, a: 1}
    bottomLeft: {r: 1, g: 1, b: 1, a: 1}
    bottomRight: {r: 1, g: 1, b: 1, a: 1}
  m_fontColorGradientPreset: {fileID: 0}
  m_spriteAsset: {fileID: 0}
  m_tintAllSprites: 0
  m_overrideHtmlColors: 0
  m_faceColor:
    serializedVersion: 2
    rgba: 4294967295
  m_outlineColor:
    serializedVersion: 2
    rgba: 4278190080
  m_fontSize: 24
  m_fontSizeBase: 24
  m_fontWeight: 400
  m_enableAutoSizing: 0
  m_fontSizeMin: 18
  m_fontSizeMax: 72
  m_fontStyle: 16
  m_textAlignment: 514
  m_characterSpacing: 0
  m_wordSpacing: 0
  m_lineSpacing: 0
  m_lineSpacingMax: 0
  m_paragraphSpacing: 0
  m_charWidthMaxAdj: 0
  m_enableWordWrapping: 1
  m_wordWrappingRatios: 0.4
  m_overflowMode: 0
  m_firstOverflowCharacterIndex: -1
  m_linkedTextComponent: {fileID: 0}
  m_isLinkedTextComponent: 0
  m_isTextTruncated: 0
  m_enableKerning: 1
  m_enableExtraPadding: 0
  checkPaddingRequired: 0
  m_isRichText: 1
  m_parseCtrlCharacters: 1
  m_isOrthographic: 1
  m_isCullingEnabled: 0
  m_ignoreRectMaskCulling: 0
  m_ignoreCulling: 1
  m_horizontalMapping: 0
  m_verticalMapping: 0
  m_uvLineOffset: 0
  m_geometrySortingOrder: 0
  m_VertexBufferAutoSizeReduction: 1
  m_firstVisibleCharacter: 0
  m_useMaxVisibleDescender: 1
  m_pageToDisplay: 1
  m_margin: {x: 16, y: 16, z: 16, w: 16}
  m_textInfo:
    textComponent: {fileID: 891408490}
    characterCount: 14
    spriteCount: 0
    spaceCount: 1
    wordCount: 2
    linkCount: 0
    lineCount: 1
    pageCount: 1
    materialCount: 1
  m_isUsingLegacyAnimationComponent: 0
  m_isVolumetricText: 0
  m_spriteAnimator: {fileID: 0}
  m_hasFontAssetChanged: 0
  m_subTextObjects:
  - {fileID: 0}
  - {fileID: 0}
  - {fileID: 0}
  - {fileID: 0}
  - {fileID: 0}
  - {fileID: 0}
  - {fileID: 0}
  - {fileID: 0}
  m_baseMaterial: {fileID: 0}
  m_maskOffset: {x: 0, y: 0, z: 0, w: 0}
--- !u!222 &891408491
CanvasRenderer:
  m_ObjectHideFlags: 0
  m_CorrespondingSourceObject: {fileID: 0}
  m_PrefabInstance: {fileID: 0}
  m_PrefabAsset: {fileID: 0}
  m_GameObject: {fileID: 891408488}
  m_CullTransparentMesh: 0
--- !u!1 &921160393
GameObject:
  m_ObjectHideFlags: 0
  m_CorrespondingSourceObject: {fileID: 0}
  m_PrefabInstance: {fileID: 0}
  m_PrefabAsset: {fileID: 0}
  serializedVersion: 6
  m_Component:
  - component: {fileID: 921160397}
  - component: {fileID: 921160396}
  - component: {fileID: 921160395}
  - component: {fileID: 921160394}
  m_Layer: 5
  m_Name: Desktop UI
  m_TagString: Untagged
  m_Icon: {fileID: 0}
  m_NavMeshLayer: 0
  m_StaticEditorFlags: 0
  m_IsActive: 1
--- !u!114 &921160394
MonoBehaviour:
  m_ObjectHideFlags: 0
  m_CorrespondingSourceObject: {fileID: 0}
  m_PrefabInstance: {fileID: 0}
  m_PrefabAsset: {fileID: 0}
  m_GameObject: {fileID: 921160393}
  m_Enabled: 1
  m_EditorHideFlags: 0
  m_Script: {fileID: 11500000, guid: dc42784cf147c0c48a680349fa168899, type: 3}
  m_Name: 
  m_EditorClassIdentifier: 
  m_IgnoreReversedGraphics: 1
  m_BlockingObjects: 0
  m_BlockingMask:
    serializedVersion: 2
    m_Bits: 4294967295
--- !u!114 &921160395
MonoBehaviour:
  m_ObjectHideFlags: 0
  m_CorrespondingSourceObject: {fileID: 0}
  m_PrefabInstance: {fileID: 0}
  m_PrefabAsset: {fileID: 0}
  m_GameObject: {fileID: 921160393}
  m_Enabled: 1
  m_EditorHideFlags: 0
  m_Script: {fileID: 11500000, guid: 0cd44c1031e13a943bb63640046fad76, type: 3}
  m_Name: 
  m_EditorClassIdentifier: 
  m_UiScaleMode: 1
  m_ReferencePixelsPerUnit: 100
  m_ScaleFactor: 1
  m_ReferenceResolution: {x: 1920, y: 1080}
  m_ScreenMatchMode: 0
  m_MatchWidthOrHeight: 1
  m_PhysicalUnit: 3
  m_FallbackScreenDPI: 96
  m_DefaultSpriteDPI: 96
  m_DynamicPixelsPerUnit: 1
--- !u!223 &921160396
Canvas:
  m_ObjectHideFlags: 0
  m_CorrespondingSourceObject: {fileID: 0}
  m_PrefabInstance: {fileID: 0}
  m_PrefabAsset: {fileID: 0}
  m_GameObject: {fileID: 921160393}
  m_Enabled: 1
  serializedVersion: 3
  m_RenderMode: 0
  m_Camera: {fileID: 0}
  m_PlaneDistance: 100
  m_PixelPerfect: 0
  m_ReceivesEvents: 1
  m_OverrideSorting: 0
  m_OverridePixelPerfect: 0
  m_SortingBucketNormalizedSize: 0
  m_AdditionalShaderChannelsFlag: 25
  m_SortingLayerID: 0
  m_SortingOrder: 0
  m_TargetDisplay: 0
--- !u!224 &921160397
RectTransform:
  m_ObjectHideFlags: 0
  m_CorrespondingSourceObject: {fileID: 0}
  m_PrefabInstance: {fileID: 0}
  m_PrefabAsset: {fileID: 0}
  m_GameObject: {fileID: 921160393}
  m_LocalRotation: {x: 0, y: 0, z: 0, w: 1}
  m_LocalPosition: {x: 0, y: 0, z: 0}
  m_LocalScale: {x: 0, y: 0, z: 0}
  m_Children:
  - {fileID: 752444916}
  - {fileID: 2054891945}
  - {fileID: 1588991416}
  - {fileID: 1908252056}
  - {fileID: 430995091}
  m_Father: {fileID: 0}
  m_RootOrder: 3
  m_LocalEulerAnglesHint: {x: 0, y: 0, z: 0}
  m_AnchorMin: {x: 0, y: 0}
  m_AnchorMax: {x: 0, y: 0}
  m_AnchoredPosition: {x: 0, y: 0}
  m_SizeDelta: {x: 0, y: 0}
  m_Pivot: {x: 0, y: 0}
--- !u!1 &936630690
GameObject:
  m_ObjectHideFlags: 0
  m_CorrespondingSourceObject: {fileID: 0}
  m_PrefabInstance: {fileID: 0}
  m_PrefabAsset: {fileID: 0}
  serializedVersion: 6
  m_Component:
  - component: {fileID: 936630691}
  m_Layer: 5
  m_Name: Trajectory Port Row
  m_TagString: Untagged
  m_Icon: {fileID: 0}
  m_NavMeshLayer: 0
  m_StaticEditorFlags: 0
  m_IsActive: 1
--- !u!224 &936630691
RectTransform:
  m_ObjectHideFlags: 0
  m_CorrespondingSourceObject: {fileID: 0}
  m_PrefabInstance: {fileID: 0}
  m_PrefabAsset: {fileID: 0}
  m_GameObject: {fileID: 936630690}
  m_LocalRotation: {x: 0, y: 0, z: 0, w: 1}
  m_LocalPosition: {x: 0, y: 0, z: 0}
  m_LocalScale: {x: 1, y: 1, z: 1}
  m_Children:
  - {fileID: 2028492787}
  - {fileID: 49283541}
  m_Father: {fileID: 1322106252}
  m_RootOrder: 2
  m_LocalEulerAnglesHint: {x: 0, y: 0, z: 0}
  m_AnchorMin: {x: 0, y: 1}
  m_AnchorMax: {x: 0, y: 1}
  m_AnchoredPosition: {x: 250, y: -216}
  m_SizeDelta: {x: 500, y: 80}
  m_Pivot: {x: 0.5, y: 0.5}
--- !u!1 &942692456
GameObject:
  m_ObjectHideFlags: 0
  m_CorrespondingSourceObject: {fileID: 0}
  m_PrefabInstance: {fileID: 0}
  m_PrefabAsset: {fileID: 0}
  serializedVersion: 6
  m_Component:
  - component: {fileID: 942692457}
  - component: {fileID: 942692459}
  - component: {fileID: 942692458}
  m_Layer: 5
  m_Name: Label
  m_TagString: Untagged
  m_Icon: {fileID: 0}
  m_NavMeshLayer: 0
  m_StaticEditorFlags: 0
  m_IsActive: 1
--- !u!224 &942692457
RectTransform:
  m_ObjectHideFlags: 0
  m_CorrespondingSourceObject: {fileID: 0}
  m_PrefabInstance: {fileID: 0}
  m_PrefabAsset: {fileID: 0}
  m_GameObject: {fileID: 942692456}
  m_LocalRotation: {x: -0, y: -0, z: -0, w: 1}
  m_LocalPosition: {x: 0, y: 0, z: 0}
  m_LocalScale: {x: 1, y: 1, z: 1}
  m_Children: []
  m_Father: {fileID: 252551621}
  m_RootOrder: 0
  m_LocalEulerAnglesHint: {x: 0, y: 0, z: 0}
  m_AnchorMin: {x: 0, y: 0}
  m_AnchorMax: {x: 1, y: 1}
  m_AnchoredPosition: {x: 0, y: 0}
  m_SizeDelta: {x: 0, y: 0}
  m_Pivot: {x: 0.5, y: 0.5}
--- !u!114 &942692458
MonoBehaviour:
  m_ObjectHideFlags: 0
  m_CorrespondingSourceObject: {fileID: 0}
  m_PrefabInstance: {fileID: 0}
  m_PrefabAsset: {fileID: 0}
  m_GameObject: {fileID: 942692456}
  m_Enabled: 1
  m_EditorHideFlags: 0
  m_Script: {fileID: 11500000, guid: f4688fdb7df04437aeb418b961361dc5, type: 3}
  m_Name: 
  m_EditorClassIdentifier: 
  m_Material: {fileID: 0}
  m_Color: {r: 1, g: 1, b: 1, a: 1}
  m_RaycastTarget: 1
  m_OnCullStateChanged:
    m_PersistentCalls:
      m_Calls: []
  m_text: 'Close

'
  m_isRightToLeft: 0
  m_fontAsset: {fileID: 11400000, guid: 5a19f4193fe2bf64089ade0b38163199, type: 2}
  m_sharedMaterial: {fileID: 21566619404874456, guid: 5a19f4193fe2bf64089ade0b38163199,
    type: 2}
  m_fontSharedMaterials: []
  m_fontMaterial: {fileID: 0}
  m_fontMaterials: []
  m_fontColor32:
    serializedVersion: 2
    rgba: 4294967295
  m_fontColor: {r: 1, g: 1, b: 1, a: 1}
  m_enableVertexGradient: 0
  m_colorMode: 3
  m_fontColorGradient:
    topLeft: {r: 1, g: 1, b: 1, a: 1}
    topRight: {r: 1, g: 1, b: 1, a: 1}
    bottomLeft: {r: 1, g: 1, b: 1, a: 1}
    bottomRight: {r: 1, g: 1, b: 1, a: 1}
  m_fontColorGradientPreset: {fileID: 0}
  m_spriteAsset: {fileID: 0}
  m_tintAllSprites: 0
  m_overrideHtmlColors: 0
  m_faceColor:
    serializedVersion: 2
    rgba: 4294967295
  m_outlineColor:
    serializedVersion: 2
    rgba: 4278190080
  m_fontSize: 24
  m_fontSizeBase: 24
  m_fontWeight: 400
  m_enableAutoSizing: 0
  m_fontSizeMin: 18
  m_fontSizeMax: 72
  m_fontStyle: 16
  m_textAlignment: 514
  m_characterSpacing: 0
  m_wordSpacing: 0
  m_lineSpacing: 0
  m_lineSpacingMax: 0
  m_paragraphSpacing: 0
  m_charWidthMaxAdj: 0
  m_enableWordWrapping: 1
  m_wordWrappingRatios: 0.4
  m_overflowMode: 0
  m_firstOverflowCharacterIndex: -1
  m_linkedTextComponent: {fileID: 0}
  m_isLinkedTextComponent: 0
  m_isTextTruncated: 0
  m_enableKerning: 1
  m_enableExtraPadding: 0
  checkPaddingRequired: 0
  m_isRichText: 1
  m_parseCtrlCharacters: 1
  m_isOrthographic: 1
  m_isCullingEnabled: 0
  m_ignoreRectMaskCulling: 0
  m_ignoreCulling: 1
  m_horizontalMapping: 0
  m_verticalMapping: 0
  m_uvLineOffset: 0
  m_geometrySortingOrder: 0
  m_VertexBufferAutoSizeReduction: 1
  m_firstVisibleCharacter: 0
  m_useMaxVisibleDescender: 1
  m_pageToDisplay: 1
  m_margin: {x: 16, y: 16, z: 16, w: 16}
  m_textInfo:
    textComponent: {fileID: 942692458}
    characterCount: 6
    spriteCount: 0
    spaceCount: 1
    wordCount: 1
    linkCount: 0
    lineCount: 1
    pageCount: 1
    materialCount: 1
  m_isUsingLegacyAnimationComponent: 0
  m_isVolumetricText: 0
  m_spriteAnimator: {fileID: 0}
  m_hasFontAssetChanged: 0
  m_subTextObjects:
  - {fileID: 0}
  - {fileID: 0}
  - {fileID: 0}
  - {fileID: 0}
  - {fileID: 0}
  - {fileID: 0}
  - {fileID: 0}
  - {fileID: 0}
  m_baseMaterial: {fileID: 0}
  m_maskOffset: {x: 0, y: 0, z: 0, w: 0}
--- !u!222 &942692459
CanvasRenderer:
  m_ObjectHideFlags: 0
  m_CorrespondingSourceObject: {fileID: 0}
  m_PrefabInstance: {fileID: 0}
  m_PrefabAsset: {fileID: 0}
  m_GameObject: {fileID: 942692456}
  m_CullTransparentMesh: 0
<<<<<<< HEAD
=======
--- !u!1 &965201050
GameObject:
  m_ObjectHideFlags: 0
  m_CorrespondingSourceObject: {fileID: 0}
  m_PrefabInstance: {fileID: 0}
  m_PrefabAsset: {fileID: 0}
  serializedVersion: 6
  m_Component:
  - component: {fileID: 965201051}
  - component: {fileID: 965201053}
  - component: {fileID: 965201052}
  m_Layer: 5
  m_Name: Label
  m_TagString: Untagged
  m_Icon: {fileID: 0}
  m_NavMeshLayer: 0
  m_StaticEditorFlags: 0
  m_IsActive: 1
--- !u!224 &965201051
RectTransform:
  m_ObjectHideFlags: 0
  m_CorrespondingSourceObject: {fileID: 0}
  m_PrefabInstance: {fileID: 0}
  m_PrefabAsset: {fileID: 0}
  m_GameObject: {fileID: 965201050}
  m_LocalRotation: {x: -0, y: -0, z: -0, w: 1}
  m_LocalPosition: {x: 0, y: 0, z: 0}
  m_LocalScale: {x: 1, y: 1, z: 1}
  m_Children: []
  m_Father: {fileID: 1275814295}
  m_RootOrder: 0
  m_LocalEulerAnglesHint: {x: 0, y: 0, z: 0}
  m_AnchorMin: {x: 0, y: 0}
  m_AnchorMax: {x: 1, y: 1}
  m_AnchoredPosition: {x: 0, y: 0}
  m_SizeDelta: {x: 0, y: 0}
  m_Pivot: {x: 0.5, y: 0.5}
--- !u!114 &965201052
MonoBehaviour:
  m_ObjectHideFlags: 0
  m_CorrespondingSourceObject: {fileID: 0}
  m_PrefabInstance: {fileID: 0}
  m_PrefabAsset: {fileID: 0}
  m_GameObject: {fileID: 965201050}
  m_Enabled: 1
  m_EditorHideFlags: 0
  m_Script: {fileID: 11500000, guid: f4688fdb7df04437aeb418b961361dc5, type: 3}
  m_Name: 
  m_EditorClassIdentifier: 
  m_Material: {fileID: 0}
  m_Color: {r: 1, g: 1, b: 1, a: 1}
  m_RaycastTarget: 1
  m_OnCullStateChanged:
    m_PersistentCalls:
      m_Calls: []
  m_text: auto connect
  m_isRightToLeft: 0
  m_fontAsset: {fileID: 11400000, guid: 5a19f4193fe2bf64089ade0b38163199, type: 2}
  m_sharedMaterial: {fileID: 21566619404874456, guid: 5a19f4193fe2bf64089ade0b38163199,
    type: 2}
  m_fontSharedMaterials: []
  m_fontMaterial: {fileID: 0}
  m_fontMaterials: []
  m_fontColor32:
    serializedVersion: 2
    rgba: 4294967295
  m_fontColor: {r: 1, g: 1, b: 1, a: 1}
  m_enableVertexGradient: 0
  m_colorMode: 3
  m_fontColorGradient:
    topLeft: {r: 1, g: 1, b: 1, a: 1}
    topRight: {r: 1, g: 1, b: 1, a: 1}
    bottomLeft: {r: 1, g: 1, b: 1, a: 1}
    bottomRight: {r: 1, g: 1, b: 1, a: 1}
  m_fontColorGradientPreset: {fileID: 0}
  m_spriteAsset: {fileID: 0}
  m_tintAllSprites: 0
  m_overrideHtmlColors: 0
  m_faceColor:
    serializedVersion: 2
    rgba: 4294967295
  m_outlineColor:
    serializedVersion: 2
    rgba: 4278190080
  m_fontSize: 24
  m_fontSizeBase: 24
  m_fontWeight: 400
  m_enableAutoSizing: 0
  m_fontSizeMin: 18
  m_fontSizeMax: 72
  m_fontStyle: 16
  m_textAlignment: 514
  m_characterSpacing: 0
  m_wordSpacing: 0
  m_lineSpacing: 0
  m_lineSpacingMax: 0
  m_paragraphSpacing: 0
  m_charWidthMaxAdj: 0
  m_enableWordWrapping: 1
  m_wordWrappingRatios: 0.4
  m_overflowMode: 0
  m_firstOverflowCharacterIndex: -1
  m_linkedTextComponent: {fileID: 0}
  m_isLinkedTextComponent: 0
  m_isTextTruncated: 0
  m_enableKerning: 1
  m_enableExtraPadding: 0
  checkPaddingRequired: 0
  m_isRichText: 1
  m_parseCtrlCharacters: 1
  m_isOrthographic: 1
  m_isCullingEnabled: 0
  m_ignoreRectMaskCulling: 0
  m_ignoreCulling: 1
  m_horizontalMapping: 0
  m_verticalMapping: 0
  m_uvLineOffset: 0
  m_geometrySortingOrder: 0
  m_VertexBufferAutoSizeReduction: 1
  m_firstVisibleCharacter: 0
  m_useMaxVisibleDescender: 1
  m_pageToDisplay: 1
  m_margin: {x: 16, y: 16, z: 16, w: 16}
  m_textInfo:
    textComponent: {fileID: 965201052}
    characterCount: 12
    spriteCount: 0
    spaceCount: 1
    wordCount: 2
    linkCount: 0
    lineCount: 1
    pageCount: 1
    materialCount: 1
  m_isUsingLegacyAnimationComponent: 0
  m_isVolumetricText: 0
  m_spriteAnimator: {fileID: 0}
  m_hasFontAssetChanged: 0
  m_subTextObjects:
  - {fileID: 0}
  - {fileID: 0}
  - {fileID: 0}
  - {fileID: 0}
  - {fileID: 0}
  - {fileID: 0}
  - {fileID: 0}
  - {fileID: 0}
  m_baseMaterial: {fileID: 0}
  m_maskOffset: {x: 0, y: 0, z: 0, w: 0}
--- !u!222 &965201053
CanvasRenderer:
  m_ObjectHideFlags: 0
  m_CorrespondingSourceObject: {fileID: 0}
  m_PrefabInstance: {fileID: 0}
  m_PrefabAsset: {fileID: 0}
  m_GameObject: {fileID: 965201050}
  m_CullTransparentMesh: 0
>>>>>>> df81c3aa
--- !u!1 &969341980
GameObject:
  m_ObjectHideFlags: 0
  m_CorrespondingSourceObject: {fileID: 0}
  m_PrefabInstance: {fileID: 0}
  m_PrefabAsset: {fileID: 0}
  serializedVersion: 6
  m_Component:
  - component: {fileID: 969341981}
  - component: {fileID: 969341982}
  m_Layer: 5
  m_Name: Text Area
  m_TagString: Untagged
  m_Icon: {fileID: 0}
  m_NavMeshLayer: 0
  m_StaticEditorFlags: 0
  m_IsActive: 1
--- !u!224 &969341981
RectTransform:
  m_ObjectHideFlags: 0
  m_CorrespondingSourceObject: {fileID: 0}
  m_PrefabInstance: {fileID: 0}
  m_PrefabAsset: {fileID: 0}
  m_GameObject: {fileID: 969341980}
  m_LocalRotation: {x: 0, y: 0, z: 0, w: 1}
  m_LocalPosition: {x: 0, y: 0, z: 0}
  m_LocalScale: {x: 1, y: 1, z: 1}
  m_Children:
  - {fileID: 2136049273}
  - {fileID: 132386942}
  m_Father: {fileID: 561091201}
  m_RootOrder: 0
  m_LocalEulerAnglesHint: {x: 0, y: 0, z: 0}
  m_AnchorMin: {x: 0, y: 0}
  m_AnchorMax: {x: 1, y: 1}
  m_AnchoredPosition: {x: 0, y: -0.5}
  m_SizeDelta: {x: -20, y: -13}
  m_Pivot: {x: 0.5, y: 0.5}
--- !u!114 &969341982
MonoBehaviour:
  m_ObjectHideFlags: 0
  m_CorrespondingSourceObject: {fileID: 0}
  m_PrefabInstance: {fileID: 0}
  m_PrefabAsset: {fileID: 0}
  m_GameObject: {fileID: 969341980}
  m_Enabled: 1
  m_EditorHideFlags: 0
  m_Script: {fileID: 11500000, guid: 3312d7739989d2b4e91e6319e9a96d76, type: 3}
  m_Name: 
  m_EditorClassIdentifier: 
--- !u!1 &976041901
GameObject:
  m_ObjectHideFlags: 0
  m_CorrespondingSourceObject: {fileID: 0}
  m_PrefabInstance: {fileID: 0}
  m_PrefabAsset: {fileID: 0}
  serializedVersion: 6
  m_Component:
  - component: {fileID: 976041902}
  - component: {fileID: 976041904}
  - component: {fileID: 976041903}
  m_Layer: 5
  m_Name: Label
  m_TagString: Untagged
  m_Icon: {fileID: 0}
  m_NavMeshLayer: 0
  m_StaticEditorFlags: 0
  m_IsActive: 1
--- !u!224 &976041902
RectTransform:
  m_ObjectHideFlags: 0
  m_CorrespondingSourceObject: {fileID: 0}
  m_PrefabInstance: {fileID: 0}
  m_PrefabAsset: {fileID: 0}
  m_GameObject: {fileID: 976041901}
  m_LocalRotation: {x: -0, y: -0, z: -0, w: 1}
  m_LocalPosition: {x: 0, y: 0, z: 0}
  m_LocalScale: {x: 1, y: 1, z: 1}
  m_Children: []
  m_Father: {fileID: 1981335398}
  m_RootOrder: 3
  m_LocalEulerAnglesHint: {x: 0, y: 0, z: 0}
  m_AnchorMin: {x: 0, y: 0}
  m_AnchorMax: {x: 1, y: 1}
  m_AnchoredPosition: {x: 0, y: 14.025}
  m_SizeDelta: {x: 0, y: -27.949999}
  m_Pivot: {x: 0.5, y: 0.5}
--- !u!114 &976041903
MonoBehaviour:
  m_ObjectHideFlags: 0
  m_CorrespondingSourceObject: {fileID: 0}
  m_PrefabInstance: {fileID: 0}
  m_PrefabAsset: {fileID: 0}
  m_GameObject: {fileID: 976041901}
  m_Enabled: 1
  m_EditorHideFlags: 0
  m_Script: {fileID: 11500000, guid: f4688fdb7df04437aeb418b961361dc5, type: 3}
  m_Name: 
  m_EditorClassIdentifier: 
  m_Material: {fileID: 0}
  m_Color: {r: 1, g: 1, b: 1, a: 1}
  m_RaycastTarget: 0
  m_OnCullStateChanged:
    m_PersistentCalls:
      m_Calls: []
  m_text: interaction force
  m_isRightToLeft: 0
  m_fontAsset: {fileID: 11400000, guid: 5a19f4193fe2bf64089ade0b38163199, type: 2}
  m_sharedMaterial: {fileID: 21566619404874456, guid: 5a19f4193fe2bf64089ade0b38163199,
    type: 2}
  m_fontSharedMaterials: []
  m_fontMaterial: {fileID: 0}
  m_fontMaterials: []
  m_fontColor32:
    serializedVersion: 2
    rgba: 4294967295
  m_fontColor: {r: 1, g: 1, b: 1, a: 1}
  m_enableVertexGradient: 0
  m_colorMode: 3
  m_fontColorGradient:
    topLeft: {r: 1, g: 1, b: 1, a: 1}
    topRight: {r: 1, g: 1, b: 1, a: 1}
    bottomLeft: {r: 1, g: 1, b: 1, a: 1}
    bottomRight: {r: 1, g: 1, b: 1, a: 1}
  m_fontColorGradientPreset: {fileID: 0}
  m_spriteAsset: {fileID: 0}
  m_tintAllSprites: 0
  m_overrideHtmlColors: 0
  m_faceColor:
    serializedVersion: 2
    rgba: 4294967295
  m_outlineColor:
    serializedVersion: 2
    rgba: 4278190080
  m_fontSize: 24
  m_fontSizeBase: 24
  m_fontWeight: 400
  m_enableAutoSizing: 0
  m_fontSizeMin: 18
  m_fontSizeMax: 72
  m_fontStyle: 16
  m_textAlignment: 514
  m_characterSpacing: 0
  m_wordSpacing: 0
  m_lineSpacing: 0
  m_lineSpacingMax: 0
  m_paragraphSpacing: 0
  m_charWidthMaxAdj: 0
  m_enableWordWrapping: 1
  m_wordWrappingRatios: 0.4
  m_overflowMode: 0
  m_firstOverflowCharacterIndex: -1
  m_linkedTextComponent: {fileID: 0}
  m_isLinkedTextComponent: 0
  m_isTextTruncated: 0
  m_enableKerning: 1
  m_enableExtraPadding: 0
  checkPaddingRequired: 0
  m_isRichText: 1
  m_parseCtrlCharacters: 1
  m_isOrthographic: 1
  m_isCullingEnabled: 0
  m_ignoreRectMaskCulling: 0
  m_ignoreCulling: 1
  m_horizontalMapping: 0
  m_verticalMapping: 0
  m_uvLineOffset: 0
  m_geometrySortingOrder: 0
  m_VertexBufferAutoSizeReduction: 1
  m_firstVisibleCharacter: 0
  m_useMaxVisibleDescender: 1
  m_pageToDisplay: 1
  m_margin: {x: 0, y: 0, z: 0, w: 0}
  m_textInfo:
    textComponent: {fileID: 976041903}
    characterCount: 17
    spriteCount: 0
    spaceCount: 1
    wordCount: 2
    linkCount: 0
    lineCount: 1
    pageCount: 1
    materialCount: 1
  m_isUsingLegacyAnimationComponent: 0
  m_isVolumetricText: 0
  m_spriteAnimator: {fileID: 0}
  m_hasFontAssetChanged: 0
  m_subTextObjects:
  - {fileID: 0}
  - {fileID: 0}
  - {fileID: 0}
  - {fileID: 0}
  - {fileID: 0}
  - {fileID: 0}
  - {fileID: 0}
  - {fileID: 0}
  m_baseMaterial: {fileID: 0}
  m_maskOffset: {x: 0, y: 0, z: 0, w: 0}
--- !u!222 &976041904
CanvasRenderer:
  m_ObjectHideFlags: 0
  m_CorrespondingSourceObject: {fileID: 0}
  m_PrefabInstance: {fileID: 0}
  m_PrefabAsset: {fileID: 0}
  m_GameObject: {fileID: 976041901}
  m_CullTransparentMesh: 0
--- !u!1 &984758404
GameObject:
  m_ObjectHideFlags: 0
  m_CorrespondingSourceObject: {fileID: 0}
  m_PrefabInstance: {fileID: 0}
  m_PrefabAsset: {fileID: 0}
  serializedVersion: 6
  m_Component:
  - component: {fileID: 984758405}
  - component: {fileID: 984758407}
  - component: {fileID: 984758406}
  m_Layer: 5
  m_Name: Label
  m_TagString: Untagged
  m_Icon: {fileID: 0}
  m_NavMeshLayer: 0
  m_StaticEditorFlags: 0
  m_IsActive: 1
--- !u!224 &984758405
RectTransform:
  m_ObjectHideFlags: 0
  m_CorrespondingSourceObject: {fileID: 0}
  m_PrefabInstance: {fileID: 0}
  m_PrefabAsset: {fileID: 0}
  m_GameObject: {fileID: 984758404}
  m_LocalRotation: {x: -0, y: -0, z: -0, w: 1}
  m_LocalPosition: {x: 0, y: 0, z: 0}
  m_LocalScale: {x: 1, y: 1, z: 1}
  m_Children: []
  m_Father: {fileID: 751644516}
  m_RootOrder: 0
  m_LocalEulerAnglesHint: {x: 0, y: 0, z: 0}
  m_AnchorMin: {x: 0, y: 0}
  m_AnchorMax: {x: 1, y: 1}
  m_AnchoredPosition: {x: 0, y: 0}
  m_SizeDelta: {x: 0, y: 0}
  m_Pivot: {x: 0.5, y: 0.5}
--- !u!114 &984758406
MonoBehaviour:
  m_ObjectHideFlags: 0
  m_CorrespondingSourceObject: {fileID: 0}
  m_PrefabInstance: {fileID: 0}
  m_PrefabAsset: {fileID: 0}
  m_GameObject: {fileID: 984758404}
  m_Enabled: 1
  m_EditorHideFlags: 0
  m_Script: {fileID: 11500000, guid: f4688fdb7df04437aeb418b961361dc5, type: 3}
  m_Name: 
  m_EditorClassIdentifier: 
  m_Material: {fileID: 0}
  m_Color: {r: 1, g: 1, b: 1, a: 1}
  m_RaycastTarget: 1
  m_OnCullStateChanged:
    m_PersistentCalls:
      m_Calls: []
  m_text: quit
  m_isRightToLeft: 0
  m_fontAsset: {fileID: 11400000, guid: 5a19f4193fe2bf64089ade0b38163199, type: 2}
  m_sharedMaterial: {fileID: 21566619404874456, guid: 5a19f4193fe2bf64089ade0b38163199,
    type: 2}
  m_fontSharedMaterials: []
  m_fontMaterial: {fileID: 0}
  m_fontMaterials: []
  m_fontColor32:
    serializedVersion: 2
    rgba: 4294967295
  m_fontColor: {r: 1, g: 1, b: 1, a: 1}
  m_enableVertexGradient: 0
  m_colorMode: 3
  m_fontColorGradient:
    topLeft: {r: 1, g: 1, b: 1, a: 1}
    topRight: {r: 1, g: 1, b: 1, a: 1}
    bottomLeft: {r: 1, g: 1, b: 1, a: 1}
    bottomRight: {r: 1, g: 1, b: 1, a: 1}
  m_fontColorGradientPreset: {fileID: 0}
  m_spriteAsset: {fileID: 0}
  m_tintAllSprites: 0
  m_overrideHtmlColors: 0
  m_faceColor:
    serializedVersion: 2
    rgba: 4294967295
  m_outlineColor:
    serializedVersion: 2
    rgba: 4278190080
  m_fontSize: 24
  m_fontSizeBase: 24
  m_fontWeight: 400
  m_enableAutoSizing: 0
  m_fontSizeMin: 18
  m_fontSizeMax: 72
  m_fontStyle: 16
  m_textAlignment: 514
  m_characterSpacing: 0
  m_wordSpacing: 0
  m_lineSpacing: 0
  m_lineSpacingMax: 0
  m_paragraphSpacing: 0
  m_charWidthMaxAdj: 0
  m_enableWordWrapping: 1
  m_wordWrappingRatios: 0.4
  m_overflowMode: 0
  m_firstOverflowCharacterIndex: -1
  m_linkedTextComponent: {fileID: 0}
  m_isLinkedTextComponent: 0
  m_isTextTruncated: 0
  m_enableKerning: 1
  m_enableExtraPadding: 0
  checkPaddingRequired: 0
  m_isRichText: 1
  m_parseCtrlCharacters: 1
  m_isOrthographic: 1
  m_isCullingEnabled: 0
  m_ignoreRectMaskCulling: 0
  m_ignoreCulling: 1
  m_horizontalMapping: 0
  m_verticalMapping: 0
  m_uvLineOffset: 0
  m_geometrySortingOrder: 0
  m_VertexBufferAutoSizeReduction: 1
  m_firstVisibleCharacter: 0
  m_useMaxVisibleDescender: 1
  m_pageToDisplay: 1
  m_margin: {x: 16, y: 16, z: 16, w: 16}
  m_textInfo:
    textComponent: {fileID: 984758406}
    characterCount: 4
    spriteCount: 0
    spaceCount: 0
    wordCount: 1
    linkCount: 0
    lineCount: 1
    pageCount: 1
    materialCount: 1
  m_isUsingLegacyAnimationComponent: 0
  m_isVolumetricText: 0
  m_spriteAnimator: {fileID: 0}
  m_hasFontAssetChanged: 0
  m_subTextObjects:
  - {fileID: 0}
  - {fileID: 0}
  - {fileID: 0}
  - {fileID: 0}
  - {fileID: 0}
  - {fileID: 0}
  - {fileID: 0}
  - {fileID: 0}
  m_baseMaterial: {fileID: 0}
  m_maskOffset: {x: 0, y: 0, z: 0, w: 0}
--- !u!222 &984758407
CanvasRenderer:
  m_ObjectHideFlags: 0
  m_CorrespondingSourceObject: {fileID: 0}
  m_PrefabInstance: {fileID: 0}
  m_PrefabAsset: {fileID: 0}
  m_GameObject: {fileID: 984758404}
  m_CullTransparentMesh: 0
--- !u!21 &987939103
Material:
  serializedVersion: 6
  m_ObjectHideFlags: 0
  m_CorrespondingSourceObject: {fileID: 0}
  m_PrefabInstance: {fileID: 0}
  m_PrefabAsset: {fileID: 0}
  m_Name: Sprites/Default
  m_Shader: {fileID: 10753, guid: 0000000000000000f000000000000000, type: 0}
  m_ShaderKeywords: 
  m_LightmapFlags: 4
  m_EnableInstancingVariants: 0
  m_DoubleSidedGI: 0
  m_CustomRenderQueue: -1
  stringTagMap: {}
  disabledShaderPasses: []
  m_SavedProperties:
    serializedVersion: 3
    m_TexEnvs:
    - _AlphaTex:
        m_Texture: {fileID: 0}
        m_Scale: {x: 1, y: 1}
        m_Offset: {x: 0, y: 0}
    - _MainTex:
        m_Texture: {fileID: 0}
        m_Scale: {x: 1, y: 1}
        m_Offset: {x: 0, y: 0}
    m_Floats:
    - PixelSnap: 0
    - _EnableExternalAlpha: 0
    m_Colors:
    - _Color: {r: 1, g: 1, b: 1, a: 1}
    - _Flip: {r: 1, g: 1, b: 1, a: 1}
    - _RendererColor: {r: 1, g: 1, b: 1, a: 1}
--- !u!1 &1042607093
GameObject:
  m_ObjectHideFlags: 0
  m_CorrespondingSourceObject: {fileID: 0}
  m_PrefabInstance: {fileID: 0}
  m_PrefabAsset: {fileID: 0}
  serializedVersion: 6
  m_Component:
  - component: {fileID: 1042607094}
  - component: {fileID: 1042607095}
  m_Layer: 0
  m_Name: XR Box Interaction
  m_TagString: Untagged
  m_Icon: {fileID: 0}
  m_NavMeshLayer: 0
  m_StaticEditorFlags: 0
  m_IsActive: 1
--- !u!4 &1042607094
Transform:
  m_ObjectHideFlags: 0
  m_CorrespondingSourceObject: {fileID: 0}
  m_PrefabInstance: {fileID: 0}
  m_PrefabAsset: {fileID: 0}
  m_GameObject: {fileID: 1042607093}
  m_LocalRotation: {x: 0, y: 0, z: 0, w: 1}
  m_LocalPosition: {x: 0, y: 0, z: 0}
  m_LocalScale: {x: 1, y: 1, z: 1}
  m_Children: []
  m_Father: {fileID: 544060993}
  m_RootOrder: 0
  m_LocalEulerAnglesHint: {x: 0, y: 0, z: 0}
--- !u!114 &1042607095
MonoBehaviour:
  m_ObjectHideFlags: 0
  m_CorrespondingSourceObject: {fileID: 0}
  m_PrefabInstance: {fileID: 0}
  m_PrefabAsset: {fileID: 0}
  m_GameObject: {fileID: 1042607093}
  m_Enabled: 1
  m_EditorHideFlags: 0
  m_Script: {fileID: 11500000, guid: 84db36c832d367846ad21ef7734fd67d, type: 3}
  m_Name: 
  m_EditorClassIdentifier: 
  narupaXR: {fileID: 544060994}
  grabSpaceAction:
    actionPath: /actions/NarupaIMD/in/GrabSpace
    needsReinit: 0
  controllerManager: {fileID: 2074532958}
--- !u!1 &1072674306
GameObject:
  m_ObjectHideFlags: 0
  m_CorrespondingSourceObject: {fileID: 0}
  m_PrefabInstance: {fileID: 0}
  m_PrefabAsset: {fileID: 0}
  serializedVersion: 6
  m_Component:
  - component: {fileID: 1072674307}
  m_Layer: 5
  m_Name: Handle Slide Area
  m_TagString: Untagged
  m_Icon: {fileID: 0}
  m_NavMeshLayer: 0
  m_StaticEditorFlags: 0
  m_IsActive: 1
--- !u!224 &1072674307
RectTransform:
  m_ObjectHideFlags: 0
  m_CorrespondingSourceObject: {fileID: 0}
  m_PrefabInstance: {fileID: 0}
  m_PrefabAsset: {fileID: 0}
  m_GameObject: {fileID: 1072674306}
  m_LocalRotation: {x: 0, y: 0, z: 0, w: 1}
  m_LocalPosition: {x: 0, y: 0, z: 0}
  m_LocalScale: {x: 1, y: 1, z: 1}
  m_Children:
  - {fileID: 1268121288}
  m_Father: {fileID: 1981335398}
  m_RootOrder: 2
  m_LocalEulerAnglesHint: {x: 0, y: 0, z: 0}
  m_AnchorMin: {x: 0, y: 0}
  m_AnchorMax: {x: 1, y: 1}
  m_AnchoredPosition: {x: 0, y: 0}
  m_SizeDelta: {x: 0, y: 0}
  m_Pivot: {x: 0.5, y: 0.5}
--- !u!1 &1093802055
GameObject:
  m_ObjectHideFlags: 0
  m_CorrespondingSourceObject: {fileID: 0}
  m_PrefabInstance: {fileID: 0}
  m_PrefabAsset: {fileID: 0}
  serializedVersion: 6
  m_Component:
  - component: {fileID: 1093802056}
  - component: {fileID: 1093802057}
  m_Layer: 5
  m_Name: Text Area
  m_TagString: Untagged
  m_Icon: {fileID: 0}
  m_NavMeshLayer: 0
  m_StaticEditorFlags: 0
  m_IsActive: 1
--- !u!224 &1093802056
RectTransform:
  m_ObjectHideFlags: 0
  m_CorrespondingSourceObject: {fileID: 0}
  m_PrefabInstance: {fileID: 0}
  m_PrefabAsset: {fileID: 0}
  m_GameObject: {fileID: 1093802055}
  m_LocalRotation: {x: 0, y: 0, z: 0, w: 1}
  m_LocalPosition: {x: 0, y: 0, z: 0}
  m_LocalScale: {x: 1, y: 1, z: 1}
  m_Children:
  - {fileID: 155875676}
  - {fileID: 1140701222}
  m_Father: {fileID: 2103320929}
  m_RootOrder: 0
  m_LocalEulerAnglesHint: {x: 0, y: 0, z: 0}
  m_AnchorMin: {x: 0, y: 0}
  m_AnchorMax: {x: 1, y: 1}
  m_AnchoredPosition: {x: 0, y: -0.5}
  m_SizeDelta: {x: -20, y: -13}
  m_Pivot: {x: 0.5, y: 0.5}
--- !u!114 &1093802057
MonoBehaviour:
  m_ObjectHideFlags: 0
  m_CorrespondingSourceObject: {fileID: 0}
  m_PrefabInstance: {fileID: 0}
  m_PrefabAsset: {fileID: 0}
  m_GameObject: {fileID: 1093802055}
  m_Enabled: 1
  m_EditorHideFlags: 0
  m_Script: {fileID: 11500000, guid: 3312d7739989d2b4e91e6319e9a96d76, type: 3}
  m_Name: 
  m_EditorClassIdentifier: 
--- !u!1 &1140701221
GameObject:
  m_ObjectHideFlags: 0
  m_CorrespondingSourceObject: {fileID: 0}
  m_PrefabInstance: {fileID: 0}
  m_PrefabAsset: {fileID: 0}
  serializedVersion: 6
  m_Component:
  - component: {fileID: 1140701222}
  - component: {fileID: 1140701224}
  - component: {fileID: 1140701223}
  m_Layer: 5
  m_Name: Text
  m_TagString: Untagged
  m_Icon: {fileID: 0}
  m_NavMeshLayer: 0
  m_StaticEditorFlags: 0
  m_IsActive: 1
--- !u!224 &1140701222
RectTransform:
  m_ObjectHideFlags: 0
  m_CorrespondingSourceObject: {fileID: 0}
  m_PrefabInstance: {fileID: 0}
  m_PrefabAsset: {fileID: 0}
  m_GameObject: {fileID: 1140701221}
  m_LocalRotation: {x: 0, y: 0, z: 0, w: 1}
  m_LocalPosition: {x: 0, y: 0, z: 0}
  m_LocalScale: {x: 1, y: 1, z: 1}
  m_Children: []
  m_Father: {fileID: 1093802056}
  m_RootOrder: 1
  m_LocalEulerAnglesHint: {x: 0, y: 0, z: 0}
  m_AnchorMin: {x: 0, y: 0}
  m_AnchorMax: {x: 1, y: 1}
  m_AnchoredPosition: {x: 0, y: 0}
  m_SizeDelta: {x: 0, y: 0}
  m_Pivot: {x: 0.5, y: 0.5}
--- !u!114 &1140701223
MonoBehaviour:
  m_ObjectHideFlags: 0
  m_CorrespondingSourceObject: {fileID: 0}
  m_PrefabInstance: {fileID: 0}
  m_PrefabAsset: {fileID: 0}
  m_GameObject: {fileID: 1140701221}
  m_Enabled: 1
  m_EditorHideFlags: 0
  m_Script: {fileID: 11500000, guid: f4688fdb7df04437aeb418b961361dc5, type: 3}
  m_Name: 
  m_EditorClassIdentifier: 
  m_Material: {fileID: 0}
  m_Color: {r: 1, g: 1, b: 1, a: 1}
  m_RaycastTarget: 1
  m_OnCullStateChanged:
    m_PersistentCalls:
      m_Calls: []
  m_text: "38801\u200B"
  m_isRightToLeft: 0
  m_fontAsset: {fileID: 11400000, guid: 0cd382c4d470f174791dd96eb8f7b786, type: 2}
  m_sharedMaterial: {fileID: 1549604112718095413, guid: 0cd382c4d470f174791dd96eb8f7b786,
    type: 2}
  m_fontSharedMaterials: []
  m_fontMaterial: {fileID: 0}
  m_fontMaterials: []
  m_fontColor32:
    serializedVersion: 2
    rgba: 4292202422
  m_fontColor: {r: 0.71705234, g: 0.8146104, b: 0.839, a: 1}
  m_enableVertexGradient: 0
  m_colorMode: 3
  m_fontColorGradient:
    topLeft: {r: 1, g: 1, b: 1, a: 1}
    topRight: {r: 1, g: 1, b: 1, a: 1}
    bottomLeft: {r: 1, g: 1, b: 1, a: 1}
    bottomRight: {r: 1, g: 1, b: 1, a: 1}
  m_fontColorGradientPreset: {fileID: 0}
  m_spriteAsset: {fileID: 0}
  m_tintAllSprites: 0
  m_overrideHtmlColors: 0
  m_faceColor:
    serializedVersion: 2
    rgba: 4294967295
  m_outlineColor:
    serializedVersion: 2
    rgba: 4278190080
  m_fontSize: 24
  m_fontSizeBase: 24
  m_fontWeight: 400
  m_enableAutoSizing: 0
  m_fontSizeMin: 18
  m_fontSizeMax: 72
  m_fontStyle: 0
  m_textAlignment: 513
  m_characterSpacing: 0
  m_wordSpacing: 0
  m_lineSpacing: 0
  m_lineSpacingMax: 0
  m_paragraphSpacing: 0
  m_charWidthMaxAdj: 0
  m_enableWordWrapping: 0
  m_wordWrappingRatios: 0.4
  m_overflowMode: 0
  m_firstOverflowCharacterIndex: -1
  m_linkedTextComponent: {fileID: 0}
  m_isLinkedTextComponent: 0
  m_isTextTruncated: 0
  m_enableKerning: 1
  m_enableExtraPadding: 1
  checkPaddingRequired: 0
  m_isRichText: 1
  m_parseCtrlCharacters: 1
  m_isOrthographic: 1
  m_isCullingEnabled: 0
  m_ignoreRectMaskCulling: 0
  m_ignoreCulling: 1
  m_horizontalMapping: 0
  m_verticalMapping: 0
  m_uvLineOffset: 0
  m_geometrySortingOrder: 0
  m_VertexBufferAutoSizeReduction: 1
  m_firstVisibleCharacter: 0
  m_useMaxVisibleDescender: 1
  m_pageToDisplay: 1
  m_margin: {x: 0, y: 0, z: 0, w: 0}
  m_textInfo:
    textComponent: {fileID: 1140701223}
    characterCount: 6
    spriteCount: 0
    spaceCount: 0
    wordCount: 1
    linkCount: 0
    lineCount: 1
    pageCount: 1
    materialCount: 1
  m_isUsingLegacyAnimationComponent: 0
  m_isVolumetricText: 0
  m_spriteAnimator: {fileID: 0}
  m_hasFontAssetChanged: 0
  m_subTextObjects:
  - {fileID: 0}
  - {fileID: 0}
  - {fileID: 0}
  - {fileID: 0}
  - {fileID: 0}
  - {fileID: 0}
  - {fileID: 0}
  - {fileID: 0}
  m_baseMaterial: {fileID: 0}
  m_maskOffset: {x: 0, y: 0, z: 0, w: 0}
--- !u!222 &1140701224
CanvasRenderer:
  m_ObjectHideFlags: 0
  m_CorrespondingSourceObject: {fileID: 0}
  m_PrefabInstance: {fileID: 0}
  m_PrefabAsset: {fileID: 0}
  m_GameObject: {fileID: 1140701221}
  m_CullTransparentMesh: 0
--- !u!1 &1190993352
GameObject:
  m_ObjectHideFlags: 0
  m_CorrespondingSourceObject: {fileID: 0}
  m_PrefabInstance: {fileID: 0}
  m_PrefabAsset: {fileID: 0}
  serializedVersion: 6
  m_Component:
  - component: {fileID: 1190993353}
  m_Layer: 5
  m_Name: Input
  m_TagString: Untagged
  m_Icon: {fileID: 0}
  m_NavMeshLayer: 0
  m_StaticEditorFlags: 0
  m_IsActive: 1
--- !u!224 &1190993353
RectTransform:
  m_ObjectHideFlags: 0
  m_CorrespondingSourceObject: {fileID: 0}
  m_PrefabInstance: {fileID: 0}
  m_PrefabAsset: {fileID: 0}
  m_GameObject: {fileID: 1190993352}
  m_LocalRotation: {x: 0, y: 0, z: 0, w: 1}
  m_LocalPosition: {x: 0, y: 0, z: 0}
  m_LocalScale: {x: 1, y: 1, z: 1}
  m_Children:
  - {fileID: 2103320929}
  m_Father: {fileID: 317588296}
  m_RootOrder: 1
  m_LocalEulerAnglesHint: {x: 0, y: 0, z: 0}
  m_AnchorMin: {x: 0, y: 0}
  m_AnchorMax: {x: 1, y: 1}
  m_AnchoredPosition: {x: 84, y: 0}
  m_SizeDelta: {x: -168, y: 0}
  m_Pivot: {x: 0.5, y: 0.5}
--- !u!1 &1224460376
GameObject:
  m_ObjectHideFlags: 0
  m_CorrespondingSourceObject: {fileID: 0}
  m_PrefabInstance: {fileID: 0}
  m_PrefabAsset: {fileID: 0}
  serializedVersion: 6
  m_Component:
  - component: {fileID: 1224460377}
  - component: {fileID: 1224460380}
  - component: {fileID: 1224460379}
  - component: {fileID: 1224460378}
  m_Layer: 5
  m_Name: Debug
  m_TagString: Untagged
  m_Icon: {fileID: 0}
  m_NavMeshLayer: 0
  m_StaticEditorFlags: 0
  m_IsActive: 1
--- !u!224 &1224460377
RectTransform:
  m_ObjectHideFlags: 0
  m_CorrespondingSourceObject: {fileID: 0}
  m_PrefabInstance: {fileID: 0}
  m_PrefabAsset: {fileID: 0}
  m_GameObject: {fileID: 1224460376}
  m_LocalRotation: {x: 0, y: 0, z: 0, w: 1}
  m_LocalPosition: {x: 0, y: 0, z: 0}
  m_LocalScale: {x: 1, y: 1, z: 1}
  m_Children:
  - {fileID: 1924335622}
  m_Father: {fileID: 1317877497}
  m_RootOrder: 1
  m_LocalEulerAnglesHint: {x: 0, y: 0, z: 0}
  m_AnchorMin: {x: 0, y: 0}
  m_AnchorMax: {x: 0, y: 0}
  m_AnchoredPosition: {x: 0, y: 0}
  m_SizeDelta: {x: 0, y: 0}
  m_Pivot: {x: 0.5, y: 0.5}
--- !u!114 &1224460378
MonoBehaviour:
  m_ObjectHideFlags: 0
  m_CorrespondingSourceObject: {fileID: 0}
  m_PrefabInstance: {fileID: 0}
  m_PrefabAsset: {fileID: 0}
  m_GameObject: {fileID: 1224460376}
  m_Enabled: 1
  m_EditorHideFlags: 0
  m_Script: {fileID: 11500000, guid: 4e29b1a8efbd4b44bb3f3716e73f07ff, type: 3}
  m_Name: 
  m_EditorClassIdentifier: 
  m_Navigation:
    m_Mode: 0
    m_SelectOnUp: {fileID: 0}
    m_SelectOnDown: {fileID: 0}
    m_SelectOnLeft: {fileID: 0}
    m_SelectOnRight: {fileID: 0}
  m_Transition: 1
  m_Colors:
    m_NormalColor: {r: 0.43529415, g: 0.5411765, b: 0.5686275, a: 1}
    m_HighlightedColor: {r: 1, g: 0.40000004, b: 0, a: 1}
    m_PressedColor: {r: 0.30008277, g: 0.37307587, b: 0.39200002, a: 1}
    m_SelectedColor: {r: 1, g: 0.40000004, b: 0, a: 1}
    m_DisabledColor: {r: 0.78431374, g: 0.78431374, b: 0.78431374, a: 0.5019608}
    m_ColorMultiplier: 1
    m_FadeDuration: 0.1
  m_SpriteState:
    m_HighlightedSprite: {fileID: 0}
    m_PressedSprite: {fileID: 0}
    m_SelectedSprite: {fileID: 0}
    m_DisabledSprite: {fileID: 0}
  m_AnimationTriggers:
    m_NormalTrigger: Normal
    m_HighlightedTrigger: Highlighted
    m_PressedTrigger: Pressed
    m_SelectedTrigger: Highlighted
    m_DisabledTrigger: Disabled
  m_Interactable: 1
  m_TargetGraphic: {fileID: 1224460379}
  m_OnClick:
    m_PersistentCalls:
      m_Calls:
      - m_Target: {fileID: 1588991415}
        m_MethodName: SetActive
        m_Mode: 6
        m_Arguments:
          m_ObjectArgument: {fileID: 0}
          m_ObjectArgumentAssemblyTypeName: UnityEngine.Object, UnityEngine
          m_IntArgument: 0
          m_FloatArgument: 0
          m_StringArgument: 
          m_BoolArgument: 1
        m_CallState: 2
--- !u!114 &1224460379
MonoBehaviour:
  m_ObjectHideFlags: 0
  m_CorrespondingSourceObject: {fileID: 0}
  m_PrefabInstance: {fileID: 0}
  m_PrefabAsset: {fileID: 0}
  m_GameObject: {fileID: 1224460376}
  m_Enabled: 1
  m_EditorHideFlags: 0
  m_Script: {fileID: 11500000, guid: fe87c0e1cc204ed48ad3b37840f39efc, type: 3}
  m_Name: 
  m_EditorClassIdentifier: 
  m_Material: {fileID: 0}
  m_Color: {r: 1, g: 1, b: 1, a: 1}
  m_RaycastTarget: 1
  m_OnCullStateChanged:
    m_PersistentCalls:
      m_Calls: []
  m_Sprite: {fileID: 0}
  m_Type: 0
  m_PreserveAspect: 0
  m_FillCenter: 1
  m_FillMethod: 4
  m_FillAmount: 1
  m_FillClockwise: 1
  m_FillOrigin: 0
  m_UseSpriteMesh: 0
  m_PixelsPerUnitMultiplier: 1
--- !u!222 &1224460380
CanvasRenderer:
  m_ObjectHideFlags: 0
  m_CorrespondingSourceObject: {fileID: 0}
  m_PrefabInstance: {fileID: 0}
  m_PrefabAsset: {fileID: 0}
  m_GameObject: {fileID: 1224460376}
  m_CullTransparentMesh: 0
--- !u!1 &1243937900
GameObject:
  m_ObjectHideFlags: 0
  m_CorrespondingSourceObject: {fileID: 0}
  m_PrefabInstance: {fileID: 0}
  m_PrefabAsset: {fileID: 0}
  serializedVersion: 6
  m_Component:
  - component: {fileID: 1243937901}
  - component: {fileID: 1243937904}
  - component: {fileID: 1243937903}
  - component: {fileID: 1243937902}
  m_Layer: 5
  m_Name: Button
  m_TagString: Untagged
  m_Icon: {fileID: 0}
  m_NavMeshLayer: 0
  m_StaticEditorFlags: 0
  m_IsActive: 1
--- !u!224 &1243937901
RectTransform:
  m_ObjectHideFlags: 0
  m_CorrespondingSourceObject: {fileID: 0}
  m_PrefabInstance: {fileID: 0}
  m_PrefabAsset: {fileID: 0}
  m_GameObject: {fileID: 1243937900}
  m_LocalRotation: {x: 0, y: 0, z: 0, w: 1}
  m_LocalPosition: {x: 0, y: 0, z: 0}
  m_LocalScale: {x: 1, y: 1, z: 1}
  m_Children:
  - {fileID: 891408489}
  m_Father: {fileID: 1427002035}
  m_RootOrder: 0
  m_LocalEulerAnglesHint: {x: 0, y: 0, z: 0}
  m_AnchorMin: {x: 0, y: 0}
  m_AnchorMax: {x: 1, y: 1}
  m_AnchoredPosition: {x: 0, y: 0}
  m_SizeDelta: {x: -16, y: -16}
  m_Pivot: {x: 0.5, y: 0.5}
--- !u!114 &1243937902
MonoBehaviour:
  m_ObjectHideFlags: 0
  m_CorrespondingSourceObject: {fileID: 0}
  m_PrefabInstance: {fileID: 0}
  m_PrefabAsset: {fileID: 0}
  m_GameObject: {fileID: 1243937900}
  m_Enabled: 1
  m_EditorHideFlags: 0
  m_Script: {fileID: 11500000, guid: 4e29b1a8efbd4b44bb3f3716e73f07ff, type: 3}
  m_Name: 
  m_EditorClassIdentifier: 
  m_Navigation:
    m_Mode: 0
    m_SelectOnUp: {fileID: 0}
    m_SelectOnDown: {fileID: 0}
    m_SelectOnLeft: {fileID: 0}
    m_SelectOnRight: {fileID: 0}
  m_Transition: 1
  m_Colors:
    m_NormalColor: {r: 0.43529415, g: 0.5411765, b: 0.5686275, a: 1}
    m_HighlightedColor: {r: 1, g: 0.40000004, b: 0, a: 1}
    m_PressedColor: {r: 0.30008277, g: 0.37307587, b: 0.39200002, a: 1}
    m_SelectedColor: {r: 1, g: 0.40000004, b: 0, a: 1}
    m_DisabledColor: {r: 0.78431374, g: 0.78431374, b: 0.78431374, a: 0.5019608}
    m_ColorMultiplier: 1
    m_FadeDuration: 0.1
  m_SpriteState:
    m_HighlightedSprite: {fileID: 0}
    m_PressedSprite: {fileID: 0}
    m_SelectedSprite: {fileID: 0}
    m_DisabledSprite: {fileID: 0}
  m_AnimationTriggers:
    m_NormalTrigger: Normal
    m_HighlightedTrigger: Highlighted
    m_PressedTrigger: Pressed
    m_SelectedTrigger: Highlighted
    m_DisabledTrigger: Disabled
  m_Interactable: 1
  m_TargetGraphic: {fileID: 1243937903}
  m_OnClick:
    m_PersistentCalls:
      m_Calls:
      - m_Target: {fileID: 1908252055}
        m_MethodName: SetActive
        m_Mode: 6
        m_Arguments:
          m_ObjectArgument: {fileID: 0}
          m_ObjectArgumentAssemblyTypeName: UnityEngine.Object, UnityEngine
          m_IntArgument: 0
          m_FloatArgument: 0
          m_StringArgument: 
          m_BoolArgument: 1
        m_CallState: 2
--- !u!114 &1243937903
MonoBehaviour:
  m_ObjectHideFlags: 0
  m_CorrespondingSourceObject: {fileID: 0}
  m_PrefabInstance: {fileID: 0}
  m_PrefabAsset: {fileID: 0}
  m_GameObject: {fileID: 1243937900}
  m_Enabled: 1
  m_EditorHideFlags: 0
  m_Script: {fileID: 11500000, guid: fe87c0e1cc204ed48ad3b37840f39efc, type: 3}
  m_Name: 
  m_EditorClassIdentifier: 
  m_Material: {fileID: 0}
  m_Color: {r: 1, g: 1, b: 1, a: 1}
  m_RaycastTarget: 1
  m_OnCullStateChanged:
    m_PersistentCalls:
      m_Calls: []
  m_Sprite: {fileID: 0}
  m_Type: 0
  m_PreserveAspect: 0
  m_FillCenter: 1
  m_FillMethod: 4
  m_FillAmount: 1
  m_FillClockwise: 1
  m_FillOrigin: 0
  m_UseSpriteMesh: 0
  m_PixelsPerUnitMultiplier: 1
--- !u!222 &1243937904
CanvasRenderer:
  m_ObjectHideFlags: 0
  m_CorrespondingSourceObject: {fileID: 0}
  m_PrefabInstance: {fileID: 0}
  m_PrefabAsset: {fileID: 0}
  m_GameObject: {fileID: 1243937900}
  m_CullTransparentMesh: 0
--- !u!1 &1268121287
GameObject:
  m_ObjectHideFlags: 0
  m_CorrespondingSourceObject: {fileID: 0}
  m_PrefabInstance: {fileID: 0}
  m_PrefabAsset: {fileID: 0}
  serializedVersion: 6
  m_Component:
  - component: {fileID: 1268121288}
  - component: {fileID: 1268121290}
  - component: {fileID: 1268121289}
  m_Layer: 5
  m_Name: Handle
  m_TagString: Untagged
  m_Icon: {fileID: 0}
  m_NavMeshLayer: 0
  m_StaticEditorFlags: 0
  m_IsActive: 0
--- !u!224 &1268121288
RectTransform:
  m_ObjectHideFlags: 0
  m_CorrespondingSourceObject: {fileID: 0}
  m_PrefabInstance: {fileID: 0}
  m_PrefabAsset: {fileID: 0}
  m_GameObject: {fileID: 1268121287}
  m_LocalRotation: {x: 0, y: 0, z: 0, w: 1}
  m_LocalPosition: {x: 0, y: 0, z: 0}
  m_LocalScale: {x: 1, y: 1, z: 1}
  m_Children: []
  m_Father: {fileID: 1072674307}
  m_RootOrder: 0
  m_LocalEulerAnglesHint: {x: 0, y: 0, z: 0}
  m_AnchorMin: {x: 0, y: 0}
  m_AnchorMax: {x: 0, y: 0}
  m_AnchoredPosition: {x: 0, y: 0}
  m_SizeDelta: {x: 20, y: 0}
  m_Pivot: {x: 0.5, y: 0.5}
--- !u!114 &1268121289
MonoBehaviour:
  m_ObjectHideFlags: 0
  m_CorrespondingSourceObject: {fileID: 0}
  m_PrefabInstance: {fileID: 0}
  m_PrefabAsset: {fileID: 0}
  m_GameObject: {fileID: 1268121287}
  m_Enabled: 1
  m_EditorHideFlags: 0
  m_Script: {fileID: 11500000, guid: fe87c0e1cc204ed48ad3b37840f39efc, type: 3}
  m_Name: 
  m_EditorClassIdentifier: 
  m_Material: {fileID: 0}
  m_Color: {r: 1, g: 1, b: 1, a: 1}
  m_RaycastTarget: 1
  m_OnCullStateChanged:
    m_PersistentCalls:
      m_Calls: []
  m_Sprite: {fileID: 10913, guid: 0000000000000000f000000000000000, type: 0}
  m_Type: 0
  m_PreserveAspect: 0
  m_FillCenter: 1
  m_FillMethod: 4
  m_FillAmount: 1
  m_FillClockwise: 1
  m_FillOrigin: 0
  m_UseSpriteMesh: 0
  m_PixelsPerUnitMultiplier: 1
--- !u!222 &1268121290
CanvasRenderer:
  m_ObjectHideFlags: 0
  m_CorrespondingSourceObject: {fileID: 0}
  m_PrefabInstance: {fileID: 0}
  m_PrefabAsset: {fileID: 0}
  m_GameObject: {fileID: 1268121287}
  m_CullTransparentMesh: 0
--- !u!1 &1275814294
GameObject:
  m_ObjectHideFlags: 0
  m_CorrespondingSourceObject: {fileID: 0}
  m_PrefabInstance: {fileID: 0}
  m_PrefabAsset: {fileID: 0}
  serializedVersion: 6
  m_Component:
  - component: {fileID: 1275814295}
  - component: {fileID: 1275814298}
  - component: {fileID: 1275814297}
  - component: {fileID: 1275814296}
  m_Layer: 5
  m_Name: Button
  m_TagString: Untagged
  m_Icon: {fileID: 0}
  m_NavMeshLayer: 0
  m_StaticEditorFlags: 0
  m_IsActive: 1
--- !u!224 &1275814295
RectTransform:
  m_ObjectHideFlags: 0
  m_CorrespondingSourceObject: {fileID: 0}
  m_PrefabInstance: {fileID: 0}
  m_PrefabAsset: {fileID: 0}
  m_GameObject: {fileID: 1275814294}
  m_LocalRotation: {x: 0, y: 0, z: 0, w: 1}
  m_LocalPosition: {x: 0, y: 0, z: 0}
  m_LocalScale: {x: 1, y: 1, z: 1}
  m_Children:
  - {fileID: 965201051}
  m_Father: {fileID: 802049204}
  m_RootOrder: 0
  m_LocalEulerAnglesHint: {x: 0, y: 0, z: 0}
  m_AnchorMin: {x: 0, y: 0}
  m_AnchorMax: {x: 1, y: 1}
  m_AnchoredPosition: {x: 0, y: 0}
  m_SizeDelta: {x: -16, y: -16}
  m_Pivot: {x: 0.5, y: 0.5}
--- !u!114 &1275814296
MonoBehaviour:
  m_ObjectHideFlags: 0
  m_CorrespondingSourceObject: {fileID: 0}
  m_PrefabInstance: {fileID: 0}
  m_PrefabAsset: {fileID: 0}
  m_GameObject: {fileID: 1275814294}
  m_Enabled: 1
  m_EditorHideFlags: 0
  m_Script: {fileID: 11500000, guid: 4e29b1a8efbd4b44bb3f3716e73f07ff, type: 3}
  m_Name: 
  m_EditorClassIdentifier: 
  m_Navigation:
    m_Mode: 0
    m_SelectOnUp: {fileID: 0}
    m_SelectOnDown: {fileID: 0}
    m_SelectOnLeft: {fileID: 0}
    m_SelectOnRight: {fileID: 0}
  m_Transition: 1
  m_Colors:
    m_NormalColor: {r: 0.43529415, g: 0.5411765, b: 0.5686275, a: 1}
    m_HighlightedColor: {r: 1, g: 0.40000004, b: 0, a: 1}
    m_PressedColor: {r: 0.30008277, g: 0.37307587, b: 0.39200002, a: 1}
    m_SelectedColor: {r: 1, g: 0.40000004, b: 0, a: 1}
    m_DisabledColor: {r: 0.78431374, g: 0.78431374, b: 0.78431374, a: 0.5019608}
    m_ColorMultiplier: 1
    m_FadeDuration: 0.1
  m_SpriteState:
    m_HighlightedSprite: {fileID: 0}
    m_PressedSprite: {fileID: 0}
    m_SelectedSprite: {fileID: 0}
    m_DisabledSprite: {fileID: 0}
  m_AnimationTriggers:
    m_NormalTrigger: Normal
    m_HighlightedTrigger: Highlighted
    m_PressedTrigger: Pressed
    m_SelectedTrigger: Highlighted
    m_DisabledTrigger: Disabled
  m_Interactable: 1
  m_TargetGraphic: {fileID: 1275814297}
  m_OnClick:
    m_PersistentCalls:
      m_Calls:
      - m_Target: {fileID: 544060994}
        m_MethodName: AutoConnect
        m_Mode: 1
        m_Arguments:
          m_ObjectArgument: {fileID: 0}
          m_ObjectArgumentAssemblyTypeName: UnityEngine.Object, UnityEngine
          m_IntArgument: 0
          m_FloatArgument: 0
          m_StringArgument: 
          m_BoolArgument: 1
        m_CallState: 2
--- !u!114 &1275814297
MonoBehaviour:
  m_ObjectHideFlags: 0
  m_CorrespondingSourceObject: {fileID: 0}
  m_PrefabInstance: {fileID: 0}
  m_PrefabAsset: {fileID: 0}
  m_GameObject: {fileID: 1275814294}
  m_Enabled: 1
  m_EditorHideFlags: 0
  m_Script: {fileID: 11500000, guid: fe87c0e1cc204ed48ad3b37840f39efc, type: 3}
  m_Name: 
  m_EditorClassIdentifier: 
  m_Material: {fileID: 0}
  m_Color: {r: 1, g: 1, b: 1, a: 1}
  m_RaycastTarget: 1
  m_OnCullStateChanged:
    m_PersistentCalls:
      m_Calls: []
  m_Sprite: {fileID: 0}
  m_Type: 0
  m_PreserveAspect: 0
  m_FillCenter: 1
  m_FillMethod: 4
  m_FillAmount: 1
  m_FillClockwise: 1
  m_FillOrigin: 0
  m_UseSpriteMesh: 0
  m_PixelsPerUnitMultiplier: 1
--- !u!222 &1275814298
CanvasRenderer:
  m_ObjectHideFlags: 0
  m_CorrespondingSourceObject: {fileID: 0}
  m_PrefabInstance: {fileID: 0}
  m_PrefabAsset: {fileID: 0}
  m_GameObject: {fileID: 1275814294}
  m_CullTransparentMesh: 0
--- !u!1 &1285424157
GameObject:
  m_ObjectHideFlags: 0
  m_CorrespondingSourceObject: {fileID: 0}
  m_PrefabInstance: {fileID: 0}
  m_PrefabAsset: {fileID: 0}
  serializedVersion: 6
  m_Component:
  - component: {fileID: 1285424158}
  - component: {fileID: 1285424161}
  - component: {fileID: 1285424160}
  - component: {fileID: 1285424159}
  m_Layer: 5
  m_Name: Close Button
  m_TagString: Untagged
  m_Icon: {fileID: 0}
  m_NavMeshLayer: 0
  m_StaticEditorFlags: 0
  m_IsActive: 1
--- !u!224 &1285424158
RectTransform:
  m_ObjectHideFlags: 0
  m_CorrespondingSourceObject: {fileID: 0}
  m_PrefabInstance: {fileID: 0}
  m_PrefabAsset: {fileID: 0}
  m_GameObject: {fileID: 1285424157}
  m_LocalRotation: {x: -0, y: -0, z: -0, w: 1}
  m_LocalPosition: {x: 0, y: 0, z: 0}
  m_LocalScale: {x: 1, y: 1, z: 1}
  m_Children:
  - {fileID: 2109659938}
  m_Father: {fileID: 1588991416}
  m_RootOrder: 1
  m_LocalEulerAnglesHint: {x: 0, y: 0, z: 0}
  m_AnchorMin: {x: 1, y: 0}
  m_AnchorMax: {x: 1, y: 0}
  m_AnchoredPosition: {x: -16, y: 16}
  m_SizeDelta: {x: 192, y: 64}
  m_Pivot: {x: 1, y: 0.00000052154064}
--- !u!114 &1285424159
MonoBehaviour:
  m_ObjectHideFlags: 0
  m_CorrespondingSourceObject: {fileID: 0}
  m_PrefabInstance: {fileID: 0}
  m_PrefabAsset: {fileID: 0}
  m_GameObject: {fileID: 1285424157}
  m_Enabled: 1
  m_EditorHideFlags: 0
  m_Script: {fileID: 11500000, guid: 4e29b1a8efbd4b44bb3f3716e73f07ff, type: 3}
  m_Name: 
  m_EditorClassIdentifier: 
  m_Navigation:
    m_Mode: 0
    m_SelectOnUp: {fileID: 0}
    m_SelectOnDown: {fileID: 0}
    m_SelectOnLeft: {fileID: 0}
    m_SelectOnRight: {fileID: 0}
  m_Transition: 1
  m_Colors:
    m_NormalColor: {r: 0.43529415, g: 0.5411765, b: 0.5686275, a: 1}
    m_HighlightedColor: {r: 1, g: 0.40000004, b: 0, a: 1}
    m_PressedColor: {r: 0.30008277, g: 0.37307587, b: 0.39200002, a: 1}
    m_SelectedColor: {r: 1, g: 0.40000004, b: 0, a: 1}
    m_DisabledColor: {r: 0.78431374, g: 0.78431374, b: 0.78431374, a: 0.5019608}
    m_ColorMultiplier: 1
    m_FadeDuration: 0.1
  m_SpriteState:
    m_HighlightedSprite: {fileID: 0}
    m_PressedSprite: {fileID: 0}
    m_SelectedSprite: {fileID: 0}
    m_DisabledSprite: {fileID: 0}
  m_AnimationTriggers:
    m_NormalTrigger: Normal
    m_HighlightedTrigger: Highlighted
    m_PressedTrigger: Pressed
    m_SelectedTrigger: Highlighted
    m_DisabledTrigger: Disabled
  m_Interactable: 1
  m_TargetGraphic: {fileID: 1285424160}
  m_OnClick:
    m_PersistentCalls:
      m_Calls:
      - m_Target: {fileID: 1588991415}
        m_MethodName: SetActive
        m_Mode: 6
        m_Arguments:
          m_ObjectArgument: {fileID: 0}
          m_ObjectArgumentAssemblyTypeName: UnityEngine.Object, UnityEngine
          m_IntArgument: 0
          m_FloatArgument: 0
          m_StringArgument: 
          m_BoolArgument: 0
        m_CallState: 2
--- !u!114 &1285424160
MonoBehaviour:
  m_ObjectHideFlags: 0
  m_CorrespondingSourceObject: {fileID: 0}
  m_PrefabInstance: {fileID: 0}
  m_PrefabAsset: {fileID: 0}
  m_GameObject: {fileID: 1285424157}
  m_Enabled: 1
  m_EditorHideFlags: 0
  m_Script: {fileID: 11500000, guid: fe87c0e1cc204ed48ad3b37840f39efc, type: 3}
  m_Name: 
  m_EditorClassIdentifier: 
  m_Material: {fileID: 0}
  m_Color: {r: 1, g: 1, b: 1, a: 1}
  m_RaycastTarget: 1
  m_OnCullStateChanged:
    m_PersistentCalls:
      m_Calls: []
  m_Sprite: {fileID: 0}
  m_Type: 0
  m_PreserveAspect: 0
  m_FillCenter: 1
  m_FillMethod: 4
  m_FillAmount: 1
  m_FillClockwise: 1
  m_FillOrigin: 0
  m_UseSpriteMesh: 0
  m_PixelsPerUnitMultiplier: 1
--- !u!222 &1285424161
CanvasRenderer:
  m_ObjectHideFlags: 0
  m_CorrespondingSourceObject: {fileID: 0}
  m_PrefabInstance: {fileID: 0}
  m_PrefabAsset: {fileID: 0}
  m_GameObject: {fileID: 1285424157}
  m_CullTransparentMesh: 0
--- !u!1 &1292114515
GameObject:
  m_ObjectHideFlags: 0
  m_CorrespondingSourceObject: {fileID: 0}
  m_PrefabInstance: {fileID: 0}
  m_PrefabAsset: {fileID: 0}
  serializedVersion: 6
  m_Component:
  - component: {fileID: 1292114516}
  - component: {fileID: 1292114518}
  - component: {fileID: 1292114517}
  m_Layer: 5
  m_Name: Label
  m_TagString: Untagged
  m_Icon: {fileID: 0}
  m_NavMeshLayer: 0
  m_StaticEditorFlags: 0
  m_IsActive: 1
--- !u!224 &1292114516
RectTransform:
  m_ObjectHideFlags: 0
  m_CorrespondingSourceObject: {fileID: 0}
  m_PrefabInstance: {fileID: 0}
  m_PrefabAsset: {fileID: 0}
  m_GameObject: {fileID: 1292114515}
  m_LocalRotation: {x: -0, y: -0, z: -0, w: 1}
  m_LocalPosition: {x: 0, y: 0, z: 0}
  m_LocalScale: {x: 1, y: 1, z: 1}
  m_Children: []
  m_Father: {fileID: 317588296}
  m_RootOrder: 0
  m_LocalEulerAnglesHint: {x: 0, y: 0, z: 0}
  m_AnchorMin: {x: 0, y: 0}
  m_AnchorMax: {x: 0, y: 1}
  m_AnchoredPosition: {x: 0.000030517578, y: 0}
  m_SizeDelta: {x: 168, y: 0}
  m_Pivot: {x: 0, y: 0.5}
--- !u!114 &1292114517
MonoBehaviour:
  m_ObjectHideFlags: 0
  m_CorrespondingSourceObject: {fileID: 0}
  m_PrefabInstance: {fileID: 0}
  m_PrefabAsset: {fileID: 0}
  m_GameObject: {fileID: 1292114515}
  m_Enabled: 1
  m_EditorHideFlags: 0
  m_Script: {fileID: 11500000, guid: f4688fdb7df04437aeb418b961361dc5, type: 3}
  m_Name: 
  m_EditorClassIdentifier: 
  m_Material: {fileID: 0}
  m_Color: {r: 1, g: 1, b: 1, a: 1}
  m_RaycastTarget: 1
  m_OnCullStateChanged:
    m_PersistentCalls:
      m_Calls: []
  m_text: multiplayer port
  m_isRightToLeft: 0
  m_fontAsset: {fileID: 11400000, guid: 5a19f4193fe2bf64089ade0b38163199, type: 2}
  m_sharedMaterial: {fileID: 21566619404874456, guid: 5a19f4193fe2bf64089ade0b38163199,
    type: 2}
  m_fontSharedMaterials: []
  m_fontMaterial: {fileID: 0}
  m_fontMaterials: []
  m_fontColor32:
    serializedVersion: 2
    rgba: 4284702540
  m_fontColor: {r: 0.30008277, g: 0.37307587, b: 0.39200002, a: 1}
  m_enableVertexGradient: 0
  m_colorMode: 3
  m_fontColorGradient:
    topLeft: {r: 1, g: 1, b: 1, a: 1}
    topRight: {r: 1, g: 1, b: 1, a: 1}
    bottomLeft: {r: 1, g: 1, b: 1, a: 1}
    bottomRight: {r: 1, g: 1, b: 1, a: 1}
  m_fontColorGradientPreset: {fileID: 0}
  m_spriteAsset: {fileID: 0}
  m_tintAllSprites: 0
  m_overrideHtmlColors: 0
  m_faceColor:
    serializedVersion: 2
    rgba: 4294967295
  m_outlineColor:
    serializedVersion: 2
    rgba: 4278190080
  m_fontSize: 24
  m_fontSizeBase: 24
  m_fontWeight: 400
  m_enableAutoSizing: 0
  m_fontSizeMin: 18
  m_fontSizeMax: 72
  m_fontStyle: 16
  m_textAlignment: 514
  m_characterSpacing: 0
  m_wordSpacing: 0
  m_lineSpacing: 0
  m_lineSpacingMax: 0
  m_paragraphSpacing: 0
  m_charWidthMaxAdj: 0
  m_enableWordWrapping: 1
  m_wordWrappingRatios: 0.4
  m_overflowMode: 0
  m_firstOverflowCharacterIndex: 8
  m_linkedTextComponent: {fileID: 0}
  m_isLinkedTextComponent: 0
  m_isTextTruncated: 0
  m_enableKerning: 1
  m_enableExtraPadding: 0
  checkPaddingRequired: 0
  m_isRichText: 1
  m_parseCtrlCharacters: 1
  m_isOrthographic: 1
  m_isCullingEnabled: 0
  m_ignoreRectMaskCulling: 0
  m_ignoreCulling: 1
  m_horizontalMapping: 0
  m_verticalMapping: 0
  m_uvLineOffset: 0
  m_geometrySortingOrder: 0
  m_VertexBufferAutoSizeReduction: 1
  m_firstVisibleCharacter: 0
  m_useMaxVisibleDescender: 1
  m_pageToDisplay: 1
  m_margin: {x: 16, y: 16, z: 16, w: 16}
  m_textInfo:
    textComponent: {fileID: 1292114517}
    characterCount: 16
    spriteCount: 0
    spaceCount: 1
    wordCount: 2
    linkCount: 0
    lineCount: 2
    pageCount: 1
    materialCount: 1
  m_isUsingLegacyAnimationComponent: 0
  m_isVolumetricText: 0
  m_spriteAnimator: {fileID: 0}
  m_hasFontAssetChanged: 0
  m_subTextObjects:
  - {fileID: 0}
  - {fileID: 0}
  - {fileID: 0}
  - {fileID: 0}
  - {fileID: 0}
  - {fileID: 0}
  - {fileID: 0}
  - {fileID: 0}
  m_baseMaterial: {fileID: 0}
  m_maskOffset: {x: 0, y: 0, z: 0, w: 0}
--- !u!222 &1292114518
CanvasRenderer:
  m_ObjectHideFlags: 0
  m_CorrespondingSourceObject: {fileID: 0}
  m_PrefabInstance: {fileID: 0}
  m_PrefabAsset: {fileID: 0}
  m_GameObject: {fileID: 1292114515}
  m_CullTransparentMesh: 0
--- !u!1 &1317877496
GameObject:
  m_ObjectHideFlags: 0
  m_CorrespondingSourceObject: {fileID: 0}
  m_PrefabInstance: {fileID: 0}
  m_PrefabAsset: {fileID: 0}
  serializedVersion: 6
  m_Component:
  - component: {fileID: 1317877497}
  - component: {fileID: 1317877498}
  m_Layer: 5
  m_Name: Show Log
  m_TagString: Untagged
  m_Icon: {fileID: 0}
  m_NavMeshLayer: 0
  m_StaticEditorFlags: 0
  m_IsActive: 1
--- !u!224 &1317877497
RectTransform:
  m_ObjectHideFlags: 0
  m_CorrespondingSourceObject: {fileID: 0}
  m_PrefabInstance: {fileID: 0}
  m_PrefabAsset: {fileID: 0}
  m_GameObject: {fileID: 1317877496}
  m_LocalRotation: {x: 0, y: 0, z: 0, w: 1}
  m_LocalPosition: {x: 0, y: 0, z: 0}
  m_LocalScale: {x: 1, y: 1, z: 1}
  m_Children:
  - {fileID: 1943645057}
  - {fileID: 1224460377}
  m_Father: {fileID: 2054891945}
  m_RootOrder: 8
  m_LocalEulerAnglesHint: {x: 0, y: 0, z: 0}
  m_AnchorMin: {x: 0, y: 0}
  m_AnchorMax: {x: 0, y: 0}
  m_AnchoredPosition: {x: 0, y: 0}
  m_SizeDelta: {x: 0, y: 80}
  m_Pivot: {x: 0.5, y: 0.5}
--- !u!114 &1317877498
MonoBehaviour:
  m_ObjectHideFlags: 0
  m_CorrespondingSourceObject: {fileID: 0}
  m_PrefabInstance: {fileID: 0}
  m_PrefabAsset: {fileID: 0}
  m_GameObject: {fileID: 1317877496}
  m_Enabled: 1
  m_EditorHideFlags: 0
  m_Script: {fileID: 11500000, guid: 30649d3a9faa99c48a7b1166b86bf2a0, type: 3}
  m_Name: 
  m_EditorClassIdentifier: 
  m_Padding:
    m_Left: 8
    m_Right: 8
    m_Top: 8
    m_Bottom: 8
  m_ChildAlignment: 0
  m_Spacing: 8
  m_ChildForceExpandWidth: 1
  m_ChildForceExpandHeight: 1
  m_ChildControlWidth: 1
  m_ChildControlHeight: 1
  m_ChildScaleWidth: 0
  m_ChildScaleHeight: 0
--- !u!1 &1322106251
GameObject:
  m_ObjectHideFlags: 0
  m_CorrespondingSourceObject: {fileID: 0}
  m_PrefabInstance: {fileID: 0}
  m_PrefabAsset: {fileID: 0}
  serializedVersion: 6
  m_Component:
  - component: {fileID: 1322106252}
  - component: {fileID: 1322106256}
  - component: {fileID: 1322106255}
  - component: {fileID: 1322106254}
  - component: {fileID: 1322106253}
  m_Layer: 5
  m_Name: Panel
  m_TagString: Untagged
  m_Icon: {fileID: 0}
  m_NavMeshLayer: 0
  m_StaticEditorFlags: 0
  m_IsActive: 1
--- !u!224 &1322106252
RectTransform:
  m_ObjectHideFlags: 0
  m_CorrespondingSourceObject: {fileID: 0}
  m_PrefabInstance: {fileID: 0}
  m_PrefabAsset: {fileID: 0}
  m_GameObject: {fileID: 1322106251}
  m_LocalRotation: {x: -0, y: -0, z: -0, w: 1}
  m_LocalPosition: {x: 0, y: 0, z: 0}
  m_LocalScale: {x: 1, y: 1, z: 1}
  m_Children:
  - {fileID: 94545910}
  - {fileID: 75423798}
  - {fileID: 936630691}
  - {fileID: 816994074}
  - {fileID: 317588296}
  - {fileID: 162886307}
  m_Father: {fileID: 1908252056}
  m_RootOrder: 0
  m_LocalEulerAnglesHint: {x: 0, y: 0, z: 0}
  m_AnchorMin: {x: 0.5, y: 0.5}
  m_AnchorMax: {x: 0.5, y: 0.5}
  m_AnchoredPosition: {x: 0, y: 0}
  m_SizeDelta: {x: 500, y: 496}
  m_Pivot: {x: 0.5, y: 0.5}
--- !u!114 &1322106253
MonoBehaviour:
  m_ObjectHideFlags: 0
  m_CorrespondingSourceObject: {fileID: 0}
  m_PrefabInstance: {fileID: 0}
  m_PrefabAsset: {fileID: 0}
  m_GameObject: {fileID: 1322106251}
  m_Enabled: 1
  m_EditorHideFlags: 0
  m_Script: {fileID: 11500000, guid: 3245ec927659c4140ac4f8d17403cc18, type: 3}
  m_Name: 
  m_EditorClassIdentifier: 
  m_HorizontalFit: 0
  m_VerticalFit: 2
--- !u!114 &1322106254
MonoBehaviour:
  m_ObjectHideFlags: 0
  m_CorrespondingSourceObject: {fileID: 0}
  m_PrefabInstance: {fileID: 0}
  m_PrefabAsset: {fileID: 0}
  m_GameObject: {fileID: 1322106251}
  m_Enabled: 1
  m_EditorHideFlags: 0
  m_Script: {fileID: 11500000, guid: 59f8146938fff824cb5fd77236b75775, type: 3}
  m_Name: 
  m_EditorClassIdentifier: 
  m_Padding:
    m_Left: 0
    m_Right: 0
    m_Top: 0
    m_Bottom: 0
  m_ChildAlignment: 0
  m_Spacing: 0
  m_ChildForceExpandWidth: 1
  m_ChildForceExpandHeight: 1
  m_ChildControlWidth: 1
  m_ChildControlHeight: 0
  m_ChildScaleWidth: 0
  m_ChildScaleHeight: 0
--- !u!114 &1322106255
MonoBehaviour:
  m_ObjectHideFlags: 0
  m_CorrespondingSourceObject: {fileID: 0}
  m_PrefabInstance: {fileID: 0}
  m_PrefabAsset: {fileID: 0}
  m_GameObject: {fileID: 1322106251}
  m_Enabled: 1
  m_EditorHideFlags: 0
  m_Script: {fileID: 11500000, guid: fe87c0e1cc204ed48ad3b37840f39efc, type: 3}
  m_Name: 
  m_EditorClassIdentifier: 
  m_Material: {fileID: 0}
  m_Color: {r: 0.5764706, g: 0.654902, b: 0.6745098, a: 1}
  m_RaycastTarget: 1
  m_OnCullStateChanged:
    m_PersistentCalls:
      m_Calls: []
  m_Sprite: {fileID: 0}
  m_Type: 0
  m_PreserveAspect: 0
  m_FillCenter: 1
  m_FillMethod: 4
  m_FillAmount: 1
  m_FillClockwise: 1
  m_FillOrigin: 0
  m_UseSpriteMesh: 0
  m_PixelsPerUnitMultiplier: 1
--- !u!222 &1322106256
CanvasRenderer:
  m_ObjectHideFlags: 0
  m_CorrespondingSourceObject: {fileID: 0}
  m_PrefabInstance: {fileID: 0}
  m_PrefabAsset: {fileID: 0}
  m_GameObject: {fileID: 1322106251}
  m_CullTransparentMesh: 0
--- !u!1 &1387937674
GameObject:
  m_ObjectHideFlags: 0
  m_CorrespondingSourceObject: {fileID: 0}
  m_PrefabInstance: {fileID: 0}
  m_PrefabAsset: {fileID: 0}
  serializedVersion: 6
  m_Component:
  - component: {fileID: 1387937675}
  - component: {fileID: 1387937677}
  - component: {fileID: 1387937676}
  m_Layer: 5
  m_Name: Log Text
  m_TagString: Untagged
  m_Icon: {fileID: 0}
  m_NavMeshLayer: 0
  m_StaticEditorFlags: 0
  m_IsActive: 1
--- !u!224 &1387937675
RectTransform:
  m_ObjectHideFlags: 0
  m_CorrespondingSourceObject: {fileID: 0}
  m_PrefabInstance: {fileID: 0}
  m_PrefabAsset: {fileID: 0}
  m_GameObject: {fileID: 1387937674}
  m_LocalRotation: {x: 0, y: 0, z: 0, w: 1}
  m_LocalPosition: {x: 0, y: 0, z: 0}
  m_LocalScale: {x: 1, y: 1, z: 1}
  m_Children: []
  m_Father: {fileID: 430995091}
  m_RootOrder: 0
  m_LocalEulerAnglesHint: {x: 0, y: 0, z: 0}
  m_AnchorMin: {x: 0, y: 0}
  m_AnchorMax: {x: 1, y: 1}
  m_AnchoredPosition: {x: 0, y: 0}
  m_SizeDelta: {x: -32, y: -32}
  m_Pivot: {x: 0.5, y: 0.5}
--- !u!114 &1387937676
MonoBehaviour:
  m_ObjectHideFlags: 0
  m_CorrespondingSourceObject: {fileID: 0}
  m_PrefabInstance: {fileID: 0}
  m_PrefabAsset: {fileID: 0}
  m_GameObject: {fileID: 1387937674}
  m_Enabled: 1
  m_EditorHideFlags: 0
  m_Script: {fileID: 11500000, guid: f4688fdb7df04437aeb418b961361dc5, type: 3}
  m_Name: 
  m_EditorClassIdentifier: 
  m_Material: {fileID: 0}
  m_Color: {r: 1, g: 1, b: 1, a: 1}
  m_RaycastTarget: 1
  m_OnCullStateChanged:
    m_PersistentCalls:
      m_Calls: []
  m_text: No log output yet.
  m_isRightToLeft: 0
  m_fontAsset: {fileID: 11400000, guid: 0cd382c4d470f174791dd96eb8f7b786, type: 2}
  m_sharedMaterial: {fileID: 1549604112718095413, guid: 0cd382c4d470f174791dd96eb8f7b786,
    type: 2}
  m_fontSharedMaterials: []
  m_fontMaterial: {fileID: 0}
  m_fontMaterials: []
  m_fontColor32:
    serializedVersion: 2
    rgba: 4294967295
  m_fontColor: {r: 1, g: 1, b: 1, a: 1}
  m_enableVertexGradient: 0
  m_colorMode: 3
  m_fontColorGradient:
    topLeft: {r: 1, g: 1, b: 1, a: 1}
    topRight: {r: 1, g: 1, b: 1, a: 1}
    bottomLeft: {r: 1, g: 1, b: 1, a: 1}
    bottomRight: {r: 1, g: 1, b: 1, a: 1}
  m_fontColorGradientPreset: {fileID: 0}
  m_spriteAsset: {fileID: 0}
  m_tintAllSprites: 0
  m_overrideHtmlColors: 0
  m_faceColor:
    serializedVersion: 2
    rgba: 4294967295
  m_outlineColor:
    serializedVersion: 2
    rgba: 4278190080
  m_fontSize: 24
  m_fontSizeBase: 24
  m_fontWeight: 400
  m_enableAutoSizing: 0
  m_fontSizeMin: 18
  m_fontSizeMax: 72
  m_fontStyle: 0
  m_textAlignment: 1025
  m_characterSpacing: 0
  m_wordSpacing: 0
  m_lineSpacing: 0
  m_lineSpacingMax: 0
  m_paragraphSpacing: 0
  m_charWidthMaxAdj: 0
  m_enableWordWrapping: 1
  m_wordWrappingRatios: 0.4
  m_overflowMode: 4
  m_firstOverflowCharacterIndex: -1
  m_linkedTextComponent: {fileID: 0}
  m_isLinkedTextComponent: 0
  m_isTextTruncated: 0
  m_enableKerning: 1
  m_enableExtraPadding: 0
  checkPaddingRequired: 0
  m_isRichText: 1
  m_parseCtrlCharacters: 1
  m_isOrthographic: 1
  m_isCullingEnabled: 0
  m_ignoreRectMaskCulling: 0
  m_ignoreCulling: 1
  m_horizontalMapping: 0
  m_verticalMapping: 0
  m_uvLineOffset: 0
  m_geometrySortingOrder: 0
  m_VertexBufferAutoSizeReduction: 1
  m_firstVisibleCharacter: 0
  m_useMaxVisibleDescender: 1
  m_pageToDisplay: 1
  m_margin: {x: 0, y: 0, z: 0, w: 0}
  m_textInfo:
    textComponent: {fileID: 1387937676}
    characterCount: 18
    spriteCount: 0
    spaceCount: 3
    wordCount: 4
    linkCount: 0
    lineCount: 1
    pageCount: 1
    materialCount: 1
  m_isUsingLegacyAnimationComponent: 0
  m_isVolumetricText: 0
  m_spriteAnimator: {fileID: 0}
  m_hasFontAssetChanged: 0
  m_subTextObjects:
  - {fileID: 0}
  - {fileID: 0}
  - {fileID: 0}
  - {fileID: 0}
  - {fileID: 0}
  - {fileID: 0}
  - {fileID: 0}
  - {fileID: 0}
  m_baseMaterial: {fileID: 0}
  m_maskOffset: {x: 0, y: 0, z: 0, w: 0}
--- !u!222 &1387937677
CanvasRenderer:
  m_ObjectHideFlags: 0
  m_CorrespondingSourceObject: {fileID: 0}
  m_PrefabInstance: {fileID: 0}
  m_PrefabAsset: {fileID: 0}
  m_GameObject: {fileID: 1387937674}
  m_CullTransparentMesh: 0
--- !u!1 &1404593537
GameObject:
  m_ObjectHideFlags: 0
  m_CorrespondingSourceObject: {fileID: 0}
  m_PrefabInstance: {fileID: 0}
  m_PrefabAsset: {fileID: 0}
  serializedVersion: 6
  m_Component:
  - component: {fileID: 1404593538}
  - component: {fileID: 1404593540}
  - component: {fileID: 1404593539}
  m_Layer: 5
  m_Name: Highlight
  m_TagString: Untagged
  m_Icon: {fileID: 0}
  m_NavMeshLayer: 0
  m_StaticEditorFlags: 0
  m_IsActive: 1
--- !u!224 &1404593538
RectTransform:
  m_ObjectHideFlags: 0
  m_CorrespondingSourceObject: {fileID: 0}
  m_PrefabInstance: {fileID: 0}
  m_PrefabAsset: {fileID: 0}
  m_GameObject: {fileID: 1404593537}
  m_LocalRotation: {x: 0, y: 0, z: 0, w: 1}
  m_LocalPosition: {x: 0, y: 0, z: 0}
  m_LocalScale: {x: 1, y: 1, z: 1}
  m_Children: []
  m_Father: {fileID: 159567282}
  m_RootOrder: 0
  m_LocalEulerAnglesHint: {x: 0, y: 0, z: 0}
  m_AnchorMin: {x: 0, y: 0}
  m_AnchorMax: {x: 1, y: 1}
  m_AnchoredPosition: {x: 0, y: 0}
  m_SizeDelta: {x: 0, y: 0}
  m_Pivot: {x: 0.5, y: 0.5}
--- !u!114 &1404593539
MonoBehaviour:
  m_ObjectHideFlags: 0
  m_CorrespondingSourceObject: {fileID: 0}
  m_PrefabInstance: {fileID: 0}
  m_PrefabAsset: {fileID: 0}
  m_GameObject: {fileID: 1404593537}
  m_Enabled: 1
  m_EditorHideFlags: 0
  m_Script: {fileID: 11500000, guid: fe87c0e1cc204ed48ad3b37840f39efc, type: 3}
  m_Name: 
  m_EditorClassIdentifier: 
  m_Material: {fileID: 0}
  m_Color: {r: 0.8313726, g: 0.33333334, b: 0, a: 1}
  m_RaycastTarget: 0
  m_OnCullStateChanged:
    m_PersistentCalls:
      m_Calls: []
  m_Sprite: {fileID: 0}
  m_Type: 0
  m_PreserveAspect: 0
  m_FillCenter: 1
  m_FillMethod: 4
  m_FillAmount: 1
  m_FillClockwise: 1
  m_FillOrigin: 0
  m_UseSpriteMesh: 0
  m_PixelsPerUnitMultiplier: 1
--- !u!222 &1404593540
CanvasRenderer:
  m_ObjectHideFlags: 0
  m_CorrespondingSourceObject: {fileID: 0}
  m_PrefabInstance: {fileID: 0}
  m_PrefabAsset: {fileID: 0}
  m_GameObject: {fileID: 1404593537}
  m_CullTransparentMesh: 0
--- !u!1 &1427002034
GameObject:
  m_ObjectHideFlags: 0
  m_CorrespondingSourceObject: {fileID: 0}
  m_PrefabInstance: {fileID: 0}
  m_PrefabAsset: {fileID: 0}
  serializedVersion: 6
  m_Component:
  - component: {fileID: 1427002035}
  m_Layer: 5
  m_Name: Direct Connect
  m_TagString: Untagged
  m_Icon: {fileID: 0}
  m_NavMeshLayer: 0
  m_StaticEditorFlags: 0
  m_IsActive: 1
--- !u!224 &1427002035
RectTransform:
  m_ObjectHideFlags: 0
  m_CorrespondingSourceObject: {fileID: 0}
  m_PrefabInstance: {fileID: 0}
  m_PrefabAsset: {fileID: 0}
  m_GameObject: {fileID: 1427002034}
  m_LocalRotation: {x: 0, y: 0, z: 0, w: 1}
  m_LocalPosition: {x: 0, y: 0, z: 0}
  m_LocalScale: {x: 1, y: 1, z: 1}
  m_Children:
  - {fileID: 1243937901}
  m_Father: {fileID: 2054891945}
  m_RootOrder: 4
  m_LocalEulerAnglesHint: {x: 0, y: 0, z: 0}
  m_AnchorMin: {x: 0, y: 0}
  m_AnchorMax: {x: 0, y: 0}
  m_AnchoredPosition: {x: 0, y: 0}
  m_SizeDelta: {x: 0, y: 80}
  m_Pivot: {x: 0.5, y: 0.5}
--- !u!1 &1437844075
GameObject:
  m_ObjectHideFlags: 0
  m_CorrespondingSourceObject: {fileID: 0}
  m_PrefabInstance: {fileID: 0}
  m_PrefabAsset: {fileID: 0}
  serializedVersion: 6
  m_Component:
  - component: {fileID: 1437844076}
  - component: {fileID: 1437844077}
  m_Layer: 5
  m_Name: Text Area
  m_TagString: Untagged
  m_Icon: {fileID: 0}
  m_NavMeshLayer: 0
  m_StaticEditorFlags: 0
  m_IsActive: 1
--- !u!224 &1437844076
RectTransform:
  m_ObjectHideFlags: 0
  m_CorrespondingSourceObject: {fileID: 0}
  m_PrefabInstance: {fileID: 0}
  m_PrefabAsset: {fileID: 0}
  m_GameObject: {fileID: 1437844075}
  m_LocalRotation: {x: 0, y: 0, z: 0, w: 1}
  m_LocalPosition: {x: 0, y: 0, z: 0}
  m_LocalScale: {x: 1, y: 1, z: 1}
  m_Children:
  - {fileID: 2048555309}
  - {fileID: 1627060379}
  m_Father: {fileID: 586438651}
  m_RootOrder: 0
  m_LocalEulerAnglesHint: {x: 0, y: 0, z: 0}
  m_AnchorMin: {x: 0, y: 0}
  m_AnchorMax: {x: 1, y: 1}
  m_AnchoredPosition: {x: 0, y: -0.5}
  m_SizeDelta: {x: -20, y: -13}
  m_Pivot: {x: 0.5, y: 0.5}
--- !u!114 &1437844077
MonoBehaviour:
  m_ObjectHideFlags: 0
  m_CorrespondingSourceObject: {fileID: 0}
  m_PrefabInstance: {fileID: 0}
  m_PrefabAsset: {fileID: 0}
  m_GameObject: {fileID: 1437844075}
  m_Enabled: 1
  m_EditorHideFlags: 0
  m_Script: {fileID: 11500000, guid: 3312d7739989d2b4e91e6319e9a96d76, type: 3}
  m_Name: 
  m_EditorClassIdentifier: 
--- !u!43 &1470545962
Mesh:
  m_ObjectHideFlags: 0
  m_CorrespondingSourceObject: {fileID: 0}
  m_PrefabInstance: {fileID: 0}
  m_PrefabAsset: {fileID: 0}
  m_Name: 
  serializedVersion: 10
  m_SubMeshes:
  - serializedVersion: 2
    firstByte: 0
    indexCount: 24
    topology: 0
    baseVertex: 0
    firstVertex: 0
    vertexCount: 8
    localAABB:
      m_Center: {x: 0, y: 0.01, z: 0}
      m_Extent: {x: 1.65, y: 0, z: 1.275}
  m_Shapes:
    vertices: []
    shapes: []
    channels: []
    fullWeights: []
  m_BindPose: []
  m_BoneNameHashes: 
  m_RootBoneNameHash: 0
  m_BonesAABB: []
  m_VariableBoneCountWeights:
    m_Data: 
  m_MeshCompression: 0
  m_IsReadable: 1
  m_KeepVertices: 1
  m_KeepIndices: 1
  m_IndexFormat: 0
  m_IndexBuffer: 000004000100010004000500010005000200020005000600020006000300030006000700030007000000000007000400
  m_VertexData:
    serializedVersion: 3
    m_VertexCount: 8
    m_Channels:
    - stream: 0
      offset: 0
      format: 0
      dimension: 3
    - stream: 0
      offset: 0
      format: 0
      dimension: 0
    - stream: 0
      offset: 0
      format: 0
      dimension: 0
    - stream: 0
      offset: 12
      format: 0
      dimension: 4
    - stream: 0
      offset: 28
      format: 0
      dimension: 2
    - stream: 0
      offset: 0
      format: 0
      dimension: 0
    - stream: 0
      offset: 0
      format: 0
      dimension: 0
    - stream: 0
      offset: 0
      format: 0
      dimension: 0
    - stream: 0
      offset: 0
      format: 0
      dimension: 0
    - stream: 0
      offset: 0
      format: 0
      dimension: 0
    - stream: 0
      offset: 0
      format: 0
      dimension: 0
    - stream: 0
      offset: 0
      format: 0
      dimension: 0
    - stream: 0
      offset: 0
      format: 0
      dimension: 0
    - stream: 0
      offset: 0
      format: 0
      dimension: 0
    m_DataSize: 288
    _typelessdata: 0000c03f0ad7233c000090bf000000000000803f0000803f0000803f00000000000000000000c0bf0ad7233c000090bf000000000000803f0000803f0000803f0000803f000000000000c0bf0ad7233c0000903f000000000000803f0000803f0000803f00000000000000000000c03f0ad7233c0000903f000000000000803f0000803f0000803f0000803f000000003333d33f0ad7233c3333a3bf000000000000803f0000803f00000000000000000000803f3333d3bf0ad7233c3333a3bf000000000000803f0000803f000000000000803f0000803f3333d3bf0ad7233c3333a33f000000000000803f0000803f00000000000000000000803f3333d33f0ad7233c3333a33f000000000000803f0000803f000000000000803f0000803f
  m_CompressedMesh:
    m_Vertices:
      m_NumItems: 0
      m_Range: 0
      m_Start: 0
      m_Data: 
      m_BitSize: 0
    m_UV:
      m_NumItems: 0
      m_Range: 0
      m_Start: 0
      m_Data: 
      m_BitSize: 0
    m_Normals:
      m_NumItems: 0
      m_Range: 0
      m_Start: 0
      m_Data: 
      m_BitSize: 0
    m_Tangents:
      m_NumItems: 0
      m_Range: 0
      m_Start: 0
      m_Data: 
      m_BitSize: 0
    m_Weights:
      m_NumItems: 0
      m_Data: 
      m_BitSize: 0
    m_NormalSigns:
      m_NumItems: 0
      m_Data: 
      m_BitSize: 0
    m_TangentSigns:
      m_NumItems: 0
      m_Data: 
      m_BitSize: 0
    m_FloatColors:
      m_NumItems: 0
      m_Range: 0
      m_Start: 0
      m_Data: 
      m_BitSize: 0
    m_BoneIndices:
      m_NumItems: 0
      m_Data: 
      m_BitSize: 0
    m_Triangles:
      m_NumItems: 0
      m_Data: 
      m_BitSize: 0
    m_UVInfo: 0
  m_LocalAABB:
    m_Center: {x: 0, y: 0.01, z: 0}
    m_Extent: {x: 1.65, y: 0, z: 1.275}
  m_MeshUsageFlags: 0
  m_BakedConvexCollisionMesh: 
  m_BakedTriangleCollisionMesh: 
  m_MeshMetrics[0]: 1
  m_MeshMetrics[1]: 1
  m_MeshOptimizationFlags: 1
  m_StreamData:
    offset: 0
    size: 0
    path: 
--- !u!1 &1512558924
GameObject:
  m_ObjectHideFlags: 0
  m_CorrespondingSourceObject: {fileID: 0}
  m_PrefabInstance: {fileID: 0}
  m_PrefabAsset: {fileID: 0}
  serializedVersion: 6
  m_Component:
  - component: {fileID: 1512558925}
  m_Layer: 5
  m_Name: Simulate Controllers
  m_TagString: Untagged
  m_Icon: {fileID: 0}
  m_NavMeshLayer: 0
  m_StaticEditorFlags: 0
  m_IsActive: 1
--- !u!224 &1512558925
RectTransform:
  m_ObjectHideFlags: 0
  m_CorrespondingSourceObject: {fileID: 0}
  m_PrefabInstance: {fileID: 0}
  m_PrefabAsset: {fileID: 0}
  m_GameObject: {fileID: 1512558924}
  m_LocalRotation: {x: 0, y: 0, z: 0, w: 1}
  m_LocalPosition: {x: 0, y: 0, z: 0}
  m_LocalScale: {x: 1, y: 1, z: 1}
  m_Children:
  - {fileID: 767694554}
  m_Father: {fileID: 2054891945}
  m_RootOrder: 7
  m_LocalEulerAnglesHint: {x: 0, y: 0, z: 0}
  m_AnchorMin: {x: 0, y: 0}
  m_AnchorMax: {x: 0, y: 0}
  m_AnchoredPosition: {x: 0, y: 0}
  m_SizeDelta: {x: 0, y: 80}
  m_Pivot: {x: 0.5, y: 0.5}
--- !u!1 &1529171856
GameObject:
  m_ObjectHideFlags: 0
  m_CorrespondingSourceObject: {fileID: 0}
  m_PrefabInstance: {fileID: 0}
  m_PrefabAsset: {fileID: 0}
  serializedVersion: 6
  m_Component:
  - component: {fileID: 1529171857}
  - component: {fileID: 1529171859}
  - component: {fileID: 1529171858}
  m_Layer: 5
  m_Name: Background
  m_TagString: Untagged
  m_Icon: {fileID: 0}
  m_NavMeshLayer: 0
  m_StaticEditorFlags: 0
  m_IsActive: 1
--- !u!224 &1529171857
RectTransform:
  m_ObjectHideFlags: 0
  m_CorrespondingSourceObject: {fileID: 0}
  m_PrefabInstance: {fileID: 0}
  m_PrefabAsset: {fileID: 0}
  m_GameObject: {fileID: 1529171856}
  m_LocalRotation: {x: 0, y: 0, z: 0, w: 1}
  m_LocalPosition: {x: 0, y: 0, z: 0}
  m_LocalScale: {x: 1, y: 1, z: 1}
  m_Children: []
  m_Father: {fileID: 1981335398}
  m_RootOrder: 0
  m_LocalEulerAnglesHint: {x: 0, y: 0, z: 0}
  m_AnchorMin: {x: 0, y: 0}
  m_AnchorMax: {x: 1, y: 1}
  m_AnchoredPosition: {x: 0, y: 0}
  m_SizeDelta: {x: 0, y: 0}
  m_Pivot: {x: 0.5, y: 0.5}
--- !u!114 &1529171858
MonoBehaviour:
  m_ObjectHideFlags: 0
  m_CorrespondingSourceObject: {fileID: 0}
  m_PrefabInstance: {fileID: 0}
  m_PrefabAsset: {fileID: 0}
  m_GameObject: {fileID: 1529171856}
  m_Enabled: 1
  m_EditorHideFlags: 0
  m_Script: {fileID: 11500000, guid: fe87c0e1cc204ed48ad3b37840f39efc, type: 3}
  m_Name: 
  m_EditorClassIdentifier: 
  m_Material: {fileID: 0}
  m_Color: {r: 0.30008277, g: 0.37307587, b: 0.39200002, a: 1}
  m_RaycastTarget: 1
  m_OnCullStateChanged:
    m_PersistentCalls:
      m_Calls: []
  m_Sprite: {fileID: 0}
  m_Type: 1
  m_PreserveAspect: 0
  m_FillCenter: 1
  m_FillMethod: 4
  m_FillAmount: 1
  m_FillClockwise: 1
  m_FillOrigin: 0
  m_UseSpriteMesh: 0
  m_PixelsPerUnitMultiplier: 1
--- !u!222 &1529171859
CanvasRenderer:
  m_ObjectHideFlags: 0
  m_CorrespondingSourceObject: {fileID: 0}
  m_PrefabInstance: {fileID: 0}
  m_PrefabAsset: {fileID: 0}
  m_GameObject: {fileID: 1529171856}
  m_CullTransparentMesh: 0
--- !u!1 &1534800855
GameObject:
  m_ObjectHideFlags: 0
  m_CorrespondingSourceObject: {fileID: 0}
  m_PrefabInstance: {fileID: 0}
  m_PrefabAsset: {fileID: 0}
  serializedVersion: 6
  m_Component:
  - component: {fileID: 1534800856}
  m_Layer: 0
  m_Name: SteamVR
  m_TagString: Untagged
  m_Icon: {fileID: 0}
  m_NavMeshLayer: 0
  m_StaticEditorFlags: 0
  m_IsActive: 1
--- !u!4 &1534800856
Transform:
  m_ObjectHideFlags: 0
  m_CorrespondingSourceObject: {fileID: 0}
  m_PrefabInstance: {fileID: 0}
  m_PrefabAsset: {fileID: 0}
  m_GameObject: {fileID: 1534800855}
  m_LocalRotation: {x: 0, y: 0, z: 0, w: 1}
  m_LocalPosition: {x: 0, y: 0, z: 0}
  m_LocalScale: {x: 1, y: 1, z: 1}
  m_Children:
  - {fileID: 1897242026}
  m_Father: {fileID: 0}
  m_RootOrder: 2
  m_LocalEulerAnglesHint: {x: 0, y: 0, z: 0}
--- !u!1 &1574251812
GameObject:
  m_ObjectHideFlags: 0
  m_CorrespondingSourceObject: {fileID: 0}
  m_PrefabInstance: {fileID: 0}
  m_PrefabAsset: {fileID: 0}
  serializedVersion: 6
  m_Component:
  - component: {fileID: 1574251813}
  m_Layer: 5
  m_Name: Input
  m_TagString: Untagged
  m_Icon: {fileID: 0}
  m_NavMeshLayer: 0
  m_StaticEditorFlags: 0
  m_IsActive: 1
--- !u!224 &1574251813
RectTransform:
  m_ObjectHideFlags: 0
  m_CorrespondingSourceObject: {fileID: 0}
  m_PrefabInstance: {fileID: 0}
  m_PrefabAsset: {fileID: 0}
  m_GameObject: {fileID: 1574251812}
  m_LocalRotation: {x: 0, y: 0, z: 0, w: 1}
  m_LocalPosition: {x: 0, y: 0, z: 0}
  m_LocalScale: {x: 1, y: 1, z: 1}
  m_Children:
  - {fileID: 586438651}
  m_Father: {fileID: 816994074}
  m_RootOrder: 1
  m_LocalEulerAnglesHint: {x: 0, y: 0, z: 0}
  m_AnchorMin: {x: 0, y: 0}
  m_AnchorMax: {x: 1, y: 1}
  m_AnchoredPosition: {x: 84, y: 0}
  m_SizeDelta: {x: -168, y: 0}
  m_Pivot: {x: 0.5, y: 0.5}
--- !u!1 &1588991415
GameObject:
  m_ObjectHideFlags: 0
  m_CorrespondingSourceObject: {fileID: 0}
  m_PrefabInstance: {fileID: 0}
  m_PrefabAsset: {fileID: 0}
  serializedVersion: 6
  m_Component:
  - component: {fileID: 1588991416}
  - component: {fileID: 1588991418}
  - component: {fileID: 1588991417}
  m_Layer: 5
  m_Name: Debug Values
  m_TagString: Untagged
  m_Icon: {fileID: 0}
  m_NavMeshLayer: 0
  m_StaticEditorFlags: 0
  m_IsActive: 0
--- !u!224 &1588991416
RectTransform:
  m_ObjectHideFlags: 0
  m_CorrespondingSourceObject: {fileID: 0}
  m_PrefabInstance: {fileID: 0}
  m_PrefabAsset: {fileID: 0}
  m_GameObject: {fileID: 1588991415}
  m_LocalRotation: {x: 0, y: 0, z: 0, w: 1}
  m_LocalPosition: {x: 0, y: 0, z: 0}
  m_LocalScale: {x: 1, y: 1, z: 1}
  m_Children:
  - {fileID: 603696411}
  - {fileID: 1285424158}
  m_Father: {fileID: 921160397}
  m_RootOrder: 2
  m_LocalEulerAnglesHint: {x: 0, y: 0, z: 0}
  m_AnchorMin: {x: 0, y: 0}
  m_AnchorMax: {x: 0.5, y: 1}
  m_AnchoredPosition: {x: -0.0234375, y: 0}
  m_SizeDelta: {x: 0.049927, y: 0}
  m_Pivot: {x: 0.5, y: 0.5}
--- !u!114 &1588991417
MonoBehaviour:
  m_ObjectHideFlags: 0
  m_CorrespondingSourceObject: {fileID: 0}
  m_PrefabInstance: {fileID: 0}
  m_PrefabAsset: {fileID: 0}
  m_GameObject: {fileID: 1588991415}
  m_Enabled: 1
  m_EditorHideFlags: 0
  m_Script: {fileID: 11500000, guid: fe87c0e1cc204ed48ad3b37840f39efc, type: 3}
  m_Name: 
  m_EditorClassIdentifier: 
  m_Material: {fileID: 0}
  m_Color: {r: 0, g: 0, b: 0, a: 0.9019608}
  m_RaycastTarget: 1
  m_OnCullStateChanged:
    m_PersistentCalls:
      m_Calls: []
  m_Sprite: {fileID: 0}
  m_Type: 0
  m_PreserveAspect: 0
  m_FillCenter: 1
  m_FillMethod: 4
  m_FillAmount: 1
  m_FillClockwise: 1
  m_FillOrigin: 0
  m_UseSpriteMesh: 0
  m_PixelsPerUnitMultiplier: 1
--- !u!222 &1588991418
CanvasRenderer:
  m_ObjectHideFlags: 0
  m_CorrespondingSourceObject: {fileID: 0}
  m_PrefabInstance: {fileID: 0}
  m_PrefabAsset: {fileID: 0}
  m_GameObject: {fileID: 1588991415}
  m_CullTransparentMesh: 0
--- !u!1 &1615574117
GameObject:
  m_ObjectHideFlags: 0
  m_CorrespondingSourceObject: {fileID: 0}
  m_PrefabInstance: {fileID: 0}
  m_PrefabAsset: {fileID: 0}
  serializedVersion: 6
  m_Component:
  - component: {fileID: 1615574118}
  - component: {fileID: 1615574121}
  - component: {fileID: 1615574120}
  - component: {fileID: 1615574119}
  m_Layer: 5
  m_Name: Connect Button
  m_TagString: Untagged
  m_Icon: {fileID: 0}
  m_NavMeshLayer: 0
  m_StaticEditorFlags: 0
  m_IsActive: 1
--- !u!224 &1615574118
RectTransform:
  m_ObjectHideFlags: 0
  m_CorrespondingSourceObject: {fileID: 0}
  m_PrefabInstance: {fileID: 0}
  m_PrefabAsset: {fileID: 0}
  m_GameObject: {fileID: 1615574117}
  m_LocalRotation: {x: 0, y: 0, z: 0, w: 1}
  m_LocalPosition: {x: 0, y: 0, z: 0}
  m_LocalScale: {x: 1, y: 1, z: 1}
  m_Children:
  - {fileID: 55615653}
  m_Father: {fileID: 162886307}
  m_RootOrder: 1
  m_LocalEulerAnglesHint: {x: 0, y: 0, z: 0}
  m_AnchorMin: {x: 0, y: 1}
  m_AnchorMax: {x: 0, y: 1}
  m_AnchoredPosition: {x: 375, y: -40}
  m_SizeDelta: {x: 234, y: 64}
  m_Pivot: {x: 0.5, y: 0.5}
--- !u!114 &1615574119
MonoBehaviour:
  m_ObjectHideFlags: 0
  m_CorrespondingSourceObject: {fileID: 0}
  m_PrefabInstance: {fileID: 0}
  m_PrefabAsset: {fileID: 0}
  m_GameObject: {fileID: 1615574117}
  m_Enabled: 1
  m_EditorHideFlags: 0
  m_Script: {fileID: 11500000, guid: 4e29b1a8efbd4b44bb3f3716e73f07ff, type: 3}
  m_Name: 
  m_EditorClassIdentifier: 
  m_Navigation:
    m_Mode: 0
    m_SelectOnUp: {fileID: 0}
    m_SelectOnDown: {fileID: 0}
    m_SelectOnLeft: {fileID: 0}
    m_SelectOnRight: {fileID: 0}
  m_Transition: 1
  m_Colors:
    m_NormalColor: {r: 0.43529415, g: 0.5411765, b: 0.5686275, a: 1}
    m_HighlightedColor: {r: 1, g: 0.40000004, b: 0, a: 1}
    m_PressedColor: {r: 0.30008277, g: 0.37307587, b: 0.39200002, a: 1}
    m_SelectedColor: {r: 1, g: 0.40000004, b: 0, a: 1}
    m_DisabledColor: {r: 0.78431374, g: 0.78431374, b: 0.78431374, a: 0.5019608}
    m_ColorMultiplier: 1
    m_FadeDuration: 0.1
  m_SpriteState:
    m_HighlightedSprite: {fileID: 0}
    m_PressedSprite: {fileID: 0}
    m_SelectedSprite: {fileID: 0}
    m_DisabledSprite: {fileID: 0}
  m_AnimationTriggers:
    m_NormalTrigger: Normal
    m_HighlightedTrigger: Highlighted
    m_PressedTrigger: Pressed
    m_SelectedTrigger: Highlighted
    m_DisabledTrigger: Disabled
  m_Interactable: 1
  m_TargetGraphic: {fileID: 1615574120}
  m_OnClick:
    m_PersistentCalls:
      m_Calls:
      - m_Target: {fileID: 1908252059}
        m_MethodName: OnConnectButtonPressed
        m_Mode: 1
        m_Arguments:
          m_ObjectArgument: {fileID: 0}
          m_ObjectArgumentAssemblyTypeName: UnityEngine.Object, UnityEngine
          m_IntArgument: 0
          m_FloatArgument: 0
          m_StringArgument: 
          m_BoolArgument: 0
        m_CallState: 2
      - m_Target: {fileID: 1908252055}
        m_MethodName: SetActive
        m_Mode: 6
        m_Arguments:
          m_ObjectArgument: {fileID: 0}
          m_ObjectArgumentAssemblyTypeName: UnityEngine.Object, UnityEngine
          m_IntArgument: 0
          m_FloatArgument: 0
          m_StringArgument: 
          m_BoolArgument: 0
        m_CallState: 2
      - m_Target: {fileID: 0}
        m_MethodName: SetActive
        m_Mode: 6
        m_Arguments:
          m_ObjectArgument: {fileID: 0}
          m_ObjectArgumentAssemblyTypeName: UnityEngine.Object, UnityEngine
          m_IntArgument: 0
          m_FloatArgument: 0
          m_StringArgument: 
          m_BoolArgument: 0
        m_CallState: 2
      - m_Target: {fileID: 432278072}
        m_MethodName: SetActive
        m_Mode: 6
        m_Arguments:
          m_ObjectArgument: {fileID: 0}
          m_ObjectArgumentAssemblyTypeName: UnityEngine.Object, UnityEngine
          m_IntArgument: 0
          m_FloatArgument: 0
          m_StringArgument: 
          m_BoolArgument: 1
        m_CallState: 2
--- !u!114 &1615574120
MonoBehaviour:
  m_ObjectHideFlags: 0
  m_CorrespondingSourceObject: {fileID: 0}
  m_PrefabInstance: {fileID: 0}
  m_PrefabAsset: {fileID: 0}
  m_GameObject: {fileID: 1615574117}
  m_Enabled: 1
  m_EditorHideFlags: 0
  m_Script: {fileID: 11500000, guid: fe87c0e1cc204ed48ad3b37840f39efc, type: 3}
  m_Name: 
  m_EditorClassIdentifier: 
  m_Material: {fileID: 0}
  m_Color: {r: 1, g: 1, b: 1, a: 1}
  m_RaycastTarget: 1
  m_OnCullStateChanged:
    m_PersistentCalls:
      m_Calls: []
  m_Sprite: {fileID: 0}
  m_Type: 0
  m_PreserveAspect: 0
  m_FillCenter: 1
  m_FillMethod: 4
  m_FillAmount: 1
  m_FillClockwise: 1
  m_FillOrigin: 0
  m_UseSpriteMesh: 0
  m_PixelsPerUnitMultiplier: 1
--- !u!222 &1615574121
CanvasRenderer:
  m_ObjectHideFlags: 0
  m_CorrespondingSourceObject: {fileID: 0}
  m_PrefabInstance: {fileID: 0}
  m_PrefabAsset: {fileID: 0}
  m_GameObject: {fileID: 1615574117}
  m_CullTransparentMesh: 0
--- !u!1 &1627060378
GameObject:
  m_ObjectHideFlags: 0
  m_CorrespondingSourceObject: {fileID: 0}
  m_PrefabInstance: {fileID: 0}
  m_PrefabAsset: {fileID: 0}
  serializedVersion: 6
  m_Component:
  - component: {fileID: 1627060379}
  - component: {fileID: 1627060381}
  - component: {fileID: 1627060380}
  m_Layer: 5
  m_Name: Text
  m_TagString: Untagged
  m_Icon: {fileID: 0}
  m_NavMeshLayer: 0
  m_StaticEditorFlags: 0
  m_IsActive: 1
--- !u!224 &1627060379
RectTransform:
  m_ObjectHideFlags: 0
  m_CorrespondingSourceObject: {fileID: 0}
  m_PrefabInstance: {fileID: 0}
  m_PrefabAsset: {fileID: 0}
  m_GameObject: {fileID: 1627060378}
  m_LocalRotation: {x: 0, y: 0, z: 0, w: 1}
  m_LocalPosition: {x: 0, y: 0, z: 0}
  m_LocalScale: {x: 1, y: 1, z: 1}
  m_Children: []
  m_Father: {fileID: 1437844076}
  m_RootOrder: 1
  m_LocalEulerAnglesHint: {x: 0, y: 0, z: 0}
  m_AnchorMin: {x: 0, y: 0}
  m_AnchorMax: {x: 1, y: 1}
  m_AnchoredPosition: {x: 0, y: 0}
  m_SizeDelta: {x: 0, y: 0}
  m_Pivot: {x: 0.5, y: 0.5}
--- !u!114 &1627060380
MonoBehaviour:
  m_ObjectHideFlags: 0
  m_CorrespondingSourceObject: {fileID: 0}
  m_PrefabInstance: {fileID: 0}
  m_PrefabAsset: {fileID: 0}
  m_GameObject: {fileID: 1627060378}
  m_Enabled: 1
  m_EditorHideFlags: 0
  m_Script: {fileID: 11500000, guid: f4688fdb7df04437aeb418b961361dc5, type: 3}
  m_Name: 
  m_EditorClassIdentifier: 
  m_Material: {fileID: 0}
  m_Color: {r: 1, g: 1, b: 1, a: 1}
  m_RaycastTarget: 1
  m_OnCullStateChanged:
    m_PersistentCalls:
      m_Calls: []
  m_text: "38801\u200B"
  m_isRightToLeft: 0
  m_fontAsset: {fileID: 11400000, guid: 0cd382c4d470f174791dd96eb8f7b786, type: 2}
  m_sharedMaterial: {fileID: 1549604112718095413, guid: 0cd382c4d470f174791dd96eb8f7b786,
    type: 2}
  m_fontSharedMaterials: []
  m_fontMaterial: {fileID: 0}
  m_fontMaterials: []
  m_fontColor32:
    serializedVersion: 2
    rgba: 4292202422
  m_fontColor: {r: 0.71705234, g: 0.8146104, b: 0.839, a: 1}
  m_enableVertexGradient: 0
  m_colorMode: 3
  m_fontColorGradient:
    topLeft: {r: 1, g: 1, b: 1, a: 1}
    topRight: {r: 1, g: 1, b: 1, a: 1}
    bottomLeft: {r: 1, g: 1, b: 1, a: 1}
    bottomRight: {r: 1, g: 1, b: 1, a: 1}
  m_fontColorGradientPreset: {fileID: 0}
  m_spriteAsset: {fileID: 0}
  m_tintAllSprites: 0
  m_overrideHtmlColors: 0
  m_faceColor:
    serializedVersion: 2
    rgba: 4294967295
  m_outlineColor:
    serializedVersion: 2
    rgba: 4278190080
  m_fontSize: 24
  m_fontSizeBase: 24
  m_fontWeight: 400
  m_enableAutoSizing: 0
  m_fontSizeMin: 18
  m_fontSizeMax: 72
  m_fontStyle: 0
  m_textAlignment: 513
  m_characterSpacing: 0
  m_wordSpacing: 0
  m_lineSpacing: 0
  m_lineSpacingMax: 0
  m_paragraphSpacing: 0
  m_charWidthMaxAdj: 0
  m_enableWordWrapping: 0
  m_wordWrappingRatios: 0.4
  m_overflowMode: 0
  m_firstOverflowCharacterIndex: -1
  m_linkedTextComponent: {fileID: 0}
  m_isLinkedTextComponent: 0
  m_isTextTruncated: 0
  m_enableKerning: 1
  m_enableExtraPadding: 1
  checkPaddingRequired: 0
  m_isRichText: 1
  m_parseCtrlCharacters: 1
  m_isOrthographic: 1
  m_isCullingEnabled: 0
  m_ignoreRectMaskCulling: 0
  m_ignoreCulling: 1
  m_horizontalMapping: 0
  m_verticalMapping: 0
  m_uvLineOffset: 0
  m_geometrySortingOrder: 0
  m_VertexBufferAutoSizeReduction: 1
  m_firstVisibleCharacter: 0
  m_useMaxVisibleDescender: 1
  m_pageToDisplay: 1
  m_margin: {x: 0, y: 0, z: 0, w: 0}
  m_textInfo:
    textComponent: {fileID: 1627060380}
    characterCount: 6
    spriteCount: 0
    spaceCount: 0
    wordCount: 1
    linkCount: 0
    lineCount: 1
    pageCount: 1
    materialCount: 1
  m_isUsingLegacyAnimationComponent: 0
  m_isVolumetricText: 0
  m_spriteAnimator: {fileID: 0}
  m_hasFontAssetChanged: 0
  m_subTextObjects:
  - {fileID: 0}
  - {fileID: 0}
  - {fileID: 0}
  - {fileID: 0}
  - {fileID: 0}
  - {fileID: 0}
  - {fileID: 0}
  - {fileID: 0}
  m_baseMaterial: {fileID: 0}
  m_maskOffset: {x: 0, y: 0, z: 0, w: 0}
--- !u!222 &1627060381
CanvasRenderer:
  m_ObjectHideFlags: 0
  m_CorrespondingSourceObject: {fileID: 0}
  m_PrefabInstance: {fileID: 0}
  m_PrefabAsset: {fileID: 0}
  m_GameObject: {fileID: 1627060378}
  m_CullTransparentMesh: 0
--- !u!1 &1688168142
GameObject:
  m_ObjectHideFlags: 0
  m_CorrespondingSourceObject: {fileID: 0}
  m_PrefabInstance: {fileID: 0}
  m_PrefabAsset: {fileID: 0}
  serializedVersion: 6
  m_Component:
  - component: {fileID: 1688168143}
  m_Layer: 5
  m_Name: Test Renderer
  m_TagString: Untagged
  m_Icon: {fileID: 0}
  m_NavMeshLayer: 0
  m_StaticEditorFlags: 0
  m_IsActive: 1
--- !u!224 &1688168143
RectTransform:
  m_ObjectHideFlags: 0
  m_CorrespondingSourceObject: {fileID: 0}
  m_PrefabInstance: {fileID: 0}
  m_PrefabAsset: {fileID: 0}
  m_GameObject: {fileID: 1688168142}
  m_LocalRotation: {x: 0, y: 0, z: 0, w: 1}
  m_LocalPosition: {x: 0, y: 0, z: 0}
  m_LocalScale: {x: 1, y: 1, z: 1}
  m_Children:
  - {fileID: 159567282}
  m_Father: {fileID: 2054891945}
  m_RootOrder: 6
  m_LocalEulerAnglesHint: {x: 0, y: 0, z: 0}
  m_AnchorMin: {x: 0, y: 0}
  m_AnchorMax: {x: 0, y: 0}
  m_AnchoredPosition: {x: 0, y: 0}
  m_SizeDelta: {x: 0, y: 80}
  m_Pivot: {x: 0.5, y: 0.5}
--- !u!1 &1730465031
GameObject:
  m_ObjectHideFlags: 0
  m_CorrespondingSourceObject: {fileID: 0}
  m_PrefabInstance: {fileID: 0}
  m_PrefabAsset: {fileID: 0}
  serializedVersion: 6
  m_Component:
  - component: {fileID: 1730465032}
  - component: {fileID: 1730465034}
  - component: {fileID: 1730465033}
  m_Layer: 5
  m_Name: Label
  m_TagString: Untagged
  m_Icon: {fileID: 0}
  m_NavMeshLayer: 0
  m_StaticEditorFlags: 0
  m_IsActive: 1
--- !u!224 &1730465032
RectTransform:
  m_ObjectHideFlags: 0
  m_CorrespondingSourceObject: {fileID: 0}
  m_PrefabInstance: {fileID: 0}
  m_PrefabAsset: {fileID: 0}
  m_GameObject: {fileID: 1730465031}
  m_LocalRotation: {x: 0, y: 0, z: 0, w: 1}
  m_LocalPosition: {x: 0, y: 0, z: 0}
  m_LocalScale: {x: 1, y: 1, z: 1}
  m_Children: []
  m_Father: {fileID: 94545910}
  m_RootOrder: 0
  m_LocalEulerAnglesHint: {x: 0, y: 0, z: 0}
  m_AnchorMin: {x: 0, y: 0}
  m_AnchorMax: {x: 1, y: 1}
  m_AnchoredPosition: {x: 0, y: 0}
  m_SizeDelta: {x: -32, y: -32}
  m_Pivot: {x: 0.5, y: 0.5}
--- !u!114 &1730465033
MonoBehaviour:
  m_ObjectHideFlags: 0
  m_CorrespondingSourceObject: {fileID: 0}
  m_PrefabInstance: {fileID: 0}
  m_PrefabAsset: {fileID: 0}
  m_GameObject: {fileID: 1730465031}
  m_Enabled: 1
  m_EditorHideFlags: 0
  m_Script: {fileID: 11500000, guid: f4688fdb7df04437aeb418b961361dc5, type: 3}
  m_Name: 
  m_EditorClassIdentifier: 
  m_Material: {fileID: 0}
  m_Color: {r: 1, g: 1, b: 1, a: 1}
  m_RaycastTarget: 1
  m_OnCullStateChanged:
    m_PersistentCalls:
      m_Calls: []
  m_text: "direct connect \nto narupa 2 server"
  m_isRightToLeft: 0
  m_fontAsset: {fileID: 11400000, guid: 5a19f4193fe2bf64089ade0b38163199, type: 2}
  m_sharedMaterial: {fileID: 21566619404874456, guid: 5a19f4193fe2bf64089ade0b38163199,
    type: 2}
  m_fontSharedMaterials: []
  m_fontMaterial: {fileID: 0}
  m_fontMaterials: []
  m_fontColor32:
    serializedVersion: 2
    rgba: 4294967295
  m_fontColor: {r: 1, g: 1, b: 1, a: 1}
  m_enableVertexGradient: 0
  m_colorMode: 3
  m_fontColorGradient:
    topLeft: {r: 1, g: 1, b: 1, a: 1}
    topRight: {r: 1, g: 1, b: 1, a: 1}
    bottomLeft: {r: 1, g: 1, b: 1, a: 1}
    bottomRight: {r: 1, g: 1, b: 1, a: 1}
  m_fontColorGradientPreset: {fileID: 0}
  m_spriteAsset: {fileID: 0}
  m_tintAllSprites: 0
  m_overrideHtmlColors: 0
  m_faceColor:
    serializedVersion: 2
    rgba: 4294967295
  m_outlineColor:
    serializedVersion: 2
    rgba: 4278190080
  m_fontSize: 28
  m_fontSizeBase: 28
  m_fontWeight: 400
  m_enableAutoSizing: 0
  m_fontSizeMin: 18
  m_fontSizeMax: 72
  m_fontStyle: 16
  m_textAlignment: 514
  m_characterSpacing: 0
  m_wordSpacing: 0
  m_lineSpacing: 0
  m_lineSpacingMax: 0
  m_paragraphSpacing: 0
  m_charWidthMaxAdj: 0
  m_enableWordWrapping: 1
  m_wordWrappingRatios: 0.4
  m_overflowMode: 0
  m_firstOverflowCharacterIndex: 16
  m_linkedTextComponent: {fileID: 0}
  m_isLinkedTextComponent: 0
  m_isTextTruncated: 0
  m_enableKerning: 1
  m_enableExtraPadding: 0
  checkPaddingRequired: 0
  m_isRichText: 1
  m_parseCtrlCharacters: 1
  m_isOrthographic: 1
  m_isCullingEnabled: 0
  m_ignoreRectMaskCulling: 0
  m_ignoreCulling: 1
  m_horizontalMapping: 0
  m_verticalMapping: 0
  m_uvLineOffset: 0
  m_geometrySortingOrder: 0
  m_VertexBufferAutoSizeReduction: 1
  m_firstVisibleCharacter: 0
  m_useMaxVisibleDescender: 1
  m_pageToDisplay: 1
  m_margin: {x: 0, y: 0, z: 0, w: 0}
  m_textInfo:
    textComponent: {fileID: 1730465033}
    characterCount: 34
    spriteCount: 0
    spaceCount: 6
    wordCount: 6
    linkCount: 0
    lineCount: 2
    pageCount: 1
    materialCount: 1
  m_isUsingLegacyAnimationComponent: 0
  m_isVolumetricText: 0
  m_spriteAnimator: {fileID: 0}
  m_hasFontAssetChanged: 0
  m_subTextObjects:
  - {fileID: 0}
  - {fileID: 0}
  - {fileID: 0}
  - {fileID: 0}
  - {fileID: 0}
  - {fileID: 0}
  - {fileID: 0}
  - {fileID: 0}
  m_baseMaterial: {fileID: 0}
  m_maskOffset: {x: 0, y: 0, z: 0, w: 0}
--- !u!222 &1730465034
CanvasRenderer:
  m_ObjectHideFlags: 0
  m_CorrespondingSourceObject: {fileID: 0}
  m_PrefabInstance: {fileID: 0}
  m_PrefabAsset: {fileID: 0}
  m_GameObject: {fileID: 1730465031}
  m_CullTransparentMesh: 0
--- !u!1 &1787736710
GameObject:
  m_ObjectHideFlags: 0
  m_CorrespondingSourceObject: {fileID: 0}
  m_PrefabInstance: {fileID: 0}
  m_PrefabAsset: {fileID: 0}
  serializedVersion: 6
  m_Component:
  - component: {fileID: 1787736711}
  - component: {fileID: 1787736713}
  - component: {fileID: 1787736712}
  m_Layer: 5
  m_Name: Label
  m_TagString: Untagged
  m_Icon: {fileID: 0}
  m_NavMeshLayer: 0
  m_StaticEditorFlags: 0
  m_IsActive: 1
--- !u!224 &1787736711
RectTransform:
  m_ObjectHideFlags: 0
  m_CorrespondingSourceObject: {fileID: 0}
  m_PrefabInstance: {fileID: 0}
  m_PrefabAsset: {fileID: 0}
  m_GameObject: {fileID: 1787736710}
  m_LocalRotation: {x: 0, y: 0, z: 0, w: 1}
  m_LocalPosition: {x: 0, y: 0, z: 0}
  m_LocalScale: {x: 1, y: 1, z: 1}
  m_Children: []
  m_Father: {fileID: 780997011}
  m_RootOrder: 0
  m_LocalEulerAnglesHint: {x: 0, y: 0, z: 0}
  m_AnchorMin: {x: 0, y: 0}
  m_AnchorMax: {x: 1, y: 1}
  m_AnchoredPosition: {x: 0, y: 0}
  m_SizeDelta: {x: -32, y: -32}
  m_Pivot: {x: 0.5, y: 0.5}
--- !u!114 &1787736712
MonoBehaviour:
  m_ObjectHideFlags: 0
  m_CorrespondingSourceObject: {fileID: 0}
  m_PrefabInstance: {fileID: 0}
  m_PrefabAsset: {fileID: 0}
  m_GameObject: {fileID: 1787736710}
  m_Enabled: 1
  m_EditorHideFlags: 0
  m_Script: {fileID: 11500000, guid: f4688fdb7df04437aeb418b961361dc5, type: 3}
  m_Name: 
  m_EditorClassIdentifier: 
  m_Material: {fileID: 0}
  m_Color: {r: 1, g: 1, b: 1, a: 1}
  m_RaycastTarget: 1
  m_OnCullStateChanged:
    m_PersistentCalls:
      m_Calls: []
  m_text: narupa 2 prototype
  m_isRightToLeft: 0
  m_fontAsset: {fileID: 11400000, guid: 5a19f4193fe2bf64089ade0b38163199, type: 2}
  m_sharedMaterial: {fileID: 21566619404874456, guid: 5a19f4193fe2bf64089ade0b38163199,
    type: 2}
  m_fontSharedMaterials: []
  m_fontMaterial: {fileID: 0}
  m_fontMaterials: []
  m_fontColor32:
    serializedVersion: 2
    rgba: 4294967295
  m_fontColor: {r: 1, g: 1, b: 1, a: 1}
  m_enableVertexGradient: 0
  m_colorMode: 3
  m_fontColorGradient:
    topLeft: {r: 1, g: 1, b: 1, a: 1}
    topRight: {r: 1, g: 1, b: 1, a: 1}
    bottomLeft: {r: 1, g: 1, b: 1, a: 1}
    bottomRight: {r: 1, g: 1, b: 1, a: 1}
  m_fontColorGradientPreset: {fileID: 0}
  m_spriteAsset: {fileID: 0}
  m_tintAllSprites: 0
  m_overrideHtmlColors: 0
  m_faceColor:
    serializedVersion: 2
    rgba: 4294967295
  m_outlineColor:
    serializedVersion: 2
    rgba: 4278190080
  m_fontSize: 28
  m_fontSizeBase: 28
  m_fontWeight: 400
  m_enableAutoSizing: 0
  m_fontSizeMin: 18
  m_fontSizeMax: 72
  m_fontStyle: 16
  m_textAlignment: 514
  m_characterSpacing: 0
  m_wordSpacing: 0
  m_lineSpacing: 0
  m_lineSpacingMax: 0
  m_paragraphSpacing: 0
  m_charWidthMaxAdj: 0
  m_enableWordWrapping: 1
  m_wordWrappingRatios: 0.4
  m_overflowMode: 0
  m_firstOverflowCharacterIndex: -1
  m_linkedTextComponent: {fileID: 0}
  m_isLinkedTextComponent: 0
  m_isTextTruncated: 0
  m_enableKerning: 1
  m_enableExtraPadding: 0
  checkPaddingRequired: 0
  m_isRichText: 1
  m_parseCtrlCharacters: 1
  m_isOrthographic: 1
  m_isCullingEnabled: 0
  m_ignoreRectMaskCulling: 0
  m_ignoreCulling: 1
  m_horizontalMapping: 0
  m_verticalMapping: 0
  m_uvLineOffset: 0
  m_geometrySortingOrder: 0
  m_VertexBufferAutoSizeReduction: 1
  m_firstVisibleCharacter: 0
  m_useMaxVisibleDescender: 1
  m_pageToDisplay: 1
  m_margin: {x: 0, y: 0, z: 0, w: 0}
  m_textInfo:
    textComponent: {fileID: 1787736712}
    characterCount: 18
    spriteCount: 0
    spaceCount: 2
    wordCount: 3
    linkCount: 0
    lineCount: 1
    pageCount: 1
    materialCount: 1
  m_isUsingLegacyAnimationComponent: 0
  m_isVolumetricText: 0
  m_spriteAnimator: {fileID: 0}
  m_hasFontAssetChanged: 0
  m_subTextObjects:
  - {fileID: 0}
  - {fileID: 0}
  - {fileID: 0}
  - {fileID: 0}
  - {fileID: 0}
  - {fileID: 0}
  - {fileID: 0}
  - {fileID: 0}
  m_baseMaterial: {fileID: 0}
  m_maskOffset: {x: 0, y: 0, z: 0, w: 0}
--- !u!222 &1787736713
CanvasRenderer:
  m_ObjectHideFlags: 0
  m_CorrespondingSourceObject: {fileID: 0}
  m_PrefabInstance: {fileID: 0}
  m_PrefabAsset: {fileID: 0}
  m_GameObject: {fileID: 1787736710}
  m_CullTransparentMesh: 0
--- !u!1 &1843315715
GameObject:
  m_ObjectHideFlags: 0
  m_CorrespondingSourceObject: {fileID: 0}
  m_PrefabInstance: {fileID: 0}
  m_PrefabAsset: {fileID: 0}
  serializedVersion: 6
  m_Component:
  - component: {fileID: 1843315717}
  - component: {fileID: 1843315716}
  m_Layer: 0
  m_Name: Directional Light
  m_TagString: Untagged
  m_Icon: {fileID: 0}
  m_NavMeshLayer: 0
  m_StaticEditorFlags: 0
  m_IsActive: 1
--- !u!108 &1843315716
Light:
  m_ObjectHideFlags: 0
  m_CorrespondingSourceObject: {fileID: 0}
  m_PrefabInstance: {fileID: 0}
  m_PrefabAsset: {fileID: 0}
  m_GameObject: {fileID: 1843315715}
  m_Enabled: 1
  serializedVersion: 9
  m_Type: 1
  m_Color: {r: 1, g: 1, b: 1, a: 1}
  m_Intensity: 1
  m_Range: 10
  m_SpotAngle: 30
  m_InnerSpotAngle: 21.80208
  m_CookieSize: 10
  m_Shadows:
    m_Type: 0
    m_Resolution: -1
    m_CustomResolution: -1
    m_Strength: 1
    m_Bias: 0.05
    m_NormalBias: 0.4
    m_NearPlane: 0.2
    m_CullingMatrixOverride:
      e00: 1
      e01: 0
      e02: 0
      e03: 0
      e10: 0
      e11: 1
      e12: 0
      e13: 0
      e20: 0
      e21: 0
      e22: 1
      e23: 0
      e30: 0
      e31: 0
      e32: 0
      e33: 1
    m_UseCullingMatrixOverride: 0
  m_Cookie: {fileID: 0}
  m_DrawHalo: 0
  m_Flare: {fileID: 0}
  m_RenderMode: 0
  m_CullingMask:
    serializedVersion: 2
    m_Bits: 4294967295
  m_RenderingLayerMask: 1
  m_Lightmapping: 4
  m_LightShadowCasterMode: 0
  m_AreaSize: {x: 1, y: 1}
  m_BounceIntensity: 1
  m_ColorTemperature: 6570
  m_UseColorTemperature: 0
  m_BoundingSphereOverride: {x: 0, y: 0, z: 0, w: 0}
  m_UseBoundingSphereOverride: 0
  m_ShadowRadius: 0
  m_ShadowAngle: 0
--- !u!4 &1843315717
Transform:
  m_ObjectHideFlags: 0
  m_CorrespondingSourceObject: {fileID: 0}
  m_PrefabInstance: {fileID: 0}
  m_PrefabAsset: {fileID: 0}
  m_GameObject: {fileID: 1843315715}
  m_LocalRotation: {x: 0.40821788, y: -0.23456968, z: 0.10938163, w: 0.8754261}
  m_LocalPosition: {x: 0, y: 3, z: 0}
  m_LocalScale: {x: 1, y: 1, z: 1}
  m_Children: []
  m_Father: {fileID: 431384313}
  m_RootOrder: 0
  m_LocalEulerAnglesHint: {x: 50, y: -30, z: 0}
--- !u!1 &1843325383
GameObject:
  m_ObjectHideFlags: 0
  m_CorrespondingSourceObject: {fileID: 0}
  m_PrefabInstance: {fileID: 0}
  m_PrefabAsset: {fileID: 0}
  serializedVersion: 6
  m_Component:
  - component: {fileID: 1843325384}
  - component: {fileID: 1843325386}
  - component: {fileID: 1843325385}
  m_Layer: 5
  m_Name: Label
  m_TagString: Untagged
  m_Icon: {fileID: 0}
  m_NavMeshLayer: 0
  m_StaticEditorFlags: 0
  m_IsActive: 1
--- !u!224 &1843325384
RectTransform:
  m_ObjectHideFlags: 0
  m_CorrespondingSourceObject: {fileID: 0}
  m_PrefabInstance: {fileID: 0}
  m_PrefabAsset: {fileID: 0}
  m_GameObject: {fileID: 1843325383}
  m_LocalRotation: {x: -0, y: -0, z: -0, w: 1}
  m_LocalPosition: {x: 0, y: 0, z: 0}
  m_LocalScale: {x: 1, y: 1, z: 1}
  m_Children: []
  m_Father: {fileID: 767694554}
  m_RootOrder: 1
  m_LocalEulerAnglesHint: {x: 0, y: 0, z: 0}
  m_AnchorMin: {x: 0, y: 0}
  m_AnchorMax: {x: 1, y: 1}
  m_AnchoredPosition: {x: 0, y: 0}
  m_SizeDelta: {x: 0, y: 0}
  m_Pivot: {x: 0.5, y: 0.5}
--- !u!114 &1843325385
MonoBehaviour:
  m_ObjectHideFlags: 0
  m_CorrespondingSourceObject: {fileID: 0}
  m_PrefabInstance: {fileID: 0}
  m_PrefabAsset: {fileID: 0}
  m_GameObject: {fileID: 1843325383}
  m_Enabled: 1
  m_EditorHideFlags: 0
  m_Script: {fileID: 11500000, guid: f4688fdb7df04437aeb418b961361dc5, type: 3}
  m_Name: 
  m_EditorClassIdentifier: 
  m_Material: {fileID: 0}
  m_Color: {r: 1, g: 1, b: 1, a: 1}
  m_RaycastTarget: 1
  m_OnCullStateChanged:
    m_PersistentCalls:
      m_Calls: []
  m_text: simulate controllers
  m_isRightToLeft: 0
  m_fontAsset: {fileID: 11400000, guid: 5a19f4193fe2bf64089ade0b38163199, type: 2}
  m_sharedMaterial: {fileID: 21566619404874456, guid: 5a19f4193fe2bf64089ade0b38163199,
    type: 2}
  m_fontSharedMaterials: []
  m_fontMaterial: {fileID: 0}
  m_fontMaterials: []
  m_fontColor32:
    serializedVersion: 2
    rgba: 4294967295
  m_fontColor: {r: 1, g: 1, b: 1, a: 1}
  m_enableVertexGradient: 0
  m_colorMode: 3
  m_fontColorGradient:
    topLeft: {r: 1, g: 1, b: 1, a: 1}
    topRight: {r: 1, g: 1, b: 1, a: 1}
    bottomLeft: {r: 1, g: 1, b: 1, a: 1}
    bottomRight: {r: 1, g: 1, b: 1, a: 1}
  m_fontColorGradientPreset: {fileID: 0}
  m_spriteAsset: {fileID: 0}
  m_tintAllSprites: 0
  m_overrideHtmlColors: 0
  m_faceColor:
    serializedVersion: 2
    rgba: 4294967295
  m_outlineColor:
    serializedVersion: 2
    rgba: 4278190080
  m_fontSize: 24
  m_fontSizeBase: 24
  m_fontWeight: 400
  m_enableAutoSizing: 0
  m_fontSizeMin: 18
  m_fontSizeMax: 72
  m_fontStyle: 16
  m_textAlignment: 514
  m_characterSpacing: 0
  m_wordSpacing: 0
  m_lineSpacing: 0
  m_lineSpacingMax: 0
  m_paragraphSpacing: 0
  m_charWidthMaxAdj: 0
  m_enableWordWrapping: 1
  m_wordWrappingRatios: 0.4
  m_overflowMode: 0
  m_firstOverflowCharacterIndex: -1
  m_linkedTextComponent: {fileID: 0}
  m_isLinkedTextComponent: 0
  m_isTextTruncated: 0
  m_enableKerning: 1
  m_enableExtraPadding: 0
  checkPaddingRequired: 0
  m_isRichText: 1
  m_parseCtrlCharacters: 1
  m_isOrthographic: 1
  m_isCullingEnabled: 0
  m_ignoreRectMaskCulling: 0
  m_ignoreCulling: 1
  m_horizontalMapping: 0
  m_verticalMapping: 0
  m_uvLineOffset: 0
  m_geometrySortingOrder: 0
  m_VertexBufferAutoSizeReduction: 1
  m_firstVisibleCharacter: 0
  m_useMaxVisibleDescender: 1
  m_pageToDisplay: 1
  m_margin: {x: 16, y: 16, z: 16, w: 16}
  m_textInfo:
    textComponent: {fileID: 1843325385}
    characterCount: 20
    spriteCount: 0
    spaceCount: 1
    wordCount: 2
    linkCount: 0
    lineCount: 1
    pageCount: 1
    materialCount: 1
  m_isUsingLegacyAnimationComponent: 0
  m_isVolumetricText: 0
  m_spriteAnimator: {fileID: 0}
  m_hasFontAssetChanged: 0
  m_subTextObjects:
  - {fileID: 0}
  - {fileID: 0}
  - {fileID: 0}
  - {fileID: 0}
  - {fileID: 0}
  - {fileID: 0}
  - {fileID: 0}
  - {fileID: 0}
  m_baseMaterial: {fileID: 0}
  m_maskOffset: {x: 0, y: 0, z: 0, w: 0}
--- !u!222 &1843325386
CanvasRenderer:
  m_ObjectHideFlags: 0
  m_CorrespondingSourceObject: {fileID: 0}
  m_PrefabInstance: {fileID: 0}
  m_PrefabAsset: {fileID: 0}
  m_GameObject: {fileID: 1843325383}
  m_CullTransparentMesh: 0
--- !u!4 &1865951357 stripped
Transform:
  m_CorrespondingSourceObject: {fileID: 4991043161427722009, guid: 667cc4daec5d5a44cb6c3ec450d505ab,
    type: 3}
  m_PrefabInstance: {fileID: 92639405931747985}
  m_PrefabAsset: {fileID: 0}
--- !u!4 &1897242026 stripped
Transform:
  m_CorrespondingSourceObject: {fileID: 3529211918885727118, guid: 44e6cce32ce12e0468da54bc4179b425,
    type: 3}
  m_PrefabInstance: {fileID: 3529211919708838411}
  m_PrefabAsset: {fileID: 0}
--- !u!114 &1897242033 stripped
MonoBehaviour:
  m_CorrespondingSourceObject: {fileID: 1897242033, guid: 44e6cce32ce12e0468da54bc4179b425,
    type: 3}
  m_PrefabInstance: {fileID: 3529211919708838411}
  m_PrefabAsset: {fileID: 0}
  m_GameObject: {fileID: 0}
  m_Enabled: 1
  m_EditorHideFlags: 0
  m_Script: {fileID: 11500000, guid: 642a98395bcd4cf3a66bed3e0d1b713e, type: 3}
  m_Name: 
  m_EditorClassIdentifier: 
--- !u!114 &1897242036 stripped
MonoBehaviour:
  m_CorrespondingSourceObject: {fileID: 1897242036, guid: 44e6cce32ce12e0468da54bc4179b425,
    type: 3}
  m_PrefabInstance: {fileID: 3529211919708838411}
  m_PrefabAsset: {fileID: 0}
  m_GameObject: {fileID: 0}
  m_Enabled: 1
  m_EditorHideFlags: 0
  m_Script: {fileID: 11500000, guid: 642a98395bcd4cf3a66bed3e0d1b713e, type: 3}
  m_Name: 
  m_EditorClassIdentifier: 
--- !u!1 &1908252055
GameObject:
  m_ObjectHideFlags: 0
  m_CorrespondingSourceObject: {fileID: 0}
  m_PrefabInstance: {fileID: 0}
  m_PrefabAsset: {fileID: 0}
  serializedVersion: 6
  m_Component:
  - component: {fileID: 1908252056}
  - component: {fileID: 1908252058}
  - component: {fileID: 1908252057}
  - component: {fileID: 1908252059}
  m_Layer: 5
  m_Name: Connect Window
  m_TagString: Untagged
  m_Icon: {fileID: 0}
  m_NavMeshLayer: 0
  m_StaticEditorFlags: 0
  m_IsActive: 0
--- !u!224 &1908252056
RectTransform:
  m_ObjectHideFlags: 0
  m_CorrespondingSourceObject: {fileID: 0}
  m_PrefabInstance: {fileID: 0}
  m_PrefabAsset: {fileID: 0}
  m_GameObject: {fileID: 1908252055}
  m_LocalRotation: {x: 0, y: 0, z: 0, w: 1}
  m_LocalPosition: {x: 0, y: 0, z: 0}
  m_LocalScale: {x: 1, y: 1, z: 1}
  m_Children:
  - {fileID: 1322106252}
  m_Father: {fileID: 921160397}
  m_RootOrder: 3
  m_LocalEulerAnglesHint: {x: 0, y: 0, z: 0}
  m_AnchorMin: {x: 0, y: 0}
  m_AnchorMax: {x: 1, y: 1}
  m_AnchoredPosition: {x: 0, y: 0}
  m_SizeDelta: {x: 0, y: 0}
  m_Pivot: {x: 0.5, y: 0.5}
--- !u!114 &1908252057
MonoBehaviour:
  m_ObjectHideFlags: 0
  m_CorrespondingSourceObject: {fileID: 0}
  m_PrefabInstance: {fileID: 0}
  m_PrefabAsset: {fileID: 0}
  m_GameObject: {fileID: 1908252055}
  m_Enabled: 1
  m_EditorHideFlags: 0
  m_Script: {fileID: 11500000, guid: fe87c0e1cc204ed48ad3b37840f39efc, type: 3}
  m_Name: 
  m_EditorClassIdentifier: 
  m_Material: {fileID: 0}
  m_Color: {r: 0, g: 0, b: 0, a: 0.7490196}
  m_RaycastTarget: 1
  m_OnCullStateChanged:
    m_PersistentCalls:
      m_Calls: []
  m_Sprite: {fileID: 0}
  m_Type: 0
  m_PreserveAspect: 0
  m_FillCenter: 1
  m_FillMethod: 4
  m_FillAmount: 1
  m_FillClockwise: 1
  m_FillOrigin: 0
  m_UseSpriteMesh: 0
  m_PixelsPerUnitMultiplier: 1
--- !u!222 &1908252058
CanvasRenderer:
  m_ObjectHideFlags: 0
  m_CorrespondingSourceObject: {fileID: 0}
  m_PrefabInstance: {fileID: 0}
  m_PrefabAsset: {fileID: 0}
  m_GameObject: {fileID: 1908252055}
  m_CullTransparentMesh: 0
--- !u!114 &1908252059
MonoBehaviour:
  m_ObjectHideFlags: 0
  m_CorrespondingSourceObject: {fileID: 0}
  m_PrefabInstance: {fileID: 0}
  m_PrefabAsset: {fileID: 0}
  m_GameObject: {fileID: 1908252055}
  m_Enabled: 1
  m_EditorHideFlags: 0
  m_Script: {fileID: 11500000, guid: 3cdf4238c0648104c80a307fb6e0bcba, type: 3}
  m_Name: 
  m_EditorClassIdentifier: 
  narupaXR: {fileID: 544060994}
  hostInputField: {fileID: 644197857}
  trajectoryPortInput: {fileID: 561091202}
  imdPortInput: {fileID: 586438652}
  multiplayerPortInput: {fileID: 2103320930}
--- !u!1 &1924335621
GameObject:
  m_ObjectHideFlags: 0
  m_CorrespondingSourceObject: {fileID: 0}
  m_PrefabInstance: {fileID: 0}
  m_PrefabAsset: {fileID: 0}
  serializedVersion: 6
  m_Component:
  - component: {fileID: 1924335622}
  - component: {fileID: 1924335624}
  - component: {fileID: 1924335623}
  m_Layer: 5
  m_Name: Label
  m_TagString: Untagged
  m_Icon: {fileID: 0}
  m_NavMeshLayer: 0
  m_StaticEditorFlags: 0
  m_IsActive: 1
--- !u!224 &1924335622
RectTransform:
  m_ObjectHideFlags: 0
  m_CorrespondingSourceObject: {fileID: 0}
  m_PrefabInstance: {fileID: 0}
  m_PrefabAsset: {fileID: 0}
  m_GameObject: {fileID: 1924335621}
  m_LocalRotation: {x: -0, y: -0, z: -0, w: 1}
  m_LocalPosition: {x: 0, y: 0, z: 0}
  m_LocalScale: {x: 1, y: 1, z: 1}
  m_Children: []
  m_Father: {fileID: 1224460377}
  m_RootOrder: 0
  m_LocalEulerAnglesHint: {x: 0, y: 0, z: 0}
  m_AnchorMin: {x: 0, y: 0}
  m_AnchorMax: {x: 1, y: 1}
  m_AnchoredPosition: {x: 0, y: 0}
  m_SizeDelta: {x: 0, y: 0}
  m_Pivot: {x: 0.5, y: 0.5}
--- !u!114 &1924335623
MonoBehaviour:
  m_ObjectHideFlags: 0
  m_CorrespondingSourceObject: {fileID: 0}
  m_PrefabInstance: {fileID: 0}
  m_PrefabAsset: {fileID: 0}
  m_GameObject: {fileID: 1924335621}
  m_Enabled: 1
  m_EditorHideFlags: 0
  m_Script: {fileID: 11500000, guid: f4688fdb7df04437aeb418b961361dc5, type: 3}
  m_Name: 
  m_EditorClassIdentifier: 
  m_Material: {fileID: 0}
  m_Color: {r: 1, g: 1, b: 1, a: 1}
  m_RaycastTarget: 1
  m_OnCullStateChanged:
    m_PersistentCalls:
      m_Calls: []
  m_text: debug
  m_isRightToLeft: 0
  m_fontAsset: {fileID: 11400000, guid: 5a19f4193fe2bf64089ade0b38163199, type: 2}
  m_sharedMaterial: {fileID: 21566619404874456, guid: 5a19f4193fe2bf64089ade0b38163199,
    type: 2}
  m_fontSharedMaterials: []
  m_fontMaterial: {fileID: 0}
  m_fontMaterials: []
  m_fontColor32:
    serializedVersion: 2
    rgba: 4294967295
  m_fontColor: {r: 1, g: 1, b: 1, a: 1}
  m_enableVertexGradient: 0
  m_colorMode: 3
  m_fontColorGradient:
    topLeft: {r: 1, g: 1, b: 1, a: 1}
    topRight: {r: 1, g: 1, b: 1, a: 1}
    bottomLeft: {r: 1, g: 1, b: 1, a: 1}
    bottomRight: {r: 1, g: 1, b: 1, a: 1}
  m_fontColorGradientPreset: {fileID: 0}
  m_spriteAsset: {fileID: 0}
  m_tintAllSprites: 0
  m_overrideHtmlColors: 0
  m_faceColor:
    serializedVersion: 2
    rgba: 4294967295
  m_outlineColor:
    serializedVersion: 2
    rgba: 4278190080
  m_fontSize: 24
  m_fontSizeBase: 24
  m_fontWeight: 400
  m_enableAutoSizing: 0
  m_fontSizeMin: 18
  m_fontSizeMax: 72
  m_fontStyle: 16
  m_textAlignment: 514
  m_characterSpacing: 0
  m_wordSpacing: 0
  m_lineSpacing: 0
  m_lineSpacingMax: 0
  m_paragraphSpacing: 0
  m_charWidthMaxAdj: 0
  m_enableWordWrapping: 1
  m_wordWrappingRatios: 0.4
  m_overflowMode: 0
  m_firstOverflowCharacterIndex: -1
  m_linkedTextComponent: {fileID: 0}
  m_isLinkedTextComponent: 0
  m_isTextTruncated: 0
  m_enableKerning: 1
  m_enableExtraPadding: 0
  checkPaddingRequired: 0
  m_isRichText: 1
  m_parseCtrlCharacters: 1
  m_isOrthographic: 1
  m_isCullingEnabled: 0
  m_ignoreRectMaskCulling: 0
  m_ignoreCulling: 1
  m_horizontalMapping: 0
  m_verticalMapping: 0
  m_uvLineOffset: 0
  m_geometrySortingOrder: 0
  m_VertexBufferAutoSizeReduction: 1
  m_firstVisibleCharacter: 0
  m_useMaxVisibleDescender: 1
  m_pageToDisplay: 1
  m_margin: {x: 16, y: 16, z: 16, w: 16}
  m_textInfo:
    textComponent: {fileID: 1924335623}
    characterCount: 5
    spriteCount: 0
    spaceCount: 0
    wordCount: 1
    linkCount: 0
    lineCount: 1
    pageCount: 1
    materialCount: 1
  m_isUsingLegacyAnimationComponent: 0
  m_isVolumetricText: 0
  m_spriteAnimator: {fileID: 0}
  m_hasFontAssetChanged: 0
  m_subTextObjects:
  - {fileID: 0}
  - {fileID: 0}
  - {fileID: 0}
  - {fileID: 0}
  - {fileID: 0}
  - {fileID: 0}
  - {fileID: 0}
  - {fileID: 0}
  m_baseMaterial: {fileID: 0}
  m_maskOffset: {x: 0, y: 0, z: 0, w: 0}
--- !u!222 &1924335624
CanvasRenderer:
  m_ObjectHideFlags: 0
  m_CorrespondingSourceObject: {fileID: 0}
  m_PrefabInstance: {fileID: 0}
  m_PrefabAsset: {fileID: 0}
  m_GameObject: {fileID: 1924335621}
  m_CullTransparentMesh: 0
--- !u!1001 &1924537624
PrefabInstance:
  m_ObjectHideFlags: 0
  serializedVersion: 2
  m_Modification:
    m_TransformParent: {fileID: 92531328}
    m_Modifications:
    - target: {fileID: 8846464453798673889, guid: c7274a5a054024549b81595ae167ce8c,
        type: 3}
      propertyPath: narupaXR
      value: 
      objectReference: {fileID: 544060994}
    - target: {fileID: 8846464453813286902, guid: c7274a5a054024549b81595ae167ce8c,
        type: 3}
      propertyPath: m_LocalPosition.x
      value: 0
      objectReference: {fileID: 0}
    - target: {fileID: 8846464453813286902, guid: c7274a5a054024549b81595ae167ce8c,
        type: 3}
      propertyPath: m_LocalPosition.y
      value: 0
      objectReference: {fileID: 0}
    - target: {fileID: 8846464453813286902, guid: c7274a5a054024549b81595ae167ce8c,
        type: 3}
      propertyPath: m_LocalPosition.z
      value: 0
      objectReference: {fileID: 0}
    - target: {fileID: 8846464453813286902, guid: c7274a5a054024549b81595ae167ce8c,
        type: 3}
      propertyPath: m_LocalRotation.x
      value: -0
      objectReference: {fileID: 0}
    - target: {fileID: 8846464453813286902, guid: c7274a5a054024549b81595ae167ce8c,
        type: 3}
      propertyPath: m_LocalRotation.y
      value: -0
      objectReference: {fileID: 0}
    - target: {fileID: 8846464453813286902, guid: c7274a5a054024549b81595ae167ce8c,
        type: 3}
      propertyPath: m_LocalRotation.z
      value: -0
      objectReference: {fileID: 0}
    - target: {fileID: 8846464453813286902, guid: c7274a5a054024549b81595ae167ce8c,
        type: 3}
      propertyPath: m_LocalRotation.w
      value: 1
      objectReference: {fileID: 0}
    - target: {fileID: 8846464453813286902, guid: c7274a5a054024549b81595ae167ce8c,
        type: 3}
      propertyPath: m_RootOrder
      value: 3
      objectReference: {fileID: 0}
    - target: {fileID: 8846464453813286902, guid: c7274a5a054024549b81595ae167ce8c,
        type: 3}
      propertyPath: m_LocalEulerAnglesHint.x
      value: 0
      objectReference: {fileID: 0}
    - target: {fileID: 8846464453813286902, guid: c7274a5a054024549b81595ae167ce8c,
        type: 3}
      propertyPath: m_LocalEulerAnglesHint.y
      value: 0
      objectReference: {fileID: 0}
    - target: {fileID: 8846464453813286902, guid: c7274a5a054024549b81595ae167ce8c,
        type: 3}
      propertyPath: m_LocalEulerAnglesHint.z
      value: 0
      objectReference: {fileID: 0}
    - target: {fileID: 8846464453813286903, guid: c7274a5a054024549b81595ae167ce8c,
        type: 3}
      propertyPath: narupaXR
      value: 
      objectReference: {fileID: 544060994}
    - target: {fileID: 8846464453813286905, guid: c7274a5a054024549b81595ae167ce8c,
        type: 3}
      propertyPath: m_Name
      value: InteractionWave Rendering
      objectReference: {fileID: 0}
    m_RemovedComponents: []
  m_SourcePrefab: {fileID: 100100000, guid: c7274a5a054024549b81595ae167ce8c, type: 3}
--- !u!4 &1924537625 stripped
Transform:
  m_CorrespondingSourceObject: {fileID: 8846464453813286902, guid: c7274a5a054024549b81595ae167ce8c,
    type: 3}
  m_PrefabInstance: {fileID: 1924537624}
  m_PrefabAsset: {fileID: 0}
--- !u!1 &1943645056
GameObject:
  m_ObjectHideFlags: 0
  m_CorrespondingSourceObject: {fileID: 0}
  m_PrefabInstance: {fileID: 0}
  m_PrefabAsset: {fileID: 0}
  serializedVersion: 6
  m_Component:
  - component: {fileID: 1943645057}
  - component: {fileID: 1943645060}
  - component: {fileID: 1943645059}
  - component: {fileID: 1943645058}
  m_Layer: 5
  m_Name: Button
  m_TagString: Untagged
  m_Icon: {fileID: 0}
  m_NavMeshLayer: 0
  m_StaticEditorFlags: 0
  m_IsActive: 1
--- !u!224 &1943645057
RectTransform:
  m_ObjectHideFlags: 0
  m_CorrespondingSourceObject: {fileID: 0}
  m_PrefabInstance: {fileID: 0}
  m_PrefabAsset: {fileID: 0}
  m_GameObject: {fileID: 1943645056}
  m_LocalRotation: {x: 0, y: 0, z: 0, w: 1}
  m_LocalPosition: {x: 0, y: 0, z: 0}
  m_LocalScale: {x: 1, y: 1, z: 1}
  m_Children:
  - {fileID: 342727988}
  m_Father: {fileID: 1317877497}
  m_RootOrder: 0
  m_LocalEulerAnglesHint: {x: 0, y: 0, z: 0}
  m_AnchorMin: {x: 0, y: 0}
  m_AnchorMax: {x: 0, y: 0}
  m_AnchoredPosition: {x: 0, y: 0}
  m_SizeDelta: {x: 0, y: 0}
  m_Pivot: {x: 0.5, y: 0.5}
--- !u!114 &1943645058
MonoBehaviour:
  m_ObjectHideFlags: 0
  m_CorrespondingSourceObject: {fileID: 0}
  m_PrefabInstance: {fileID: 0}
  m_PrefabAsset: {fileID: 0}
  m_GameObject: {fileID: 1943645056}
  m_Enabled: 1
  m_EditorHideFlags: 0
  m_Script: {fileID: 11500000, guid: 4e29b1a8efbd4b44bb3f3716e73f07ff, type: 3}
  m_Name: 
  m_EditorClassIdentifier: 
  m_Navigation:
    m_Mode: 0
    m_SelectOnUp: {fileID: 0}
    m_SelectOnDown: {fileID: 0}
    m_SelectOnLeft: {fileID: 0}
    m_SelectOnRight: {fileID: 0}
  m_Transition: 1
  m_Colors:
    m_NormalColor: {r: 0.43529415, g: 0.5411765, b: 0.5686275, a: 1}
    m_HighlightedColor: {r: 1, g: 0.40000004, b: 0, a: 1}
    m_PressedColor: {r: 0.30008277, g: 0.37307587, b: 0.39200002, a: 1}
    m_SelectedColor: {r: 1, g: 0.40000004, b: 0, a: 1}
    m_DisabledColor: {r: 0.78431374, g: 0.78431374, b: 0.78431374, a: 0.5019608}
    m_ColorMultiplier: 1
    m_FadeDuration: 0.1
  m_SpriteState:
    m_HighlightedSprite: {fileID: 0}
    m_PressedSprite: {fileID: 0}
    m_SelectedSprite: {fileID: 0}
    m_DisabledSprite: {fileID: 0}
  m_AnimationTriggers:
    m_NormalTrigger: Normal
    m_HighlightedTrigger: Highlighted
    m_PressedTrigger: Pressed
    m_SelectedTrigger: Highlighted
    m_DisabledTrigger: Disabled
  m_Interactable: 1
  m_TargetGraphic: {fileID: 1943645059}
  m_OnClick:
    m_PersistentCalls:
      m_Calls:
      - m_Target: {fileID: 430995090}
        m_MethodName: SetActive
        m_Mode: 6
        m_Arguments:
          m_ObjectArgument: {fileID: 0}
          m_ObjectArgumentAssemblyTypeName: UnityEngine.Object, UnityEngine
          m_IntArgument: 0
          m_FloatArgument: 0
          m_StringArgument: 
          m_BoolArgument: 1
        m_CallState: 2
--- !u!114 &1943645059
MonoBehaviour:
  m_ObjectHideFlags: 0
  m_CorrespondingSourceObject: {fileID: 0}
  m_PrefabInstance: {fileID: 0}
  m_PrefabAsset: {fileID: 0}
  m_GameObject: {fileID: 1943645056}
  m_Enabled: 1
  m_EditorHideFlags: 0
  m_Script: {fileID: 11500000, guid: fe87c0e1cc204ed48ad3b37840f39efc, type: 3}
  m_Name: 
  m_EditorClassIdentifier: 
  m_Material: {fileID: 0}
  m_Color: {r: 1, g: 1, b: 1, a: 1}
  m_RaycastTarget: 1
  m_OnCullStateChanged:
    m_PersistentCalls:
      m_Calls: []
  m_Sprite: {fileID: 0}
  m_Type: 0
  m_PreserveAspect: 0
  m_FillCenter: 1
  m_FillMethod: 4
  m_FillAmount: 1
  m_FillClockwise: 1
  m_FillOrigin: 0
  m_UseSpriteMesh: 0
  m_PixelsPerUnitMultiplier: 1
--- !u!222 &1943645060
CanvasRenderer:
  m_ObjectHideFlags: 0
  m_CorrespondingSourceObject: {fileID: 0}
  m_PrefabInstance: {fileID: 0}
  m_PrefabAsset: {fileID: 0}
  m_GameObject: {fileID: 1943645056}
  m_CullTransparentMesh: 0
--- !u!1 &1945982421
GameObject:
  m_ObjectHideFlags: 0
  m_CorrespondingSourceObject: {fileID: 0}
  m_PrefabInstance: {fileID: 0}
  m_PrefabAsset: {fileID: 0}
  serializedVersion: 6
  m_Component:
  - component: {fileID: 1945982422}
  - component: {fileID: 1945982424}
  - component: {fileID: 1945982423}
  m_Layer: 5
  m_Name: Fill
  m_TagString: Untagged
  m_Icon: {fileID: 0}
  m_NavMeshLayer: 0
  m_StaticEditorFlags: 0
  m_IsActive: 1
--- !u!224 &1945982422
RectTransform:
  m_ObjectHideFlags: 0
  m_CorrespondingSourceObject: {fileID: 0}
  m_PrefabInstance: {fileID: 0}
  m_PrefabAsset: {fileID: 0}
  m_GameObject: {fileID: 1945982421}
  m_LocalRotation: {x: 0, y: 0, z: 0, w: 1}
  m_LocalPosition: {x: 0, y: 0, z: 0}
  m_LocalScale: {x: 1, y: 1, z: 1}
  m_Children: []
  m_Father: {fileID: 46446781}
  m_RootOrder: 0
  m_LocalEulerAnglesHint: {x: 0, y: 0, z: 0}
  m_AnchorMin: {x: 0, y: 0}
  m_AnchorMax: {x: 0, y: 0}
  m_AnchoredPosition: {x: 0, y: 0}
  m_SizeDelta: {x: 0, y: 0}
  m_Pivot: {x: 0.5, y: 0.5}
--- !u!114 &1945982423
MonoBehaviour:
  m_ObjectHideFlags: 0
  m_CorrespondingSourceObject: {fileID: 0}
  m_PrefabInstance: {fileID: 0}
  m_PrefabAsset: {fileID: 0}
  m_GameObject: {fileID: 1945982421}
  m_Enabled: 1
  m_EditorHideFlags: 0
  m_Script: {fileID: 11500000, guid: fe87c0e1cc204ed48ad3b37840f39efc, type: 3}
  m_Name: 
  m_EditorClassIdentifier: 
  m_Material: {fileID: 0}
  m_Color: {r: 1, g: 0.40000004, b: 0, a: 1}
  m_RaycastTarget: 1
  m_OnCullStateChanged:
    m_PersistentCalls:
      m_Calls: []
  m_Sprite: {fileID: 0}
  m_Type: 1
  m_PreserveAspect: 0
  m_FillCenter: 1
  m_FillMethod: 4
  m_FillAmount: 1
  m_FillClockwise: 1
  m_FillOrigin: 0
  m_UseSpriteMesh: 0
  m_PixelsPerUnitMultiplier: 1
--- !u!222 &1945982424
CanvasRenderer:
  m_ObjectHideFlags: 0
  m_CorrespondingSourceObject: {fileID: 0}
  m_PrefabInstance: {fileID: 0}
  m_PrefabAsset: {fileID: 0}
  m_GameObject: {fileID: 1945982421}
  m_CullTransparentMesh: 0
--- !u!1 &1946000297
GameObject:
  m_ObjectHideFlags: 0
  m_CorrespondingSourceObject: {fileID: 0}
  m_PrefabInstance: {fileID: 0}
  m_PrefabAsset: {fileID: 0}
  serializedVersion: 6
  m_Component:
  - component: {fileID: 1946000298}
  m_Layer: 0
  m_Name: Simulation Space
  m_TagString: Untagged
  m_Icon: {fileID: 0}
  m_NavMeshLayer: 0
  m_StaticEditorFlags: 0
  m_IsActive: 1
--- !u!4 &1946000298
Transform:
  m_ObjectHideFlags: 0
  m_CorrespondingSourceObject: {fileID: 0}
  m_PrefabInstance: {fileID: 0}
  m_PrefabAsset: {fileID: 0}
  m_GameObject: {fileID: 1946000297}
  m_LocalRotation: {x: 0, y: 0, z: 0, w: 1}
  m_LocalPosition: {x: 0, y: 0, z: 0}
  m_LocalScale: {x: 1, y: 1, z: 1}
  m_Children:
  - {fileID: 92531328}
  m_Father: {fileID: 431384313}
  m_RootOrder: 2
  m_LocalEulerAnglesHint: {x: 0, y: 0, z: 0}
--- !u!1 &1981335397
GameObject:
  m_ObjectHideFlags: 0
  m_CorrespondingSourceObject: {fileID: 0}
  m_PrefabInstance: {fileID: 0}
  m_PrefabAsset: {fileID: 0}
  serializedVersion: 6
  m_Component:
  - component: {fileID: 1981335398}
  - component: {fileID: 1981335399}
  m_Layer: 5
  m_Name: Slider
  m_TagString: Untagged
  m_Icon: {fileID: 0}
  m_NavMeshLayer: 0
  m_StaticEditorFlags: 0
  m_IsActive: 1
--- !u!224 &1981335398
RectTransform:
  m_ObjectHideFlags: 0
  m_CorrespondingSourceObject: {fileID: 0}
  m_PrefabInstance: {fileID: 0}
  m_PrefabAsset: {fileID: 0}
  m_GameObject: {fileID: 1981335397}
  m_LocalRotation: {x: 0, y: 0, z: 0, w: 1}
  m_LocalPosition: {x: 0, y: 0, z: 0}
  m_LocalScale: {x: 1, y: 1, z: 1}
  m_Children:
  - {fileID: 1529171857}
  - {fileID: 46446781}
  - {fileID: 1072674307}
  - {fileID: 976041902}
  - {fileID: 481889309}
  m_Father: {fileID: 883039637}
  m_RootOrder: 0
  m_LocalEulerAnglesHint: {x: 0, y: 0, z: 0}
  m_AnchorMin: {x: 0, y: 0}
  m_AnchorMax: {x: 1, y: 1}
  m_AnchoredPosition: {x: 0, y: 0}
  m_SizeDelta: {x: -16, y: -16}
  m_Pivot: {x: 0.5, y: 0.5}
--- !u!114 &1981335399
MonoBehaviour:
  m_ObjectHideFlags: 0
  m_CorrespondingSourceObject: {fileID: 0}
  m_PrefabInstance: {fileID: 0}
  m_PrefabAsset: {fileID: 0}
  m_GameObject: {fileID: 1981335397}
  m_Enabled: 1
  m_EditorHideFlags: 0
  m_Script: {fileID: 11500000, guid: 67db9e8f0e2ae9c40bc1e2b64352a6b4, type: 3}
  m_Name: 
  m_EditorClassIdentifier: 
  m_Navigation:
    m_Mode: 3
    m_SelectOnUp: {fileID: 0}
    m_SelectOnDown: {fileID: 0}
    m_SelectOnLeft: {fileID: 0}
    m_SelectOnRight: {fileID: 0}
  m_Transition: 1
  m_Colors:
    m_NormalColor: {r: 1, g: 1, b: 1, a: 1}
    m_HighlightedColor: {r: 0.9607843, g: 0.9607843, b: 0.9607843, a: 1}
    m_PressedColor: {r: 0.78431374, g: 0.78431374, b: 0.78431374, a: 1}
    m_SelectedColor: {r: 0.9607843, g: 0.9607843, b: 0.9607843, a: 1}
    m_DisabledColor: {r: 0.78431374, g: 0.78431374, b: 0.78431374, a: 0.5019608}
    m_ColorMultiplier: 1
    m_FadeDuration: 0.1
  m_SpriteState:
    m_HighlightedSprite: {fileID: 0}
    m_PressedSprite: {fileID: 0}
    m_SelectedSprite: {fileID: 0}
    m_DisabledSprite: {fileID: 0}
  m_AnimationTriggers:
    m_NormalTrigger: Normal
    m_HighlightedTrigger: Highlighted
    m_PressedTrigger: Pressed
    m_SelectedTrigger: Highlighted
    m_DisabledTrigger: Disabled
  m_Interactable: 1
  m_TargetGraphic: {fileID: 1268121289}
  m_FillRect: {fileID: 1945982422}
  m_HandleRect: {fileID: 1268121288}
  m_Direction: 0
  m_MinValue: 0
  m_MaxValue: 5000
  m_WholeNumbers: 1
  m_Value: 1000
  m_OnValueChanged:
    m_PersistentCalls:
      m_Calls:
      - m_Target: {fileID: 544060992}
        m_MethodName: 
        m_Mode: 1
        m_Arguments:
          m_ObjectArgument: {fileID: 0}
          m_ObjectArgumentAssemblyTypeName: 
          m_IntArgument: 0
          m_FloatArgument: 0
          m_StringArgument: 
          m_BoolArgument: 0
        m_CallState: 2
--- !u!1 &1983726410
GameObject:
  m_ObjectHideFlags: 0
  m_CorrespondingSourceObject: {fileID: 0}
  m_PrefabInstance: {fileID: 0}
  m_PrefabAsset: {fileID: 0}
  serializedVersion: 6
  m_Component:
  - component: {fileID: 1983726411}
  - component: {fileID: 1983726413}
  - component: {fileID: 1983726412}
  m_Layer: 5
  m_Name: Label
  m_TagString: Untagged
  m_Icon: {fileID: 0}
  m_NavMeshLayer: 0
  m_StaticEditorFlags: 0
  m_IsActive: 1
--- !u!224 &1983726411
RectTransform:
  m_ObjectHideFlags: 0
  m_CorrespondingSourceObject: {fileID: 0}
  m_PrefabInstance: {fileID: 0}
  m_PrefabAsset: {fileID: 0}
  m_GameObject: {fileID: 1983726410}
  m_LocalRotation: {x: -0, y: -0, z: -0, w: 1}
  m_LocalPosition: {x: 0, y: 0, z: 0}
  m_LocalScale: {x: 1, y: 1, z: 1}
  m_Children: []
  m_Father: {fileID: 75423798}
  m_RootOrder: 0
  m_LocalEulerAnglesHint: {x: 0, y: 0, z: 0}
  m_AnchorMin: {x: 0, y: 0}
  m_AnchorMax: {x: 0, y: 1}
  m_AnchoredPosition: {x: 0.000030517578, y: 0}
  m_SizeDelta: {x: 168, y: 0}
  m_Pivot: {x: 0, y: 0.5}
--- !u!114 &1983726412
MonoBehaviour:
  m_ObjectHideFlags: 0
  m_CorrespondingSourceObject: {fileID: 0}
  m_PrefabInstance: {fileID: 0}
  m_PrefabAsset: {fileID: 0}
  m_GameObject: {fileID: 1983726410}
  m_Enabled: 1
  m_EditorHideFlags: 0
  m_Script: {fileID: 11500000, guid: f4688fdb7df04437aeb418b961361dc5, type: 3}
  m_Name: 
  m_EditorClassIdentifier: 
  m_Material: {fileID: 0}
  m_Color: {r: 1, g: 1, b: 1, a: 1}
  m_RaycastTarget: 1
  m_OnCullStateChanged:
    m_PersistentCalls:
      m_Calls: []
  m_text: host address
  m_isRightToLeft: 0
  m_fontAsset: {fileID: 11400000, guid: 5a19f4193fe2bf64089ade0b38163199, type: 2}
  m_sharedMaterial: {fileID: 21566619404874456, guid: 5a19f4193fe2bf64089ade0b38163199,
    type: 2}
  m_fontSharedMaterials: []
  m_fontMaterial: {fileID: 0}
  m_fontMaterials: []
  m_fontColor32:
    serializedVersion: 2
    rgba: 4284702540
  m_fontColor: {r: 0.30008277, g: 0.37307587, b: 0.39200002, a: 1}
  m_enableVertexGradient: 0
  m_colorMode: 3
  m_fontColorGradient:
    topLeft: {r: 1, g: 1, b: 1, a: 1}
    topRight: {r: 1, g: 1, b: 1, a: 1}
    bottomLeft: {r: 1, g: 1, b: 1, a: 1}
    bottomRight: {r: 1, g: 1, b: 1, a: 1}
  m_fontColorGradientPreset: {fileID: 0}
  m_spriteAsset: {fileID: 0}
  m_tintAllSprites: 0
  m_overrideHtmlColors: 0
  m_faceColor:
    serializedVersion: 2
    rgba: 4294967295
  m_outlineColor:
    serializedVersion: 2
    rgba: 4278190080
  m_fontSize: 24
  m_fontSizeBase: 24
  m_fontWeight: 400
  m_enableAutoSizing: 0
  m_fontSizeMin: 18
  m_fontSizeMax: 72
  m_fontStyle: 16
  m_textAlignment: 514
  m_characterSpacing: 0
  m_wordSpacing: 0
  m_lineSpacing: 0
  m_lineSpacingMax: 0
  m_paragraphSpacing: 0
  m_charWidthMaxAdj: 0
  m_enableWordWrapping: 1
  m_wordWrappingRatios: 0.4
  m_overflowMode: 0
  m_firstOverflowCharacterIndex: 5
  m_linkedTextComponent: {fileID: 0}
  m_isLinkedTextComponent: 0
  m_isTextTruncated: 0
  m_enableKerning: 1
  m_enableExtraPadding: 0
  checkPaddingRequired: 0
  m_isRichText: 1
  m_parseCtrlCharacters: 1
  m_isOrthographic: 1
  m_isCullingEnabled: 0
  m_ignoreRectMaskCulling: 0
  m_ignoreCulling: 1
  m_horizontalMapping: 0
  m_verticalMapping: 0
  m_uvLineOffset: 0
  m_geometrySortingOrder: 0
  m_VertexBufferAutoSizeReduction: 1
  m_firstVisibleCharacter: 0
  m_useMaxVisibleDescender: 1
  m_pageToDisplay: 1
  m_margin: {x: 16, y: 16, z: 16, w: 16}
  m_textInfo:
    textComponent: {fileID: 1983726412}
    characterCount: 12
    spriteCount: 0
    spaceCount: 1
    wordCount: 2
    linkCount: 0
    lineCount: 2
    pageCount: 1
    materialCount: 1
  m_isUsingLegacyAnimationComponent: 0
  m_isVolumetricText: 0
  m_spriteAnimator: {fileID: 0}
  m_hasFontAssetChanged: 0
  m_subTextObjects:
  - {fileID: 0}
  - {fileID: 0}
  - {fileID: 0}
  - {fileID: 0}
  - {fileID: 0}
  - {fileID: 0}
  - {fileID: 0}
  - {fileID: 0}
  m_baseMaterial: {fileID: 0}
  m_maskOffset: {x: 0, y: 0, z: 0, w: 0}
--- !u!222 &1983726413
CanvasRenderer:
  m_ObjectHideFlags: 0
  m_CorrespondingSourceObject: {fileID: 0}
  m_PrefabInstance: {fileID: 0}
  m_PrefabAsset: {fileID: 0}
  m_GameObject: {fileID: 1983726410}
  m_CullTransparentMesh: 0
--- !u!1 &2022253373
GameObject:
  m_ObjectHideFlags: 0
  m_CorrespondingSourceObject: {fileID: 0}
  m_PrefabInstance: {fileID: 0}
  m_PrefabAsset: {fileID: 0}
  serializedVersion: 6
  m_Component:
  - component: {fileID: 2022253374}
  - component: {fileID: 2022253375}
  m_Layer: 0
  m_Name: Test Renderer
  m_TagString: Untagged
  m_Icon: {fileID: 0}
  m_NavMeshLayer: 0
  m_StaticEditorFlags: 0
  m_IsActive: 0
--- !u!4 &2022253374
Transform:
  m_ObjectHideFlags: 0
  m_CorrespondingSourceObject: {fileID: 0}
  m_PrefabInstance: {fileID: 0}
  m_PrefabAsset: {fileID: 0}
  m_GameObject: {fileID: 2022253373}
  m_LocalRotation: {x: -0, y: -0, z: -0, w: 1}
  m_LocalPosition: {x: 0, y: 0, z: 0}
  m_LocalScale: {x: 1, y: 1, z: 1}
  m_Children: []
  m_Father: {fileID: 92531328}
  m_RootOrder: 2
  m_LocalEulerAnglesHint: {x: 0, y: 0, z: 0}
--- !u!114 &2022253375
MonoBehaviour:
  m_ObjectHideFlags: 0
  m_CorrespondingSourceObject: {fileID: 0}
  m_PrefabInstance: {fileID: 0}
  m_PrefabAsset: {fileID: 0}
  m_GameObject: {fileID: 2022253373}
  m_Enabled: 1
  m_EditorHideFlags: 0
  m_Script: {fileID: 11500000, guid: 32fed961f9744b4591e673790b3df752, type: 3}
  m_Name: 
  m_EditorClassIdentifier: 
  atomMaterial: {fileID: 2100000, guid: 393f247d900223443927eecea10d89e8, type: 2}
  atomMesh: {fileID: 10202, guid: 0000000000000000e000000000000000, type: 0}
  bondMaterial: {fileID: 2100000, guid: 8ab524378960e644f9a238927b43e467, type: 2}
  bondMesh: {fileID: 10202, guid: 0000000000000000e000000000000000, type: 0}
  particleCount: 50
  bondCutoff: 1
  minSize: 0.2
  maxSize: 0.5
  maxParticleDisplacement: 2
  seed: 0
--- !u!1 &2028492786
GameObject:
  m_ObjectHideFlags: 0
  m_CorrespondingSourceObject: {fileID: 0}
  m_PrefabInstance: {fileID: 0}
  m_PrefabAsset: {fileID: 0}
  serializedVersion: 6
  m_Component:
  - component: {fileID: 2028492787}
  - component: {fileID: 2028492789}
  - component: {fileID: 2028492788}
  m_Layer: 5
  m_Name: Label
  m_TagString: Untagged
  m_Icon: {fileID: 0}
  m_NavMeshLayer: 0
  m_StaticEditorFlags: 0
  m_IsActive: 1
--- !u!224 &2028492787
RectTransform:
  m_ObjectHideFlags: 0
  m_CorrespondingSourceObject: {fileID: 0}
  m_PrefabInstance: {fileID: 0}
  m_PrefabAsset: {fileID: 0}
  m_GameObject: {fileID: 2028492786}
  m_LocalRotation: {x: -0, y: -0, z: -0, w: 1}
  m_LocalPosition: {x: 0, y: 0, z: 0}
  m_LocalScale: {x: 1, y: 1, z: 1}
  m_Children: []
  m_Father: {fileID: 936630691}
  m_RootOrder: 0
  m_LocalEulerAnglesHint: {x: 0, y: 0, z: 0}
  m_AnchorMin: {x: 0, y: 0}
  m_AnchorMax: {x: 0, y: 1}
  m_AnchoredPosition: {x: 0.000030517578, y: 0}
  m_SizeDelta: {x: 168, y: 0}
  m_Pivot: {x: 0, y: 0.5}
--- !u!114 &2028492788
MonoBehaviour:
  m_ObjectHideFlags: 0
  m_CorrespondingSourceObject: {fileID: 0}
  m_PrefabInstance: {fileID: 0}
  m_PrefabAsset: {fileID: 0}
  m_GameObject: {fileID: 2028492786}
  m_Enabled: 1
  m_EditorHideFlags: 0
  m_Script: {fileID: 11500000, guid: f4688fdb7df04437aeb418b961361dc5, type: 3}
  m_Name: 
  m_EditorClassIdentifier: 
  m_Material: {fileID: 0}
  m_Color: {r: 1, g: 1, b: 1, a: 1}
  m_RaycastTarget: 1
  m_OnCullStateChanged:
    m_PersistentCalls:
      m_Calls: []
  m_text: frame port
  m_isRightToLeft: 0
  m_fontAsset: {fileID: 11400000, guid: 5a19f4193fe2bf64089ade0b38163199, type: 2}
  m_sharedMaterial: {fileID: 21566619404874456, guid: 5a19f4193fe2bf64089ade0b38163199,
    type: 2}
  m_fontSharedMaterials: []
  m_fontMaterial: {fileID: 0}
  m_fontMaterials: []
  m_fontColor32:
    serializedVersion: 2
    rgba: 4284702540
  m_fontColor: {r: 0.30008277, g: 0.37307587, b: 0.39200002, a: 1}
  m_enableVertexGradient: 0
  m_colorMode: 3
  m_fontColorGradient:
    topLeft: {r: 1, g: 1, b: 1, a: 1}
    topRight: {r: 1, g: 1, b: 1, a: 1}
    bottomLeft: {r: 1, g: 1, b: 1, a: 1}
    bottomRight: {r: 1, g: 1, b: 1, a: 1}
  m_fontColorGradientPreset: {fileID: 0}
  m_spriteAsset: {fileID: 0}
  m_tintAllSprites: 0
  m_overrideHtmlColors: 0
  m_faceColor:
    serializedVersion: 2
    rgba: 4294967295
  m_outlineColor:
    serializedVersion: 2
    rgba: 4278190080
  m_fontSize: 24
  m_fontSizeBase: 24
  m_fontWeight: 400
  m_enableAutoSizing: 0
  m_fontSizeMin: 18
  m_fontSizeMax: 72
  m_fontStyle: 16
  m_textAlignment: 514
  m_characterSpacing: 0
  m_wordSpacing: 0
  m_lineSpacing: 0
  m_lineSpacingMax: 0
  m_paragraphSpacing: 0
  m_charWidthMaxAdj: 0
  m_enableWordWrapping: 1
  m_wordWrappingRatios: 0.4
  m_overflowMode: 0
  m_firstOverflowCharacterIndex: 6
  m_linkedTextComponent: {fileID: 0}
  m_isLinkedTextComponent: 0
  m_isTextTruncated: 0
  m_enableKerning: 1
  m_enableExtraPadding: 0
  checkPaddingRequired: 0
  m_isRichText: 1
  m_parseCtrlCharacters: 1
  m_isOrthographic: 1
  m_isCullingEnabled: 0
  m_ignoreRectMaskCulling: 0
  m_ignoreCulling: 1
  m_horizontalMapping: 0
  m_verticalMapping: 0
  m_uvLineOffset: 0
  m_geometrySortingOrder: 0
  m_VertexBufferAutoSizeReduction: 1
  m_firstVisibleCharacter: 0
  m_useMaxVisibleDescender: 1
  m_pageToDisplay: 1
  m_margin: {x: 16, y: 16, z: 16, w: 16}
  m_textInfo:
    textComponent: {fileID: 2028492788}
    characterCount: 10
    spriteCount: 0
    spaceCount: 1
    wordCount: 2
    linkCount: 0
    lineCount: 2
    pageCount: 1
    materialCount: 1
  m_isUsingLegacyAnimationComponent: 0
  m_isVolumetricText: 0
  m_spriteAnimator: {fileID: 0}
  m_hasFontAssetChanged: 0
  m_subTextObjects:
  - {fileID: 0}
  - {fileID: 0}
  - {fileID: 0}
  - {fileID: 0}
  - {fileID: 0}
  - {fileID: 0}
  - {fileID: 0}
  - {fileID: 0}
  m_baseMaterial: {fileID: 0}
  m_maskOffset: {x: 0, y: 0, z: 0, w: 0}
--- !u!222 &2028492789
CanvasRenderer:
  m_ObjectHideFlags: 0
  m_CorrespondingSourceObject: {fileID: 0}
  m_PrefabInstance: {fileID: 0}
  m_PrefabAsset: {fileID: 0}
  m_GameObject: {fileID: 2028492786}
  m_CullTransparentMesh: 0
--- !u!1 &2048555308
GameObject:
  m_ObjectHideFlags: 0
  m_CorrespondingSourceObject: {fileID: 0}
  m_PrefabInstance: {fileID: 0}
  m_PrefabAsset: {fileID: 0}
  serializedVersion: 6
  m_Component:
  - component: {fileID: 2048555309}
  - component: {fileID: 2048555311}
  - component: {fileID: 2048555310}
  m_Layer: 5
  m_Name: Placeholder
  m_TagString: Untagged
  m_Icon: {fileID: 0}
  m_NavMeshLayer: 0
  m_StaticEditorFlags: 0
  m_IsActive: 1
--- !u!224 &2048555309
RectTransform:
  m_ObjectHideFlags: 0
  m_CorrespondingSourceObject: {fileID: 0}
  m_PrefabInstance: {fileID: 0}
  m_PrefabAsset: {fileID: 0}
  m_GameObject: {fileID: 2048555308}
  m_LocalRotation: {x: 0, y: 0, z: 0, w: 1}
  m_LocalPosition: {x: 0, y: 0, z: 0}
  m_LocalScale: {x: 1, y: 1, z: 1}
  m_Children: []
  m_Father: {fileID: 1437844076}
  m_RootOrder: 0
  m_LocalEulerAnglesHint: {x: 0, y: 0, z: 0}
  m_AnchorMin: {x: 0, y: 0}
  m_AnchorMax: {x: 1, y: 1}
  m_AnchoredPosition: {x: 0, y: 0}
  m_SizeDelta: {x: 0, y: 0}
  m_Pivot: {x: 0.5, y: 0.5}
--- !u!114 &2048555310
MonoBehaviour:
  m_ObjectHideFlags: 0
  m_CorrespondingSourceObject: {fileID: 0}
  m_PrefabInstance: {fileID: 0}
  m_PrefabAsset: {fileID: 0}
  m_GameObject: {fileID: 2048555308}
  m_Enabled: 0
  m_EditorHideFlags: 0
  m_Script: {fileID: 11500000, guid: f4688fdb7df04437aeb418b961361dc5, type: 3}
  m_Name: 
  m_EditorClassIdentifier: 
  m_Material: {fileID: 0}
  m_Color: {r: 1, g: 1, b: 1, a: 1}
  m_RaycastTarget: 1
  m_OnCullStateChanged:
    m_PersistentCalls:
      m_Calls: []
  m_text: Enter port number
  m_isRightToLeft: 0
  m_fontAsset: {fileID: 11400000, guid: 0cd382c4d470f174791dd96eb8f7b786, type: 2}
  m_sharedMaterial: {fileID: 1549604112718095413, guid: 0cd382c4d470f174791dd96eb8f7b786,
    type: 2}
  m_fontSharedMaterials: []
  m_fontMaterial: {fileID: 0}
  m_fontMaterials: []
  m_fontColor32:
    serializedVersion: 2
    rgba: 4289505171
  m_fontColor: {r: 0.5764706, g: 0.654902, b: 0.6745098, a: 1}
  m_enableVertexGradient: 0
  m_colorMode: 3
  m_fontColorGradient:
    topLeft: {r: 1, g: 1, b: 1, a: 1}
    topRight: {r: 1, g: 1, b: 1, a: 1}
    bottomLeft: {r: 1, g: 1, b: 1, a: 1}
    bottomRight: {r: 1, g: 1, b: 1, a: 1}
  m_fontColorGradientPreset: {fileID: 0}
  m_spriteAsset: {fileID: 0}
  m_tintAllSprites: 0
  m_overrideHtmlColors: 0
  m_faceColor:
    serializedVersion: 2
    rgba: 4294967295
  m_outlineColor:
    serializedVersion: 2
    rgba: 4278190080
  m_fontSize: 24
  m_fontSizeBase: 24
  m_fontWeight: 400
  m_enableAutoSizing: 0
  m_fontSizeMin: 18
  m_fontSizeMax: 72
  m_fontStyle: 18
  m_textAlignment: 513
  m_characterSpacing: 0
  m_wordSpacing: 0
  m_lineSpacing: 0
  m_lineSpacingMax: 0
  m_paragraphSpacing: 0
  m_charWidthMaxAdj: 0
  m_enableWordWrapping: 0
  m_wordWrappingRatios: 0.4
  m_overflowMode: 0
  m_firstOverflowCharacterIndex: -1
  m_linkedTextComponent: {fileID: 0}
  m_isLinkedTextComponent: 0
  m_isTextTruncated: 0
  m_enableKerning: 1
  m_enableExtraPadding: 1
  checkPaddingRequired: 0
  m_isRichText: 1
  m_parseCtrlCharacters: 1
  m_isOrthographic: 1
  m_isCullingEnabled: 0
  m_ignoreRectMaskCulling: 0
  m_ignoreCulling: 1
  m_horizontalMapping: 0
  m_verticalMapping: 0
  m_uvLineOffset: 0
  m_geometrySortingOrder: 0
  m_VertexBufferAutoSizeReduction: 1
  m_firstVisibleCharacter: 0
  m_useMaxVisibleDescender: 1
  m_pageToDisplay: 1
  m_margin: {x: 0, y: 0, z: 0, w: 0}
  m_textInfo:
    textComponent: {fileID: 2048555310}
    characterCount: 0
    spriteCount: 0
    spaceCount: 0
    wordCount: 0
    linkCount: 0
    lineCount: 0
    pageCount: 0
    materialCount: 1
  m_isUsingLegacyAnimationComponent: 0
  m_isVolumetricText: 0
  m_spriteAnimator: {fileID: 0}
  m_hasFontAssetChanged: 0
  m_subTextObjects:
  - {fileID: 0}
  - {fileID: 0}
  - {fileID: 0}
  - {fileID: 0}
  - {fileID: 0}
  - {fileID: 0}
  - {fileID: 0}
  - {fileID: 0}
  m_baseMaterial: {fileID: 0}
  m_maskOffset: {x: 0, y: 0, z: 0, w: 0}
--- !u!222 &2048555311
CanvasRenderer:
  m_ObjectHideFlags: 0
  m_CorrespondingSourceObject: {fileID: 0}
  m_PrefabInstance: {fileID: 0}
  m_PrefabAsset: {fileID: 0}
  m_GameObject: {fileID: 2048555308}
  m_CullTransparentMesh: 0
--- !u!1 &2054644340
GameObject:
  m_ObjectHideFlags: 0
  m_CorrespondingSourceObject: {fileID: 0}
  m_PrefabInstance: {fileID: 0}
  m_PrefabAsset: {fileID: 0}
  serializedVersion: 6
  m_Component:
  - component: {fileID: 2054644341}
  m_Layer: 5
  m_Name: Input
  m_TagString: Untagged
  m_Icon: {fileID: 0}
  m_NavMeshLayer: 0
  m_StaticEditorFlags: 0
  m_IsActive: 1
--- !u!224 &2054644341
RectTransform:
  m_ObjectHideFlags: 0
  m_CorrespondingSourceObject: {fileID: 0}
  m_PrefabInstance: {fileID: 0}
  m_PrefabAsset: {fileID: 0}
  m_GameObject: {fileID: 2054644340}
  m_LocalRotation: {x: 0, y: 0, z: 0, w: 1}
  m_LocalPosition: {x: 0, y: 0, z: 0}
  m_LocalScale: {x: 1, y: 1, z: 1}
  m_Children:
  - {fileID: 644197856}
  m_Father: {fileID: 75423798}
  m_RootOrder: 1
  m_LocalEulerAnglesHint: {x: 0, y: 0, z: 0}
  m_AnchorMin: {x: 0, y: 0}
  m_AnchorMax: {x: 1, y: 1}
  m_AnchoredPosition: {x: 84, y: 0}
  m_SizeDelta: {x: -168, y: 0}
  m_Pivot: {x: 0.5, y: 0.5}
--- !u!1 &2054891944
GameObject:
  m_ObjectHideFlags: 0
  m_CorrespondingSourceObject: {fileID: 0}
  m_PrefabInstance: {fileID: 0}
  m_PrefabAsset: {fileID: 0}
  serializedVersion: 6
  m_Component:
  - component: {fileID: 2054891945}
  - component: {fileID: 2054891949}
  - component: {fileID: 2054891948}
  - component: {fileID: 2054891947}
  - component: {fileID: 2054891946}
  m_Layer: 5
  m_Name: Temporary Toolbar
  m_TagString: Untagged
  m_Icon: {fileID: 0}
  m_NavMeshLayer: 0
  m_StaticEditorFlags: 0
  m_IsActive: 1
--- !u!224 &2054891945
RectTransform:
  m_ObjectHideFlags: 0
  m_CorrespondingSourceObject: {fileID: 0}
  m_PrefabInstance: {fileID: 0}
  m_PrefabAsset: {fileID: 0}
  m_GameObject: {fileID: 2054891944}
  m_LocalRotation: {x: 0, y: 0, z: 0, w: 1}
  m_LocalPosition: {x: 0, y: 0, z: 0}
  m_LocalScale: {x: 1, y: 1, z: 1}
  m_Children:
  - {fileID: 780997011}
  - {fileID: 883039637}
  - {fileID: 432278073}
  - {fileID: 802049204}
  - {fileID: 1427002035}
  - {fileID: 171922771}
  - {fileID: 1688168143}
  - {fileID: 1512558925}
  - {fileID: 1317877497}
  - {fileID: 825831559}
  - {fileID: 2093525893}
  m_Father: {fileID: 921160397}
  m_RootOrder: 1
  m_LocalEulerAnglesHint: {x: 0, y: 0, z: 0}
  m_AnchorMin: {x: 1, y: 1}
  m_AnchorMax: {x: 1, y: 1}
  m_AnchoredPosition: {x: -16, y: -16}
  m_SizeDelta: {x: 380, y: 0}
  m_Pivot: {x: 1, y: 1}
--- !u!114 &2054891946
MonoBehaviour:
  m_ObjectHideFlags: 0
  m_CorrespondingSourceObject: {fileID: 0}
  m_PrefabInstance: {fileID: 0}
  m_PrefabAsset: {fileID: 0}
  m_GameObject: {fileID: 2054891944}
  m_Enabled: 1
  m_EditorHideFlags: 0
  m_Script: {fileID: 11500000, guid: 3245ec927659c4140ac4f8d17403cc18, type: 3}
  m_Name: 
  m_EditorClassIdentifier: 
  m_HorizontalFit: 0
  m_VerticalFit: 2
--- !u!114 &2054891947
MonoBehaviour:
  m_ObjectHideFlags: 0
  m_CorrespondingSourceObject: {fileID: 0}
  m_PrefabInstance: {fileID: 0}
  m_PrefabAsset: {fileID: 0}
  m_GameObject: {fileID: 2054891944}
  m_Enabled: 1
  m_EditorHideFlags: 0
  m_Script: {fileID: 11500000, guid: 59f8146938fff824cb5fd77236b75775, type: 3}
  m_Name: 
  m_EditorClassIdentifier: 
  m_Padding:
    m_Left: 0
    m_Right: 0
    m_Top: 0
    m_Bottom: 0
  m_ChildAlignment: 0
  m_Spacing: 0
  m_ChildForceExpandWidth: 1
  m_ChildForceExpandHeight: 1
  m_ChildControlWidth: 1
  m_ChildControlHeight: 0
  m_ChildScaleWidth: 0
  m_ChildScaleHeight: 0
--- !u!114 &2054891948
MonoBehaviour:
  m_ObjectHideFlags: 0
  m_CorrespondingSourceObject: {fileID: 0}
  m_PrefabInstance: {fileID: 0}
  m_PrefabAsset: {fileID: 0}
  m_GameObject: {fileID: 2054891944}
  m_Enabled: 1
  m_EditorHideFlags: 0
  m_Script: {fileID: 11500000, guid: fe87c0e1cc204ed48ad3b37840f39efc, type: 3}
  m_Name: 
  m_EditorClassIdentifier: 
  m_Material: {fileID: 0}
  m_Color: {r: 0.5764706, g: 0.654902, b: 0.6745098, a: 1}
  m_RaycastTarget: 1
  m_OnCullStateChanged:
    m_PersistentCalls:
      m_Calls: []
  m_Sprite: {fileID: 0}
  m_Type: 0
  m_PreserveAspect: 0
  m_FillCenter: 1
  m_FillMethod: 4
  m_FillAmount: 1
  m_FillClockwise: 1
  m_FillOrigin: 0
  m_UseSpriteMesh: 0
  m_PixelsPerUnitMultiplier: 1
--- !u!222 &2054891949
CanvasRenderer:
  m_ObjectHideFlags: 0
  m_CorrespondingSourceObject: {fileID: 0}
  m_PrefabInstance: {fileID: 0}
  m_PrefabAsset: {fileID: 0}
  m_GameObject: {fileID: 2054891944}
  m_CullTransparentMesh: 0
--- !u!1 &2074532957
GameObject:
  m_ObjectHideFlags: 0
  m_CorrespondingSourceObject: {fileID: 0}
  m_PrefabInstance: {fileID: 0}
  m_PrefabAsset: {fileID: 0}
  serializedVersion: 6
  m_Component:
  - component: {fileID: 2074532959}
  - component: {fileID: 2074532958}
  m_Layer: 0
  m_Name: Controller Manager
  m_TagString: Untagged
  m_Icon: {fileID: 0}
  m_NavMeshLayer: 0
  m_StaticEditorFlags: 0
  m_IsActive: 1
--- !u!114 &2074532958
MonoBehaviour:
  m_ObjectHideFlags: 0
  m_CorrespondingSourceObject: {fileID: 0}
  m_PrefabInstance: {fileID: 0}
  m_PrefabAsset: {fileID: 0}
  m_GameObject: {fileID: 2074532957}
  m_Enabled: 1
  m_EditorHideFlags: 0
  m_Script: {fileID: 11500000, guid: e40c94a4c5ab5ed4e82bb6182a985fc2, type: 3}
  m_Name: 
  m_EditorClassIdentifier: 
  leftController: {fileID: 1897242036}
  rightController: {fileID: 1897242033}
--- !u!4 &2074532959
Transform:
  m_ObjectHideFlags: 0
  m_CorrespondingSourceObject: {fileID: 0}
  m_PrefabInstance: {fileID: 0}
  m_PrefabAsset: {fileID: 0}
  m_GameObject: {fileID: 2074532957}
  m_LocalRotation: {x: 0, y: 0, z: 0, w: 1}
  m_LocalPosition: {x: 0, y: 0, z: 0}
  m_LocalScale: {x: 1, y: 1, z: 1}
  m_Children: []
  m_Father: {fileID: 544060993}
  m_RootOrder: 3
  m_LocalEulerAnglesHint: {x: 0, y: 0, z: 0}
--- !u!1 &2093525892
GameObject:
  m_ObjectHideFlags: 0
  m_CorrespondingSourceObject: {fileID: 0}
  m_PrefabInstance: {fileID: 0}
  m_PrefabAsset: {fileID: 0}
  serializedVersion: 6
  m_Component:
  - component: {fileID: 2093525893}
  m_Layer: 5
  m_Name: Quit
  m_TagString: Untagged
  m_Icon: {fileID: 0}
  m_NavMeshLayer: 0
  m_StaticEditorFlags: 0
  m_IsActive: 1
--- !u!224 &2093525893
RectTransform:
  m_ObjectHideFlags: 0
  m_CorrespondingSourceObject: {fileID: 0}
  m_PrefabInstance: {fileID: 0}
  m_PrefabAsset: {fileID: 0}
  m_GameObject: {fileID: 2093525892}
  m_LocalRotation: {x: 0, y: 0, z: 0, w: 1}
  m_LocalPosition: {x: 0, y: 0, z: 0}
  m_LocalScale: {x: 1, y: 1, z: 1}
  m_Children:
  - {fileID: 751644516}
  m_Father: {fileID: 2054891945}
  m_RootOrder: 10
  m_LocalEulerAnglesHint: {x: 0, y: 0, z: 0}
  m_AnchorMin: {x: 0, y: 0}
  m_AnchorMax: {x: 0, y: 0}
  m_AnchoredPosition: {x: 0, y: 0}
  m_SizeDelta: {x: 0, y: 80}
  m_Pivot: {x: 0.5, y: 0.5}
--- !u!1 &2103320928
GameObject:
  m_ObjectHideFlags: 0
  m_CorrespondingSourceObject: {fileID: 0}
  m_PrefabInstance: {fileID: 0}
  m_PrefabAsset: {fileID: 0}
  serializedVersion: 6
  m_Component:
  - component: {fileID: 2103320929}
  - component: {fileID: 2103320932}
  - component: {fileID: 2103320931}
  - component: {fileID: 2103320930}
  m_Layer: 5
  m_Name: InputField (TMP)
  m_TagString: Untagged
  m_Icon: {fileID: 0}
  m_NavMeshLayer: 0
  m_StaticEditorFlags: 0
  m_IsActive: 1
--- !u!224 &2103320929
RectTransform:
  m_ObjectHideFlags: 0
  m_CorrespondingSourceObject: {fileID: 0}
  m_PrefabInstance: {fileID: 0}
  m_PrefabAsset: {fileID: 0}
  m_GameObject: {fileID: 2103320928}
  m_LocalRotation: {x: 0, y: 0, z: 0, w: 1}
  m_LocalPosition: {x: 0, y: 0, z: 0}
  m_LocalScale: {x: 1, y: 1, z: 1}
  m_Children:
  - {fileID: 1093802056}
  m_Father: {fileID: 1190993353}
  m_RootOrder: 0
  m_LocalEulerAnglesHint: {x: 0, y: 0, z: 0}
  m_AnchorMin: {x: 0, y: 0}
  m_AnchorMax: {x: 1, y: 1}
  m_AnchoredPosition: {x: 0, y: 0}
  m_SizeDelta: {x: -16, y: -16}
  m_Pivot: {x: 0.5, y: 0.5}
--- !u!114 &2103320930
MonoBehaviour:
  m_ObjectHideFlags: 0
  m_CorrespondingSourceObject: {fileID: 0}
  m_PrefabInstance: {fileID: 0}
  m_PrefabAsset: {fileID: 0}
  m_GameObject: {fileID: 2103320928}
  m_Enabled: 1
  m_EditorHideFlags: 0
  m_Script: {fileID: 11500000, guid: 2da0c512f12947e489f739169773d7ca, type: 3}
  m_Name: 
  m_EditorClassIdentifier: 
  m_Navigation:
    m_Mode: 3
    m_SelectOnUp: {fileID: 0}
    m_SelectOnDown: {fileID: 0}
    m_SelectOnLeft: {fileID: 0}
    m_SelectOnRight: {fileID: 0}
  m_Transition: 1
  m_Colors:
    m_NormalColor: {r: 1, g: 1, b: 1, a: 1}
    m_HighlightedColor: {r: 0.9607843, g: 0.9607843, b: 0.9607843, a: 1}
    m_PressedColor: {r: 0.78431374, g: 0.78431374, b: 0.78431374, a: 1}
    m_SelectedColor: {r: 0.9607843, g: 0.9607843, b: 0.9607843, a: 1}
    m_DisabledColor: {r: 0.78431374, g: 0.78431374, b: 0.78431374, a: 0.5019608}
    m_ColorMultiplier: 1
    m_FadeDuration: 0.1
  m_SpriteState:
    m_HighlightedSprite: {fileID: 0}
    m_PressedSprite: {fileID: 0}
    m_SelectedSprite: {fileID: 0}
    m_DisabledSprite: {fileID: 0}
  m_AnimationTriggers:
    m_NormalTrigger: Normal
    m_HighlightedTrigger: Highlighted
    m_PressedTrigger: Pressed
    m_SelectedTrigger: Highlighted
    m_DisabledTrigger: Disabled
  m_Interactable: 1
  m_TargetGraphic: {fileID: 2103320931}
  m_TextViewport: {fileID: 1093802056}
  m_TextComponent: {fileID: 1140701223}
  m_Placeholder: {fileID: 155875677}
  m_VerticalScrollbar: {fileID: 0}
  m_VerticalScrollbarEventHandler: {fileID: 0}
  m_ScrollSensitivity: 1
  m_ContentType: 2
  m_InputType: 0
  m_AsteriskChar: 42
  m_KeyboardType: 4
  m_LineType: 0
  m_HideMobileInput: 0
  m_HideSoftKeyboard: 0
  m_CharacterValidation: 2
  m_RegexValue: 
  m_GlobalPointSize: 24
  m_CharacterLimit: 0
  m_OnEndEdit:
    m_PersistentCalls:
      m_Calls: []
  m_OnSubmit:
    m_PersistentCalls:
      m_Calls: []
  m_OnSelect:
    m_PersistentCalls:
      m_Calls: []
  m_OnDeselect:
    m_PersistentCalls:
      m_Calls: []
  m_OnTextSelection:
    m_PersistentCalls:
      m_Calls: []
  m_OnEndTextSelection:
    m_PersistentCalls:
      m_Calls: []
  m_OnValueChanged:
    m_PersistentCalls:
      m_Calls: []
  m_OnTouchScreenKeyboardStatusChanged:
    m_PersistentCalls:
      m_Calls: []
  m_CaretColor: {r: 0.19607843, g: 0.19607843, b: 0.19607843, a: 1}
  m_CustomCaretColor: 0
  m_SelectionColor: {r: 0.65882355, g: 0.80784315, b: 1, a: 0.7529412}
  m_Text: 38801
  m_CaretBlinkRate: 0.85
  m_CaretWidth: 1
  m_ReadOnly: 0
  m_RichText: 1
  m_GlobalFontAsset: {fileID: 0}
  m_OnFocusSelectAll: 1
  m_ResetOnDeActivation: 1
  m_RestoreOriginalTextOnEscape: 1
  m_isRichTextEditingAllowed: 0
  m_LineLimit: 0
  m_InputValidator: {fileID: 0}
--- !u!114 &2103320931
MonoBehaviour:
  m_ObjectHideFlags: 0
  m_CorrespondingSourceObject: {fileID: 0}
  m_PrefabInstance: {fileID: 0}
  m_PrefabAsset: {fileID: 0}
  m_GameObject: {fileID: 2103320928}
  m_Enabled: 1
  m_EditorHideFlags: 0
  m_Script: {fileID: 11500000, guid: fe87c0e1cc204ed48ad3b37840f39efc, type: 3}
  m_Name: 
  m_EditorClassIdentifier: 
  m_Material: {fileID: 0}
  m_Color: {r: 0.43529415, g: 0.5411765, b: 0.5686275, a: 1}
  m_RaycastTarget: 1
  m_OnCullStateChanged:
    m_PersistentCalls:
      m_Calls: []
  m_Sprite: {fileID: 0}
  m_Type: 1
  m_PreserveAspect: 0
  m_FillCenter: 1
  m_FillMethod: 4
  m_FillAmount: 1
  m_FillClockwise: 1
  m_FillOrigin: 0
  m_UseSpriteMesh: 0
  m_PixelsPerUnitMultiplier: 1
--- !u!222 &2103320932
CanvasRenderer:
  m_ObjectHideFlags: 0
  m_CorrespondingSourceObject: {fileID: 0}
  m_PrefabInstance: {fileID: 0}
  m_PrefabAsset: {fileID: 0}
  m_GameObject: {fileID: 2103320928}
  m_CullTransparentMesh: 0
--- !u!1 &2109659937
GameObject:
  m_ObjectHideFlags: 0
  m_CorrespondingSourceObject: {fileID: 0}
  m_PrefabInstance: {fileID: 0}
  m_PrefabAsset: {fileID: 0}
  serializedVersion: 6
  m_Component:
  - component: {fileID: 2109659938}
  - component: {fileID: 2109659940}
  - component: {fileID: 2109659939}
  m_Layer: 5
  m_Name: Label
  m_TagString: Untagged
  m_Icon: {fileID: 0}
  m_NavMeshLayer: 0
  m_StaticEditorFlags: 0
  m_IsActive: 1
--- !u!224 &2109659938
RectTransform:
  m_ObjectHideFlags: 0
  m_CorrespondingSourceObject: {fileID: 0}
  m_PrefabInstance: {fileID: 0}
  m_PrefabAsset: {fileID: 0}
  m_GameObject: {fileID: 2109659937}
  m_LocalRotation: {x: -0, y: -0, z: -0, w: 1}
  m_LocalPosition: {x: 0, y: 0, z: 0}
  m_LocalScale: {x: 1, y: 1, z: 1}
  m_Children: []
  m_Father: {fileID: 1285424158}
  m_RootOrder: 0
  m_LocalEulerAnglesHint: {x: 0, y: 0, z: 0}
  m_AnchorMin: {x: 0, y: 0}
  m_AnchorMax: {x: 1, y: 1}
  m_AnchoredPosition: {x: 0, y: 0}
  m_SizeDelta: {x: 0, y: 0}
  m_Pivot: {x: 0.5, y: 0.5}
--- !u!114 &2109659939
MonoBehaviour:
  m_ObjectHideFlags: 0
  m_CorrespondingSourceObject: {fileID: 0}
  m_PrefabInstance: {fileID: 0}
  m_PrefabAsset: {fileID: 0}
  m_GameObject: {fileID: 2109659937}
  m_Enabled: 1
  m_EditorHideFlags: 0
  m_Script: {fileID: 11500000, guid: f4688fdb7df04437aeb418b961361dc5, type: 3}
  m_Name: 
  m_EditorClassIdentifier: 
  m_Material: {fileID: 0}
  m_Color: {r: 1, g: 1, b: 1, a: 1}
  m_RaycastTarget: 1
  m_OnCullStateChanged:
    m_PersistentCalls:
      m_Calls: []
  m_text: 'Close

'
  m_isRightToLeft: 0
  m_fontAsset: {fileID: 11400000, guid: 5a19f4193fe2bf64089ade0b38163199, type: 2}
  m_sharedMaterial: {fileID: 21566619404874456, guid: 5a19f4193fe2bf64089ade0b38163199,
    type: 2}
  m_fontSharedMaterials: []
  m_fontMaterial: {fileID: 0}
  m_fontMaterials: []
  m_fontColor32:
    serializedVersion: 2
    rgba: 4294967295
  m_fontColor: {r: 1, g: 1, b: 1, a: 1}
  m_enableVertexGradient: 0
  m_colorMode: 3
  m_fontColorGradient:
    topLeft: {r: 1, g: 1, b: 1, a: 1}
    topRight: {r: 1, g: 1, b: 1, a: 1}
    bottomLeft: {r: 1, g: 1, b: 1, a: 1}
    bottomRight: {r: 1, g: 1, b: 1, a: 1}
  m_fontColorGradientPreset: {fileID: 0}
  m_spriteAsset: {fileID: 0}
  m_tintAllSprites: 0
  m_overrideHtmlColors: 0
  m_faceColor:
    serializedVersion: 2
    rgba: 4294967295
  m_outlineColor:
    serializedVersion: 2
    rgba: 4278190080
  m_fontSize: 24
  m_fontSizeBase: 24
  m_fontWeight: 400
  m_enableAutoSizing: 0
  m_fontSizeMin: 18
  m_fontSizeMax: 72
  m_fontStyle: 16
  m_textAlignment: 514
  m_characterSpacing: 0
  m_wordSpacing: 0
  m_lineSpacing: 0
  m_lineSpacingMax: 0
  m_paragraphSpacing: 0
  m_charWidthMaxAdj: 0
  m_enableWordWrapping: 1
  m_wordWrappingRatios: 0.4
  m_overflowMode: 0
  m_firstOverflowCharacterIndex: -1
  m_linkedTextComponent: {fileID: 0}
  m_isLinkedTextComponent: 0
  m_isTextTruncated: 0
  m_enableKerning: 1
  m_enableExtraPadding: 0
  checkPaddingRequired: 0
  m_isRichText: 1
  m_parseCtrlCharacters: 1
  m_isOrthographic: 1
  m_isCullingEnabled: 0
  m_ignoreRectMaskCulling: 0
  m_ignoreCulling: 1
  m_horizontalMapping: 0
  m_verticalMapping: 0
  m_uvLineOffset: 0
  m_geometrySortingOrder: 0
  m_VertexBufferAutoSizeReduction: 1
  m_firstVisibleCharacter: 0
  m_useMaxVisibleDescender: 1
  m_pageToDisplay: 1
  m_margin: {x: 16, y: 16, z: 16, w: 16}
  m_textInfo:
    textComponent: {fileID: 2109659939}
    characterCount: 6
    spriteCount: 0
    spaceCount: 1
    wordCount: 1
    linkCount: 0
    lineCount: 1
    pageCount: 1
    materialCount: 1
  m_isUsingLegacyAnimationComponent: 0
  m_isVolumetricText: 0
  m_spriteAnimator: {fileID: 0}
  m_hasFontAssetChanged: 1
  m_subTextObjects:
  - {fileID: 0}
  - {fileID: 0}
  - {fileID: 0}
  - {fileID: 0}
  - {fileID: 0}
  - {fileID: 0}
  - {fileID: 0}
  - {fileID: 0}
  m_baseMaterial: {fileID: 0}
  m_maskOffset: {x: 0, y: 0, z: 0, w: 0}
--- !u!222 &2109659940
CanvasRenderer:
  m_ObjectHideFlags: 0
  m_CorrespondingSourceObject: {fileID: 0}
  m_PrefabInstance: {fileID: 0}
  m_PrefabAsset: {fileID: 0}
  m_GameObject: {fileID: 2109659937}
  m_CullTransparentMesh: 0
--- !u!1 &2126267226
GameObject:
  m_ObjectHideFlags: 0
  m_CorrespondingSourceObject: {fileID: 0}
  m_PrefabInstance: {fileID: 0}
  m_PrefabAsset: {fileID: 0}
  serializedVersion: 6
  m_Component:
  - component: {fileID: 2126267227}
  - component: {fileID: 2126267230}
  - component: {fileID: 2126267229}
  - component: {fileID: 2126267228}
  m_Layer: 5
  m_Name: Cancel Button
  m_TagString: Untagged
  m_Icon: {fileID: 0}
  m_NavMeshLayer: 0
  m_StaticEditorFlags: 0
  m_IsActive: 1
--- !u!224 &2126267227
RectTransform:
  m_ObjectHideFlags: 0
  m_CorrespondingSourceObject: {fileID: 0}
  m_PrefabInstance: {fileID: 0}
  m_PrefabAsset: {fileID: 0}
  m_GameObject: {fileID: 2126267226}
  m_LocalRotation: {x: 0, y: 0, z: 0, w: 1}
  m_LocalPosition: {x: 0, y: 0, z: 0}
  m_LocalScale: {x: 1, y: 1, z: 1}
  m_Children:
  - {fileID: 54241514}
  m_Father: {fileID: 162886307}
  m_RootOrder: 0
  m_LocalEulerAnglesHint: {x: 0, y: 0, z: 0}
  m_AnchorMin: {x: 0, y: 1}
  m_AnchorMax: {x: 0, y: 1}
  m_AnchoredPosition: {x: 125, y: -40}
  m_SizeDelta: {x: 234, y: 64}
  m_Pivot: {x: 0.5, y: 0.5}
--- !u!114 &2126267228
MonoBehaviour:
  m_ObjectHideFlags: 0
  m_CorrespondingSourceObject: {fileID: 0}
  m_PrefabInstance: {fileID: 0}
  m_PrefabAsset: {fileID: 0}
  m_GameObject: {fileID: 2126267226}
  m_Enabled: 1
  m_EditorHideFlags: 0
  m_Script: {fileID: 11500000, guid: 4e29b1a8efbd4b44bb3f3716e73f07ff, type: 3}
  m_Name: 
  m_EditorClassIdentifier: 
  m_Navigation:
    m_Mode: 0
    m_SelectOnUp: {fileID: 0}
    m_SelectOnDown: {fileID: 0}
    m_SelectOnLeft: {fileID: 0}
    m_SelectOnRight: {fileID: 0}
  m_Transition: 1
  m_Colors:
    m_NormalColor: {r: 0.43529415, g: 0.5411765, b: 0.5686275, a: 1}
    m_HighlightedColor: {r: 1, g: 0.40000004, b: 0, a: 1}
    m_PressedColor: {r: 0.30008277, g: 0.37307587, b: 0.39200002, a: 1}
    m_SelectedColor: {r: 1, g: 0.40000004, b: 0, a: 1}
    m_DisabledColor: {r: 0.78431374, g: 0.78431374, b: 0.78431374, a: 0.5019608}
    m_ColorMultiplier: 1
    m_FadeDuration: 0.1
  m_SpriteState:
    m_HighlightedSprite: {fileID: 0}
    m_PressedSprite: {fileID: 0}
    m_SelectedSprite: {fileID: 0}
    m_DisabledSprite: {fileID: 0}
  m_AnimationTriggers:
    m_NormalTrigger: Normal
    m_HighlightedTrigger: Highlighted
    m_PressedTrigger: Pressed
    m_SelectedTrigger: Highlighted
    m_DisabledTrigger: Disabled
  m_Interactable: 1
  m_TargetGraphic: {fileID: 2126267229}
  m_OnClick:
    m_PersistentCalls:
      m_Calls:
      - m_Target: {fileID: 1908252055}
        m_MethodName: SetActive
        m_Mode: 6
        m_Arguments:
          m_ObjectArgument: {fileID: 0}
          m_ObjectArgumentAssemblyTypeName: UnityEngine.Object, UnityEngine
          m_IntArgument: 0
          m_FloatArgument: 0
          m_StringArgument: 
          m_BoolArgument: 0
        m_CallState: 2
--- !u!114 &2126267229
MonoBehaviour:
  m_ObjectHideFlags: 0
  m_CorrespondingSourceObject: {fileID: 0}
  m_PrefabInstance: {fileID: 0}
  m_PrefabAsset: {fileID: 0}
  m_GameObject: {fileID: 2126267226}
  m_Enabled: 1
  m_EditorHideFlags: 0
  m_Script: {fileID: 11500000, guid: fe87c0e1cc204ed48ad3b37840f39efc, type: 3}
  m_Name: 
  m_EditorClassIdentifier: 
  m_Material: {fileID: 0}
  m_Color: {r: 1, g: 1, b: 1, a: 1}
  m_RaycastTarget: 1
  m_OnCullStateChanged:
    m_PersistentCalls:
      m_Calls: []
  m_Sprite: {fileID: 0}
  m_Type: 0
  m_PreserveAspect: 0
  m_FillCenter: 1
  m_FillMethod: 4
  m_FillAmount: 1
  m_FillClockwise: 1
  m_FillOrigin: 0
  m_UseSpriteMesh: 0
  m_PixelsPerUnitMultiplier: 1
--- !u!222 &2126267230
CanvasRenderer:
  m_ObjectHideFlags: 0
  m_CorrespondingSourceObject: {fileID: 0}
  m_PrefabInstance: {fileID: 0}
  m_PrefabAsset: {fileID: 0}
  m_GameObject: {fileID: 2126267226}
  m_CullTransparentMesh: 0
--- !u!1 &2133969600
GameObject:
  m_ObjectHideFlags: 0
  m_CorrespondingSourceObject: {fileID: 0}
  m_PrefabInstance: {fileID: 0}
  m_PrefabAsset: {fileID: 0}
  serializedVersion: 6
  m_Component:
  - component: {fileID: 2133969604}
  - component: {fileID: 2133969603}
  - component: {fileID: 2133969602}
  - component: {fileID: 2133969601}
  m_Layer: 0
  m_Name: Plane
  m_TagString: Untagged
  m_Icon: {fileID: 0}
  m_NavMeshLayer: 0
  m_StaticEditorFlags: 0
  m_IsActive: 1
--- !u!64 &2133969601
MeshCollider:
  m_ObjectHideFlags: 0
  m_CorrespondingSourceObject: {fileID: 0}
  m_PrefabInstance: {fileID: 0}
  m_PrefabAsset: {fileID: 0}
  m_GameObject: {fileID: 2133969600}
  m_Material: {fileID: 0}
  m_IsTrigger: 0
  m_Enabled: 1
  serializedVersion: 3
  m_Convex: 0
  m_CookingOptions: 14
  m_Mesh: {fileID: 10209, guid: 0000000000000000e000000000000000, type: 0}
--- !u!23 &2133969602
MeshRenderer:
  m_ObjectHideFlags: 0
  m_CorrespondingSourceObject: {fileID: 0}
  m_PrefabInstance: {fileID: 0}
  m_PrefabAsset: {fileID: 0}
  m_GameObject: {fileID: 2133969600}
  m_Enabled: 1
  m_CastShadows: 1
  m_ReceiveShadows: 1
  m_DynamicOccludee: 1
  m_MotionVectors: 1
  m_LightProbeUsage: 1
  m_ReflectionProbeUsage: 1
  m_RenderingLayerMask: 1
  m_RendererPriority: 0
  m_Materials:
  - {fileID: 2100000, guid: cb06fc62c68a8194780ba71b39e9e1ae, type: 2}
  m_StaticBatchInfo:
    firstSubMesh: 0
    subMeshCount: 0
  m_StaticBatchRoot: {fileID: 0}
  m_ProbeAnchor: {fileID: 0}
  m_LightProbeVolumeOverride: {fileID: 0}
  m_ScaleInLightmap: 1
  m_ReceiveGI: 1
  m_PreserveUVs: 0
  m_IgnoreNormalsForChartDetection: 0
  m_ImportantGI: 0
  m_StitchLightmapSeams: 1
  m_SelectedEditorRenderState: 3
  m_MinimumChartSize: 4
  m_AutoUVMaxDistance: 0.5
  m_AutoUVMaxAngle: 89
  m_LightmapParameters: {fileID: 0}
  m_SortingLayerID: 0
  m_SortingLayer: 0
  m_SortingOrder: 0
--- !u!33 &2133969603
MeshFilter:
  m_ObjectHideFlags: 0
  m_CorrespondingSourceObject: {fileID: 0}
  m_PrefabInstance: {fileID: 0}
  m_PrefabAsset: {fileID: 0}
  m_GameObject: {fileID: 2133969600}
  m_Mesh: {fileID: 10209, guid: 0000000000000000e000000000000000, type: 0}
--- !u!4 &2133969604
Transform:
  m_ObjectHideFlags: 0
  m_CorrespondingSourceObject: {fileID: 0}
  m_PrefabInstance: {fileID: 0}
  m_PrefabAsset: {fileID: 0}
  m_GameObject: {fileID: 2133969600}
  m_LocalRotation: {x: 0, y: 0, z: 0, w: 1}
  m_LocalPosition: {x: 0, y: 0, z: 0}
  m_LocalScale: {x: 10, y: 10, z: 10}
  m_Children: []
  m_Father: {fileID: 0}
  m_RootOrder: 4
  m_LocalEulerAnglesHint: {x: 0, y: 0, z: 0}
--- !u!1 &2136049272
GameObject:
  m_ObjectHideFlags: 0
  m_CorrespondingSourceObject: {fileID: 0}
  m_PrefabInstance: {fileID: 0}
  m_PrefabAsset: {fileID: 0}
  serializedVersion: 6
  m_Component:
  - component: {fileID: 2136049273}
  - component: {fileID: 2136049275}
  - component: {fileID: 2136049274}
  m_Layer: 5
  m_Name: Placeholder
  m_TagString: Untagged
  m_Icon: {fileID: 0}
  m_NavMeshLayer: 0
  m_StaticEditorFlags: 0
  m_IsActive: 1
--- !u!224 &2136049273
RectTransform:
  m_ObjectHideFlags: 0
  m_CorrespondingSourceObject: {fileID: 0}
  m_PrefabInstance: {fileID: 0}
  m_PrefabAsset: {fileID: 0}
  m_GameObject: {fileID: 2136049272}
  m_LocalRotation: {x: 0, y: 0, z: 0, w: 1}
  m_LocalPosition: {x: 0, y: 0, z: 0}
  m_LocalScale: {x: 1, y: 1, z: 1}
  m_Children: []
  m_Father: {fileID: 969341981}
  m_RootOrder: 0
  m_LocalEulerAnglesHint: {x: 0, y: 0, z: 0}
  m_AnchorMin: {x: 0, y: 0}
  m_AnchorMax: {x: 1, y: 1}
  m_AnchoredPosition: {x: 0, y: 0}
  m_SizeDelta: {x: 0, y: 0}
  m_Pivot: {x: 0.5, y: 0.5}
--- !u!114 &2136049274
MonoBehaviour:
  m_ObjectHideFlags: 0
  m_CorrespondingSourceObject: {fileID: 0}
  m_PrefabInstance: {fileID: 0}
  m_PrefabAsset: {fileID: 0}
  m_GameObject: {fileID: 2136049272}
  m_Enabled: 0
  m_EditorHideFlags: 0
  m_Script: {fileID: 11500000, guid: f4688fdb7df04437aeb418b961361dc5, type: 3}
  m_Name: 
  m_EditorClassIdentifier: 
  m_Material: {fileID: 0}
  m_Color: {r: 1, g: 1, b: 1, a: 1}
  m_RaycastTarget: 1
  m_OnCullStateChanged:
    m_PersistentCalls:
      m_Calls: []
  m_text: Enter port number
  m_isRightToLeft: 0
  m_fontAsset: {fileID: 11400000, guid: 0cd382c4d470f174791dd96eb8f7b786, type: 2}
  m_sharedMaterial: {fileID: 1549604112718095413, guid: 0cd382c4d470f174791dd96eb8f7b786,
    type: 2}
  m_fontSharedMaterials: []
  m_fontMaterial: {fileID: 0}
  m_fontMaterials: []
  m_fontColor32:
    serializedVersion: 2
    rgba: 4289505171
  m_fontColor: {r: 0.5764706, g: 0.654902, b: 0.6745098, a: 1}
  m_enableVertexGradient: 0
  m_colorMode: 3
  m_fontColorGradient:
    topLeft: {r: 1, g: 1, b: 1, a: 1}
    topRight: {r: 1, g: 1, b: 1, a: 1}
    bottomLeft: {r: 1, g: 1, b: 1, a: 1}
    bottomRight: {r: 1, g: 1, b: 1, a: 1}
  m_fontColorGradientPreset: {fileID: 0}
  m_spriteAsset: {fileID: 0}
  m_tintAllSprites: 0
  m_overrideHtmlColors: 0
  m_faceColor:
    serializedVersion: 2
    rgba: 4294967295
  m_outlineColor:
    serializedVersion: 2
    rgba: 4278190080
  m_fontSize: 24
  m_fontSizeBase: 24
  m_fontWeight: 400
  m_enableAutoSizing: 0
  m_fontSizeMin: 18
  m_fontSizeMax: 72
  m_fontStyle: 18
  m_textAlignment: 513
  m_characterSpacing: 0
  m_wordSpacing: 0
  m_lineSpacing: 0
  m_lineSpacingMax: 0
  m_paragraphSpacing: 0
  m_charWidthMaxAdj: 0
  m_enableWordWrapping: 0
  m_wordWrappingRatios: 0.4
  m_overflowMode: 0
  m_firstOverflowCharacterIndex: -1
  m_linkedTextComponent: {fileID: 0}
  m_isLinkedTextComponent: 0
  m_isTextTruncated: 0
  m_enableKerning: 1
  m_enableExtraPadding: 1
  checkPaddingRequired: 0
  m_isRichText: 1
  m_parseCtrlCharacters: 1
  m_isOrthographic: 1
  m_isCullingEnabled: 0
  m_ignoreRectMaskCulling: 0
  m_ignoreCulling: 1
  m_horizontalMapping: 0
  m_verticalMapping: 0
  m_uvLineOffset: 0
  m_geometrySortingOrder: 0
  m_VertexBufferAutoSizeReduction: 1
  m_firstVisibleCharacter: 0
  m_useMaxVisibleDescender: 1
  m_pageToDisplay: 1
  m_margin: {x: 0, y: 0, z: 0, w: 0}
  m_textInfo:
    textComponent: {fileID: 2136049274}
    characterCount: 0
    spriteCount: 0
    spaceCount: 0
    wordCount: 0
    linkCount: 0
    lineCount: 0
    pageCount: 0
    materialCount: 1
  m_isUsingLegacyAnimationComponent: 0
  m_isVolumetricText: 0
  m_spriteAnimator: {fileID: 0}
  m_hasFontAssetChanged: 0
  m_subTextObjects:
  - {fileID: 0}
  - {fileID: 0}
  - {fileID: 0}
  - {fileID: 0}
  - {fileID: 0}
  - {fileID: 0}
  - {fileID: 0}
  - {fileID: 0}
  m_baseMaterial: {fileID: 0}
  m_maskOffset: {x: 0, y: 0, z: 0, w: 0}
--- !u!222 &2136049275
CanvasRenderer:
  m_ObjectHideFlags: 0
  m_CorrespondingSourceObject: {fileID: 0}
  m_PrefabInstance: {fileID: 0}
  m_PrefabAsset: {fileID: 0}
  m_GameObject: {fileID: 2136049272}
  m_CullTransparentMesh: 0
--- !u!1001 &92639405931747985
PrefabInstance:
  m_ObjectHideFlags: 0
  serializedVersion: 2
  m_Modification:
    m_TransformParent: {fileID: 92531328}
    m_Modifications:
    - target: {fileID: 1391474368386691779, guid: 667cc4daec5d5a44cb6c3ec450d505ab,
        type: 3}
      propertyPath: visualiserPrefabs.Array.size
      value: 4
      objectReference: {fileID: 0}
    - target: {fileID: 1391474368386691779, guid: 667cc4daec5d5a44cb6c3ec450d505ab,
        type: 3}
      propertyPath: renderSubgraphs.Array.size
      value: 3
      objectReference: {fileID: 0}
    - target: {fileID: 1391474368386691779, guid: 667cc4daec5d5a44cb6c3ec450d505ab,
        type: 3}
      propertyPath: frameSource
      value: 
      objectReference: {fileID: 544060996}
    - target: {fileID: 1391474368386691779, guid: 667cc4daec5d5a44cb6c3ec450d505ab,
        type: 3}
      propertyPath: defaultVisualiser
      value: 
      objectReference: {fileID: 8528582866378757822, guid: 8c139f1aab8264d498d1a2c9fc37f5d7,
        type: 3}
    - target: {fileID: 1391474368386691779, guid: 667cc4daec5d5a44cb6c3ec450d505ab,
        type: 3}
      propertyPath: narupaIMD
      value: 
      objectReference: {fileID: 544060994}
    - target: {fileID: 1391474368386691779, guid: 667cc4daec5d5a44cb6c3ec450d505ab,
        type: 3}
      propertyPath: visualiserPrefabs.Array.data[0]
      value: 
      objectReference: {fileID: 8528582866378757822, guid: 8c139f1aab8264d498d1a2c9fc37f5d7,
        type: 3}
    - target: {fileID: 1391474368386691779, guid: 667cc4daec5d5a44cb6c3ec450d505ab,
        type: 3}
      propertyPath: visualiserPrefabs.Array.data[1]
      value: 
      objectReference: {fileID: 8528582866378757822, guid: 6b5cf0e13b3e36149adb2e6cb6acf737,
        type: 3}
    - target: {fileID: 1391474368386691779, guid: 667cc4daec5d5a44cb6c3ec450d505ab,
        type: 3}
      propertyPath: visualiserPrefabs.Array.data[2]
      value: 
      objectReference: {fileID: 8528582866378757822, guid: 128450b537d13874da8f4fe0b26735a0,
        type: 3}
    - target: {fileID: 1391474368386691779, guid: 667cc4daec5d5a44cb6c3ec450d505ab,
        type: 3}
      propertyPath: visualiserPrefabs.Array.data[3]
      value: 
      objectReference: {fileID: 8528582866378757822, guid: e5aa521ad383de44bbd485bc96f7fa17,
        type: 3}
    - target: {fileID: 1391474368386691779, guid: 667cc4daec5d5a44cb6c3ec450d505ab,
        type: 3}
      propertyPath: renderSubgraphs.Array.data[0]
      value: 
      objectReference: {fileID: 1900448658886156695, guid: 9572ecae4cb8fc14698248ffb1dc72c3,
        type: 3}
    - target: {fileID: 1391474368386691779, guid: 667cc4daec5d5a44cb6c3ec450d505ab,
        type: 3}
      propertyPath: renderSubgraphs.Array.data[1]
      value: 
      objectReference: {fileID: 6914795531129879088, guid: 4d8702b24a6b0424cbb5fc18ab856197,
        type: 3}
    - target: {fileID: 1391474368386691779, guid: 667cc4daec5d5a44cb6c3ec450d505ab,
        type: 3}
      propertyPath: renderSubgraphs.Array.data[2]
      value: 
      objectReference: {fileID: 1900448658886156695, guid: 251a1918ca61aab4c9d8a4f3ddd850f0,
        type: 3}
    - target: {fileID: 4991043161427722009, guid: 667cc4daec5d5a44cb6c3ec450d505ab,
        type: 3}
      propertyPath: m_LocalPosition.x
      value: 0
      objectReference: {fileID: 0}
    - target: {fileID: 4991043161427722009, guid: 667cc4daec5d5a44cb6c3ec450d505ab,
        type: 3}
      propertyPath: m_LocalPosition.y
      value: 0
      objectReference: {fileID: 0}
    - target: {fileID: 4991043161427722009, guid: 667cc4daec5d5a44cb6c3ec450d505ab,
        type: 3}
      propertyPath: m_LocalPosition.z
      value: 0
      objectReference: {fileID: 0}
    - target: {fileID: 4991043161427722009, guid: 667cc4daec5d5a44cb6c3ec450d505ab,
        type: 3}
      propertyPath: m_LocalRotation.x
      value: -0
      objectReference: {fileID: 0}
    - target: {fileID: 4991043161427722009, guid: 667cc4daec5d5a44cb6c3ec450d505ab,
        type: 3}
      propertyPath: m_LocalRotation.y
      value: -0
      objectReference: {fileID: 0}
    - target: {fileID: 4991043161427722009, guid: 667cc4daec5d5a44cb6c3ec450d505ab,
        type: 3}
      propertyPath: m_LocalRotation.z
      value: -0
      objectReference: {fileID: 0}
    - target: {fileID: 4991043161427722009, guid: 667cc4daec5d5a44cb6c3ec450d505ab,
        type: 3}
      propertyPath: m_LocalRotation.w
      value: 1
      objectReference: {fileID: 0}
    - target: {fileID: 4991043161427722009, guid: 667cc4daec5d5a44cb6c3ec450d505ab,
        type: 3}
      propertyPath: m_RootOrder
      value: 1
      objectReference: {fileID: 0}
    - target: {fileID: 4991043161427722009, guid: 667cc4daec5d5a44cb6c3ec450d505ab,
        type: 3}
      propertyPath: m_LocalEulerAnglesHint.x
      value: 0
      objectReference: {fileID: 0}
    - target: {fileID: 4991043161427722009, guid: 667cc4daec5d5a44cb6c3ec450d505ab,
        type: 3}
      propertyPath: m_LocalEulerAnglesHint.y
      value: 0
      objectReference: {fileID: 0}
    - target: {fileID: 4991043161427722009, guid: 667cc4daec5d5a44cb6c3ec450d505ab,
        type: 3}
      propertyPath: m_LocalEulerAnglesHint.z
      value: 0
      objectReference: {fileID: 0}
    - target: {fileID: 7653820068382736618, guid: 667cc4daec5d5a44cb6c3ec450d505ab,
        type: 3}
      propertyPath: m_Name
      value: Visualisation Scene
      objectReference: {fileID: 0}
    - target: {fileID: 7653820068382736618, guid: 667cc4daec5d5a44cb6c3ec450d505ab,
        type: 3}
      propertyPath: m_StaticEditorFlags
      value: 0
      objectReference: {fileID: 0}
    m_RemovedComponents: []
  m_SourcePrefab: {fileID: 100100000, guid: 667cc4daec5d5a44cb6c3ec450d505ab, type: 3}
--- !u!1001 &3529211919708838411
PrefabInstance:
  m_ObjectHideFlags: 0
  serializedVersion: 2
  m_Modification:
    m_TransformParent: {fileID: 1534800856}
    m_Modifications:
    - target: {fileID: 3529211918885727118, guid: 44e6cce32ce12e0468da54bc4179b425,
        type: 3}
      propertyPath: m_LocalPosition.x
      value: 0
      objectReference: {fileID: 0}
    - target: {fileID: 3529211918885727118, guid: 44e6cce32ce12e0468da54bc4179b425,
        type: 3}
      propertyPath: m_LocalPosition.y
      value: 0
      objectReference: {fileID: 0}
    - target: {fileID: 3529211918885727118, guid: 44e6cce32ce12e0468da54bc4179b425,
        type: 3}
      propertyPath: m_LocalPosition.z
      value: 0
      objectReference: {fileID: 0}
    - target: {fileID: 3529211918885727118, guid: 44e6cce32ce12e0468da54bc4179b425,
        type: 3}
      propertyPath: m_LocalRotation.x
      value: -0
      objectReference: {fileID: 0}
    - target: {fileID: 3529211918885727118, guid: 44e6cce32ce12e0468da54bc4179b425,
        type: 3}
      propertyPath: m_LocalRotation.y
      value: -0
      objectReference: {fileID: 0}
    - target: {fileID: 3529211918885727118, guid: 44e6cce32ce12e0468da54bc4179b425,
        type: 3}
      propertyPath: m_LocalRotation.z
      value: -0
      objectReference: {fileID: 0}
    - target: {fileID: 3529211918885727118, guid: 44e6cce32ce12e0468da54bc4179b425,
        type: 3}
      propertyPath: m_LocalRotation.w
      value: 1
      objectReference: {fileID: 0}
    - target: {fileID: 3529211918885727118, guid: 44e6cce32ce12e0468da54bc4179b425,
        type: 3}
      propertyPath: m_RootOrder
      value: 0
      objectReference: {fileID: 0}
    - target: {fileID: 3529211918885727118, guid: 44e6cce32ce12e0468da54bc4179b425,
        type: 3}
      propertyPath: m_LocalEulerAnglesHint.x
      value: 0
      objectReference: {fileID: 0}
    - target: {fileID: 3529211918885727118, guid: 44e6cce32ce12e0468da54bc4179b425,
        type: 3}
      propertyPath: m_LocalEulerAnglesHint.y
      value: 0
      objectReference: {fileID: 0}
    - target: {fileID: 3529211918885727118, guid: 44e6cce32ce12e0468da54bc4179b425,
        type: 3}
      propertyPath: m_LocalEulerAnglesHint.z
      value: 0
      objectReference: {fileID: 0}
    - target: {fileID: 3529211918886009462, guid: 44e6cce32ce12e0468da54bc4179b425,
        type: 3}
      propertyPath: m_Name
      value: SteamVR Rig
      objectReference: {fileID: 0}
    - target: {fileID: 3529211918888177872, guid: 44e6cce32ce12e0468da54bc4179b425,
        type: 3}
      propertyPath: m_Materials.Array.data[0]
      value: 
<<<<<<< HEAD
      objectReference: {fileID: 706226458}
=======
      objectReference: {fileID: 987939103}
>>>>>>> df81c3aa
    - target: {fileID: 3529211918889242964, guid: 44e6cce32ce12e0468da54bc4179b425,
        type: 3}
      propertyPath: m_Mesh
      value: 
<<<<<<< HEAD
      objectReference: {fileID: 1470545962}
=======
      objectReference: {fileID: 357838006}
>>>>>>> df81c3aa
    m_RemovedComponents: []
  m_SourcePrefab: {fileID: 100100000, guid: 44e6cce32ce12e0468da54bc4179b425, type: 3}<|MERGE_RESOLUTION|>--- conflicted
+++ resolved
@@ -695,1321 +695,7 @@
   m_PrefabAsset: {fileID: 0}
   m_GameObject: {fileID: 94545909}
   m_CullTransparentMesh: 0
---- !u!1 &132386941
-GameObject:
-  m_ObjectHideFlags: 0
-  m_CorrespondingSourceObject: {fileID: 0}
-  m_PrefabInstance: {fileID: 0}
-  m_PrefabAsset: {fileID: 0}
-  serializedVersion: 6
-  m_Component:
-  - component: {fileID: 132386942}
-  - component: {fileID: 132386944}
-  - component: {fileID: 132386943}
-  m_Layer: 5
-  m_Name: Text
-  m_TagString: Untagged
-  m_Icon: {fileID: 0}
-  m_NavMeshLayer: 0
-  m_StaticEditorFlags: 0
-  m_IsActive: 1
---- !u!224 &132386942
-RectTransform:
-  m_ObjectHideFlags: 0
-  m_CorrespondingSourceObject: {fileID: 0}
-  m_PrefabInstance: {fileID: 0}
-  m_PrefabAsset: {fileID: 0}
-  m_GameObject: {fileID: 132386941}
-  m_LocalRotation: {x: 0, y: 0, z: 0, w: 1}
-  m_LocalPosition: {x: 0, y: 0, z: 0}
-  m_LocalScale: {x: 1, y: 1, z: 1}
-  m_Children: []
-  m_Father: {fileID: 969341981}
-  m_RootOrder: 1
-  m_LocalEulerAnglesHint: {x: 0, y: 0, z: 0}
-  m_AnchorMin: {x: 0, y: 0}
-  m_AnchorMax: {x: 1, y: 1}
-  m_AnchoredPosition: {x: 0, y: 0}
-  m_SizeDelta: {x: 0, y: 0}
-  m_Pivot: {x: 0.5, y: 0.5}
---- !u!114 &132386943
-MonoBehaviour:
-  m_ObjectHideFlags: 0
-  m_CorrespondingSourceObject: {fileID: 0}
-  m_PrefabInstance: {fileID: 0}
-  m_PrefabAsset: {fileID: 0}
-  m_GameObject: {fileID: 132386941}
-  m_Enabled: 1
-  m_EditorHideFlags: 0
-  m_Script: {fileID: 11500000, guid: f4688fdb7df04437aeb418b961361dc5, type: 3}
-  m_Name: 
-  m_EditorClassIdentifier: 
-  m_Material: {fileID: 0}
-  m_Color: {r: 1, g: 1, b: 1, a: 1}
-  m_RaycastTarget: 1
-  m_OnCullStateChanged:
-    m_PersistentCalls:
-      m_Calls: []
-  m_text: "38801\u200B"
-  m_isRightToLeft: 0
-  m_fontAsset: {fileID: 11400000, guid: 0cd382c4d470f174791dd96eb8f7b786, type: 2}
-  m_sharedMaterial: {fileID: 1549604112718095413, guid: 0cd382c4d470f174791dd96eb8f7b786,
-    type: 2}
-  m_fontSharedMaterials: []
-  m_fontMaterial: {fileID: 0}
-  m_fontMaterials: []
-  m_fontColor32:
-    serializedVersion: 2
-    rgba: 4292202422
-  m_fontColor: {r: 0.71705234, g: 0.8146104, b: 0.839, a: 1}
-  m_enableVertexGradient: 0
-  m_colorMode: 3
-  m_fontColorGradient:
-    topLeft: {r: 1, g: 1, b: 1, a: 1}
-    topRight: {r: 1, g: 1, b: 1, a: 1}
-    bottomLeft: {r: 1, g: 1, b: 1, a: 1}
-    bottomRight: {r: 1, g: 1, b: 1, a: 1}
-  m_fontColorGradientPreset: {fileID: 0}
-  m_spriteAsset: {fileID: 0}
-  m_tintAllSprites: 0
-  m_overrideHtmlColors: 0
-  m_faceColor:
-    serializedVersion: 2
-    rgba: 4294967295
-  m_outlineColor:
-    serializedVersion: 2
-    rgba: 4278190080
-  m_fontSize: 24
-  m_fontSizeBase: 24
-  m_fontWeight: 400
-  m_enableAutoSizing: 0
-  m_fontSizeMin: 18
-  m_fontSizeMax: 72
-  m_fontStyle: 0
-  m_textAlignment: 513
-  m_characterSpacing: 0
-  m_wordSpacing: 0
-  m_lineSpacing: 0
-  m_lineSpacingMax: 0
-  m_paragraphSpacing: 0
-  m_charWidthMaxAdj: 0
-  m_enableWordWrapping: 0
-  m_wordWrappingRatios: 0.4
-  m_overflowMode: 0
-  m_firstOverflowCharacterIndex: -1
-  m_linkedTextComponent: {fileID: 0}
-  m_isLinkedTextComponent: 0
-  m_isTextTruncated: 0
-  m_enableKerning: 1
-  m_enableExtraPadding: 1
-  checkPaddingRequired: 0
-  m_isRichText: 1
-  m_parseCtrlCharacters: 1
-  m_isOrthographic: 1
-  m_isCullingEnabled: 0
-  m_ignoreRectMaskCulling: 0
-  m_ignoreCulling: 1
-  m_horizontalMapping: 0
-  m_verticalMapping: 0
-  m_uvLineOffset: 0
-  m_geometrySortingOrder: 0
-  m_VertexBufferAutoSizeReduction: 1
-  m_firstVisibleCharacter: 0
-  m_useMaxVisibleDescender: 1
-  m_pageToDisplay: 1
-  m_margin: {x: 0, y: 0, z: 0, w: 0}
-  m_textInfo:
-    textComponent: {fileID: 132386943}
-    characterCount: 6
-    spriteCount: 0
-    spaceCount: 0
-    wordCount: 1
-    linkCount: 0
-    lineCount: 1
-    pageCount: 1
-    materialCount: 1
-  m_isUsingLegacyAnimationComponent: 0
-  m_isVolumetricText: 0
-  m_spriteAnimator: {fileID: 0}
-  m_hasFontAssetChanged: 0
-  m_subTextObjects:
-  - {fileID: 0}
-  - {fileID: 0}
-  - {fileID: 0}
-  - {fileID: 0}
-  - {fileID: 0}
-  - {fileID: 0}
-  - {fileID: 0}
-  - {fileID: 0}
-  m_baseMaterial: {fileID: 0}
-  m_maskOffset: {x: 0, y: 0, z: 0, w: 0}
---- !u!222 &132386944
-CanvasRenderer:
-  m_ObjectHideFlags: 0
-  m_CorrespondingSourceObject: {fileID: 0}
-  m_PrefabInstance: {fileID: 0}
-  m_PrefabAsset: {fileID: 0}
-  m_GameObject: {fileID: 132386941}
-  m_CullTransparentMesh: 0
---- !u!1 &155875675
-GameObject:
-  m_ObjectHideFlags: 0
-  m_CorrespondingSourceObject: {fileID: 0}
-  m_PrefabInstance: {fileID: 0}
-  m_PrefabAsset: {fileID: 0}
-  serializedVersion: 6
-  m_Component:
-  - component: {fileID: 155875676}
-  - component: {fileID: 155875678}
-  - component: {fileID: 155875677}
-  m_Layer: 5
-  m_Name: Placeholder
-  m_TagString: Untagged
-  m_Icon: {fileID: 0}
-  m_NavMeshLayer: 0
-  m_StaticEditorFlags: 0
-  m_IsActive: 1
---- !u!224 &155875676
-RectTransform:
-  m_ObjectHideFlags: 0
-  m_CorrespondingSourceObject: {fileID: 0}
-  m_PrefabInstance: {fileID: 0}
-  m_PrefabAsset: {fileID: 0}
-  m_GameObject: {fileID: 155875675}
-  m_LocalRotation: {x: 0, y: 0, z: 0, w: 1}
-  m_LocalPosition: {x: 0, y: 0, z: 0}
-  m_LocalScale: {x: 1, y: 1, z: 1}
-  m_Children: []
-  m_Father: {fileID: 1093802056}
-  m_RootOrder: 0
-  m_LocalEulerAnglesHint: {x: 0, y: 0, z: 0}
-  m_AnchorMin: {x: 0, y: 0}
-  m_AnchorMax: {x: 1, y: 1}
-  m_AnchoredPosition: {x: 0, y: 0}
-  m_SizeDelta: {x: 0, y: 0}
-  m_Pivot: {x: 0.5, y: 0.5}
---- !u!114 &155875677
-MonoBehaviour:
-  m_ObjectHideFlags: 0
-  m_CorrespondingSourceObject: {fileID: 0}
-  m_PrefabInstance: {fileID: 0}
-  m_PrefabAsset: {fileID: 0}
-  m_GameObject: {fileID: 155875675}
-  m_Enabled: 0
-  m_EditorHideFlags: 0
-  m_Script: {fileID: 11500000, guid: f4688fdb7df04437aeb418b961361dc5, type: 3}
-  m_Name: 
-  m_EditorClassIdentifier: 
-  m_Material: {fileID: 0}
-  m_Color: {r: 1, g: 1, b: 1, a: 1}
-  m_RaycastTarget: 1
-  m_OnCullStateChanged:
-    m_PersistentCalls:
-      m_Calls: []
-  m_text: Enter port number
-  m_isRightToLeft: 0
-  m_fontAsset: {fileID: 11400000, guid: 0cd382c4d470f174791dd96eb8f7b786, type: 2}
-  m_sharedMaterial: {fileID: 1549604112718095413, guid: 0cd382c4d470f174791dd96eb8f7b786,
-    type: 2}
-  m_fontSharedMaterials: []
-  m_fontMaterial: {fileID: 0}
-  m_fontMaterials: []
-  m_fontColor32:
-    serializedVersion: 2
-    rgba: 4289505171
-  m_fontColor: {r: 0.5764706, g: 0.654902, b: 0.6745098, a: 1}
-  m_enableVertexGradient: 0
-  m_colorMode: 3
-  m_fontColorGradient:
-    topLeft: {r: 1, g: 1, b: 1, a: 1}
-    topRight: {r: 1, g: 1, b: 1, a: 1}
-    bottomLeft: {r: 1, g: 1, b: 1, a: 1}
-    bottomRight: {r: 1, g: 1, b: 1, a: 1}
-  m_fontColorGradientPreset: {fileID: 0}
-  m_spriteAsset: {fileID: 0}
-  m_tintAllSprites: 0
-  m_overrideHtmlColors: 0
-  m_faceColor:
-    serializedVersion: 2
-    rgba: 4294967295
-  m_outlineColor:
-    serializedVersion: 2
-    rgba: 4278190080
-  m_fontSize: 24
-  m_fontSizeBase: 24
-  m_fontWeight: 400
-  m_enableAutoSizing: 0
-  m_fontSizeMin: 18
-  m_fontSizeMax: 72
-  m_fontStyle: 18
-  m_textAlignment: 513
-  m_characterSpacing: 0
-  m_wordSpacing: 0
-  m_lineSpacing: 0
-  m_lineSpacingMax: 0
-  m_paragraphSpacing: 0
-  m_charWidthMaxAdj: 0
-  m_enableWordWrapping: 0
-  m_wordWrappingRatios: 0.4
-  m_overflowMode: 0
-  m_firstOverflowCharacterIndex: -1
-  m_linkedTextComponent: {fileID: 0}
-  m_isLinkedTextComponent: 0
-  m_isTextTruncated: 0
-  m_enableKerning: 1
-  m_enableExtraPadding: 1
-  checkPaddingRequired: 0
-  m_isRichText: 1
-  m_parseCtrlCharacters: 1
-  m_isOrthographic: 1
-  m_isCullingEnabled: 0
-  m_ignoreRectMaskCulling: 0
-  m_ignoreCulling: 1
-  m_horizontalMapping: 0
-  m_verticalMapping: 0
-  m_uvLineOffset: 0
-  m_geometrySortingOrder: 0
-  m_VertexBufferAutoSizeReduction: 1
-  m_firstVisibleCharacter: 0
-  m_useMaxVisibleDescender: 1
-  m_pageToDisplay: 1
-  m_margin: {x: 0, y: 0, z: 0, w: 0}
-  m_textInfo:
-    textComponent: {fileID: 155875677}
-    characterCount: 0
-    spriteCount: 0
-    spaceCount: 0
-    wordCount: 0
-    linkCount: 0
-    lineCount: 0
-    pageCount: 0
-    materialCount: 1
-  m_isUsingLegacyAnimationComponent: 0
-  m_isVolumetricText: 0
-  m_spriteAnimator: {fileID: 0}
-  m_hasFontAssetChanged: 0
-  m_subTextObjects:
-  - {fileID: 0}
-  - {fileID: 0}
-  - {fileID: 0}
-  - {fileID: 0}
-  - {fileID: 0}
-  - {fileID: 0}
-  - {fileID: 0}
-  - {fileID: 0}
-  m_baseMaterial: {fileID: 0}
-  m_maskOffset: {x: 0, y: 0, z: 0, w: 0}
---- !u!222 &155875678
-CanvasRenderer:
-  m_ObjectHideFlags: 0
-  m_CorrespondingSourceObject: {fileID: 0}
-  m_PrefabInstance: {fileID: 0}
-  m_PrefabAsset: {fileID: 0}
-  m_GameObject: {fileID: 155875675}
-  m_CullTransparentMesh: 0
---- !u!1 &159567281
-GameObject:
-  m_ObjectHideFlags: 0
-  m_CorrespondingSourceObject: {fileID: 0}
-  m_PrefabInstance: {fileID: 0}
-  m_PrefabAsset: {fileID: 0}
-  serializedVersion: 6
-  m_Component:
-  - component: {fileID: 159567282}
-  - component: {fileID: 159567285}
-  - component: {fileID: 159567284}
-  - component: {fileID: 159567283}
-  m_Layer: 5
-  m_Name: Toggle
-  m_TagString: Untagged
-  m_Icon: {fileID: 0}
-  m_NavMeshLayer: 0
-  m_StaticEditorFlags: 0
-  m_IsActive: 1
---- !u!224 &159567282
-RectTransform:
-  m_ObjectHideFlags: 0
-  m_CorrespondingSourceObject: {fileID: 0}
-  m_PrefabInstance: {fileID: 0}
-  m_PrefabAsset: {fileID: 0}
-  m_GameObject: {fileID: 159567281}
-  m_LocalRotation: {x: 0, y: 0, z: 0, w: 1}
-  m_LocalPosition: {x: 0, y: 0, z: 0}
-  m_LocalScale: {x: 1, y: 1, z: 1}
-  m_Children:
-  - {fileID: 1404593538}
-  - {fileID: 624357300}
-  m_Father: {fileID: 1688168143}
-  m_RootOrder: 0
-  m_LocalEulerAnglesHint: {x: 0, y: 0, z: 0}
-  m_AnchorMin: {x: 0, y: 0}
-  m_AnchorMax: {x: 1, y: 1}
-  m_AnchoredPosition: {x: 0, y: 0}
-  m_SizeDelta: {x: -16, y: -16}
-  m_Pivot: {x: 0.5, y: 0.5}
---- !u!114 &159567283
-MonoBehaviour:
-  m_ObjectHideFlags: 0
-  m_CorrespondingSourceObject: {fileID: 0}
-  m_PrefabInstance: {fileID: 0}
-  m_PrefabAsset: {fileID: 0}
-  m_GameObject: {fileID: 159567281}
-  m_Enabled: 1
-  m_EditorHideFlags: 0
-  m_Script: {fileID: 11500000, guid: 9085046f02f69544eb97fd06b6048fe2, type: 3}
-  m_Name: 
-  m_EditorClassIdentifier: 
-  m_Navigation:
-    m_Mode: 0
-    m_SelectOnUp: {fileID: 0}
-    m_SelectOnDown: {fileID: 0}
-    m_SelectOnLeft: {fileID: 0}
-    m_SelectOnRight: {fileID: 0}
-  m_Transition: 1
-  m_Colors:
-    m_NormalColor: {r: 0.43529415, g: 0.5411765, b: 0.5686275, a: 1}
-    m_HighlightedColor: {r: 1, g: 0.40000004, b: 0, a: 1}
-    m_PressedColor: {r: 0.8313726, g: 0.33333334, b: 0, a: 1}
-    m_SelectedColor: {r: 1, g: 0.40000004, b: 0, a: 1}
-    m_DisabledColor: {r: 0.30008277, g: 0.37307587, b: 0.39200002, a: 1}
-    m_ColorMultiplier: 1
-    m_FadeDuration: 0.1
-  m_SpriteState:
-    m_HighlightedSprite: {fileID: 0}
-    m_PressedSprite: {fileID: 0}
-    m_SelectedSprite: {fileID: 0}
-    m_DisabledSprite: {fileID: 0}
-  m_AnimationTriggers:
-    m_NormalTrigger: Normal
-    m_HighlightedTrigger: Highlighted
-    m_PressedTrigger: Pressed
-    m_SelectedTrigger: Highlighted
-    m_DisabledTrigger: Disabled
-  m_Interactable: 1
-  m_TargetGraphic: {fileID: 159567284}
-  toggleTransition: 1
-  graphic: {fileID: 1404593539}
-  m_Group: {fileID: 0}
-  onValueChanged:
-    m_PersistentCalls:
-      m_Calls:
-      - m_Target: {fileID: 2022253373}
-        m_MethodName: SetActive
-        m_Mode: 0
-        m_Arguments:
-          m_ObjectArgument: {fileID: 0}
-          m_ObjectArgumentAssemblyTypeName: UnityEngine.Object, UnityEngine
-          m_IntArgument: 0
-          m_FloatArgument: 0
-          m_StringArgument: 
-          m_BoolArgument: 0
-        m_CallState: 2
-  m_IsOn: 0
---- !u!114 &159567284
-MonoBehaviour:
-  m_ObjectHideFlags: 0
-  m_CorrespondingSourceObject: {fileID: 0}
-  m_PrefabInstance: {fileID: 0}
-  m_PrefabAsset: {fileID: 0}
-  m_GameObject: {fileID: 159567281}
-  m_Enabled: 1
-  m_EditorHideFlags: 0
-  m_Script: {fileID: 11500000, guid: fe87c0e1cc204ed48ad3b37840f39efc, type: 3}
-  m_Name: 
-  m_EditorClassIdentifier: 
-  m_Material: {fileID: 0}
-  m_Color: {r: 1, g: 1, b: 1, a: 1}
-  m_RaycastTarget: 1
-  m_OnCullStateChanged:
-    m_PersistentCalls:
-      m_Calls: []
-  m_Sprite: {fileID: 0}
-  m_Type: 0
-  m_PreserveAspect: 0
-  m_FillCenter: 1
-  m_FillMethod: 4
-  m_FillAmount: 1
-  m_FillClockwise: 1
-  m_FillOrigin: 0
-  m_UseSpriteMesh: 0
-  m_PixelsPerUnitMultiplier: 1
---- !u!222 &159567285
-CanvasRenderer:
-  m_ObjectHideFlags: 0
-  m_CorrespondingSourceObject: {fileID: 0}
-  m_PrefabInstance: {fileID: 0}
-  m_PrefabAsset: {fileID: 0}
-  m_GameObject: {fileID: 159567281}
-  m_CullTransparentMesh: 0
---- !u!1 &162886306
-GameObject:
-  m_ObjectHideFlags: 0
-  m_CorrespondingSourceObject: {fileID: 0}
-  m_PrefabInstance: {fileID: 0}
-  m_PrefabAsset: {fileID: 0}
-  serializedVersion: 6
-  m_Component:
-  - component: {fileID: 162886307}
-  - component: {fileID: 162886308}
-  m_Layer: 5
-  m_Name: Submit Row
-  m_TagString: Untagged
-  m_Icon: {fileID: 0}
-  m_NavMeshLayer: 0
-  m_StaticEditorFlags: 0
-  m_IsActive: 1
---- !u!224 &162886307
-RectTransform:
-  m_ObjectHideFlags: 0
-  m_CorrespondingSourceObject: {fileID: 0}
-  m_PrefabInstance: {fileID: 0}
-  m_PrefabAsset: {fileID: 0}
-  m_GameObject: {fileID: 162886306}
-  m_LocalRotation: {x: 0, y: 0, z: 0, w: 1}
-  m_LocalPosition: {x: 0, y: 0, z: 0}
-  m_LocalScale: {x: 1, y: 1, z: 1}
-  m_Children:
-  - {fileID: 2126267227}
-  - {fileID: 1615574118}
-  m_Father: {fileID: 1322106252}
-  m_RootOrder: 5
-  m_LocalEulerAnglesHint: {x: 0, y: 0, z: 0}
-  m_AnchorMin: {x: 0, y: 1}
-  m_AnchorMax: {x: 0, y: 1}
-  m_AnchoredPosition: {x: 250, y: -456}
-  m_SizeDelta: {x: 500, y: 80}
-  m_Pivot: {x: 0.5, y: 0.5}
---- !u!114 &162886308
-MonoBehaviour:
-  m_ObjectHideFlags: 0
-  m_CorrespondingSourceObject: {fileID: 0}
-  m_PrefabInstance: {fileID: 0}
-  m_PrefabAsset: {fileID: 0}
-  m_GameObject: {fileID: 162886306}
-  m_Enabled: 1
-  m_EditorHideFlags: 0
-  m_Script: {fileID: 11500000, guid: 30649d3a9faa99c48a7b1166b86bf2a0, type: 3}
-  m_Name: 
-  m_EditorClassIdentifier: 
-  m_Padding:
-    m_Left: 8
-    m_Right: 8
-    m_Top: 8
-    m_Bottom: 8
-  m_ChildAlignment: 0
-  m_Spacing: 16
-  m_ChildForceExpandWidth: 1
-  m_ChildForceExpandHeight: 1
-  m_ChildControlWidth: 1
-  m_ChildControlHeight: 1
-  m_ChildScaleWidth: 0
-  m_ChildScaleHeight: 0
---- !u!1 &171922770
-GameObject:
-  m_ObjectHideFlags: 0
-  m_CorrespondingSourceObject: {fileID: 0}
-  m_PrefabInstance: {fileID: 0}
-  m_PrefabAsset: {fileID: 0}
-  serializedVersion: 6
-  m_Component:
-  - component: {fileID: 171922771}
-  - component: {fileID: 171922773}
-  - component: {fileID: 171922772}
-  m_Layer: 5
-  m_Name: Divider
-  m_TagString: Untagged
-  m_Icon: {fileID: 0}
-  m_NavMeshLayer: 0
-  m_StaticEditorFlags: 0
-  m_IsActive: 1
---- !u!224 &171922771
-RectTransform:
-  m_ObjectHideFlags: 0
-  m_CorrespondingSourceObject: {fileID: 0}
-  m_PrefabInstance: {fileID: 0}
-  m_PrefabAsset: {fileID: 0}
-  m_GameObject: {fileID: 171922770}
-  m_LocalRotation: {x: 0, y: 0, z: 0, w: 1}
-  m_LocalPosition: {x: 0, y: 0, z: 0}
-  m_LocalScale: {x: 1, y: 1, z: 1}
-  m_Children: []
-  m_Father: {fileID: 2054891945}
-  m_RootOrder: 5
-  m_LocalEulerAnglesHint: {x: 0, y: 0, z: 0}
-  m_AnchorMin: {x: 0, y: 0}
-  m_AnchorMax: {x: 0, y: 0}
-  m_AnchoredPosition: {x: 0, y: 0}
-  m_SizeDelta: {x: 0, y: 8}
-  m_Pivot: {x: 0.5, y: 0.5}
---- !u!114 &171922772
-MonoBehaviour:
-  m_ObjectHideFlags: 0
-  m_CorrespondingSourceObject: {fileID: 0}
-  m_PrefabInstance: {fileID: 0}
-  m_PrefabAsset: {fileID: 0}
-  m_GameObject: {fileID: 171922770}
-  m_Enabled: 1
-  m_EditorHideFlags: 0
-  m_Script: {fileID: 11500000, guid: fe87c0e1cc204ed48ad3b37840f39efc, type: 3}
-  m_Name: 
-  m_EditorClassIdentifier: 
-  m_Material: {fileID: 0}
-  m_Color: {r: 1, g: 0.40000004, b: 0, a: 1}
-  m_RaycastTarget: 1
-  m_OnCullStateChanged:
-    m_PersistentCalls:
-      m_Calls: []
-  m_Sprite: {fileID: 0}
-  m_Type: 0
-  m_PreserveAspect: 0
-  m_FillCenter: 1
-  m_FillMethod: 4
-  m_FillAmount: 1
-  m_FillClockwise: 1
-  m_FillOrigin: 0
-  m_UseSpriteMesh: 0
-  m_PixelsPerUnitMultiplier: 1
---- !u!222 &171922773
-CanvasRenderer:
-  m_ObjectHideFlags: 0
-  m_CorrespondingSourceObject: {fileID: 0}
-  m_PrefabInstance: {fileID: 0}
-  m_PrefabAsset: {fileID: 0}
-  m_GameObject: {fileID: 171922770}
-  m_CullTransparentMesh: 0
---- !u!1 &185265281
-GameObject:
-  m_ObjectHideFlags: 0
-  m_CorrespondingSourceObject: {fileID: 0}
-  m_PrefabInstance: {fileID: 0}
-  m_PrefabAsset: {fileID: 0}
-  serializedVersion: 6
-  m_Component:
-  - component: {fileID: 185265282}
-  - component: {fileID: 185265283}
-  m_Layer: 0
-  m_Name: XR Particles Interaction
-  m_TagString: Untagged
-  m_Icon: {fileID: 0}
-  m_NavMeshLayer: 0
-  m_StaticEditorFlags: 0
-  m_IsActive: 1
---- !u!4 &185265282
-Transform:
-  m_ObjectHideFlags: 0
-  m_CorrespondingSourceObject: {fileID: 0}
-  m_PrefabInstance: {fileID: 0}
-  m_PrefabAsset: {fileID: 0}
-  m_GameObject: {fileID: 185265281}
-  m_LocalRotation: {x: 0, y: 0, z: 0, w: 1}
-  m_LocalPosition: {x: 0, y: 0, z: 0}
-  m_LocalScale: {x: 1, y: 1, z: 1}
-  m_Children: []
-  m_Father: {fileID: 544060993}
-  m_RootOrder: 1
-  m_LocalEulerAnglesHint: {x: 0, y: 0, z: 0}
---- !u!114 &185265283
-MonoBehaviour:
-  m_ObjectHideFlags: 0
-  m_CorrespondingSourceObject: {fileID: 0}
-  m_PrefabInstance: {fileID: 0}
-  m_PrefabAsset: {fileID: 0}
-  m_GameObject: {fileID: 185265281}
-  m_Enabled: 1
-  m_EditorHideFlags: 0
-  m_Script: {fileID: 11500000, guid: 4a9debcec7224c5d82314ab8a7e0a87f, type: 3}
-  m_Name: 
-  m_EditorClassIdentifier: 
-  narupaXR: {fileID: 544060994}
-  grabObjectAction:
-    actionPath: /actions/NarupaIMD/in/Interact
-    needsReinit: 0
-  controllerManager: {fileID: 2074532958}
---- !u!1 &193686851
-GameObject:
-  m_ObjectHideFlags: 0
-  m_CorrespondingSourceObject: {fileID: 0}
-  m_PrefabInstance: {fileID: 0}
-  m_PrefabAsset: {fileID: 0}
-  serializedVersion: 6
-  m_Component:
-  - component: {fileID: 193686852}
-  - component: {fileID: 193686854}
-  - component: {fileID: 193686853}
-  m_Layer: 5
-  m_Name: Text
-  m_TagString: Untagged
-  m_Icon: {fileID: 0}
-  m_NavMeshLayer: 0
-  m_StaticEditorFlags: 0
-  m_IsActive: 1
---- !u!224 &193686852
-RectTransform:
-  m_ObjectHideFlags: 0
-  m_CorrespondingSourceObject: {fileID: 0}
-  m_PrefabInstance: {fileID: 0}
-  m_PrefabAsset: {fileID: 0}
-  m_GameObject: {fileID: 193686851}
-  m_LocalRotation: {x: 0, y: 0, z: 0, w: 1}
-  m_LocalPosition: {x: 0, y: 0, z: 0}
-  m_LocalScale: {x: 1, y: 1, z: 1}
-  m_Children: []
-  m_Father: {fileID: 244093879}
-  m_RootOrder: 1
-  m_LocalEulerAnglesHint: {x: 0, y: 0, z: 0}
-  m_AnchorMin: {x: 0, y: 0}
-  m_AnchorMax: {x: 1, y: 1}
-  m_AnchoredPosition: {x: 0, y: 0}
-  m_SizeDelta: {x: 0, y: 0}
-  m_Pivot: {x: 0.5, y: 0.5}
---- !u!114 &193686853
-MonoBehaviour:
-  m_ObjectHideFlags: 0
-  m_CorrespondingSourceObject: {fileID: 0}
-  m_PrefabInstance: {fileID: 0}
-  m_PrefabAsset: {fileID: 0}
-  m_GameObject: {fileID: 193686851}
-  m_Enabled: 1
-  m_EditorHideFlags: 0
-  m_Script: {fileID: 11500000, guid: f4688fdb7df04437aeb418b961361dc5, type: 3}
-  m_Name: 
-  m_EditorClassIdentifier: 
-  m_Material: {fileID: 0}
-  m_Color: {r: 1, g: 1, b: 1, a: 1}
-  m_RaycastTarget: 1
-  m_OnCullStateChanged:
-    m_PersistentCalls:
-      m_Calls: []
-  m_text: "localhost\u200B"
-  m_isRightToLeft: 0
-  m_fontAsset: {fileID: 11400000, guid: 0cd382c4d470f174791dd96eb8f7b786, type: 2}
-  m_sharedMaterial: {fileID: 1549604112718095413, guid: 0cd382c4d470f174791dd96eb8f7b786,
-    type: 2}
-  m_fontSharedMaterials: []
-  m_fontMaterial: {fileID: 0}
-  m_fontMaterials: []
-  m_fontColor32:
-    serializedVersion: 2
-    rgba: 4292202422
-  m_fontColor: {r: 0.71705234, g: 0.8146104, b: 0.839, a: 1}
-  m_enableVertexGradient: 0
-  m_colorMode: 3
-  m_fontColorGradient:
-    topLeft: {r: 1, g: 1, b: 1, a: 1}
-    topRight: {r: 1, g: 1, b: 1, a: 1}
-    bottomLeft: {r: 1, g: 1, b: 1, a: 1}
-    bottomRight: {r: 1, g: 1, b: 1, a: 1}
-  m_fontColorGradientPreset: {fileID: 0}
-  m_spriteAsset: {fileID: 0}
-  m_tintAllSprites: 0
-  m_overrideHtmlColors: 0
-  m_faceColor:
-    serializedVersion: 2
-    rgba: 4294967295
-  m_outlineColor:
-    serializedVersion: 2
-    rgba: 4278190080
-  m_fontSize: 24
-  m_fontSizeBase: 24
-  m_fontWeight: 400
-  m_enableAutoSizing: 0
-  m_fontSizeMin: 18
-  m_fontSizeMax: 72
-  m_fontStyle: 0
-  m_textAlignment: 513
-  m_characterSpacing: 0
-  m_wordSpacing: 0
-  m_lineSpacing: 0
-  m_lineSpacingMax: 0
-  m_paragraphSpacing: 0
-  m_charWidthMaxAdj: 0
-  m_enableWordWrapping: 0
-  m_wordWrappingRatios: 0.4
-  m_overflowMode: 0
-  m_firstOverflowCharacterIndex: -1
-  m_linkedTextComponent: {fileID: 0}
-  m_isLinkedTextComponent: 0
-  m_isTextTruncated: 0
-  m_enableKerning: 1
-  m_enableExtraPadding: 1
-  checkPaddingRequired: 0
-  m_isRichText: 1
-  m_parseCtrlCharacters: 1
-  m_isOrthographic: 1
-  m_isCullingEnabled: 0
-  m_ignoreRectMaskCulling: 0
-  m_ignoreCulling: 1
-  m_horizontalMapping: 0
-  m_verticalMapping: 0
-  m_uvLineOffset: 0
-  m_geometrySortingOrder: 0
-  m_VertexBufferAutoSizeReduction: 1
-  m_firstVisibleCharacter: 0
-  m_useMaxVisibleDescender: 1
-  m_pageToDisplay: 1
-  m_margin: {x: 0, y: 0, z: 0, w: 0}
-  m_textInfo:
-    textComponent: {fileID: 193686853}
-    characterCount: 10
-    spriteCount: 0
-    spaceCount: 0
-    wordCount: 1
-    linkCount: 0
-    lineCount: 1
-    pageCount: 1
-    materialCount: 1
-  m_isUsingLegacyAnimationComponent: 0
-  m_isVolumetricText: 0
-  m_spriteAnimator: {fileID: 0}
-  m_hasFontAssetChanged: 0
-  m_subTextObjects:
-  - {fileID: 0}
-  - {fileID: 0}
-  - {fileID: 0}
-  - {fileID: 0}
-  - {fileID: 0}
-  - {fileID: 0}
-  - {fileID: 0}
-  - {fileID: 0}
-  m_baseMaterial: {fileID: 0}
-  m_maskOffset: {x: 0, y: 0, z: 0, w: 0}
---- !u!222 &193686854
-CanvasRenderer:
-  m_ObjectHideFlags: 0
-  m_CorrespondingSourceObject: {fileID: 0}
-  m_PrefabInstance: {fileID: 0}
-  m_PrefabAsset: {fileID: 0}
-  m_GameObject: {fileID: 193686851}
-  m_CullTransparentMesh: 0
---- !u!1 &244093878
-GameObject:
-  m_ObjectHideFlags: 0
-  m_CorrespondingSourceObject: {fileID: 0}
-  m_PrefabInstance: {fileID: 0}
-  m_PrefabAsset: {fileID: 0}
-  serializedVersion: 6
-  m_Component:
-  - component: {fileID: 244093879}
-  - component: {fileID: 244093880}
-  m_Layer: 5
-  m_Name: Text Area
-  m_TagString: Untagged
-  m_Icon: {fileID: 0}
-  m_NavMeshLayer: 0
-  m_StaticEditorFlags: 0
-  m_IsActive: 1
---- !u!224 &244093879
-RectTransform:
-  m_ObjectHideFlags: 0
-  m_CorrespondingSourceObject: {fileID: 0}
-  m_PrefabInstance: {fileID: 0}
-  m_PrefabAsset: {fileID: 0}
-  m_GameObject: {fileID: 244093878}
-  m_LocalRotation: {x: 0, y: 0, z: 0, w: 1}
-  m_LocalPosition: {x: 0, y: 0, z: 0}
-  m_LocalScale: {x: 1, y: 1, z: 1}
-  m_Children:
-  - {fileID: 270656326}
-  - {fileID: 193686852}
-  m_Father: {fileID: 644197856}
-  m_RootOrder: 0
-  m_LocalEulerAnglesHint: {x: 0, y: 0, z: 0}
-  m_AnchorMin: {x: 0, y: 0}
-  m_AnchorMax: {x: 1, y: 1}
-  m_AnchoredPosition: {x: 0, y: -0.5}
-  m_SizeDelta: {x: -20, y: -13}
-  m_Pivot: {x: 0.5, y: 0.5}
---- !u!114 &244093880
-MonoBehaviour:
-  m_ObjectHideFlags: 0
-  m_CorrespondingSourceObject: {fileID: 0}
-  m_PrefabInstance: {fileID: 0}
-  m_PrefabAsset: {fileID: 0}
-  m_GameObject: {fileID: 244093878}
-  m_Enabled: 1
-  m_EditorHideFlags: 0
-  m_Script: {fileID: 11500000, guid: 3312d7739989d2b4e91e6319e9a96d76, type: 3}
-  m_Name: 
-  m_EditorClassIdentifier: 
---- !u!1 &252551620
-GameObject:
-  m_ObjectHideFlags: 0
-  m_CorrespondingSourceObject: {fileID: 0}
-  m_PrefabInstance: {fileID: 0}
-  m_PrefabAsset: {fileID: 0}
-  serializedVersion: 6
-  m_Component:
-  - component: {fileID: 252551621}
-  - component: {fileID: 252551624}
-  - component: {fileID: 252551623}
-  - component: {fileID: 252551622}
-  m_Layer: 5
-  m_Name: Close Button
-  m_TagString: Untagged
-  m_Icon: {fileID: 0}
-  m_NavMeshLayer: 0
-  m_StaticEditorFlags: 0
-  m_IsActive: 1
---- !u!224 &252551621
-RectTransform:
-  m_ObjectHideFlags: 0
-  m_CorrespondingSourceObject: {fileID: 0}
-  m_PrefabInstance: {fileID: 0}
-  m_PrefabAsset: {fileID: 0}
-  m_GameObject: {fileID: 252551620}
-  m_LocalRotation: {x: -0, y: -0, z: -0, w: 1}
-  m_LocalPosition: {x: 0, y: 0, z: 0}
-  m_LocalScale: {x: 1, y: 1, z: 1}
-  m_Children:
-  - {fileID: 942692457}
-  m_Father: {fileID: 430995091}
-  m_RootOrder: 1
-  m_LocalEulerAnglesHint: {x: 0, y: 0, z: 0}
-  m_AnchorMin: {x: 1, y: 1}
-  m_AnchorMax: {x: 1, y: 1}
-  m_AnchoredPosition: {x: -16, y: -16}
-  m_SizeDelta: {x: 192, y: 64}
-  m_Pivot: {x: 1, y: 1}
---- !u!114 &252551622
-MonoBehaviour:
-  m_ObjectHideFlags: 0
-  m_CorrespondingSourceObject: {fileID: 0}
-  m_PrefabInstance: {fileID: 0}
-  m_PrefabAsset: {fileID: 0}
-  m_GameObject: {fileID: 252551620}
-  m_Enabled: 1
-  m_EditorHideFlags: 0
-  m_Script: {fileID: 11500000, guid: 4e29b1a8efbd4b44bb3f3716e73f07ff, type: 3}
-  m_Name: 
-  m_EditorClassIdentifier: 
-  m_Navigation:
-    m_Mode: 0
-    m_SelectOnUp: {fileID: 0}
-    m_SelectOnDown: {fileID: 0}
-    m_SelectOnLeft: {fileID: 0}
-    m_SelectOnRight: {fileID: 0}
-  m_Transition: 1
-  m_Colors:
-    m_NormalColor: {r: 0.43529415, g: 0.5411765, b: 0.5686275, a: 1}
-    m_HighlightedColor: {r: 1, g: 0.40000004, b: 0, a: 1}
-    m_PressedColor: {r: 0.30008277, g: 0.37307587, b: 0.39200002, a: 1}
-    m_SelectedColor: {r: 1, g: 0.40000004, b: 0, a: 1}
-    m_DisabledColor: {r: 0.78431374, g: 0.78431374, b: 0.78431374, a: 0.5019608}
-    m_ColorMultiplier: 1
-    m_FadeDuration: 0.1
-  m_SpriteState:
-    m_HighlightedSprite: {fileID: 0}
-    m_PressedSprite: {fileID: 0}
-    m_SelectedSprite: {fileID: 0}
-    m_DisabledSprite: {fileID: 0}
-  m_AnimationTriggers:
-    m_NormalTrigger: Normal
-    m_HighlightedTrigger: Highlighted
-    m_PressedTrigger: Pressed
-    m_SelectedTrigger: Highlighted
-    m_DisabledTrigger: Disabled
-  m_Interactable: 1
-  m_TargetGraphic: {fileID: 252551623}
-  m_OnClick:
-    m_PersistentCalls:
-      m_Calls:
-      - m_Target: {fileID: 430995090}
-        m_MethodName: SetActive
-        m_Mode: 6
-        m_Arguments:
-          m_ObjectArgument: {fileID: 0}
-          m_ObjectArgumentAssemblyTypeName: UnityEngine.Object, UnityEngine
-          m_IntArgument: 0
-          m_FloatArgument: 0
-          m_StringArgument: 
-          m_BoolArgument: 0
-        m_CallState: 2
---- !u!114 &252551623
-MonoBehaviour:
-  m_ObjectHideFlags: 0
-  m_CorrespondingSourceObject: {fileID: 0}
-  m_PrefabInstance: {fileID: 0}
-  m_PrefabAsset: {fileID: 0}
-  m_GameObject: {fileID: 252551620}
-  m_Enabled: 1
-  m_EditorHideFlags: 0
-  m_Script: {fileID: 11500000, guid: fe87c0e1cc204ed48ad3b37840f39efc, type: 3}
-  m_Name: 
-  m_EditorClassIdentifier: 
-  m_Material: {fileID: 0}
-  m_Color: {r: 1, g: 1, b: 1, a: 1}
-  m_RaycastTarget: 1
-  m_OnCullStateChanged:
-    m_PersistentCalls:
-      m_Calls: []
-  m_Sprite: {fileID: 0}
-  m_Type: 0
-  m_PreserveAspect: 0
-  m_FillCenter: 1
-  m_FillMethod: 4
-  m_FillAmount: 1
-  m_FillClockwise: 1
-  m_FillOrigin: 0
-  m_UseSpriteMesh: 0
-  m_PixelsPerUnitMultiplier: 1
---- !u!222 &252551624
-CanvasRenderer:
-  m_ObjectHideFlags: 0
-  m_CorrespondingSourceObject: {fileID: 0}
-  m_PrefabInstance: {fileID: 0}
-  m_PrefabAsset: {fileID: 0}
-  m_GameObject: {fileID: 252551620}
-  m_CullTransparentMesh: 0
---- !u!1 &270656325
-GameObject:
-  m_ObjectHideFlags: 0
-  m_CorrespondingSourceObject: {fileID: 0}
-  m_PrefabInstance: {fileID: 0}
-  m_PrefabAsset: {fileID: 0}
-  serializedVersion: 6
-  m_Component:
-  - component: {fileID: 270656326}
-  - component: {fileID: 270656328}
-  - component: {fileID: 270656327}
-  m_Layer: 5
-  m_Name: Placeholder
-  m_TagString: Untagged
-  m_Icon: {fileID: 0}
-  m_NavMeshLayer: 0
-  m_StaticEditorFlags: 0
-  m_IsActive: 1
---- !u!224 &270656326
-RectTransform:
-  m_ObjectHideFlags: 0
-  m_CorrespondingSourceObject: {fileID: 0}
-  m_PrefabInstance: {fileID: 0}
-  m_PrefabAsset: {fileID: 0}
-  m_GameObject: {fileID: 270656325}
-  m_LocalRotation: {x: 0, y: 0, z: 0, w: 1}
-  m_LocalPosition: {x: 0, y: 0, z: 0}
-  m_LocalScale: {x: 1, y: 1, z: 1}
-  m_Children: []
-  m_Father: {fileID: 244093879}
-  m_RootOrder: 0
-  m_LocalEulerAnglesHint: {x: 0, y: 0, z: 0}
-  m_AnchorMin: {x: 0, y: 0}
-  m_AnchorMax: {x: 1, y: 1}
-  m_AnchoredPosition: {x: 0, y: 0}
-  m_SizeDelta: {x: 0, y: 0}
-  m_Pivot: {x: 0.5, y: 0.5}
---- !u!114 &270656327
-MonoBehaviour:
-  m_ObjectHideFlags: 0
-  m_CorrespondingSourceObject: {fileID: 0}
-  m_PrefabInstance: {fileID: 0}
-  m_PrefabAsset: {fileID: 0}
-  m_GameObject: {fileID: 270656325}
-  m_Enabled: 0
-  m_EditorHideFlags: 0
-  m_Script: {fileID: 11500000, guid: f4688fdb7df04437aeb418b961361dc5, type: 3}
-  m_Name: 
-  m_EditorClassIdentifier: 
-  m_Material: {fileID: 0}
-  m_Color: {r: 1, g: 1, b: 1, a: 1}
-  m_RaycastTarget: 1
-  m_OnCullStateChanged:
-    m_PersistentCalls:
-      m_Calls: []
-  m_text: Enter host name or IP
-  m_isRightToLeft: 0
-  m_fontAsset: {fileID: 11400000, guid: 0cd382c4d470f174791dd96eb8f7b786, type: 2}
-  m_sharedMaterial: {fileID: 1549604112718095413, guid: 0cd382c4d470f174791dd96eb8f7b786,
-    type: 2}
-  m_fontSharedMaterials: []
-  m_fontMaterial: {fileID: 0}
-  m_fontMaterials: []
-  m_fontColor32:
-    serializedVersion: 2
-    rgba: 4289505171
-  m_fontColor: {r: 0.5764706, g: 0.654902, b: 0.6745098, a: 1}
-  m_enableVertexGradient: 0
-  m_colorMode: 3
-  m_fontColorGradient:
-    topLeft: {r: 1, g: 1, b: 1, a: 1}
-    topRight: {r: 1, g: 1, b: 1, a: 1}
-    bottomLeft: {r: 1, g: 1, b: 1, a: 1}
-    bottomRight: {r: 1, g: 1, b: 1, a: 1}
-  m_fontColorGradientPreset: {fileID: 0}
-  m_spriteAsset: {fileID: 0}
-  m_tintAllSprites: 0
-  m_overrideHtmlColors: 0
-  m_faceColor:
-    serializedVersion: 2
-    rgba: 4294967295
-  m_outlineColor:
-    serializedVersion: 2
-    rgba: 4278190080
-  m_fontSize: 24
-  m_fontSizeBase: 24
-  m_fontWeight: 400
-  m_enableAutoSizing: 0
-  m_fontSizeMin: 18
-  m_fontSizeMax: 72
-  m_fontStyle: 18
-  m_textAlignment: 513
-  m_characterSpacing: 0
-  m_wordSpacing: 0
-  m_lineSpacing: 0
-  m_lineSpacingMax: 0
-  m_paragraphSpacing: 0
-  m_charWidthMaxAdj: 0
-  m_enableWordWrapping: 0
-  m_wordWrappingRatios: 0.4
-  m_overflowMode: 0
-  m_firstOverflowCharacterIndex: -1
-  m_linkedTextComponent: {fileID: 0}
-  m_isLinkedTextComponent: 0
-  m_isTextTruncated: 0
-  m_enableKerning: 1
-  m_enableExtraPadding: 1
-  checkPaddingRequired: 0
-  m_isRichText: 1
-  m_parseCtrlCharacters: 1
-  m_isOrthographic: 1
-  m_isCullingEnabled: 0
-  m_ignoreRectMaskCulling: 0
-  m_ignoreCulling: 1
-  m_horizontalMapping: 0
-  m_verticalMapping: 0
-  m_uvLineOffset: 0
-  m_geometrySortingOrder: 0
-  m_VertexBufferAutoSizeReduction: 1
-  m_firstVisibleCharacter: 0
-  m_useMaxVisibleDescender: 1
-  m_pageToDisplay: 1
-  m_margin: {x: 0, y: 0, z: 0, w: 0}
-  m_textInfo:
-    textComponent: {fileID: 270656327}
-    characterCount: 0
-    spriteCount: 0
-    spaceCount: 0
-    wordCount: 0
-    linkCount: 0
-    lineCount: 0
-    pageCount: 0
-    materialCount: 1
-  m_isUsingLegacyAnimationComponent: 0
-  m_isVolumetricText: 0
-  m_spriteAnimator: {fileID: 0}
-  m_hasFontAssetChanged: 0
-  m_subTextObjects:
-  - {fileID: 0}
-  - {fileID: 0}
-  - {fileID: 0}
-  - {fileID: 0}
-  - {fileID: 0}
-  - {fileID: 0}
-  - {fileID: 0}
-  - {fileID: 0}
-  m_baseMaterial: {fileID: 0}
-  m_maskOffset: {x: 0, y: 0, z: 0, w: 0}
---- !u!222 &270656328
-CanvasRenderer:
-  m_ObjectHideFlags: 0
-  m_CorrespondingSourceObject: {fileID: 0}
-  m_PrefabInstance: {fileID: 0}
-  m_PrefabAsset: {fileID: 0}
-  m_GameObject: {fileID: 270656325}
-  m_CullTransparentMesh: 0
---- !u!1 &317588295
-GameObject:
-  m_ObjectHideFlags: 0
-  m_CorrespondingSourceObject: {fileID: 0}
-  m_PrefabInstance: {fileID: 0}
-  m_PrefabAsset: {fileID: 0}
-  serializedVersion: 6
-  m_Component:
-  - component: {fileID: 317588296}
-  m_Layer: 5
-  m_Name: Multiplayer Port Row
-  m_TagString: Untagged
-  m_Icon: {fileID: 0}
-  m_NavMeshLayer: 0
-  m_StaticEditorFlags: 0
-  m_IsActive: 1
---- !u!224 &317588296
-RectTransform:
-  m_ObjectHideFlags: 0
-  m_CorrespondingSourceObject: {fileID: 0}
-  m_PrefabInstance: {fileID: 0}
-  m_PrefabAsset: {fileID: 0}
-  m_GameObject: {fileID: 317588295}
-  m_LocalRotation: {x: 0, y: 0, z: 0, w: 1}
-  m_LocalPosition: {x: 0, y: 0, z: 0}
-  m_LocalScale: {x: 1, y: 1, z: 1}
-  m_Children:
-  - {fileID: 1292114516}
-  - {fileID: 1190993353}
-  m_Father: {fileID: 1322106252}
-  m_RootOrder: 4
-  m_LocalEulerAnglesHint: {x: 0, y: 0, z: 0}
-  m_AnchorMin: {x: 0, y: 1}
-  m_AnchorMax: {x: 0, y: 1}
-  m_AnchoredPosition: {x: 250, y: -376}
-  m_SizeDelta: {x: 500, y: 80}
-  m_Pivot: {x: 0.5, y: 0.5}
---- !u!1 &342727987
-GameObject:
-  m_ObjectHideFlags: 0
-  m_CorrespondingSourceObject: {fileID: 0}
-  m_PrefabInstance: {fileID: 0}
-  m_PrefabAsset: {fileID: 0}
-  serializedVersion: 6
-  m_Component:
-  - component: {fileID: 342727988}
-  - component: {fileID: 342727990}
-  - component: {fileID: 342727989}
-  m_Layer: 5
-  m_Name: Label
-  m_TagString: Untagged
-  m_Icon: {fileID: 0}
-  m_NavMeshLayer: 0
-  m_StaticEditorFlags: 0
-  m_IsActive: 1
---- !u!224 &342727988
-RectTransform:
-  m_ObjectHideFlags: 0
-  m_CorrespondingSourceObject: {fileID: 0}
-  m_PrefabInstance: {fileID: 0}
-  m_PrefabAsset: {fileID: 0}
-  m_GameObject: {fileID: 342727987}
-  m_LocalRotation: {x: -0, y: -0, z: -0, w: 1}
-  m_LocalPosition: {x: 0, y: 0, z: 0}
-  m_LocalScale: {x: 1, y: 1, z: 1}
-  m_Children: []
-  m_Father: {fileID: 1943645057}
-  m_RootOrder: 0
-  m_LocalEulerAnglesHint: {x: 0, y: 0, z: 0}
-  m_AnchorMin: {x: 0, y: 0}
-  m_AnchorMax: {x: 1, y: 1}
-  m_AnchoredPosition: {x: 0, y: 0}
-  m_SizeDelta: {x: 0, y: 0}
-  m_Pivot: {x: 0.5, y: 0.5}
---- !u!114 &342727989
-MonoBehaviour:
-  m_ObjectHideFlags: 0
-  m_CorrespondingSourceObject: {fileID: 0}
-  m_PrefabInstance: {fileID: 0}
-  m_PrefabAsset: {fileID: 0}
-  m_GameObject: {fileID: 342727987}
-  m_Enabled: 1
-  m_EditorHideFlags: 0
-  m_Script: {fileID: 11500000, guid: f4688fdb7df04437aeb418b961361dc5, type: 3}
-  m_Name: 
-  m_EditorClassIdentifier: 
-  m_Material: {fileID: 0}
-  m_Color: {r: 1, g: 1, b: 1, a: 1}
-  m_RaycastTarget: 1
-  m_OnCullStateChanged:
-    m_PersistentCalls:
-      m_Calls: []
-  m_text: log
-  m_isRightToLeft: 0
-  m_fontAsset: {fileID: 11400000, guid: 5a19f4193fe2bf64089ade0b38163199, type: 2}
-  m_sharedMaterial: {fileID: 21566619404874456, guid: 5a19f4193fe2bf64089ade0b38163199,
-    type: 2}
-  m_fontSharedMaterials: []
-  m_fontMaterial: {fileID: 0}
-  m_fontMaterials: []
-  m_fontColor32:
-    serializedVersion: 2
-    rgba: 4294967295
-  m_fontColor: {r: 1, g: 1, b: 1, a: 1}
-  m_enableVertexGradient: 0
-  m_colorMode: 3
-  m_fontColorGradient:
-    topLeft: {r: 1, g: 1, b: 1, a: 1}
-    topRight: {r: 1, g: 1, b: 1, a: 1}
-    bottomLeft: {r: 1, g: 1, b: 1, a: 1}
-    bottomRight: {r: 1, g: 1, b: 1, a: 1}
-  m_fontColorGradientPreset: {fileID: 0}
-  m_spriteAsset: {fileID: 0}
-  m_tintAllSprites: 0
-  m_overrideHtmlColors: 0
-  m_faceColor:
-    serializedVersion: 2
-    rgba: 4294967295
-  m_outlineColor:
-    serializedVersion: 2
-    rgba: 4278190080
-  m_fontSize: 24
-  m_fontSizeBase: 24
-  m_fontWeight: 400
-  m_enableAutoSizing: 0
-  m_fontSizeMin: 18
-  m_fontSizeMax: 72
-  m_fontStyle: 16
-  m_textAlignment: 514
-  m_characterSpacing: 0
-  m_wordSpacing: 0
-  m_lineSpacing: 0
-  m_lineSpacingMax: 0
-  m_paragraphSpacing: 0
-  m_charWidthMaxAdj: 0
-  m_enableWordWrapping: 1
-  m_wordWrappingRatios: 0.4
-  m_overflowMode: 0
-  m_firstOverflowCharacterIndex: -1
-  m_linkedTextComponent: {fileID: 0}
-  m_isLinkedTextComponent: 0
-  m_isTextTruncated: 0
-  m_enableKerning: 1
-  m_enableExtraPadding: 0
-  checkPaddingRequired: 0
-  m_isRichText: 1
-  m_parseCtrlCharacters: 1
-  m_isOrthographic: 1
-  m_isCullingEnabled: 0
-  m_ignoreRectMaskCulling: 0
-  m_ignoreCulling: 1
-  m_horizontalMapping: 0
-  m_verticalMapping: 0
-  m_uvLineOffset: 0
-  m_geometrySortingOrder: 0
-  m_VertexBufferAutoSizeReduction: 1
-  m_firstVisibleCharacter: 0
-  m_useMaxVisibleDescender: 1
-  m_pageToDisplay: 1
-  m_margin: {x: 16, y: 16, z: 16, w: 16}
-  m_textInfo:
-    textComponent: {fileID: 342727989}
-    characterCount: 3
-    spriteCount: 0
-    spaceCount: 0
-    wordCount: 1
-    linkCount: 0
-    lineCount: 1
-    pageCount: 1
-    materialCount: 1
-  m_isUsingLegacyAnimationComponent: 0
-  m_isVolumetricText: 0
-  m_spriteAnimator: {fileID: 0}
-  m_hasFontAssetChanged: 0
-  m_subTextObjects:
-  - {fileID: 0}
-  - {fileID: 0}
-  - {fileID: 0}
-  - {fileID: 0}
-  - {fileID: 0}
-  - {fileID: 0}
-  - {fileID: 0}
-  - {fileID: 0}
-  m_baseMaterial: {fileID: 0}
-  m_maskOffset: {x: 0, y: 0, z: 0, w: 0}
---- !u!222 &342727990
-CanvasRenderer:
-  m_ObjectHideFlags: 0
-  m_CorrespondingSourceObject: {fileID: 0}
-  m_PrefabInstance: {fileID: 0}
-  m_PrefabAsset: {fileID: 0}
-  m_GameObject: {fileID: 342727987}
-  m_CullTransparentMesh: 0
---- !u!43 &357838006
+--- !u!43 &125221842
 Mesh:
   m_ObjectHideFlags: 0
   m_CorrespondingSourceObject: {fileID: 0}
@@ -2172,6 +858,1354 @@
     offset: 0
     size: 0
     path: 
+--- !u!1 &132386941
+GameObject:
+  m_ObjectHideFlags: 0
+  m_CorrespondingSourceObject: {fileID: 0}
+  m_PrefabInstance: {fileID: 0}
+  m_PrefabAsset: {fileID: 0}
+  serializedVersion: 6
+  m_Component:
+  - component: {fileID: 132386942}
+  - component: {fileID: 132386944}
+  - component: {fileID: 132386943}
+  m_Layer: 5
+  m_Name: Text
+  m_TagString: Untagged
+  m_Icon: {fileID: 0}
+  m_NavMeshLayer: 0
+  m_StaticEditorFlags: 0
+  m_IsActive: 1
+--- !u!224 &132386942
+RectTransform:
+  m_ObjectHideFlags: 0
+  m_CorrespondingSourceObject: {fileID: 0}
+  m_PrefabInstance: {fileID: 0}
+  m_PrefabAsset: {fileID: 0}
+  m_GameObject: {fileID: 132386941}
+  m_LocalRotation: {x: 0, y: 0, z: 0, w: 1}
+  m_LocalPosition: {x: 0, y: 0, z: 0}
+  m_LocalScale: {x: 1, y: 1, z: 1}
+  m_Children: []
+  m_Father: {fileID: 969341981}
+  m_RootOrder: 1
+  m_LocalEulerAnglesHint: {x: 0, y: 0, z: 0}
+  m_AnchorMin: {x: 0, y: 0}
+  m_AnchorMax: {x: 1, y: 1}
+  m_AnchoredPosition: {x: 0, y: 0}
+  m_SizeDelta: {x: 0, y: 0}
+  m_Pivot: {x: 0.5, y: 0.5}
+--- !u!114 &132386943
+MonoBehaviour:
+  m_ObjectHideFlags: 0
+  m_CorrespondingSourceObject: {fileID: 0}
+  m_PrefabInstance: {fileID: 0}
+  m_PrefabAsset: {fileID: 0}
+  m_GameObject: {fileID: 132386941}
+  m_Enabled: 1
+  m_EditorHideFlags: 0
+  m_Script: {fileID: 11500000, guid: f4688fdb7df04437aeb418b961361dc5, type: 3}
+  m_Name: 
+  m_EditorClassIdentifier: 
+  m_Material: {fileID: 0}
+  m_Color: {r: 1, g: 1, b: 1, a: 1}
+  m_RaycastTarget: 1
+  m_OnCullStateChanged:
+    m_PersistentCalls:
+      m_Calls: []
+  m_text: "54321\u200B"
+  m_isRightToLeft: 0
+  m_fontAsset: {fileID: 11400000, guid: 0cd382c4d470f174791dd96eb8f7b786, type: 2}
+  m_sharedMaterial: {fileID: 1549604112718095413, guid: 0cd382c4d470f174791dd96eb8f7b786,
+    type: 2}
+  m_fontSharedMaterials: []
+  m_fontMaterial: {fileID: 0}
+  m_fontMaterials: []
+  m_fontColor32:
+    serializedVersion: 2
+    rgba: 4292202422
+  m_fontColor: {r: 0.71705234, g: 0.8146104, b: 0.839, a: 1}
+  m_enableVertexGradient: 0
+  m_colorMode: 3
+  m_fontColorGradient:
+    topLeft: {r: 1, g: 1, b: 1, a: 1}
+    topRight: {r: 1, g: 1, b: 1, a: 1}
+    bottomLeft: {r: 1, g: 1, b: 1, a: 1}
+    bottomRight: {r: 1, g: 1, b: 1, a: 1}
+  m_fontColorGradientPreset: {fileID: 0}
+  m_spriteAsset: {fileID: 0}
+  m_tintAllSprites: 0
+  m_overrideHtmlColors: 0
+  m_faceColor:
+    serializedVersion: 2
+    rgba: 4294967295
+  m_outlineColor:
+    serializedVersion: 2
+    rgba: 4278190080
+  m_fontSize: 24
+  m_fontSizeBase: 24
+  m_fontWeight: 400
+  m_enableAutoSizing: 0
+  m_fontSizeMin: 18
+  m_fontSizeMax: 72
+  m_fontStyle: 0
+  m_textAlignment: 513
+  m_characterSpacing: 0
+  m_wordSpacing: 0
+  m_lineSpacing: 0
+  m_lineSpacingMax: 0
+  m_paragraphSpacing: 0
+  m_charWidthMaxAdj: 0
+  m_enableWordWrapping: 0
+  m_wordWrappingRatios: 0.4
+  m_overflowMode: 0
+  m_firstOverflowCharacterIndex: -1
+  m_linkedTextComponent: {fileID: 0}
+  m_isLinkedTextComponent: 0
+  m_isTextTruncated: 0
+  m_enableKerning: 1
+  m_enableExtraPadding: 1
+  checkPaddingRequired: 0
+  m_isRichText: 1
+  m_parseCtrlCharacters: 1
+  m_isOrthographic: 1
+  m_isCullingEnabled: 0
+  m_ignoreRectMaskCulling: 0
+  m_ignoreCulling: 1
+  m_horizontalMapping: 0
+  m_verticalMapping: 0
+  m_uvLineOffset: 0
+  m_geometrySortingOrder: 0
+  m_VertexBufferAutoSizeReduction: 1
+  m_firstVisibleCharacter: 0
+  m_useMaxVisibleDescender: 1
+  m_pageToDisplay: 1
+  m_margin: {x: 0, y: 0, z: 0, w: 0}
+  m_textInfo:
+    textComponent: {fileID: 132386943}
+    characterCount: 6
+    spriteCount: 0
+    spaceCount: 0
+    wordCount: 1
+    linkCount: 0
+    lineCount: 1
+    pageCount: 1
+    materialCount: 1
+  m_isUsingLegacyAnimationComponent: 0
+  m_isVolumetricText: 0
+  m_spriteAnimator: {fileID: 0}
+  m_hasFontAssetChanged: 0
+  m_subTextObjects:
+  - {fileID: 0}
+  - {fileID: 0}
+  - {fileID: 0}
+  - {fileID: 0}
+  - {fileID: 0}
+  - {fileID: 0}
+  - {fileID: 0}
+  - {fileID: 0}
+  m_baseMaterial: {fileID: 0}
+  m_maskOffset: {x: 0, y: 0, z: 0, w: 0}
+--- !u!222 &132386944
+CanvasRenderer:
+  m_ObjectHideFlags: 0
+  m_CorrespondingSourceObject: {fileID: 0}
+  m_PrefabInstance: {fileID: 0}
+  m_PrefabAsset: {fileID: 0}
+  m_GameObject: {fileID: 132386941}
+  m_CullTransparentMesh: 0
+--- !u!1 &155875675
+GameObject:
+  m_ObjectHideFlags: 0
+  m_CorrespondingSourceObject: {fileID: 0}
+  m_PrefabInstance: {fileID: 0}
+  m_PrefabAsset: {fileID: 0}
+  serializedVersion: 6
+  m_Component:
+  - component: {fileID: 155875676}
+  - component: {fileID: 155875678}
+  - component: {fileID: 155875677}
+  m_Layer: 5
+  m_Name: Placeholder
+  m_TagString: Untagged
+  m_Icon: {fileID: 0}
+  m_NavMeshLayer: 0
+  m_StaticEditorFlags: 0
+  m_IsActive: 1
+--- !u!224 &155875676
+RectTransform:
+  m_ObjectHideFlags: 0
+  m_CorrespondingSourceObject: {fileID: 0}
+  m_PrefabInstance: {fileID: 0}
+  m_PrefabAsset: {fileID: 0}
+  m_GameObject: {fileID: 155875675}
+  m_LocalRotation: {x: 0, y: 0, z: 0, w: 1}
+  m_LocalPosition: {x: 0, y: 0, z: 0}
+  m_LocalScale: {x: 1, y: 1, z: 1}
+  m_Children: []
+  m_Father: {fileID: 1093802056}
+  m_RootOrder: 0
+  m_LocalEulerAnglesHint: {x: 0, y: 0, z: 0}
+  m_AnchorMin: {x: 0, y: 0}
+  m_AnchorMax: {x: 1, y: 1}
+  m_AnchoredPosition: {x: 0, y: 0}
+  m_SizeDelta: {x: 0, y: 0}
+  m_Pivot: {x: 0.5, y: 0.5}
+--- !u!114 &155875677
+MonoBehaviour:
+  m_ObjectHideFlags: 0
+  m_CorrespondingSourceObject: {fileID: 0}
+  m_PrefabInstance: {fileID: 0}
+  m_PrefabAsset: {fileID: 0}
+  m_GameObject: {fileID: 155875675}
+  m_Enabled: 0
+  m_EditorHideFlags: 0
+  m_Script: {fileID: 11500000, guid: f4688fdb7df04437aeb418b961361dc5, type: 3}
+  m_Name: 
+  m_EditorClassIdentifier: 
+  m_Material: {fileID: 0}
+  m_Color: {r: 1, g: 1, b: 1, a: 1}
+  m_RaycastTarget: 1
+  m_OnCullStateChanged:
+    m_PersistentCalls:
+      m_Calls: []
+  m_text: Enter port number
+  m_isRightToLeft: 0
+  m_fontAsset: {fileID: 11400000, guid: 0cd382c4d470f174791dd96eb8f7b786, type: 2}
+  m_sharedMaterial: {fileID: 1549604112718095413, guid: 0cd382c4d470f174791dd96eb8f7b786,
+    type: 2}
+  m_fontSharedMaterials: []
+  m_fontMaterial: {fileID: 0}
+  m_fontMaterials: []
+  m_fontColor32:
+    serializedVersion: 2
+    rgba: 4289505171
+  m_fontColor: {r: 0.5764706, g: 0.654902, b: 0.6745098, a: 1}
+  m_enableVertexGradient: 0
+  m_colorMode: 3
+  m_fontColorGradient:
+    topLeft: {r: 1, g: 1, b: 1, a: 1}
+    topRight: {r: 1, g: 1, b: 1, a: 1}
+    bottomLeft: {r: 1, g: 1, b: 1, a: 1}
+    bottomRight: {r: 1, g: 1, b: 1, a: 1}
+  m_fontColorGradientPreset: {fileID: 0}
+  m_spriteAsset: {fileID: 0}
+  m_tintAllSprites: 0
+  m_overrideHtmlColors: 0
+  m_faceColor:
+    serializedVersion: 2
+    rgba: 4294967295
+  m_outlineColor:
+    serializedVersion: 2
+    rgba: 4278190080
+  m_fontSize: 24
+  m_fontSizeBase: 24
+  m_fontWeight: 400
+  m_enableAutoSizing: 0
+  m_fontSizeMin: 18
+  m_fontSizeMax: 72
+  m_fontStyle: 18
+  m_textAlignment: 513
+  m_characterSpacing: 0
+  m_wordSpacing: 0
+  m_lineSpacing: 0
+  m_lineSpacingMax: 0
+  m_paragraphSpacing: 0
+  m_charWidthMaxAdj: 0
+  m_enableWordWrapping: 0
+  m_wordWrappingRatios: 0.4
+  m_overflowMode: 0
+  m_firstOverflowCharacterIndex: -1
+  m_linkedTextComponent: {fileID: 0}
+  m_isLinkedTextComponent: 0
+  m_isTextTruncated: 0
+  m_enableKerning: 1
+  m_enableExtraPadding: 1
+  checkPaddingRequired: 0
+  m_isRichText: 1
+  m_parseCtrlCharacters: 1
+  m_isOrthographic: 1
+  m_isCullingEnabled: 0
+  m_ignoreRectMaskCulling: 0
+  m_ignoreCulling: 1
+  m_horizontalMapping: 0
+  m_verticalMapping: 0
+  m_uvLineOffset: 0
+  m_geometrySortingOrder: 0
+  m_VertexBufferAutoSizeReduction: 1
+  m_firstVisibleCharacter: 0
+  m_useMaxVisibleDescender: 1
+  m_pageToDisplay: 1
+  m_margin: {x: 0, y: 0, z: 0, w: 0}
+  m_textInfo:
+    textComponent: {fileID: 155875677}
+    characterCount: 0
+    spriteCount: 0
+    spaceCount: 0
+    wordCount: 0
+    linkCount: 0
+    lineCount: 0
+    pageCount: 0
+    materialCount: 1
+  m_isUsingLegacyAnimationComponent: 0
+  m_isVolumetricText: 0
+  m_spriteAnimator: {fileID: 0}
+  m_hasFontAssetChanged: 0
+  m_subTextObjects:
+  - {fileID: 0}
+  - {fileID: 0}
+  - {fileID: 0}
+  - {fileID: 0}
+  - {fileID: 0}
+  - {fileID: 0}
+  - {fileID: 0}
+  - {fileID: 0}
+  m_baseMaterial: {fileID: 0}
+  m_maskOffset: {x: 0, y: 0, z: 0, w: 0}
+--- !u!222 &155875678
+CanvasRenderer:
+  m_ObjectHideFlags: 0
+  m_CorrespondingSourceObject: {fileID: 0}
+  m_PrefabInstance: {fileID: 0}
+  m_PrefabAsset: {fileID: 0}
+  m_GameObject: {fileID: 155875675}
+  m_CullTransparentMesh: 0
+--- !u!1 &159567281
+GameObject:
+  m_ObjectHideFlags: 0
+  m_CorrespondingSourceObject: {fileID: 0}
+  m_PrefabInstance: {fileID: 0}
+  m_PrefabAsset: {fileID: 0}
+  serializedVersion: 6
+  m_Component:
+  - component: {fileID: 159567282}
+  - component: {fileID: 159567285}
+  - component: {fileID: 159567284}
+  - component: {fileID: 159567283}
+  m_Layer: 5
+  m_Name: Toggle
+  m_TagString: Untagged
+  m_Icon: {fileID: 0}
+  m_NavMeshLayer: 0
+  m_StaticEditorFlags: 0
+  m_IsActive: 1
+--- !u!224 &159567282
+RectTransform:
+  m_ObjectHideFlags: 0
+  m_CorrespondingSourceObject: {fileID: 0}
+  m_PrefabInstance: {fileID: 0}
+  m_PrefabAsset: {fileID: 0}
+  m_GameObject: {fileID: 159567281}
+  m_LocalRotation: {x: 0, y: 0, z: 0, w: 1}
+  m_LocalPosition: {x: 0, y: 0, z: 0}
+  m_LocalScale: {x: 1, y: 1, z: 1}
+  m_Children:
+  - {fileID: 1404593538}
+  - {fileID: 624357300}
+  m_Father: {fileID: 1688168143}
+  m_RootOrder: 0
+  m_LocalEulerAnglesHint: {x: 0, y: 0, z: 0}
+  m_AnchorMin: {x: 0, y: 0}
+  m_AnchorMax: {x: 1, y: 1}
+  m_AnchoredPosition: {x: 0, y: 0}
+  m_SizeDelta: {x: -16, y: -16}
+  m_Pivot: {x: 0.5, y: 0.5}
+--- !u!114 &159567283
+MonoBehaviour:
+  m_ObjectHideFlags: 0
+  m_CorrespondingSourceObject: {fileID: 0}
+  m_PrefabInstance: {fileID: 0}
+  m_PrefabAsset: {fileID: 0}
+  m_GameObject: {fileID: 159567281}
+  m_Enabled: 1
+  m_EditorHideFlags: 0
+  m_Script: {fileID: 11500000, guid: 9085046f02f69544eb97fd06b6048fe2, type: 3}
+  m_Name: 
+  m_EditorClassIdentifier: 
+  m_Navigation:
+    m_Mode: 0
+    m_SelectOnUp: {fileID: 0}
+    m_SelectOnDown: {fileID: 0}
+    m_SelectOnLeft: {fileID: 0}
+    m_SelectOnRight: {fileID: 0}
+  m_Transition: 1
+  m_Colors:
+    m_NormalColor: {r: 0.43529415, g: 0.5411765, b: 0.5686275, a: 1}
+    m_HighlightedColor: {r: 1, g: 0.40000004, b: 0, a: 1}
+    m_PressedColor: {r: 0.8313726, g: 0.33333334, b: 0, a: 1}
+    m_SelectedColor: {r: 1, g: 0.40000004, b: 0, a: 1}
+    m_DisabledColor: {r: 0.30008277, g: 0.37307587, b: 0.39200002, a: 1}
+    m_ColorMultiplier: 1
+    m_FadeDuration: 0.1
+  m_SpriteState:
+    m_HighlightedSprite: {fileID: 0}
+    m_PressedSprite: {fileID: 0}
+    m_SelectedSprite: {fileID: 0}
+    m_DisabledSprite: {fileID: 0}
+  m_AnimationTriggers:
+    m_NormalTrigger: Normal
+    m_HighlightedTrigger: Highlighted
+    m_PressedTrigger: Pressed
+    m_SelectedTrigger: Highlighted
+    m_DisabledTrigger: Disabled
+  m_Interactable: 1
+  m_TargetGraphic: {fileID: 159567284}
+  toggleTransition: 1
+  graphic: {fileID: 1404593539}
+  m_Group: {fileID: 0}
+  onValueChanged:
+    m_PersistentCalls:
+      m_Calls:
+      - m_Target: {fileID: 2022253373}
+        m_MethodName: SetActive
+        m_Mode: 0
+        m_Arguments:
+          m_ObjectArgument: {fileID: 0}
+          m_ObjectArgumentAssemblyTypeName: UnityEngine.Object, UnityEngine
+          m_IntArgument: 0
+          m_FloatArgument: 0
+          m_StringArgument: 
+          m_BoolArgument: 0
+        m_CallState: 2
+  m_IsOn: 0
+--- !u!114 &159567284
+MonoBehaviour:
+  m_ObjectHideFlags: 0
+  m_CorrespondingSourceObject: {fileID: 0}
+  m_PrefabInstance: {fileID: 0}
+  m_PrefabAsset: {fileID: 0}
+  m_GameObject: {fileID: 159567281}
+  m_Enabled: 1
+  m_EditorHideFlags: 0
+  m_Script: {fileID: 11500000, guid: fe87c0e1cc204ed48ad3b37840f39efc, type: 3}
+  m_Name: 
+  m_EditorClassIdentifier: 
+  m_Material: {fileID: 0}
+  m_Color: {r: 1, g: 1, b: 1, a: 1}
+  m_RaycastTarget: 1
+  m_OnCullStateChanged:
+    m_PersistentCalls:
+      m_Calls: []
+  m_Sprite: {fileID: 0}
+  m_Type: 0
+  m_PreserveAspect: 0
+  m_FillCenter: 1
+  m_FillMethod: 4
+  m_FillAmount: 1
+  m_FillClockwise: 1
+  m_FillOrigin: 0
+  m_UseSpriteMesh: 0
+  m_PixelsPerUnitMultiplier: 1
+--- !u!222 &159567285
+CanvasRenderer:
+  m_ObjectHideFlags: 0
+  m_CorrespondingSourceObject: {fileID: 0}
+  m_PrefabInstance: {fileID: 0}
+  m_PrefabAsset: {fileID: 0}
+  m_GameObject: {fileID: 159567281}
+  m_CullTransparentMesh: 0
+--- !u!1 &162886306
+GameObject:
+  m_ObjectHideFlags: 0
+  m_CorrespondingSourceObject: {fileID: 0}
+  m_PrefabInstance: {fileID: 0}
+  m_PrefabAsset: {fileID: 0}
+  serializedVersion: 6
+  m_Component:
+  - component: {fileID: 162886307}
+  - component: {fileID: 162886308}
+  m_Layer: 5
+  m_Name: Submit Row
+  m_TagString: Untagged
+  m_Icon: {fileID: 0}
+  m_NavMeshLayer: 0
+  m_StaticEditorFlags: 0
+  m_IsActive: 1
+--- !u!224 &162886307
+RectTransform:
+  m_ObjectHideFlags: 0
+  m_CorrespondingSourceObject: {fileID: 0}
+  m_PrefabInstance: {fileID: 0}
+  m_PrefabAsset: {fileID: 0}
+  m_GameObject: {fileID: 162886306}
+  m_LocalRotation: {x: 0, y: 0, z: 0, w: 1}
+  m_LocalPosition: {x: 0, y: 0, z: 0}
+  m_LocalScale: {x: 1, y: 1, z: 1}
+  m_Children:
+  - {fileID: 2126267227}
+  - {fileID: 1615574118}
+  m_Father: {fileID: 1322106252}
+  m_RootOrder: 5
+  m_LocalEulerAnglesHint: {x: 0, y: 0, z: 0}
+  m_AnchorMin: {x: 0, y: 1}
+  m_AnchorMax: {x: 0, y: 1}
+  m_AnchoredPosition: {x: 250, y: -456}
+  m_SizeDelta: {x: 500, y: 80}
+  m_Pivot: {x: 0.5, y: 0.5}
+--- !u!114 &162886308
+MonoBehaviour:
+  m_ObjectHideFlags: 0
+  m_CorrespondingSourceObject: {fileID: 0}
+  m_PrefabInstance: {fileID: 0}
+  m_PrefabAsset: {fileID: 0}
+  m_GameObject: {fileID: 162886306}
+  m_Enabled: 1
+  m_EditorHideFlags: 0
+  m_Script: {fileID: 11500000, guid: 30649d3a9faa99c48a7b1166b86bf2a0, type: 3}
+  m_Name: 
+  m_EditorClassIdentifier: 
+  m_Padding:
+    m_Left: 8
+    m_Right: 8
+    m_Top: 8
+    m_Bottom: 8
+  m_ChildAlignment: 0
+  m_Spacing: 16
+  m_ChildForceExpandWidth: 1
+  m_ChildForceExpandHeight: 1
+  m_ChildControlWidth: 1
+  m_ChildControlHeight: 1
+  m_ChildScaleWidth: 0
+  m_ChildScaleHeight: 0
+--- !u!1 &171922770
+GameObject:
+  m_ObjectHideFlags: 0
+  m_CorrespondingSourceObject: {fileID: 0}
+  m_PrefabInstance: {fileID: 0}
+  m_PrefabAsset: {fileID: 0}
+  serializedVersion: 6
+  m_Component:
+  - component: {fileID: 171922771}
+  - component: {fileID: 171922773}
+  - component: {fileID: 171922772}
+  m_Layer: 5
+  m_Name: Divider
+  m_TagString: Untagged
+  m_Icon: {fileID: 0}
+  m_NavMeshLayer: 0
+  m_StaticEditorFlags: 0
+  m_IsActive: 1
+--- !u!224 &171922771
+RectTransform:
+  m_ObjectHideFlags: 0
+  m_CorrespondingSourceObject: {fileID: 0}
+  m_PrefabInstance: {fileID: 0}
+  m_PrefabAsset: {fileID: 0}
+  m_GameObject: {fileID: 171922770}
+  m_LocalRotation: {x: 0, y: 0, z: 0, w: 1}
+  m_LocalPosition: {x: 0, y: 0, z: 0}
+  m_LocalScale: {x: 1, y: 1, z: 1}
+  m_Children: []
+  m_Father: {fileID: 2054891945}
+  m_RootOrder: 5
+  m_LocalEulerAnglesHint: {x: 0, y: 0, z: 0}
+  m_AnchorMin: {x: 0, y: 0}
+  m_AnchorMax: {x: 0, y: 0}
+  m_AnchoredPosition: {x: 0, y: 0}
+  m_SizeDelta: {x: 0, y: 8}
+  m_Pivot: {x: 0.5, y: 0.5}
+--- !u!114 &171922772
+MonoBehaviour:
+  m_ObjectHideFlags: 0
+  m_CorrespondingSourceObject: {fileID: 0}
+  m_PrefabInstance: {fileID: 0}
+  m_PrefabAsset: {fileID: 0}
+  m_GameObject: {fileID: 171922770}
+  m_Enabled: 1
+  m_EditorHideFlags: 0
+  m_Script: {fileID: 11500000, guid: fe87c0e1cc204ed48ad3b37840f39efc, type: 3}
+  m_Name: 
+  m_EditorClassIdentifier: 
+  m_Material: {fileID: 0}
+  m_Color: {r: 1, g: 0.40000004, b: 0, a: 1}
+  m_RaycastTarget: 1
+  m_OnCullStateChanged:
+    m_PersistentCalls:
+      m_Calls: []
+  m_Sprite: {fileID: 0}
+  m_Type: 0
+  m_PreserveAspect: 0
+  m_FillCenter: 1
+  m_FillMethod: 4
+  m_FillAmount: 1
+  m_FillClockwise: 1
+  m_FillOrigin: 0
+  m_UseSpriteMesh: 0
+  m_PixelsPerUnitMultiplier: 1
+--- !u!222 &171922773
+CanvasRenderer:
+  m_ObjectHideFlags: 0
+  m_CorrespondingSourceObject: {fileID: 0}
+  m_PrefabInstance: {fileID: 0}
+  m_PrefabAsset: {fileID: 0}
+  m_GameObject: {fileID: 171922770}
+  m_CullTransparentMesh: 0
+--- !u!21 &183787213
+Material:
+  serializedVersion: 6
+  m_ObjectHideFlags: 0
+  m_CorrespondingSourceObject: {fileID: 0}
+  m_PrefabInstance: {fileID: 0}
+  m_PrefabAsset: {fileID: 0}
+  m_Name: Sprites/Default
+  m_Shader: {fileID: 10753, guid: 0000000000000000f000000000000000, type: 0}
+  m_ShaderKeywords: 
+  m_LightmapFlags: 4
+  m_EnableInstancingVariants: 0
+  m_DoubleSidedGI: 0
+  m_CustomRenderQueue: -1
+  stringTagMap: {}
+  disabledShaderPasses: []
+  m_SavedProperties:
+    serializedVersion: 3
+    m_TexEnvs:
+    - _AlphaTex:
+        m_Texture: {fileID: 0}
+        m_Scale: {x: 1, y: 1}
+        m_Offset: {x: 0, y: 0}
+    - _MainTex:
+        m_Texture: {fileID: 0}
+        m_Scale: {x: 1, y: 1}
+        m_Offset: {x: 0, y: 0}
+    m_Floats:
+    - PixelSnap: 0
+    - _EnableExternalAlpha: 0
+    m_Colors:
+    - _Color: {r: 1, g: 1, b: 1, a: 1}
+    - _Flip: {r: 1, g: 1, b: 1, a: 1}
+    - _RendererColor: {r: 1, g: 1, b: 1, a: 1}
+--- !u!1 &185265281
+GameObject:
+  m_ObjectHideFlags: 0
+  m_CorrespondingSourceObject: {fileID: 0}
+  m_PrefabInstance: {fileID: 0}
+  m_PrefabAsset: {fileID: 0}
+  serializedVersion: 6
+  m_Component:
+  - component: {fileID: 185265282}
+  - component: {fileID: 185265283}
+  m_Layer: 0
+  m_Name: XR Particles Interaction
+  m_TagString: Untagged
+  m_Icon: {fileID: 0}
+  m_NavMeshLayer: 0
+  m_StaticEditorFlags: 0
+  m_IsActive: 1
+--- !u!4 &185265282
+Transform:
+  m_ObjectHideFlags: 0
+  m_CorrespondingSourceObject: {fileID: 0}
+  m_PrefabInstance: {fileID: 0}
+  m_PrefabAsset: {fileID: 0}
+  m_GameObject: {fileID: 185265281}
+  m_LocalRotation: {x: 0, y: 0, z: 0, w: 1}
+  m_LocalPosition: {x: 0, y: 0, z: 0}
+  m_LocalScale: {x: 1, y: 1, z: 1}
+  m_Children: []
+  m_Father: {fileID: 544060993}
+  m_RootOrder: 1
+  m_LocalEulerAnglesHint: {x: 0, y: 0, z: 0}
+--- !u!114 &185265283
+MonoBehaviour:
+  m_ObjectHideFlags: 0
+  m_CorrespondingSourceObject: {fileID: 0}
+  m_PrefabInstance: {fileID: 0}
+  m_PrefabAsset: {fileID: 0}
+  m_GameObject: {fileID: 185265281}
+  m_Enabled: 1
+  m_EditorHideFlags: 0
+  m_Script: {fileID: 11500000, guid: 4a9debcec7224c5d82314ab8a7e0a87f, type: 3}
+  m_Name: 
+  m_EditorClassIdentifier: 
+  narupaXR: {fileID: 544060994}
+  grabObjectAction:
+    actionPath: /actions/NarupaIMD/in/Interact
+    needsReinit: 0
+  controllerManager: {fileID: 2074532958}
+--- !u!1 &193686851
+GameObject:
+  m_ObjectHideFlags: 0
+  m_CorrespondingSourceObject: {fileID: 0}
+  m_PrefabInstance: {fileID: 0}
+  m_PrefabAsset: {fileID: 0}
+  serializedVersion: 6
+  m_Component:
+  - component: {fileID: 193686852}
+  - component: {fileID: 193686854}
+  - component: {fileID: 193686853}
+  m_Layer: 5
+  m_Name: Text
+  m_TagString: Untagged
+  m_Icon: {fileID: 0}
+  m_NavMeshLayer: 0
+  m_StaticEditorFlags: 0
+  m_IsActive: 1
+--- !u!224 &193686852
+RectTransform:
+  m_ObjectHideFlags: 0
+  m_CorrespondingSourceObject: {fileID: 0}
+  m_PrefabInstance: {fileID: 0}
+  m_PrefabAsset: {fileID: 0}
+  m_GameObject: {fileID: 193686851}
+  m_LocalRotation: {x: 0, y: 0, z: 0, w: 1}
+  m_LocalPosition: {x: 0, y: 0, z: 0}
+  m_LocalScale: {x: 1, y: 1, z: 1}
+  m_Children: []
+  m_Father: {fileID: 244093879}
+  m_RootOrder: 1
+  m_LocalEulerAnglesHint: {x: 0, y: 0, z: 0}
+  m_AnchorMin: {x: 0, y: 0}
+  m_AnchorMax: {x: 1, y: 1}
+  m_AnchoredPosition: {x: 0, y: 0}
+  m_SizeDelta: {x: 0, y: 0}
+  m_Pivot: {x: 0.5, y: 0.5}
+--- !u!114 &193686853
+MonoBehaviour:
+  m_ObjectHideFlags: 0
+  m_CorrespondingSourceObject: {fileID: 0}
+  m_PrefabInstance: {fileID: 0}
+  m_PrefabAsset: {fileID: 0}
+  m_GameObject: {fileID: 193686851}
+  m_Enabled: 1
+  m_EditorHideFlags: 0
+  m_Script: {fileID: 11500000, guid: f4688fdb7df04437aeb418b961361dc5, type: 3}
+  m_Name: 
+  m_EditorClassIdentifier: 
+  m_Material: {fileID: 0}
+  m_Color: {r: 1, g: 1, b: 1, a: 1}
+  m_RaycastTarget: 1
+  m_OnCullStateChanged:
+    m_PersistentCalls:
+      m_Calls: []
+  m_text: "localhost\u200B"
+  m_isRightToLeft: 0
+  m_fontAsset: {fileID: 11400000, guid: 0cd382c4d470f174791dd96eb8f7b786, type: 2}
+  m_sharedMaterial: {fileID: 1549604112718095413, guid: 0cd382c4d470f174791dd96eb8f7b786,
+    type: 2}
+  m_fontSharedMaterials: []
+  m_fontMaterial: {fileID: 0}
+  m_fontMaterials: []
+  m_fontColor32:
+    serializedVersion: 2
+    rgba: 4292202422
+  m_fontColor: {r: 0.71705234, g: 0.8146104, b: 0.839, a: 1}
+  m_enableVertexGradient: 0
+  m_colorMode: 3
+  m_fontColorGradient:
+    topLeft: {r: 1, g: 1, b: 1, a: 1}
+    topRight: {r: 1, g: 1, b: 1, a: 1}
+    bottomLeft: {r: 1, g: 1, b: 1, a: 1}
+    bottomRight: {r: 1, g: 1, b: 1, a: 1}
+  m_fontColorGradientPreset: {fileID: 0}
+  m_spriteAsset: {fileID: 0}
+  m_tintAllSprites: 0
+  m_overrideHtmlColors: 0
+  m_faceColor:
+    serializedVersion: 2
+    rgba: 4294967295
+  m_outlineColor:
+    serializedVersion: 2
+    rgba: 4278190080
+  m_fontSize: 24
+  m_fontSizeBase: 24
+  m_fontWeight: 400
+  m_enableAutoSizing: 0
+  m_fontSizeMin: 18
+  m_fontSizeMax: 72
+  m_fontStyle: 0
+  m_textAlignment: 513
+  m_characterSpacing: 0
+  m_wordSpacing: 0
+  m_lineSpacing: 0
+  m_lineSpacingMax: 0
+  m_paragraphSpacing: 0
+  m_charWidthMaxAdj: 0
+  m_enableWordWrapping: 0
+  m_wordWrappingRatios: 0.4
+  m_overflowMode: 0
+  m_firstOverflowCharacterIndex: -1
+  m_linkedTextComponent: {fileID: 0}
+  m_isLinkedTextComponent: 0
+  m_isTextTruncated: 0
+  m_enableKerning: 1
+  m_enableExtraPadding: 1
+  checkPaddingRequired: 0
+  m_isRichText: 1
+  m_parseCtrlCharacters: 1
+  m_isOrthographic: 1
+  m_isCullingEnabled: 0
+  m_ignoreRectMaskCulling: 0
+  m_ignoreCulling: 1
+  m_horizontalMapping: 0
+  m_verticalMapping: 0
+  m_uvLineOffset: 0
+  m_geometrySortingOrder: 0
+  m_VertexBufferAutoSizeReduction: 1
+  m_firstVisibleCharacter: 0
+  m_useMaxVisibleDescender: 1
+  m_pageToDisplay: 1
+  m_margin: {x: 0, y: 0, z: 0, w: 0}
+  m_textInfo:
+    textComponent: {fileID: 193686853}
+    characterCount: 10
+    spriteCount: 0
+    spaceCount: 0
+    wordCount: 1
+    linkCount: 0
+    lineCount: 1
+    pageCount: 1
+    materialCount: 1
+  m_isUsingLegacyAnimationComponent: 0
+  m_isVolumetricText: 0
+  m_spriteAnimator: {fileID: 0}
+  m_hasFontAssetChanged: 0
+  m_subTextObjects:
+  - {fileID: 0}
+  - {fileID: 0}
+  - {fileID: 0}
+  - {fileID: 0}
+  - {fileID: 0}
+  - {fileID: 0}
+  - {fileID: 0}
+  - {fileID: 0}
+  m_baseMaterial: {fileID: 0}
+  m_maskOffset: {x: 0, y: 0, z: 0, w: 0}
+--- !u!222 &193686854
+CanvasRenderer:
+  m_ObjectHideFlags: 0
+  m_CorrespondingSourceObject: {fileID: 0}
+  m_PrefabInstance: {fileID: 0}
+  m_PrefabAsset: {fileID: 0}
+  m_GameObject: {fileID: 193686851}
+  m_CullTransparentMesh: 0
+--- !u!1 &244093878
+GameObject:
+  m_ObjectHideFlags: 0
+  m_CorrespondingSourceObject: {fileID: 0}
+  m_PrefabInstance: {fileID: 0}
+  m_PrefabAsset: {fileID: 0}
+  serializedVersion: 6
+  m_Component:
+  - component: {fileID: 244093879}
+  - component: {fileID: 244093880}
+  m_Layer: 5
+  m_Name: Text Area
+  m_TagString: Untagged
+  m_Icon: {fileID: 0}
+  m_NavMeshLayer: 0
+  m_StaticEditorFlags: 0
+  m_IsActive: 1
+--- !u!224 &244093879
+RectTransform:
+  m_ObjectHideFlags: 0
+  m_CorrespondingSourceObject: {fileID: 0}
+  m_PrefabInstance: {fileID: 0}
+  m_PrefabAsset: {fileID: 0}
+  m_GameObject: {fileID: 244093878}
+  m_LocalRotation: {x: 0, y: 0, z: 0, w: 1}
+  m_LocalPosition: {x: 0, y: 0, z: 0}
+  m_LocalScale: {x: 1, y: 1, z: 1}
+  m_Children:
+  - {fileID: 270656326}
+  - {fileID: 193686852}
+  m_Father: {fileID: 644197856}
+  m_RootOrder: 0
+  m_LocalEulerAnglesHint: {x: 0, y: 0, z: 0}
+  m_AnchorMin: {x: 0, y: 0}
+  m_AnchorMax: {x: 1, y: 1}
+  m_AnchoredPosition: {x: 0, y: -0.5}
+  m_SizeDelta: {x: -20, y: -13}
+  m_Pivot: {x: 0.5, y: 0.5}
+--- !u!114 &244093880
+MonoBehaviour:
+  m_ObjectHideFlags: 0
+  m_CorrespondingSourceObject: {fileID: 0}
+  m_PrefabInstance: {fileID: 0}
+  m_PrefabAsset: {fileID: 0}
+  m_GameObject: {fileID: 244093878}
+  m_Enabled: 1
+  m_EditorHideFlags: 0
+  m_Script: {fileID: 11500000, guid: 3312d7739989d2b4e91e6319e9a96d76, type: 3}
+  m_Name: 
+  m_EditorClassIdentifier: 
+--- !u!1 &252551620
+GameObject:
+  m_ObjectHideFlags: 0
+  m_CorrespondingSourceObject: {fileID: 0}
+  m_PrefabInstance: {fileID: 0}
+  m_PrefabAsset: {fileID: 0}
+  serializedVersion: 6
+  m_Component:
+  - component: {fileID: 252551621}
+  - component: {fileID: 252551624}
+  - component: {fileID: 252551623}
+  - component: {fileID: 252551622}
+  m_Layer: 5
+  m_Name: Close Button
+  m_TagString: Untagged
+  m_Icon: {fileID: 0}
+  m_NavMeshLayer: 0
+  m_StaticEditorFlags: 0
+  m_IsActive: 1
+--- !u!224 &252551621
+RectTransform:
+  m_ObjectHideFlags: 0
+  m_CorrespondingSourceObject: {fileID: 0}
+  m_PrefabInstance: {fileID: 0}
+  m_PrefabAsset: {fileID: 0}
+  m_GameObject: {fileID: 252551620}
+  m_LocalRotation: {x: -0, y: -0, z: -0, w: 1}
+  m_LocalPosition: {x: 0, y: 0, z: 0}
+  m_LocalScale: {x: 1, y: 1, z: 1}
+  m_Children:
+  - {fileID: 942692457}
+  m_Father: {fileID: 430995091}
+  m_RootOrder: 1
+  m_LocalEulerAnglesHint: {x: 0, y: 0, z: 0}
+  m_AnchorMin: {x: 1, y: 1}
+  m_AnchorMax: {x: 1, y: 1}
+  m_AnchoredPosition: {x: -16, y: -16}
+  m_SizeDelta: {x: 192, y: 64}
+  m_Pivot: {x: 1, y: 1}
+--- !u!114 &252551622
+MonoBehaviour:
+  m_ObjectHideFlags: 0
+  m_CorrespondingSourceObject: {fileID: 0}
+  m_PrefabInstance: {fileID: 0}
+  m_PrefabAsset: {fileID: 0}
+  m_GameObject: {fileID: 252551620}
+  m_Enabled: 1
+  m_EditorHideFlags: 0
+  m_Script: {fileID: 11500000, guid: 4e29b1a8efbd4b44bb3f3716e73f07ff, type: 3}
+  m_Name: 
+  m_EditorClassIdentifier: 
+  m_Navigation:
+    m_Mode: 0
+    m_SelectOnUp: {fileID: 0}
+    m_SelectOnDown: {fileID: 0}
+    m_SelectOnLeft: {fileID: 0}
+    m_SelectOnRight: {fileID: 0}
+  m_Transition: 1
+  m_Colors:
+    m_NormalColor: {r: 0.43529415, g: 0.5411765, b: 0.5686275, a: 1}
+    m_HighlightedColor: {r: 1, g: 0.40000004, b: 0, a: 1}
+    m_PressedColor: {r: 0.30008277, g: 0.37307587, b: 0.39200002, a: 1}
+    m_SelectedColor: {r: 1, g: 0.40000004, b: 0, a: 1}
+    m_DisabledColor: {r: 0.78431374, g: 0.78431374, b: 0.78431374, a: 0.5019608}
+    m_ColorMultiplier: 1
+    m_FadeDuration: 0.1
+  m_SpriteState:
+    m_HighlightedSprite: {fileID: 0}
+    m_PressedSprite: {fileID: 0}
+    m_SelectedSprite: {fileID: 0}
+    m_DisabledSprite: {fileID: 0}
+  m_AnimationTriggers:
+    m_NormalTrigger: Normal
+    m_HighlightedTrigger: Highlighted
+    m_PressedTrigger: Pressed
+    m_SelectedTrigger: Highlighted
+    m_DisabledTrigger: Disabled
+  m_Interactable: 1
+  m_TargetGraphic: {fileID: 252551623}
+  m_OnClick:
+    m_PersistentCalls:
+      m_Calls:
+      - m_Target: {fileID: 430995090}
+        m_MethodName: SetActive
+        m_Mode: 6
+        m_Arguments:
+          m_ObjectArgument: {fileID: 0}
+          m_ObjectArgumentAssemblyTypeName: UnityEngine.Object, UnityEngine
+          m_IntArgument: 0
+          m_FloatArgument: 0
+          m_StringArgument: 
+          m_BoolArgument: 0
+        m_CallState: 2
+--- !u!114 &252551623
+MonoBehaviour:
+  m_ObjectHideFlags: 0
+  m_CorrespondingSourceObject: {fileID: 0}
+  m_PrefabInstance: {fileID: 0}
+  m_PrefabAsset: {fileID: 0}
+  m_GameObject: {fileID: 252551620}
+  m_Enabled: 1
+  m_EditorHideFlags: 0
+  m_Script: {fileID: 11500000, guid: fe87c0e1cc204ed48ad3b37840f39efc, type: 3}
+  m_Name: 
+  m_EditorClassIdentifier: 
+  m_Material: {fileID: 0}
+  m_Color: {r: 1, g: 1, b: 1, a: 1}
+  m_RaycastTarget: 1
+  m_OnCullStateChanged:
+    m_PersistentCalls:
+      m_Calls: []
+  m_Sprite: {fileID: 0}
+  m_Type: 0
+  m_PreserveAspect: 0
+  m_FillCenter: 1
+  m_FillMethod: 4
+  m_FillAmount: 1
+  m_FillClockwise: 1
+  m_FillOrigin: 0
+  m_UseSpriteMesh: 0
+  m_PixelsPerUnitMultiplier: 1
+--- !u!222 &252551624
+CanvasRenderer:
+  m_ObjectHideFlags: 0
+  m_CorrespondingSourceObject: {fileID: 0}
+  m_PrefabInstance: {fileID: 0}
+  m_PrefabAsset: {fileID: 0}
+  m_GameObject: {fileID: 252551620}
+  m_CullTransparentMesh: 0
+--- !u!1 &270656325
+GameObject:
+  m_ObjectHideFlags: 0
+  m_CorrespondingSourceObject: {fileID: 0}
+  m_PrefabInstance: {fileID: 0}
+  m_PrefabAsset: {fileID: 0}
+  serializedVersion: 6
+  m_Component:
+  - component: {fileID: 270656326}
+  - component: {fileID: 270656328}
+  - component: {fileID: 270656327}
+  m_Layer: 5
+  m_Name: Placeholder
+  m_TagString: Untagged
+  m_Icon: {fileID: 0}
+  m_NavMeshLayer: 0
+  m_StaticEditorFlags: 0
+  m_IsActive: 1
+--- !u!224 &270656326
+RectTransform:
+  m_ObjectHideFlags: 0
+  m_CorrespondingSourceObject: {fileID: 0}
+  m_PrefabInstance: {fileID: 0}
+  m_PrefabAsset: {fileID: 0}
+  m_GameObject: {fileID: 270656325}
+  m_LocalRotation: {x: 0, y: 0, z: 0, w: 1}
+  m_LocalPosition: {x: 0, y: 0, z: 0}
+  m_LocalScale: {x: 1, y: 1, z: 1}
+  m_Children: []
+  m_Father: {fileID: 244093879}
+  m_RootOrder: 0
+  m_LocalEulerAnglesHint: {x: 0, y: 0, z: 0}
+  m_AnchorMin: {x: 0, y: 0}
+  m_AnchorMax: {x: 1, y: 1}
+  m_AnchoredPosition: {x: 0, y: 0}
+  m_SizeDelta: {x: 0, y: 0}
+  m_Pivot: {x: 0.5, y: 0.5}
+--- !u!114 &270656327
+MonoBehaviour:
+  m_ObjectHideFlags: 0
+  m_CorrespondingSourceObject: {fileID: 0}
+  m_PrefabInstance: {fileID: 0}
+  m_PrefabAsset: {fileID: 0}
+  m_GameObject: {fileID: 270656325}
+  m_Enabled: 0
+  m_EditorHideFlags: 0
+  m_Script: {fileID: 11500000, guid: f4688fdb7df04437aeb418b961361dc5, type: 3}
+  m_Name: 
+  m_EditorClassIdentifier: 
+  m_Material: {fileID: 0}
+  m_Color: {r: 1, g: 1, b: 1, a: 1}
+  m_RaycastTarget: 1
+  m_OnCullStateChanged:
+    m_PersistentCalls:
+      m_Calls: []
+  m_text: Enter host name or IP
+  m_isRightToLeft: 0
+  m_fontAsset: {fileID: 11400000, guid: 0cd382c4d470f174791dd96eb8f7b786, type: 2}
+  m_sharedMaterial: {fileID: 1549604112718095413, guid: 0cd382c4d470f174791dd96eb8f7b786,
+    type: 2}
+  m_fontSharedMaterials: []
+  m_fontMaterial: {fileID: 0}
+  m_fontMaterials: []
+  m_fontColor32:
+    serializedVersion: 2
+    rgba: 4289505171
+  m_fontColor: {r: 0.5764706, g: 0.654902, b: 0.6745098, a: 1}
+  m_enableVertexGradient: 0
+  m_colorMode: 3
+  m_fontColorGradient:
+    topLeft: {r: 1, g: 1, b: 1, a: 1}
+    topRight: {r: 1, g: 1, b: 1, a: 1}
+    bottomLeft: {r: 1, g: 1, b: 1, a: 1}
+    bottomRight: {r: 1, g: 1, b: 1, a: 1}
+  m_fontColorGradientPreset: {fileID: 0}
+  m_spriteAsset: {fileID: 0}
+  m_tintAllSprites: 0
+  m_overrideHtmlColors: 0
+  m_faceColor:
+    serializedVersion: 2
+    rgba: 4294967295
+  m_outlineColor:
+    serializedVersion: 2
+    rgba: 4278190080
+  m_fontSize: 24
+  m_fontSizeBase: 24
+  m_fontWeight: 400
+  m_enableAutoSizing: 0
+  m_fontSizeMin: 18
+  m_fontSizeMax: 72
+  m_fontStyle: 18
+  m_textAlignment: 513
+  m_characterSpacing: 0
+  m_wordSpacing: 0
+  m_lineSpacing: 0
+  m_lineSpacingMax: 0
+  m_paragraphSpacing: 0
+  m_charWidthMaxAdj: 0
+  m_enableWordWrapping: 0
+  m_wordWrappingRatios: 0.4
+  m_overflowMode: 0
+  m_firstOverflowCharacterIndex: -1
+  m_linkedTextComponent: {fileID: 0}
+  m_isLinkedTextComponent: 0
+  m_isTextTruncated: 0
+  m_enableKerning: 1
+  m_enableExtraPadding: 1
+  checkPaddingRequired: 0
+  m_isRichText: 1
+  m_parseCtrlCharacters: 1
+  m_isOrthographic: 1
+  m_isCullingEnabled: 0
+  m_ignoreRectMaskCulling: 0
+  m_ignoreCulling: 1
+  m_horizontalMapping: 0
+  m_verticalMapping: 0
+  m_uvLineOffset: 0
+  m_geometrySortingOrder: 0
+  m_VertexBufferAutoSizeReduction: 1
+  m_firstVisibleCharacter: 0
+  m_useMaxVisibleDescender: 1
+  m_pageToDisplay: 1
+  m_margin: {x: 0, y: 0, z: 0, w: 0}
+  m_textInfo:
+    textComponent: {fileID: 270656327}
+    characterCount: 0
+    spriteCount: 0
+    spaceCount: 0
+    wordCount: 0
+    linkCount: 0
+    lineCount: 0
+    pageCount: 0
+    materialCount: 1
+  m_isUsingLegacyAnimationComponent: 0
+  m_isVolumetricText: 0
+  m_spriteAnimator: {fileID: 0}
+  m_hasFontAssetChanged: 0
+  m_subTextObjects:
+  - {fileID: 0}
+  - {fileID: 0}
+  - {fileID: 0}
+  - {fileID: 0}
+  - {fileID: 0}
+  - {fileID: 0}
+  - {fileID: 0}
+  - {fileID: 0}
+  m_baseMaterial: {fileID: 0}
+  m_maskOffset: {x: 0, y: 0, z: 0, w: 0}
+--- !u!222 &270656328
+CanvasRenderer:
+  m_ObjectHideFlags: 0
+  m_CorrespondingSourceObject: {fileID: 0}
+  m_PrefabInstance: {fileID: 0}
+  m_PrefabAsset: {fileID: 0}
+  m_GameObject: {fileID: 270656325}
+  m_CullTransparentMesh: 0
+--- !u!1 &317588295
+GameObject:
+  m_ObjectHideFlags: 0
+  m_CorrespondingSourceObject: {fileID: 0}
+  m_PrefabInstance: {fileID: 0}
+  m_PrefabAsset: {fileID: 0}
+  serializedVersion: 6
+  m_Component:
+  - component: {fileID: 317588296}
+  m_Layer: 5
+  m_Name: Multiplayer Port Row
+  m_TagString: Untagged
+  m_Icon: {fileID: 0}
+  m_NavMeshLayer: 0
+  m_StaticEditorFlags: 0
+  m_IsActive: 1
+--- !u!224 &317588296
+RectTransform:
+  m_ObjectHideFlags: 0
+  m_CorrespondingSourceObject: {fileID: 0}
+  m_PrefabInstance: {fileID: 0}
+  m_PrefabAsset: {fileID: 0}
+  m_GameObject: {fileID: 317588295}
+  m_LocalRotation: {x: 0, y: 0, z: 0, w: 1}
+  m_LocalPosition: {x: 0, y: 0, z: 0}
+  m_LocalScale: {x: 1, y: 1, z: 1}
+  m_Children:
+  - {fileID: 1292114516}
+  - {fileID: 1190993353}
+  m_Father: {fileID: 1322106252}
+  m_RootOrder: 4
+  m_LocalEulerAnglesHint: {x: 0, y: 0, z: 0}
+  m_AnchorMin: {x: 0, y: 1}
+  m_AnchorMax: {x: 0, y: 1}
+  m_AnchoredPosition: {x: 250, y: -376}
+  m_SizeDelta: {x: 500, y: 80}
+  m_Pivot: {x: 0.5, y: 0.5}
+--- !u!1 &342727987
+GameObject:
+  m_ObjectHideFlags: 0
+  m_CorrespondingSourceObject: {fileID: 0}
+  m_PrefabInstance: {fileID: 0}
+  m_PrefabAsset: {fileID: 0}
+  serializedVersion: 6
+  m_Component:
+  - component: {fileID: 342727988}
+  - component: {fileID: 342727990}
+  - component: {fileID: 342727989}
+  m_Layer: 5
+  m_Name: Label
+  m_TagString: Untagged
+  m_Icon: {fileID: 0}
+  m_NavMeshLayer: 0
+  m_StaticEditorFlags: 0
+  m_IsActive: 1
+--- !u!224 &342727988
+RectTransform:
+  m_ObjectHideFlags: 0
+  m_CorrespondingSourceObject: {fileID: 0}
+  m_PrefabInstance: {fileID: 0}
+  m_PrefabAsset: {fileID: 0}
+  m_GameObject: {fileID: 342727987}
+  m_LocalRotation: {x: -0, y: -0, z: -0, w: 1}
+  m_LocalPosition: {x: 0, y: 0, z: 0}
+  m_LocalScale: {x: 1, y: 1, z: 1}
+  m_Children: []
+  m_Father: {fileID: 1943645057}
+  m_RootOrder: 0
+  m_LocalEulerAnglesHint: {x: 0, y: 0, z: 0}
+  m_AnchorMin: {x: 0, y: 0}
+  m_AnchorMax: {x: 1, y: 1}
+  m_AnchoredPosition: {x: 0, y: 0}
+  m_SizeDelta: {x: 0, y: 0}
+  m_Pivot: {x: 0.5, y: 0.5}
+--- !u!114 &342727989
+MonoBehaviour:
+  m_ObjectHideFlags: 0
+  m_CorrespondingSourceObject: {fileID: 0}
+  m_PrefabInstance: {fileID: 0}
+  m_PrefabAsset: {fileID: 0}
+  m_GameObject: {fileID: 342727987}
+  m_Enabled: 1
+  m_EditorHideFlags: 0
+  m_Script: {fileID: 11500000, guid: f4688fdb7df04437aeb418b961361dc5, type: 3}
+  m_Name: 
+  m_EditorClassIdentifier: 
+  m_Material: {fileID: 0}
+  m_Color: {r: 1, g: 1, b: 1, a: 1}
+  m_RaycastTarget: 1
+  m_OnCullStateChanged:
+    m_PersistentCalls:
+      m_Calls: []
+  m_text: log
+  m_isRightToLeft: 0
+  m_fontAsset: {fileID: 11400000, guid: 5a19f4193fe2bf64089ade0b38163199, type: 2}
+  m_sharedMaterial: {fileID: 21566619404874456, guid: 5a19f4193fe2bf64089ade0b38163199,
+    type: 2}
+  m_fontSharedMaterials: []
+  m_fontMaterial: {fileID: 0}
+  m_fontMaterials: []
+  m_fontColor32:
+    serializedVersion: 2
+    rgba: 4294967295
+  m_fontColor: {r: 1, g: 1, b: 1, a: 1}
+  m_enableVertexGradient: 0
+  m_colorMode: 3
+  m_fontColorGradient:
+    topLeft: {r: 1, g: 1, b: 1, a: 1}
+    topRight: {r: 1, g: 1, b: 1, a: 1}
+    bottomLeft: {r: 1, g: 1, b: 1, a: 1}
+    bottomRight: {r: 1, g: 1, b: 1, a: 1}
+  m_fontColorGradientPreset: {fileID: 0}
+  m_spriteAsset: {fileID: 0}
+  m_tintAllSprites: 0
+  m_overrideHtmlColors: 0
+  m_faceColor:
+    serializedVersion: 2
+    rgba: 4294967295
+  m_outlineColor:
+    serializedVersion: 2
+    rgba: 4278190080
+  m_fontSize: 24
+  m_fontSizeBase: 24
+  m_fontWeight: 400
+  m_enableAutoSizing: 0
+  m_fontSizeMin: 18
+  m_fontSizeMax: 72
+  m_fontStyle: 16
+  m_textAlignment: 514
+  m_characterSpacing: 0
+  m_wordSpacing: 0
+  m_lineSpacing: 0
+  m_lineSpacingMax: 0
+  m_paragraphSpacing: 0
+  m_charWidthMaxAdj: 0
+  m_enableWordWrapping: 1
+  m_wordWrappingRatios: 0.4
+  m_overflowMode: 0
+  m_firstOverflowCharacterIndex: -1
+  m_linkedTextComponent: {fileID: 0}
+  m_isLinkedTextComponent: 0
+  m_isTextTruncated: 0
+  m_enableKerning: 1
+  m_enableExtraPadding: 0
+  checkPaddingRequired: 0
+  m_isRichText: 1
+  m_parseCtrlCharacters: 1
+  m_isOrthographic: 1
+  m_isCullingEnabled: 0
+  m_ignoreRectMaskCulling: 0
+  m_ignoreCulling: 1
+  m_horizontalMapping: 0
+  m_verticalMapping: 0
+  m_uvLineOffset: 0
+  m_geometrySortingOrder: 0
+  m_VertexBufferAutoSizeReduction: 1
+  m_firstVisibleCharacter: 0
+  m_useMaxVisibleDescender: 1
+  m_pageToDisplay: 1
+  m_margin: {x: 16, y: 16, z: 16, w: 16}
+  m_textInfo:
+    textComponent: {fileID: 342727989}
+    characterCount: 3
+    spriteCount: 0
+    spaceCount: 0
+    wordCount: 1
+    linkCount: 0
+    lineCount: 1
+    pageCount: 1
+    materialCount: 1
+  m_isUsingLegacyAnimationComponent: 0
+  m_isVolumetricText: 0
+  m_spriteAnimator: {fileID: 0}
+  m_hasFontAssetChanged: 0
+  m_subTextObjects:
+  - {fileID: 0}
+  - {fileID: 0}
+  - {fileID: 0}
+  - {fileID: 0}
+  - {fileID: 0}
+  - {fileID: 0}
+  - {fileID: 0}
+  - {fileID: 0}
+  m_baseMaterial: {fileID: 0}
+  m_maskOffset: {x: 0, y: 0, z: 0, w: 0}
+--- !u!222 &342727990
+CanvasRenderer:
+  m_ObjectHideFlags: 0
+  m_CorrespondingSourceObject: {fileID: 0}
+  m_PrefabInstance: {fileID: 0}
+  m_PrefabAsset: {fileID: 0}
+  m_GameObject: {fileID: 342727987}
+  m_CullTransparentMesh: 0
 --- !u!1 &418898940
 GameObject:
   m_ObjectHideFlags: 0
@@ -3016,6 +3050,162 @@
   m_Script: {fileID: 11500000, guid: 0cb55e146b72f4a7398b0a0788ad1cee, type: 3}
   m_Name: 
   m_EditorClassIdentifier: 
+--- !u!1 &555714315
+GameObject:
+  m_ObjectHideFlags: 0
+  m_CorrespondingSourceObject: {fileID: 0}
+  m_PrefabInstance: {fileID: 0}
+  m_PrefabAsset: {fileID: 0}
+  serializedVersion: 6
+  m_Component:
+  - component: {fileID: 555714316}
+  - component: {fileID: 555714318}
+  - component: {fileID: 555714317}
+  m_Layer: 5
+  m_Name: Label
+  m_TagString: Untagged
+  m_Icon: {fileID: 0}
+  m_NavMeshLayer: 0
+  m_StaticEditorFlags: 0
+  m_IsActive: 1
+--- !u!224 &555714316
+RectTransform:
+  m_ObjectHideFlags: 0
+  m_CorrespondingSourceObject: {fileID: 0}
+  m_PrefabInstance: {fileID: 0}
+  m_PrefabAsset: {fileID: 0}
+  m_GameObject: {fileID: 555714315}
+  m_LocalRotation: {x: -0, y: -0, z: -0, w: 1}
+  m_LocalPosition: {x: 0, y: 0, z: 0}
+  m_LocalScale: {x: 1, y: 1, z: 1}
+  m_Children: []
+  m_Father: {fileID: 802442288}
+  m_RootOrder: 0
+  m_LocalEulerAnglesHint: {x: 0, y: 0, z: 0}
+  m_AnchorMin: {x: 0, y: 0}
+  m_AnchorMax: {x: 1, y: 1}
+  m_AnchoredPosition: {x: 0, y: 0}
+  m_SizeDelta: {x: 0, y: 0}
+  m_Pivot: {x: 0.5, y: 0.5}
+--- !u!114 &555714317
+MonoBehaviour:
+  m_ObjectHideFlags: 0
+  m_CorrespondingSourceObject: {fileID: 0}
+  m_PrefabInstance: {fileID: 0}
+  m_PrefabAsset: {fileID: 0}
+  m_GameObject: {fileID: 555714315}
+  m_Enabled: 1
+  m_EditorHideFlags: 0
+  m_Script: {fileID: 11500000, guid: f4688fdb7df04437aeb418b961361dc5, type: 3}
+  m_Name: 
+  m_EditorClassIdentifier: 
+  m_Material: {fileID: 0}
+  m_Color: {r: 1, g: 1, b: 1, a: 1}
+  m_RaycastTarget: 1
+  m_OnCullStateChanged:
+    m_PersistentCalls:
+      m_Calls: []
+  m_text: autoconnect
+  m_isRightToLeft: 0
+  m_fontAsset: {fileID: 11400000, guid: 5a19f4193fe2bf64089ade0b38163199, type: 2}
+  m_sharedMaterial: {fileID: 21566619404874456, guid: 5a19f4193fe2bf64089ade0b38163199,
+    type: 2}
+  m_fontSharedMaterials: []
+  m_fontMaterial: {fileID: 0}
+  m_fontMaterials: []
+  m_fontColor32:
+    serializedVersion: 2
+    rgba: 4294967295
+  m_fontColor: {r: 1, g: 1, b: 1, a: 1}
+  m_enableVertexGradient: 0
+  m_colorMode: 3
+  m_fontColorGradient:
+    topLeft: {r: 1, g: 1, b: 1, a: 1}
+    topRight: {r: 1, g: 1, b: 1, a: 1}
+    bottomLeft: {r: 1, g: 1, b: 1, a: 1}
+    bottomRight: {r: 1, g: 1, b: 1, a: 1}
+  m_fontColorGradientPreset: {fileID: 0}
+  m_spriteAsset: {fileID: 0}
+  m_tintAllSprites: 0
+  m_overrideHtmlColors: 0
+  m_faceColor:
+    serializedVersion: 2
+    rgba: 4294967295
+  m_outlineColor:
+    serializedVersion: 2
+    rgba: 4278190080
+  m_fontSize: 24
+  m_fontSizeBase: 24
+  m_fontWeight: 400
+  m_enableAutoSizing: 0
+  m_fontSizeMin: 18
+  m_fontSizeMax: 72
+  m_fontStyle: 16
+  m_textAlignment: 514
+  m_characterSpacing: 0
+  m_wordSpacing: 0
+  m_lineSpacing: 0
+  m_lineSpacingMax: 0
+  m_paragraphSpacing: 0
+  m_charWidthMaxAdj: 0
+  m_enableWordWrapping: 1
+  m_wordWrappingRatios: 0.4
+  m_overflowMode: 0
+  m_firstOverflowCharacterIndex: -1
+  m_linkedTextComponent: {fileID: 0}
+  m_isLinkedTextComponent: 0
+  m_isTextTruncated: 0
+  m_enableKerning: 1
+  m_enableExtraPadding: 0
+  checkPaddingRequired: 0
+  m_isRichText: 1
+  m_parseCtrlCharacters: 1
+  m_isOrthographic: 1
+  m_isCullingEnabled: 0
+  m_ignoreRectMaskCulling: 0
+  m_ignoreCulling: 1
+  m_horizontalMapping: 0
+  m_verticalMapping: 0
+  m_uvLineOffset: 0
+  m_geometrySortingOrder: 0
+  m_VertexBufferAutoSizeReduction: 1
+  m_firstVisibleCharacter: 0
+  m_useMaxVisibleDescender: 1
+  m_pageToDisplay: 1
+  m_margin: {x: 16, y: 16, z: 16, w: 16}
+  m_textInfo:
+    textComponent: {fileID: 555714317}
+    characterCount: 11
+    spriteCount: 0
+    spaceCount: 0
+    wordCount: 1
+    linkCount: 0
+    lineCount: 1
+    pageCount: 1
+    materialCount: 1
+  m_isUsingLegacyAnimationComponent: 0
+  m_isVolumetricText: 0
+  m_spriteAnimator: {fileID: 0}
+  m_hasFontAssetChanged: 0
+  m_subTextObjects:
+  - {fileID: 0}
+  - {fileID: 0}
+  - {fileID: 0}
+  - {fileID: 0}
+  - {fileID: 0}
+  - {fileID: 0}
+  - {fileID: 0}
+  - {fileID: 0}
+  m_baseMaterial: {fileID: 0}
+  m_maskOffset: {x: 0, y: 0, z: 0, w: 0}
+--- !u!222 &555714318
+CanvasRenderer:
+  m_ObjectHideFlags: 0
+  m_CorrespondingSourceObject: {fileID: 0}
+  m_PrefabInstance: {fileID: 0}
+  m_PrefabAsset: {fileID: 0}
+  m_GameObject: {fileID: 555714315}
+  m_CullTransparentMesh: 0
 --- !u!1 &561091200
 GameObject:
   m_ObjectHideFlags: 0
@@ -3139,7 +3329,7 @@
   m_CaretColor: {r: 0.19607843, g: 0.19607843, b: 0.19607843, a: 1}
   m_CustomCaretColor: 0
   m_SelectionColor: {r: 0.65882355, g: 0.80784315, b: 1, a: 0.7529412}
-  m_Text: 38801
+  m_Text: 54321
   m_CaretBlinkRate: 0.85
   m_CaretWidth: 1
   m_ReadOnly: 0
@@ -3466,7 +3656,7 @@
   m_CaretColor: {r: 0.19607843, g: 0.19607843, b: 0.19607843, a: 1}
   m_CustomCaretColor: 0
   m_SelectionColor: {r: 0.65882355, g: 0.80784315, b: 1, a: 0.7529412}
-  m_Text: 38801
+  m_Text: 54322
   m_CaretBlinkRate: 0.85
   m_CaretWidth: 1
   m_ReadOnly: 0
@@ -3826,6 +4016,42 @@
   m_PrefabAsset: {fileID: 0}
   m_GameObject: {fileID: 624357299}
   m_CullTransparentMesh: 0
+--- !u!1 &642626126
+GameObject:
+  m_ObjectHideFlags: 0
+  m_CorrespondingSourceObject: {fileID: 0}
+  m_PrefabInstance: {fileID: 0}
+  m_PrefabAsset: {fileID: 0}
+  serializedVersion: 6
+  m_Component:
+  - component: {fileID: 642626127}
+  m_Layer: 5
+  m_Name: Autoconnect
+  m_TagString: Untagged
+  m_Icon: {fileID: 0}
+  m_NavMeshLayer: 0
+  m_StaticEditorFlags: 0
+  m_IsActive: 1
+--- !u!224 &642626127
+RectTransform:
+  m_ObjectHideFlags: 0
+  m_CorrespondingSourceObject: {fileID: 0}
+  m_PrefabInstance: {fileID: 0}
+  m_PrefabAsset: {fileID: 0}
+  m_GameObject: {fileID: 642626126}
+  m_LocalRotation: {x: 0, y: 0, z: 0, w: 1}
+  m_LocalPosition: {x: 0, y: 0, z: 0}
+  m_LocalScale: {x: 1, y: 1, z: 1}
+  m_Children:
+  - {fileID: 802442288}
+  m_Father: {fileID: 2054891945}
+  m_RootOrder: 3
+  m_LocalEulerAnglesHint: {x: 0, y: 0, z: 0}
+  m_AnchorMin: {x: 0, y: 0}
+  m_AnchorMax: {x: 0, y: 0}
+  m_AnchoredPosition: {x: 0, y: 0}
+  m_SizeDelta: {x: 0, y: 80}
+  m_Pivot: {x: 0.5, y: 0.5}
 --- !u!1 &644197855
 GameObject:
   m_ObjectHideFlags: 0
@@ -3997,40 +4223,6 @@
   m_PrefabAsset: {fileID: 0}
   m_GameObject: {fileID: 644197855}
   m_CullTransparentMesh: 0
---- !u!21 &706226458
-Material:
-  serializedVersion: 6
-  m_ObjectHideFlags: 0
-  m_CorrespondingSourceObject: {fileID: 0}
-  m_PrefabInstance: {fileID: 0}
-  m_PrefabAsset: {fileID: 0}
-  m_Name: Sprites/Default
-  m_Shader: {fileID: 10753, guid: 0000000000000000f000000000000000, type: 0}
-  m_ShaderKeywords: 
-  m_LightmapFlags: 4
-  m_EnableInstancingVariants: 0
-  m_DoubleSidedGI: 0
-  m_CustomRenderQueue: -1
-  stringTagMap: {}
-  disabledShaderPasses: []
-  m_SavedProperties:
-    serializedVersion: 3
-    m_TexEnvs:
-    - _AlphaTex:
-        m_Texture: {fileID: 0}
-        m_Scale: {x: 1, y: 1}
-        m_Offset: {x: 0, y: 0}
-    - _MainTex:
-        m_Texture: {fileID: 0}
-        m_Scale: {x: 1, y: 1}
-        m_Offset: {x: 0, y: 0}
-    m_Floats:
-    - PixelSnap: 0
-    - _EnableExternalAlpha: 0
-    m_Colors:
-    - _Color: {r: 1, g: 1, b: 1, a: 1}
-    - _Flip: {r: 1, g: 1, b: 1, a: 1}
-    - _RendererColor: {r: 1, g: 1, b: 1, a: 1}
 --- !u!1 &751644515
 GameObject:
   m_ObjectHideFlags: 0
@@ -4500,7 +4692,7 @@
   m_PrefabAsset: {fileID: 0}
   m_GameObject: {fileID: 780997010}
   m_CullTransparentMesh: 0
---- !u!1 &802049203
+--- !u!1 &802442287
 GameObject:
   m_ObjectHideFlags: 0
   m_CorrespondingSourceObject: {fileID: 0}
@@ -4508,34 +4700,127 @@
   m_PrefabAsset: {fileID: 0}
   serializedVersion: 6
   m_Component:
-  - component: {fileID: 802049204}
+  - component: {fileID: 802442288}
+  - component: {fileID: 802442291}
+  - component: {fileID: 802442290}
+  - component: {fileID: 802442289}
   m_Layer: 5
-  m_Name: Auto Connect
+  m_Name: Button
   m_TagString: Untagged
   m_Icon: {fileID: 0}
   m_NavMeshLayer: 0
   m_StaticEditorFlags: 0
   m_IsActive: 1
---- !u!224 &802049204
+--- !u!224 &802442288
 RectTransform:
   m_ObjectHideFlags: 0
   m_CorrespondingSourceObject: {fileID: 0}
   m_PrefabInstance: {fileID: 0}
   m_PrefabAsset: {fileID: 0}
-  m_GameObject: {fileID: 802049203}
+  m_GameObject: {fileID: 802442287}
   m_LocalRotation: {x: 0, y: 0, z: 0, w: 1}
   m_LocalPosition: {x: 0, y: 0, z: 0}
   m_LocalScale: {x: 1, y: 1, z: 1}
   m_Children:
-  - {fileID: 1275814295}
-  m_Father: {fileID: 2054891945}
-  m_RootOrder: 3
+  - {fileID: 555714316}
+  m_Father: {fileID: 642626127}
+  m_RootOrder: 0
   m_LocalEulerAnglesHint: {x: 0, y: 0, z: 0}
   m_AnchorMin: {x: 0, y: 0}
-  m_AnchorMax: {x: 0, y: 0}
+  m_AnchorMax: {x: 1, y: 1}
   m_AnchoredPosition: {x: 0, y: 0}
-  m_SizeDelta: {x: 0, y: 80}
+  m_SizeDelta: {x: -16, y: -16}
   m_Pivot: {x: 0.5, y: 0.5}
+--- !u!114 &802442289
+MonoBehaviour:
+  m_ObjectHideFlags: 0
+  m_CorrespondingSourceObject: {fileID: 0}
+  m_PrefabInstance: {fileID: 0}
+  m_PrefabAsset: {fileID: 0}
+  m_GameObject: {fileID: 802442287}
+  m_Enabled: 1
+  m_EditorHideFlags: 0
+  m_Script: {fileID: 11500000, guid: 4e29b1a8efbd4b44bb3f3716e73f07ff, type: 3}
+  m_Name: 
+  m_EditorClassIdentifier: 
+  m_Navigation:
+    m_Mode: 0
+    m_SelectOnUp: {fileID: 0}
+    m_SelectOnDown: {fileID: 0}
+    m_SelectOnLeft: {fileID: 0}
+    m_SelectOnRight: {fileID: 0}
+  m_Transition: 1
+  m_Colors:
+    m_NormalColor: {r: 0.43529415, g: 0.5411765, b: 0.5686275, a: 1}
+    m_HighlightedColor: {r: 1, g: 0.40000004, b: 0, a: 1}
+    m_PressedColor: {r: 0.30008277, g: 0.37307587, b: 0.39200002, a: 1}
+    m_SelectedColor: {r: 1, g: 0.40000004, b: 0, a: 1}
+    m_DisabledColor: {r: 0.78431374, g: 0.78431374, b: 0.78431374, a: 0.5019608}
+    m_ColorMultiplier: 1
+    m_FadeDuration: 0.1
+  m_SpriteState:
+    m_HighlightedSprite: {fileID: 0}
+    m_PressedSprite: {fileID: 0}
+    m_SelectedSprite: {fileID: 0}
+    m_DisabledSprite: {fileID: 0}
+  m_AnimationTriggers:
+    m_NormalTrigger: Normal
+    m_HighlightedTrigger: Highlighted
+    m_PressedTrigger: Pressed
+    m_SelectedTrigger: Highlighted
+    m_DisabledTrigger: Disabled
+  m_Interactable: 1
+  m_TargetGraphic: {fileID: 802442290}
+  m_OnClick:
+    m_PersistentCalls:
+      m_Calls:
+      - m_Target: {fileID: 544060994}
+        m_MethodName: AutoConnect
+        m_Mode: 1
+        m_Arguments:
+          m_ObjectArgument: {fileID: 0}
+          m_ObjectArgumentAssemblyTypeName: UnityEngine.Object, UnityEngine
+          m_IntArgument: 0
+          m_FloatArgument: 0
+          m_StringArgument: 
+          m_BoolArgument: 1
+        m_CallState: 2
+--- !u!114 &802442290
+MonoBehaviour:
+  m_ObjectHideFlags: 0
+  m_CorrespondingSourceObject: {fileID: 0}
+  m_PrefabInstance: {fileID: 0}
+  m_PrefabAsset: {fileID: 0}
+  m_GameObject: {fileID: 802442287}
+  m_Enabled: 1
+  m_EditorHideFlags: 0
+  m_Script: {fileID: 11500000, guid: fe87c0e1cc204ed48ad3b37840f39efc, type: 3}
+  m_Name: 
+  m_EditorClassIdentifier: 
+  m_Material: {fileID: 0}
+  m_Color: {r: 1, g: 1, b: 1, a: 1}
+  m_RaycastTarget: 1
+  m_OnCullStateChanged:
+    m_PersistentCalls:
+      m_Calls: []
+  m_Sprite: {fileID: 0}
+  m_Type: 0
+  m_PreserveAspect: 0
+  m_FillCenter: 1
+  m_FillMethod: 4
+  m_FillAmount: 1
+  m_FillClockwise: 1
+  m_FillOrigin: 0
+  m_UseSpriteMesh: 0
+  m_PixelsPerUnitMultiplier: 1
+--- !u!222 &802442291
+CanvasRenderer:
+  m_ObjectHideFlags: 0
+  m_CorrespondingSourceObject: {fileID: 0}
+  m_PrefabInstance: {fileID: 0}
+  m_PrefabAsset: {fileID: 0}
+  m_GameObject: {fileID: 802442287}
+  m_CullTransparentMesh: 0
 --- !u!1 &816994073
 GameObject:
   m_ObjectHideFlags: 0
@@ -5180,165 +5465,6 @@
   m_PrefabAsset: {fileID: 0}
   m_GameObject: {fileID: 942692456}
   m_CullTransparentMesh: 0
-<<<<<<< HEAD
-=======
---- !u!1 &965201050
-GameObject:
-  m_ObjectHideFlags: 0
-  m_CorrespondingSourceObject: {fileID: 0}
-  m_PrefabInstance: {fileID: 0}
-  m_PrefabAsset: {fileID: 0}
-  serializedVersion: 6
-  m_Component:
-  - component: {fileID: 965201051}
-  - component: {fileID: 965201053}
-  - component: {fileID: 965201052}
-  m_Layer: 5
-  m_Name: Label
-  m_TagString: Untagged
-  m_Icon: {fileID: 0}
-  m_NavMeshLayer: 0
-  m_StaticEditorFlags: 0
-  m_IsActive: 1
---- !u!224 &965201051
-RectTransform:
-  m_ObjectHideFlags: 0
-  m_CorrespondingSourceObject: {fileID: 0}
-  m_PrefabInstance: {fileID: 0}
-  m_PrefabAsset: {fileID: 0}
-  m_GameObject: {fileID: 965201050}
-  m_LocalRotation: {x: -0, y: -0, z: -0, w: 1}
-  m_LocalPosition: {x: 0, y: 0, z: 0}
-  m_LocalScale: {x: 1, y: 1, z: 1}
-  m_Children: []
-  m_Father: {fileID: 1275814295}
-  m_RootOrder: 0
-  m_LocalEulerAnglesHint: {x: 0, y: 0, z: 0}
-  m_AnchorMin: {x: 0, y: 0}
-  m_AnchorMax: {x: 1, y: 1}
-  m_AnchoredPosition: {x: 0, y: 0}
-  m_SizeDelta: {x: 0, y: 0}
-  m_Pivot: {x: 0.5, y: 0.5}
---- !u!114 &965201052
-MonoBehaviour:
-  m_ObjectHideFlags: 0
-  m_CorrespondingSourceObject: {fileID: 0}
-  m_PrefabInstance: {fileID: 0}
-  m_PrefabAsset: {fileID: 0}
-  m_GameObject: {fileID: 965201050}
-  m_Enabled: 1
-  m_EditorHideFlags: 0
-  m_Script: {fileID: 11500000, guid: f4688fdb7df04437aeb418b961361dc5, type: 3}
-  m_Name: 
-  m_EditorClassIdentifier: 
-  m_Material: {fileID: 0}
-  m_Color: {r: 1, g: 1, b: 1, a: 1}
-  m_RaycastTarget: 1
-  m_OnCullStateChanged:
-    m_PersistentCalls:
-      m_Calls: []
-  m_text: auto connect
-  m_isRightToLeft: 0
-  m_fontAsset: {fileID: 11400000, guid: 5a19f4193fe2bf64089ade0b38163199, type: 2}
-  m_sharedMaterial: {fileID: 21566619404874456, guid: 5a19f4193fe2bf64089ade0b38163199,
-    type: 2}
-  m_fontSharedMaterials: []
-  m_fontMaterial: {fileID: 0}
-  m_fontMaterials: []
-  m_fontColor32:
-    serializedVersion: 2
-    rgba: 4294967295
-  m_fontColor: {r: 1, g: 1, b: 1, a: 1}
-  m_enableVertexGradient: 0
-  m_colorMode: 3
-  m_fontColorGradient:
-    topLeft: {r: 1, g: 1, b: 1, a: 1}
-    topRight: {r: 1, g: 1, b: 1, a: 1}
-    bottomLeft: {r: 1, g: 1, b: 1, a: 1}
-    bottomRight: {r: 1, g: 1, b: 1, a: 1}
-  m_fontColorGradientPreset: {fileID: 0}
-  m_spriteAsset: {fileID: 0}
-  m_tintAllSprites: 0
-  m_overrideHtmlColors: 0
-  m_faceColor:
-    serializedVersion: 2
-    rgba: 4294967295
-  m_outlineColor:
-    serializedVersion: 2
-    rgba: 4278190080
-  m_fontSize: 24
-  m_fontSizeBase: 24
-  m_fontWeight: 400
-  m_enableAutoSizing: 0
-  m_fontSizeMin: 18
-  m_fontSizeMax: 72
-  m_fontStyle: 16
-  m_textAlignment: 514
-  m_characterSpacing: 0
-  m_wordSpacing: 0
-  m_lineSpacing: 0
-  m_lineSpacingMax: 0
-  m_paragraphSpacing: 0
-  m_charWidthMaxAdj: 0
-  m_enableWordWrapping: 1
-  m_wordWrappingRatios: 0.4
-  m_overflowMode: 0
-  m_firstOverflowCharacterIndex: -1
-  m_linkedTextComponent: {fileID: 0}
-  m_isLinkedTextComponent: 0
-  m_isTextTruncated: 0
-  m_enableKerning: 1
-  m_enableExtraPadding: 0
-  checkPaddingRequired: 0
-  m_isRichText: 1
-  m_parseCtrlCharacters: 1
-  m_isOrthographic: 1
-  m_isCullingEnabled: 0
-  m_ignoreRectMaskCulling: 0
-  m_ignoreCulling: 1
-  m_horizontalMapping: 0
-  m_verticalMapping: 0
-  m_uvLineOffset: 0
-  m_geometrySortingOrder: 0
-  m_VertexBufferAutoSizeReduction: 1
-  m_firstVisibleCharacter: 0
-  m_useMaxVisibleDescender: 1
-  m_pageToDisplay: 1
-  m_margin: {x: 16, y: 16, z: 16, w: 16}
-  m_textInfo:
-    textComponent: {fileID: 965201052}
-    characterCount: 12
-    spriteCount: 0
-    spaceCount: 1
-    wordCount: 2
-    linkCount: 0
-    lineCount: 1
-    pageCount: 1
-    materialCount: 1
-  m_isUsingLegacyAnimationComponent: 0
-  m_isVolumetricText: 0
-  m_spriteAnimator: {fileID: 0}
-  m_hasFontAssetChanged: 0
-  m_subTextObjects:
-  - {fileID: 0}
-  - {fileID: 0}
-  - {fileID: 0}
-  - {fileID: 0}
-  - {fileID: 0}
-  - {fileID: 0}
-  - {fileID: 0}
-  - {fileID: 0}
-  m_baseMaterial: {fileID: 0}
-  m_maskOffset: {x: 0, y: 0, z: 0, w: 0}
---- !u!222 &965201053
-CanvasRenderer:
-  m_ObjectHideFlags: 0
-  m_CorrespondingSourceObject: {fileID: 0}
-  m_PrefabInstance: {fileID: 0}
-  m_PrefabAsset: {fileID: 0}
-  m_GameObject: {fileID: 965201050}
-  m_CullTransparentMesh: 0
->>>>>>> df81c3aa
 --- !u!1 &969341980
 GameObject:
   m_ObjectHideFlags: 0
@@ -5701,40 +5827,6 @@
   m_PrefabAsset: {fileID: 0}
   m_GameObject: {fileID: 984758404}
   m_CullTransparentMesh: 0
---- !u!21 &987939103
-Material:
-  serializedVersion: 6
-  m_ObjectHideFlags: 0
-  m_CorrespondingSourceObject: {fileID: 0}
-  m_PrefabInstance: {fileID: 0}
-  m_PrefabAsset: {fileID: 0}
-  m_Name: Sprites/Default
-  m_Shader: {fileID: 10753, guid: 0000000000000000f000000000000000, type: 0}
-  m_ShaderKeywords: 
-  m_LightmapFlags: 4
-  m_EnableInstancingVariants: 0
-  m_DoubleSidedGI: 0
-  m_CustomRenderQueue: -1
-  stringTagMap: {}
-  disabledShaderPasses: []
-  m_SavedProperties:
-    serializedVersion: 3
-    m_TexEnvs:
-    - _AlphaTex:
-        m_Texture: {fileID: 0}
-        m_Scale: {x: 1, y: 1}
-        m_Offset: {x: 0, y: 0}
-    - _MainTex:
-        m_Texture: {fileID: 0}
-        m_Scale: {x: 1, y: 1}
-        m_Offset: {x: 0, y: 0}
-    m_Floats:
-    - PixelSnap: 0
-    - _EnableExternalAlpha: 0
-    m_Colors:
-    - _Color: {r: 1, g: 1, b: 1, a: 1}
-    - _Flip: {r: 1, g: 1, b: 1, a: 1}
-    - _RendererColor: {r: 1, g: 1, b: 1, a: 1}
 --- !u!1 &1042607093
 GameObject:
   m_ObjectHideFlags: 0
@@ -5924,7 +6016,7 @@
   m_OnCullStateChanged:
     m_PersistentCalls:
       m_Calls: []
-  m_text: "38801\u200B"
+  m_text: "54323\n\u200B"
   m_isRightToLeft: 0
   m_fontAsset: {fileID: 11400000, guid: 0cd382c4d470f174791dd96eb8f7b786, type: 2}
   m_sharedMaterial: {fileID: 1549604112718095413, guid: 0cd382c4d470f174791dd96eb8f7b786,
@@ -5970,7 +6062,7 @@
   m_enableWordWrapping: 0
   m_wordWrappingRatios: 0.4
   m_overflowMode: 0
-  m_firstOverflowCharacterIndex: -1
+  m_firstOverflowCharacterIndex: 6
   m_linkedTextComponent: {fileID: 0}
   m_isLinkedTextComponent: 0
   m_isTextTruncated: 0
@@ -5994,12 +6086,12 @@
   m_margin: {x: 0, y: 0, z: 0, w: 0}
   m_textInfo:
     textComponent: {fileID: 1140701223}
-    characterCount: 6
+    characterCount: 7
     spriteCount: 0
-    spaceCount: 0
+    spaceCount: 1
     wordCount: 1
     linkCount: 0
-    lineCount: 1
+    lineCount: 2
     pageCount: 1
     materialCount: 1
   m_isUsingLegacyAnimationComponent: 0
@@ -6391,135 +6483,6 @@
   m_PrefabInstance: {fileID: 0}
   m_PrefabAsset: {fileID: 0}
   m_GameObject: {fileID: 1268121287}
-  m_CullTransparentMesh: 0
---- !u!1 &1275814294
-GameObject:
-  m_ObjectHideFlags: 0
-  m_CorrespondingSourceObject: {fileID: 0}
-  m_PrefabInstance: {fileID: 0}
-  m_PrefabAsset: {fileID: 0}
-  serializedVersion: 6
-  m_Component:
-  - component: {fileID: 1275814295}
-  - component: {fileID: 1275814298}
-  - component: {fileID: 1275814297}
-  - component: {fileID: 1275814296}
-  m_Layer: 5
-  m_Name: Button
-  m_TagString: Untagged
-  m_Icon: {fileID: 0}
-  m_NavMeshLayer: 0
-  m_StaticEditorFlags: 0
-  m_IsActive: 1
---- !u!224 &1275814295
-RectTransform:
-  m_ObjectHideFlags: 0
-  m_CorrespondingSourceObject: {fileID: 0}
-  m_PrefabInstance: {fileID: 0}
-  m_PrefabAsset: {fileID: 0}
-  m_GameObject: {fileID: 1275814294}
-  m_LocalRotation: {x: 0, y: 0, z: 0, w: 1}
-  m_LocalPosition: {x: 0, y: 0, z: 0}
-  m_LocalScale: {x: 1, y: 1, z: 1}
-  m_Children:
-  - {fileID: 965201051}
-  m_Father: {fileID: 802049204}
-  m_RootOrder: 0
-  m_LocalEulerAnglesHint: {x: 0, y: 0, z: 0}
-  m_AnchorMin: {x: 0, y: 0}
-  m_AnchorMax: {x: 1, y: 1}
-  m_AnchoredPosition: {x: 0, y: 0}
-  m_SizeDelta: {x: -16, y: -16}
-  m_Pivot: {x: 0.5, y: 0.5}
---- !u!114 &1275814296
-MonoBehaviour:
-  m_ObjectHideFlags: 0
-  m_CorrespondingSourceObject: {fileID: 0}
-  m_PrefabInstance: {fileID: 0}
-  m_PrefabAsset: {fileID: 0}
-  m_GameObject: {fileID: 1275814294}
-  m_Enabled: 1
-  m_EditorHideFlags: 0
-  m_Script: {fileID: 11500000, guid: 4e29b1a8efbd4b44bb3f3716e73f07ff, type: 3}
-  m_Name: 
-  m_EditorClassIdentifier: 
-  m_Navigation:
-    m_Mode: 0
-    m_SelectOnUp: {fileID: 0}
-    m_SelectOnDown: {fileID: 0}
-    m_SelectOnLeft: {fileID: 0}
-    m_SelectOnRight: {fileID: 0}
-  m_Transition: 1
-  m_Colors:
-    m_NormalColor: {r: 0.43529415, g: 0.5411765, b: 0.5686275, a: 1}
-    m_HighlightedColor: {r: 1, g: 0.40000004, b: 0, a: 1}
-    m_PressedColor: {r: 0.30008277, g: 0.37307587, b: 0.39200002, a: 1}
-    m_SelectedColor: {r: 1, g: 0.40000004, b: 0, a: 1}
-    m_DisabledColor: {r: 0.78431374, g: 0.78431374, b: 0.78431374, a: 0.5019608}
-    m_ColorMultiplier: 1
-    m_FadeDuration: 0.1
-  m_SpriteState:
-    m_HighlightedSprite: {fileID: 0}
-    m_PressedSprite: {fileID: 0}
-    m_SelectedSprite: {fileID: 0}
-    m_DisabledSprite: {fileID: 0}
-  m_AnimationTriggers:
-    m_NormalTrigger: Normal
-    m_HighlightedTrigger: Highlighted
-    m_PressedTrigger: Pressed
-    m_SelectedTrigger: Highlighted
-    m_DisabledTrigger: Disabled
-  m_Interactable: 1
-  m_TargetGraphic: {fileID: 1275814297}
-  m_OnClick:
-    m_PersistentCalls:
-      m_Calls:
-      - m_Target: {fileID: 544060994}
-        m_MethodName: AutoConnect
-        m_Mode: 1
-        m_Arguments:
-          m_ObjectArgument: {fileID: 0}
-          m_ObjectArgumentAssemblyTypeName: UnityEngine.Object, UnityEngine
-          m_IntArgument: 0
-          m_FloatArgument: 0
-          m_StringArgument: 
-          m_BoolArgument: 1
-        m_CallState: 2
---- !u!114 &1275814297
-MonoBehaviour:
-  m_ObjectHideFlags: 0
-  m_CorrespondingSourceObject: {fileID: 0}
-  m_PrefabInstance: {fileID: 0}
-  m_PrefabAsset: {fileID: 0}
-  m_GameObject: {fileID: 1275814294}
-  m_Enabled: 1
-  m_EditorHideFlags: 0
-  m_Script: {fileID: 11500000, guid: fe87c0e1cc204ed48ad3b37840f39efc, type: 3}
-  m_Name: 
-  m_EditorClassIdentifier: 
-  m_Material: {fileID: 0}
-  m_Color: {r: 1, g: 1, b: 1, a: 1}
-  m_RaycastTarget: 1
-  m_OnCullStateChanged:
-    m_PersistentCalls:
-      m_Calls: []
-  m_Sprite: {fileID: 0}
-  m_Type: 0
-  m_PreserveAspect: 0
-  m_FillCenter: 1
-  m_FillMethod: 4
-  m_FillAmount: 1
-  m_FillClockwise: 1
-  m_FillOrigin: 0
-  m_UseSpriteMesh: 0
-  m_PixelsPerUnitMultiplier: 1
---- !u!222 &1275814298
-CanvasRenderer:
-  m_ObjectHideFlags: 0
-  m_CorrespondingSourceObject: {fileID: 0}
-  m_PrefabInstance: {fileID: 0}
-  m_PrefabAsset: {fileID: 0}
-  m_GameObject: {fileID: 1275814294}
   m_CullTransparentMesh: 0
 --- !u!1 &1285424157
 GameObject:
@@ -7228,7 +7191,7 @@
   m_Component:
   - component: {fileID: 1427002035}
   m_Layer: 5
-  m_Name: Direct Connect
+  m_Name: Connect
   m_TagString: Untagged
   m_Icon: {fileID: 0}
   m_NavMeshLayer: 0
@@ -7304,169 +7267,6 @@
   m_Script: {fileID: 11500000, guid: 3312d7739989d2b4e91e6319e9a96d76, type: 3}
   m_Name: 
   m_EditorClassIdentifier: 
---- !u!43 &1470545962
-Mesh:
-  m_ObjectHideFlags: 0
-  m_CorrespondingSourceObject: {fileID: 0}
-  m_PrefabInstance: {fileID: 0}
-  m_PrefabAsset: {fileID: 0}
-  m_Name: 
-  serializedVersion: 10
-  m_SubMeshes:
-  - serializedVersion: 2
-    firstByte: 0
-    indexCount: 24
-    topology: 0
-    baseVertex: 0
-    firstVertex: 0
-    vertexCount: 8
-    localAABB:
-      m_Center: {x: 0, y: 0.01, z: 0}
-      m_Extent: {x: 1.65, y: 0, z: 1.275}
-  m_Shapes:
-    vertices: []
-    shapes: []
-    channels: []
-    fullWeights: []
-  m_BindPose: []
-  m_BoneNameHashes: 
-  m_RootBoneNameHash: 0
-  m_BonesAABB: []
-  m_VariableBoneCountWeights:
-    m_Data: 
-  m_MeshCompression: 0
-  m_IsReadable: 1
-  m_KeepVertices: 1
-  m_KeepIndices: 1
-  m_IndexFormat: 0
-  m_IndexBuffer: 000004000100010004000500010005000200020005000600020006000300030006000700030007000000000007000400
-  m_VertexData:
-    serializedVersion: 3
-    m_VertexCount: 8
-    m_Channels:
-    - stream: 0
-      offset: 0
-      format: 0
-      dimension: 3
-    - stream: 0
-      offset: 0
-      format: 0
-      dimension: 0
-    - stream: 0
-      offset: 0
-      format: 0
-      dimension: 0
-    - stream: 0
-      offset: 12
-      format: 0
-      dimension: 4
-    - stream: 0
-      offset: 28
-      format: 0
-      dimension: 2
-    - stream: 0
-      offset: 0
-      format: 0
-      dimension: 0
-    - stream: 0
-      offset: 0
-      format: 0
-      dimension: 0
-    - stream: 0
-      offset: 0
-      format: 0
-      dimension: 0
-    - stream: 0
-      offset: 0
-      format: 0
-      dimension: 0
-    - stream: 0
-      offset: 0
-      format: 0
-      dimension: 0
-    - stream: 0
-      offset: 0
-      format: 0
-      dimension: 0
-    - stream: 0
-      offset: 0
-      format: 0
-      dimension: 0
-    - stream: 0
-      offset: 0
-      format: 0
-      dimension: 0
-    - stream: 0
-      offset: 0
-      format: 0
-      dimension: 0
-    m_DataSize: 288
-    _typelessdata: 0000c03f0ad7233c000090bf000000000000803f0000803f0000803f00000000000000000000c0bf0ad7233c000090bf000000000000803f0000803f0000803f0000803f000000000000c0bf0ad7233c0000903f000000000000803f0000803f0000803f00000000000000000000c03f0ad7233c0000903f000000000000803f0000803f0000803f0000803f000000003333d33f0ad7233c3333a3bf000000000000803f0000803f00000000000000000000803f3333d3bf0ad7233c3333a3bf000000000000803f0000803f000000000000803f0000803f3333d3bf0ad7233c3333a33f000000000000803f0000803f00000000000000000000803f3333d33f0ad7233c3333a33f000000000000803f0000803f000000000000803f0000803f
-  m_CompressedMesh:
-    m_Vertices:
-      m_NumItems: 0
-      m_Range: 0
-      m_Start: 0
-      m_Data: 
-      m_BitSize: 0
-    m_UV:
-      m_NumItems: 0
-      m_Range: 0
-      m_Start: 0
-      m_Data: 
-      m_BitSize: 0
-    m_Normals:
-      m_NumItems: 0
-      m_Range: 0
-      m_Start: 0
-      m_Data: 
-      m_BitSize: 0
-    m_Tangents:
-      m_NumItems: 0
-      m_Range: 0
-      m_Start: 0
-      m_Data: 
-      m_BitSize: 0
-    m_Weights:
-      m_NumItems: 0
-      m_Data: 
-      m_BitSize: 0
-    m_NormalSigns:
-      m_NumItems: 0
-      m_Data: 
-      m_BitSize: 0
-    m_TangentSigns:
-      m_NumItems: 0
-      m_Data: 
-      m_BitSize: 0
-    m_FloatColors:
-      m_NumItems: 0
-      m_Range: 0
-      m_Start: 0
-      m_Data: 
-      m_BitSize: 0
-    m_BoneIndices:
-      m_NumItems: 0
-      m_Data: 
-      m_BitSize: 0
-    m_Triangles:
-      m_NumItems: 0
-      m_Data: 
-      m_BitSize: 0
-    m_UVInfo: 0
-  m_LocalAABB:
-    m_Center: {x: 0, y: 0.01, z: 0}
-    m_Extent: {x: 1.65, y: 0, z: 1.275}
-  m_MeshUsageFlags: 0
-  m_BakedConvexCollisionMesh: 
-  m_BakedTriangleCollisionMesh: 
-  m_MeshMetrics[0]: 1
-  m_MeshMetrics[1]: 1
-  m_MeshOptimizationFlags: 1
-  m_StreamData:
-    offset: 0
-    size: 0
-    path: 
 --- !u!1 &1512558924
 GameObject:
   m_ObjectHideFlags: 0
@@ -7935,7 +7735,7 @@
   m_OnCullStateChanged:
     m_PersistentCalls:
       m_Calls: []
-  m_text: "38801\u200B"
+  m_text: "54322\u200B"
   m_isRightToLeft: 0
   m_fontAsset: {fileID: 11400000, guid: 0cd382c4d470f174791dd96eb8f7b786, type: 2}
   m_sharedMaterial: {fileID: 1549604112718095413, guid: 0cd382c4d470f174791dd96eb8f7b786,
@@ -8922,11 +8722,11 @@
   m_Modification:
     m_TransformParent: {fileID: 92531328}
     m_Modifications:
-    - target: {fileID: 8846464453798673889, guid: c7274a5a054024549b81595ae167ce8c,
+    - target: {fileID: 8846464453813286905, guid: c7274a5a054024549b81595ae167ce8c,
         type: 3}
-      propertyPath: narupaXR
-      value: 
-      objectReference: {fileID: 544060994}
+      propertyPath: m_Name
+      value: InteractionWave Rendering
+      objectReference: {fileID: 0}
     - target: {fileID: 8846464453813286902, guid: c7274a5a054024549b81595ae167ce8c,
         type: 3}
       propertyPath: m_LocalPosition.x
@@ -8987,11 +8787,11 @@
       propertyPath: narupaXR
       value: 
       objectReference: {fileID: 544060994}
-    - target: {fileID: 8846464453813286905, guid: c7274a5a054024549b81595ae167ce8c,
+    - target: {fileID: 8846464453798673889, guid: c7274a5a054024549b81595ae167ce8c,
         type: 3}
-      propertyPath: m_Name
-      value: InteractionWave Rendering
-      objectReference: {fileID: 0}
+      propertyPath: narupaXR
+      value: 
+      objectReference: {fileID: 544060994}
     m_RemovedComponents: []
   m_SourcePrefab: {fileID: 100100000, guid: c7274a5a054024549b81595ae167ce8c, type: 3}
 --- !u!4 &1924537625 stripped
@@ -9926,7 +9726,7 @@
   - {fileID: 780997011}
   - {fileID: 883039637}
   - {fileID: 432278073}
-  - {fileID: 802049204}
+  - {fileID: 642626127}
   - {fileID: 1427002035}
   - {fileID: 171922771}
   - {fileID: 1688168143}
@@ -10221,7 +10021,7 @@
   m_CaretColor: {r: 0.19607843, g: 0.19607843, b: 0.19607843, a: 1}
   m_CustomCaretColor: 0
   m_SelectionColor: {r: 0.65882355, g: 0.80784315, b: 1, a: 0.7529412}
-  m_Text: 38801
+  m_Text: 54323
   m_CaretBlinkRate: 0.85
   m_CaretWidth: 1
   m_ReadOnly: 0
@@ -10812,6 +10612,16 @@
   m_Modification:
     m_TransformParent: {fileID: 92531328}
     m_Modifications:
+    - target: {fileID: 7653820068382736618, guid: 667cc4daec5d5a44cb6c3ec450d505ab,
+        type: 3}
+      propertyPath: m_Name
+      value: Visualisation Scene
+      objectReference: {fileID: 0}
+    - target: {fileID: 7653820068382736618, guid: 667cc4daec5d5a44cb6c3ec450d505ab,
+        type: 3}
+      propertyPath: m_StaticEditorFlags
+      value: 0
+      objectReference: {fileID: 0}
     - target: {fileID: 1391474368386691779, guid: 667cc4daec5d5a44cb6c3ec450d505ab,
         type: 3}
       propertyPath: visualiserPrefabs.Array.size
@@ -10935,16 +10745,6 @@
       propertyPath: m_LocalEulerAnglesHint.z
       value: 0
       objectReference: {fileID: 0}
-    - target: {fileID: 7653820068382736618, guid: 667cc4daec5d5a44cb6c3ec450d505ab,
-        type: 3}
-      propertyPath: m_Name
-      value: Visualisation Scene
-      objectReference: {fileID: 0}
-    - target: {fileID: 7653820068382736618, guid: 667cc4daec5d5a44cb6c3ec450d505ab,
-        type: 3}
-      propertyPath: m_StaticEditorFlags
-      value: 0
-      objectReference: {fileID: 0}
     m_RemovedComponents: []
   m_SourcePrefab: {fileID: 100100000, guid: 667cc4daec5d5a44cb6c3ec450d505ab, type: 3}
 --- !u!1001 &3529211919708838411
@@ -10954,6 +10754,11 @@
   m_Modification:
     m_TransformParent: {fileID: 1534800856}
     m_Modifications:
+    - target: {fileID: 3529211918886009462, guid: 44e6cce32ce12e0468da54bc4179b425,
+        type: 3}
+      propertyPath: m_Name
+      value: SteamVR Rig
+      objectReference: {fileID: 0}
     - target: {fileID: 3529211918885727118, guid: 44e6cce32ce12e0468da54bc4179b425,
         type: 3}
       propertyPath: m_LocalPosition.x
@@ -11009,28 +10814,15 @@
       propertyPath: m_LocalEulerAnglesHint.z
       value: 0
       objectReference: {fileID: 0}
-    - target: {fileID: 3529211918886009462, guid: 44e6cce32ce12e0468da54bc4179b425,
-        type: 3}
-      propertyPath: m_Name
-      value: SteamVR Rig
-      objectReference: {fileID: 0}
     - target: {fileID: 3529211918888177872, guid: 44e6cce32ce12e0468da54bc4179b425,
         type: 3}
       propertyPath: m_Materials.Array.data[0]
       value: 
-<<<<<<< HEAD
-      objectReference: {fileID: 706226458}
-=======
-      objectReference: {fileID: 987939103}
->>>>>>> df81c3aa
+      objectReference: {fileID: 183787213}
     - target: {fileID: 3529211918889242964, guid: 44e6cce32ce12e0468da54bc4179b425,
         type: 3}
       propertyPath: m_Mesh
       value: 
-<<<<<<< HEAD
-      objectReference: {fileID: 1470545962}
-=======
-      objectReference: {fileID: 357838006}
->>>>>>> df81c3aa
+      objectReference: {fileID: 125221842}
     m_RemovedComponents: []
   m_SourcePrefab: {fileID: 100100000, guid: 44e6cce32ce12e0468da54bc4179b425, type: 3}