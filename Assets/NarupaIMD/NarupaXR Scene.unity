%YAML 1.1
%TAG !u! tag:unity3d.com,2011:
--- !u!29 &1
OcclusionCullingSettings:
  m_ObjectHideFlags: 0
  serializedVersion: 2
  m_OcclusionBakeSettings:
    smallestOccluder: 5
    smallestHole: 0.25
    backfaceThreshold: 100
  m_SceneGUID: 00000000000000000000000000000000
  m_OcclusionCullingData: {fileID: 0}
--- !u!104 &2
RenderSettings:
  m_ObjectHideFlags: 0
  serializedVersion: 9
  m_Fog: 0
  m_FogColor: {r: 0.5, g: 0.5, b: 0.5, a: 1}
  m_FogMode: 3
  m_FogDensity: 0.01
  m_LinearFogStart: 0
  m_LinearFogEnd: 300
  m_AmbientSkyColor: {r: 0.212, g: 0.227, b: 0.259, a: 1}
  m_AmbientEquatorColor: {r: 0.114, g: 0.125, b: 0.133, a: 1}
  m_AmbientGroundColor: {r: 0.047, g: 0.043, b: 0.035, a: 1}
  m_AmbientIntensity: 1
  m_AmbientMode: 0
  m_SubtractiveShadowColor: {r: 0.42, g: 0.478, b: 0.627, a: 1}
  m_SkyboxMaterial: {fileID: 2100000, guid: 0004044ad5cba7144bbce2d330d86d5b, type: 2}
  m_HaloStrength: 0.5
  m_FlareStrength: 1
  m_FlareFadeSpeed: 3
  m_HaloTexture: {fileID: 0}
  m_SpotCookie: {fileID: 10001, guid: 0000000000000000e000000000000000, type: 0}
  m_DefaultReflectionMode: 0
  m_DefaultReflectionResolution: 128
  m_ReflectionBounces: 1
  m_ReflectionIntensity: 1
  m_CustomReflection: {fileID: 0}
  m_Sun: {fileID: 0}
  m_IndirectSpecularColor: {r: 0, g: 0, b: 0, a: 1}
  m_UseRadianceAmbientProbe: 0
--- !u!157 &3
LightmapSettings:
  m_ObjectHideFlags: 0
  serializedVersion: 11
  m_GIWorkflowMode: 1
  m_GISettings:
    serializedVersion: 2
    m_BounceScale: 1
    m_IndirectOutputScale: 1
    m_AlbedoBoost: 1
    m_EnvironmentLightingMode: 0
    m_EnableBakedLightmaps: 1
    m_EnableRealtimeLightmaps: 1
  m_LightmapEditorSettings:
    serializedVersion: 12
    m_Resolution: 2
    m_BakeResolution: 40
    m_AtlasSize: 1024
    m_AO: 0
    m_AOMaxDistance: 1
    m_CompAOExponent: 1
    m_CompAOExponentDirect: 0
    m_ExtractAmbientOcclusion: 0
    m_Padding: 2
    m_LightmapParameters: {fileID: 0}
    m_LightmapsBakeMode: 1
    m_TextureCompression: 1
    m_FinalGather: 0
    m_FinalGatherFiltering: 1
    m_FinalGatherRayCount: 256
    m_ReflectionCompression: 2
    m_MixedBakeMode: 2
    m_BakeBackend: 1
    m_PVRSampling: 1
    m_PVRDirectSampleCount: 32
    m_PVRSampleCount: 512
    m_PVRBounces: 2
    m_PVREnvironmentSampleCount: 512
    m_PVREnvironmentReferencePointCount: 2048
    m_PVRFilteringMode: 2
    m_PVRDenoiserTypeDirect: 0
    m_PVRDenoiserTypeIndirect: 0
    m_PVRDenoiserTypeAO: 0
    m_PVRFilterTypeDirect: 0
    m_PVRFilterTypeIndirect: 0
    m_PVRFilterTypeAO: 0
    m_PVREnvironmentMIS: 0
    m_PVRCulling: 1
    m_PVRFilteringGaussRadiusDirect: 1
    m_PVRFilteringGaussRadiusIndirect: 5
    m_PVRFilteringGaussRadiusAO: 2
    m_PVRFilteringAtrousPositionSigmaDirect: 0.5
    m_PVRFilteringAtrousPositionSigmaIndirect: 2
    m_PVRFilteringAtrousPositionSigmaAO: 1
    m_ExportTrainingData: 0
    m_TrainingDataDestination: TrainingData
  m_LightingDataAsset: {fileID: 0}
  m_UseShadowmask: 1
--- !u!196 &4
NavMeshSettings:
  serializedVersion: 2
  m_ObjectHideFlags: 0
  m_BuildSettings:
    serializedVersion: 2
    agentTypeID: 0
    agentRadius: 0.5
    agentHeight: 2
    agentSlope: 45
    agentClimb: 0.4
    ledgeDropHeight: 0
    maxJumpAcrossDistance: 0
    minRegionArea: 2
    manualCellSize: 0
    cellSize: 0.16666667
    manualTileSize: 0
    tileSize: 256
    accuratePlacement: 0
    debug:
      m_Flags: 0
  m_NavMeshData: {fileID: 0}
--- !u!1 &3480069
GameObject:
  m_ObjectHideFlags: 0
  m_CorrespondingSourceObject: {fileID: 0}
  m_PrefabInstance: {fileID: 0}
  m_PrefabAsset: {fileID: 0}
  serializedVersion: 6
  m_Component:
  - component: {fileID: 3480070}
  m_Layer: 0
  m_Name: Hand UI
  m_TagString: Untagged
  m_Icon: {fileID: 0}
  m_NavMeshLayer: 0
  m_StaticEditorFlags: 0
  m_IsActive: 1
--- !u!4 &3480070
Transform:
  m_ObjectHideFlags: 0
  m_CorrespondingSourceObject: {fileID: 0}
  m_PrefabInstance: {fileID: 0}
  m_PrefabAsset: {fileID: 0}
  m_GameObject: {fileID: 3480069}
  m_LocalRotation: {x: 0, y: 0, z: 0, w: 1}
  m_LocalPosition: {x: 0, y: 0, z: 0}
  m_LocalScale: {x: 1, y: 1, z: 1}
  m_Children:
  - {fileID: 1471469551}
  m_Father: {fileID: 0}
  m_RootOrder: 8
  m_LocalEulerAnglesHint: {x: 0, y: 0, z: 0}
--- !u!1 &46446780
GameObject:
  m_ObjectHideFlags: 0
  m_CorrespondingSourceObject: {fileID: 0}
  m_PrefabInstance: {fileID: 0}
  m_PrefabAsset: {fileID: 0}
  serializedVersion: 6
  m_Component:
  - component: {fileID: 46446781}
  m_Layer: 5
  m_Name: Fill Area
  m_TagString: Untagged
  m_Icon: {fileID: 0}
  m_NavMeshLayer: 0
  m_StaticEditorFlags: 0
  m_IsActive: 1
--- !u!224 &46446781
RectTransform:
  m_ObjectHideFlags: 0
  m_CorrespondingSourceObject: {fileID: 0}
  m_PrefabInstance: {fileID: 0}
  m_PrefabAsset: {fileID: 0}
  m_GameObject: {fileID: 46446780}
  m_LocalRotation: {x: 0, y: 0, z: 0, w: 1}
  m_LocalPosition: {x: 0, y: 0, z: 0}
  m_LocalScale: {x: 1, y: 1, z: 1}
  m_Children:
  - {fileID: 1945982422}
  m_Father: {fileID: 1981335398}
  m_RootOrder: 1
  m_LocalEulerAnglesHint: {x: 0, y: 0, z: 0}
  m_AnchorMin: {x: 0, y: 0}
  m_AnchorMax: {x: 1, y: 1}
  m_AnchoredPosition: {x: 0, y: 0}
  m_SizeDelta: {x: 0, y: 0}
  m_Pivot: {x: 0.5, y: 0.5}
--- !u!1 &49283540
GameObject:
  m_ObjectHideFlags: 0
  m_CorrespondingSourceObject: {fileID: 0}
  m_PrefabInstance: {fileID: 0}
  m_PrefabAsset: {fileID: 0}
  serializedVersion: 6
  m_Component:
  - component: {fileID: 49283541}
  m_Layer: 5
  m_Name: Input
  m_TagString: Untagged
  m_Icon: {fileID: 0}
  m_NavMeshLayer: 0
  m_StaticEditorFlags: 0
  m_IsActive: 1
--- !u!224 &49283541
RectTransform:
  m_ObjectHideFlags: 0
  m_CorrespondingSourceObject: {fileID: 0}
  m_PrefabInstance: {fileID: 0}
  m_PrefabAsset: {fileID: 0}
  m_GameObject: {fileID: 49283540}
  m_LocalRotation: {x: 0, y: 0, z: 0, w: 1}
  m_LocalPosition: {x: 0, y: 0, z: 0}
  m_LocalScale: {x: 1, y: 1, z: 1}
  m_Children:
  - {fileID: 561091201}
  m_Father: {fileID: 936630691}
  m_RootOrder: 1
  m_LocalEulerAnglesHint: {x: 0, y: 0, z: 0}
  m_AnchorMin: {x: 0, y: 0}
  m_AnchorMax: {x: 1, y: 1}
  m_AnchoredPosition: {x: 84, y: 0}
  m_SizeDelta: {x: -168, y: 0}
  m_Pivot: {x: 0.5, y: 0.5}
--- !u!1 &54241513
GameObject:
  m_ObjectHideFlags: 0
  m_CorrespondingSourceObject: {fileID: 0}
  m_PrefabInstance: {fileID: 0}
  m_PrefabAsset: {fileID: 0}
  serializedVersion: 6
  m_Component:
  - component: {fileID: 54241514}
  - component: {fileID: 54241516}
  - component: {fileID: 54241515}
  m_Layer: 5
  m_Name: Label
  m_TagString: Untagged
  m_Icon: {fileID: 0}
  m_NavMeshLayer: 0
  m_StaticEditorFlags: 0
  m_IsActive: 1
--- !u!224 &54241514
RectTransform:
  m_ObjectHideFlags: 0
  m_CorrespondingSourceObject: {fileID: 0}
  m_PrefabInstance: {fileID: 0}
  m_PrefabAsset: {fileID: 0}
  m_GameObject: {fileID: 54241513}
  m_LocalRotation: {x: -0, y: -0, z: -0, w: 1}
  m_LocalPosition: {x: 0, y: 0, z: 0}
  m_LocalScale: {x: 1, y: 1, z: 1}
  m_Children: []
  m_Father: {fileID: 2126267227}
  m_RootOrder: 0
  m_LocalEulerAnglesHint: {x: 0, y: 0, z: 0}
  m_AnchorMin: {x: 0, y: 0}
  m_AnchorMax: {x: 1, y: 1}
  m_AnchoredPosition: {x: 0, y: 0}
  m_SizeDelta: {x: 0, y: 0}
  m_Pivot: {x: 0.5, y: 0.5}
--- !u!114 &54241515
MonoBehaviour:
  m_ObjectHideFlags: 0
  m_CorrespondingSourceObject: {fileID: 0}
  m_PrefabInstance: {fileID: 0}
  m_PrefabAsset: {fileID: 0}
  m_GameObject: {fileID: 54241513}
  m_Enabled: 1
  m_EditorHideFlags: 0
  m_Script: {fileID: 11500000, guid: f4688fdb7df04437aeb418b961361dc5, type: 3}
  m_Name: 
  m_EditorClassIdentifier: 
  m_Material: {fileID: 0}
  m_Color: {r: 1, g: 1, b: 1, a: 1}
  m_RaycastTarget: 1
  m_OnCullStateChanged:
    m_PersistentCalls:
      m_Calls: []
  m_text: Cancel
  m_isRightToLeft: 0
  m_fontAsset: {fileID: 11400000, guid: 5a19f4193fe2bf64089ade0b38163199, type: 2}
  m_sharedMaterial: {fileID: 21566619404874456, guid: 5a19f4193fe2bf64089ade0b38163199,
    type: 2}
  m_fontSharedMaterials: []
  m_fontMaterial: {fileID: 0}
  m_fontMaterials: []
  m_fontColor32:
    serializedVersion: 2
    rgba: 4294967295
  m_fontColor: {r: 1, g: 1, b: 1, a: 1}
  m_enableVertexGradient: 0
  m_colorMode: 3
  m_fontColorGradient:
    topLeft: {r: 1, g: 1, b: 1, a: 1}
    topRight: {r: 1, g: 1, b: 1, a: 1}
    bottomLeft: {r: 1, g: 1, b: 1, a: 1}
    bottomRight: {r: 1, g: 1, b: 1, a: 1}
  m_fontColorGradientPreset: {fileID: 0}
  m_spriteAsset: {fileID: 0}
  m_tintAllSprites: 0
  m_overrideHtmlColors: 0
  m_faceColor:
    serializedVersion: 2
    rgba: 4294967295
  m_outlineColor:
    serializedVersion: 2
    rgba: 4278190080
  m_fontSize: 24
  m_fontSizeBase: 24
  m_fontWeight: 400
  m_enableAutoSizing: 0
  m_fontSizeMin: 18
  m_fontSizeMax: 72
  m_fontStyle: 16
  m_textAlignment: 514
  m_characterSpacing: 0
  m_wordSpacing: 0
  m_lineSpacing: 0
  m_lineSpacingMax: 0
  m_paragraphSpacing: 0
  m_charWidthMaxAdj: 0
  m_enableWordWrapping: 1
  m_wordWrappingRatios: 0.4
  m_overflowMode: 0
  m_firstOverflowCharacterIndex: -1
  m_linkedTextComponent: {fileID: 0}
  m_isLinkedTextComponent: 0
  m_isTextTruncated: 0
  m_enableKerning: 1
  m_enableExtraPadding: 0
  checkPaddingRequired: 0
  m_isRichText: 1
  m_parseCtrlCharacters: 1
  m_isOrthographic: 1
  m_isCullingEnabled: 0
  m_ignoreRectMaskCulling: 0
  m_ignoreCulling: 1
  m_horizontalMapping: 0
  m_verticalMapping: 0
  m_uvLineOffset: 0
  m_geometrySortingOrder: 0
  m_VertexBufferAutoSizeReduction: 1
  m_firstVisibleCharacter: 0
  m_useMaxVisibleDescender: 1
  m_pageToDisplay: 1
  m_margin: {x: 16, y: 16, z: 16, w: 16}
  m_textInfo:
    textComponent: {fileID: 54241515}
    characterCount: 6
    spriteCount: 0
    spaceCount: 0
    wordCount: 1
    linkCount: 0
    lineCount: 1
    pageCount: 1
    materialCount: 1
  m_isUsingLegacyAnimationComponent: 0
  m_isVolumetricText: 0
  m_spriteAnimator: {fileID: 0}
  m_hasFontAssetChanged: 0
  m_subTextObjects:
  - {fileID: 0}
  - {fileID: 0}
  - {fileID: 0}
  - {fileID: 0}
  - {fileID: 0}
  - {fileID: 0}
  - {fileID: 0}
  - {fileID: 0}
  m_baseMaterial: {fileID: 0}
  m_maskOffset: {x: 0, y: 0, z: 0, w: 0}
--- !u!222 &54241516
CanvasRenderer:
  m_ObjectHideFlags: 0
  m_CorrespondingSourceObject: {fileID: 0}
  m_PrefabInstance: {fileID: 0}
  m_PrefabAsset: {fileID: 0}
  m_GameObject: {fileID: 54241513}
  m_CullTransparentMesh: 0
--- !u!1 &54429684
GameObject:
  m_ObjectHideFlags: 0
  m_CorrespondingSourceObject: {fileID: 0}
  m_PrefabInstance: {fileID: 0}
  m_PrefabAsset: {fileID: 0}
  serializedVersion: 6
  m_Component:
  - component: {fileID: 54429686}
  - component: {fileID: 54429685}
  m_Layer: 0
  m_Name: Interactable Scene
  m_TagString: Untagged
  m_Icon: {fileID: 0}
  m_NavMeshLayer: 0
  m_StaticEditorFlags: 0
  m_IsActive: 1
--- !u!114 &54429685
MonoBehaviour:
  m_ObjectHideFlags: 0
  m_CorrespondingSourceObject: {fileID: 0}
  m_PrefabInstance: {fileID: 0}
  m_PrefabAsset: {fileID: 0}
  m_GameObject: {fileID: 54429684}
  m_Enabled: 1
  m_EditorHideFlags: 0
  m_Script: {fileID: 11500000, guid: 0549da6461984908996c463bef27c729, type: 3}
  m_Name: 
  m_EditorClassIdentifier: 
  frameSource: {fileID: 544060996}
  visualisationScene: {fileID: 496324176}
--- !u!4 &54429686
Transform:
  m_ObjectHideFlags: 0
  m_CorrespondingSourceObject: {fileID: 0}
  m_PrefabInstance: {fileID: 0}
  m_PrefabAsset: {fileID: 0}
  m_GameObject: {fileID: 54429684}
  m_LocalRotation: {x: 0, y: 0, z: 0, w: 1}
  m_LocalPosition: {x: 0, y: 0, z: 0}
  m_LocalScale: {x: 1, y: 1, z: 1}
  m_Children: []
  m_Father: {fileID: 1946000298}
  m_RootOrder: 0
  m_LocalEulerAnglesHint: {x: 0, y: 0, z: 0}
--- !u!1 &55615652
GameObject:
  m_ObjectHideFlags: 0
  m_CorrespondingSourceObject: {fileID: 0}
  m_PrefabInstance: {fileID: 0}
  m_PrefabAsset: {fileID: 0}
  serializedVersion: 6
  m_Component:
  - component: {fileID: 55615653}
  - component: {fileID: 55615655}
  - component: {fileID: 55615654}
  m_Layer: 5
  m_Name: Label
  m_TagString: Untagged
  m_Icon: {fileID: 0}
  m_NavMeshLayer: 0
  m_StaticEditorFlags: 0
  m_IsActive: 1
--- !u!224 &55615653
RectTransform:
  m_ObjectHideFlags: 0
  m_CorrespondingSourceObject: {fileID: 0}
  m_PrefabInstance: {fileID: 0}
  m_PrefabAsset: {fileID: 0}
  m_GameObject: {fileID: 55615652}
  m_LocalRotation: {x: -0, y: -0, z: -0, w: 1}
  m_LocalPosition: {x: 0, y: 0, z: 0}
  m_LocalScale: {x: 1, y: 1, z: 1}
  m_Children: []
  m_Father: {fileID: 1615574118}
  m_RootOrder: 0
  m_LocalEulerAnglesHint: {x: 0, y: 0, z: 0}
  m_AnchorMin: {x: 0, y: 0}
  m_AnchorMax: {x: 1, y: 1}
  m_AnchoredPosition: {x: 0, y: 0}
  m_SizeDelta: {x: 0, y: 0}
  m_Pivot: {x: 0.5, y: 0.5}
--- !u!114 &55615654
MonoBehaviour:
  m_ObjectHideFlags: 0
  m_CorrespondingSourceObject: {fileID: 0}
  m_PrefabInstance: {fileID: 0}
  m_PrefabAsset: {fileID: 0}
  m_GameObject: {fileID: 55615652}
  m_Enabled: 1
  m_EditorHideFlags: 0
  m_Script: {fileID: 11500000, guid: f4688fdb7df04437aeb418b961361dc5, type: 3}
  m_Name: 
  m_EditorClassIdentifier: 
  m_Material: {fileID: 0}
  m_Color: {r: 1, g: 1, b: 1, a: 1}
  m_RaycastTarget: 1
  m_OnCullStateChanged:
    m_PersistentCalls:
      m_Calls: []
  m_text: Connect
  m_isRightToLeft: 0
  m_fontAsset: {fileID: 11400000, guid: 5a19f4193fe2bf64089ade0b38163199, type: 2}
  m_sharedMaterial: {fileID: 21566619404874456, guid: 5a19f4193fe2bf64089ade0b38163199,
    type: 2}
  m_fontSharedMaterials: []
  m_fontMaterial: {fileID: 0}
  m_fontMaterials: []
  m_fontColor32:
    serializedVersion: 2
    rgba: 4294967295
  m_fontColor: {r: 1, g: 1, b: 1, a: 1}
  m_enableVertexGradient: 0
  m_colorMode: 3
  m_fontColorGradient:
    topLeft: {r: 1, g: 1, b: 1, a: 1}
    topRight: {r: 1, g: 1, b: 1, a: 1}
    bottomLeft: {r: 1, g: 1, b: 1, a: 1}
    bottomRight: {r: 1, g: 1, b: 1, a: 1}
  m_fontColorGradientPreset: {fileID: 0}
  m_spriteAsset: {fileID: 0}
  m_tintAllSprites: 0
  m_overrideHtmlColors: 0
  m_faceColor:
    serializedVersion: 2
    rgba: 4294967295
  m_outlineColor:
    serializedVersion: 2
    rgba: 4278190080
  m_fontSize: 24
  m_fontSizeBase: 24
  m_fontWeight: 400
  m_enableAutoSizing: 0
  m_fontSizeMin: 18
  m_fontSizeMax: 72
  m_fontStyle: 16
  m_textAlignment: 514
  m_characterSpacing: 0
  m_wordSpacing: 0
  m_lineSpacing: 0
  m_lineSpacingMax: 0
  m_paragraphSpacing: 0
  m_charWidthMaxAdj: 0
  m_enableWordWrapping: 1
  m_wordWrappingRatios: 0.4
  m_overflowMode: 0
  m_firstOverflowCharacterIndex: -1
  m_linkedTextComponent: {fileID: 0}
  m_isLinkedTextComponent: 0
  m_isTextTruncated: 0
  m_enableKerning: 1
  m_enableExtraPadding: 0
  checkPaddingRequired: 0
  m_isRichText: 1
  m_parseCtrlCharacters: 1
  m_isOrthographic: 1
  m_isCullingEnabled: 0
  m_ignoreRectMaskCulling: 0
  m_ignoreCulling: 1
  m_horizontalMapping: 0
  m_verticalMapping: 0
  m_uvLineOffset: 0
  m_geometrySortingOrder: 0
  m_VertexBufferAutoSizeReduction: 1
  m_firstVisibleCharacter: 0
  m_useMaxVisibleDescender: 1
  m_pageToDisplay: 1
  m_margin: {x: 16, y: 16, z: 16, w: 16}
  m_textInfo:
    textComponent: {fileID: 55615654}
    characterCount: 7
    spriteCount: 0
    spaceCount: 0
    wordCount: 1
    linkCount: 0
    lineCount: 1
    pageCount: 1
    materialCount: 1
  m_isUsingLegacyAnimationComponent: 0
  m_isVolumetricText: 0
  m_spriteAnimator: {fileID: 0}
  m_hasFontAssetChanged: 0
  m_subTextObjects:
  - {fileID: 0}
  - {fileID: 0}
  - {fileID: 0}
  - {fileID: 0}
  - {fileID: 0}
  - {fileID: 0}
  - {fileID: 0}
  - {fileID: 0}
  m_baseMaterial: {fileID: 0}
  m_maskOffset: {x: 0, y: 0, z: 0, w: 0}
--- !u!222 &55615655
CanvasRenderer:
  m_ObjectHideFlags: 0
  m_CorrespondingSourceObject: {fileID: 0}
  m_PrefabInstance: {fileID: 0}
  m_PrefabAsset: {fileID: 0}
  m_GameObject: {fileID: 55615652}
  m_CullTransparentMesh: 0
--- !u!1 &75423797
GameObject:
  m_ObjectHideFlags: 0
  m_CorrespondingSourceObject: {fileID: 0}
  m_PrefabInstance: {fileID: 0}
  m_PrefabAsset: {fileID: 0}
  serializedVersion: 6
  m_Component:
  - component: {fileID: 75423798}
  m_Layer: 5
  m_Name: Address Row
  m_TagString: Untagged
  m_Icon: {fileID: 0}
  m_NavMeshLayer: 0
  m_StaticEditorFlags: 0
  m_IsActive: 1
--- !u!224 &75423798
RectTransform:
  m_ObjectHideFlags: 0
  m_CorrespondingSourceObject: {fileID: 0}
  m_PrefabInstance: {fileID: 0}
  m_PrefabAsset: {fileID: 0}
  m_GameObject: {fileID: 75423797}
  m_LocalRotation: {x: 0, y: 0, z: 0, w: 1}
  m_LocalPosition: {x: 0, y: 0, z: 0}
  m_LocalScale: {x: 1, y: 1, z: 1}
  m_Children:
  - {fileID: 1983726411}
  - {fileID: 2054644341}
  m_Father: {fileID: 1322106252}
  m_RootOrder: 1
  m_LocalEulerAnglesHint: {x: 0, y: 0, z: 0}
  m_AnchorMin: {x: 0, y: 1}
  m_AnchorMax: {x: 0, y: 1}
  m_AnchoredPosition: {x: 250, y: -136}
  m_SizeDelta: {x: 500, y: 80}
  m_Pivot: {x: 0.5, y: 0.5}
--- !u!1 &94545909
GameObject:
  m_ObjectHideFlags: 0
  m_CorrespondingSourceObject: {fileID: 0}
  m_PrefabInstance: {fileID: 0}
  m_PrefabAsset: {fileID: 0}
  serializedVersion: 6
  m_Component:
  - component: {fileID: 94545910}
  - component: {fileID: 94545912}
  - component: {fileID: 94545911}
  m_Layer: 5
  m_Name: Header
  m_TagString: Untagged
  m_Icon: {fileID: 0}
  m_NavMeshLayer: 0
  m_StaticEditorFlags: 0
  m_IsActive: 1
--- !u!224 &94545910
RectTransform:
  m_ObjectHideFlags: 0
  m_CorrespondingSourceObject: {fileID: 0}
  m_PrefabInstance: {fileID: 0}
  m_PrefabAsset: {fileID: 0}
  m_GameObject: {fileID: 94545909}
  m_LocalRotation: {x: 0, y: 0, z: 0, w: 1}
  m_LocalPosition: {x: 0, y: 0, z: 0}
  m_LocalScale: {x: 1, y: 1, z: 1}
  m_Children:
  - {fileID: 1730465032}
  m_Father: {fileID: 1322106252}
  m_RootOrder: 0
  m_LocalEulerAnglesHint: {x: 0, y: 0, z: 0}
  m_AnchorMin: {x: 0, y: 1}
  m_AnchorMax: {x: 0, y: 1}
  m_AnchoredPosition: {x: 250, y: -48}
  m_SizeDelta: {x: 500, y: 96}
  m_Pivot: {x: 0.5, y: 0.5}
--- !u!114 &94545911
MonoBehaviour:
  m_ObjectHideFlags: 0
  m_CorrespondingSourceObject: {fileID: 0}
  m_PrefabInstance: {fileID: 0}
  m_PrefabAsset: {fileID: 0}
  m_GameObject: {fileID: 94545909}
  m_Enabled: 1
  m_EditorHideFlags: 0
  m_Script: {fileID: 11500000, guid: fe87c0e1cc204ed48ad3b37840f39efc, type: 3}
  m_Name: 
  m_EditorClassIdentifier: 
  m_Material: {fileID: 0}
  m_Color: {r: 1, g: 0.40000004, b: 0, a: 1}
  m_RaycastTarget: 1
  m_OnCullStateChanged:
    m_PersistentCalls:
      m_Calls: []
  m_Sprite: {fileID: 0}
  m_Type: 0
  m_PreserveAspect: 0
  m_FillCenter: 1
  m_FillMethod: 4
  m_FillAmount: 1
  m_FillClockwise: 1
  m_FillOrigin: 0
  m_UseSpriteMesh: 0
  m_PixelsPerUnitMultiplier: 1
--- !u!222 &94545912
CanvasRenderer:
  m_ObjectHideFlags: 0
  m_CorrespondingSourceObject: {fileID: 0}
  m_PrefabInstance: {fileID: 0}
  m_PrefabAsset: {fileID: 0}
  m_GameObject: {fileID: 94545909}
  m_CullTransparentMesh: 0
--- !u!1 &132386941
GameObject:
  m_ObjectHideFlags: 0
  m_CorrespondingSourceObject: {fileID: 0}
  m_PrefabInstance: {fileID: 0}
  m_PrefabAsset: {fileID: 0}
  serializedVersion: 6
  m_Component:
  - component: {fileID: 132386942}
  - component: {fileID: 132386944}
  - component: {fileID: 132386943}
  m_Layer: 5
  m_Name: Text
  m_TagString: Untagged
  m_Icon: {fileID: 0}
  m_NavMeshLayer: 0
  m_StaticEditorFlags: 0
  m_IsActive: 1
--- !u!224 &132386942
RectTransform:
  m_ObjectHideFlags: 0
  m_CorrespondingSourceObject: {fileID: 0}
  m_PrefabInstance: {fileID: 0}
  m_PrefabAsset: {fileID: 0}
  m_GameObject: {fileID: 132386941}
  m_LocalRotation: {x: 0, y: 0, z: 0, w: 1}
  m_LocalPosition: {x: 0, y: 0, z: 0}
  m_LocalScale: {x: 1, y: 1, z: 1}
  m_Children: []
  m_Father: {fileID: 969341981}
  m_RootOrder: 1
  m_LocalEulerAnglesHint: {x: 0, y: 0, z: 0}
  m_AnchorMin: {x: 0, y: 0}
  m_AnchorMax: {x: 1, y: 1}
  m_AnchoredPosition: {x: 0, y: 0}
  m_SizeDelta: {x: 0, y: 0}
  m_Pivot: {x: 0.5, y: 0.5}
--- !u!114 &132386943
MonoBehaviour:
  m_ObjectHideFlags: 0
  m_CorrespondingSourceObject: {fileID: 0}
  m_PrefabInstance: {fileID: 0}
  m_PrefabAsset: {fileID: 0}
  m_GameObject: {fileID: 132386941}
  m_Enabled: 1
  m_EditorHideFlags: 0
  m_Script: {fileID: 11500000, guid: f4688fdb7df04437aeb418b961361dc5, type: 3}
  m_Name: 
  m_EditorClassIdentifier: 
  m_Material: {fileID: 0}
  m_Color: {r: 1, g: 1, b: 1, a: 1}
  m_RaycastTarget: 1
  m_OnCullStateChanged:
    m_PersistentCalls:
      m_Calls: []
  m_text: "54321\u200B"
  m_isRightToLeft: 0
  m_fontAsset: {fileID: 11400000, guid: 0cd382c4d470f174791dd96eb8f7b786, type: 2}
  m_sharedMaterial: {fileID: 1549604112718095413, guid: 0cd382c4d470f174791dd96eb8f7b786,
    type: 2}
  m_fontSharedMaterials: []
  m_fontMaterial: {fileID: 0}
  m_fontMaterials: []
  m_fontColor32:
    serializedVersion: 2
    rgba: 4292202422
  m_fontColor: {r: 0.71705234, g: 0.8146104, b: 0.839, a: 1}
  m_enableVertexGradient: 0
  m_colorMode: 3
  m_fontColorGradient:
    topLeft: {r: 1, g: 1, b: 1, a: 1}
    topRight: {r: 1, g: 1, b: 1, a: 1}
    bottomLeft: {r: 1, g: 1, b: 1, a: 1}
    bottomRight: {r: 1, g: 1, b: 1, a: 1}
  m_fontColorGradientPreset: {fileID: 0}
  m_spriteAsset: {fileID: 0}
  m_tintAllSprites: 0
  m_overrideHtmlColors: 0
  m_faceColor:
    serializedVersion: 2
    rgba: 4294967295
  m_outlineColor:
    serializedVersion: 2
    rgba: 4278190080
  m_fontSize: 24
  m_fontSizeBase: 24
  m_fontWeight: 400
  m_enableAutoSizing: 0
  m_fontSizeMin: 18
  m_fontSizeMax: 72
  m_fontStyle: 0
  m_textAlignment: 513
  m_characterSpacing: 0
  m_wordSpacing: 0
  m_lineSpacing: 0
  m_lineSpacingMax: 0
  m_paragraphSpacing: 0
  m_charWidthMaxAdj: 0
  m_enableWordWrapping: 0
  m_wordWrappingRatios: 0.4
  m_overflowMode: 0
  m_firstOverflowCharacterIndex: -1
  m_linkedTextComponent: {fileID: 0}
  m_isLinkedTextComponent: 0
  m_isTextTruncated: 0
  m_enableKerning: 1
  m_enableExtraPadding: 1
  checkPaddingRequired: 0
  m_isRichText: 1
  m_parseCtrlCharacters: 1
  m_isOrthographic: 1
  m_isCullingEnabled: 0
  m_ignoreRectMaskCulling: 0
  m_ignoreCulling: 1
  m_horizontalMapping: 0
  m_verticalMapping: 0
  m_uvLineOffset: 0
  m_geometrySortingOrder: 0
  m_VertexBufferAutoSizeReduction: 1
  m_firstVisibleCharacter: 0
  m_useMaxVisibleDescender: 1
  m_pageToDisplay: 1
  m_margin: {x: 0, y: 0, z: 0, w: 0}
  m_textInfo:
    textComponent: {fileID: 132386943}
    characterCount: 6
    spriteCount: 0
    spaceCount: 0
    wordCount: 1
    linkCount: 0
    lineCount: 1
    pageCount: 1
    materialCount: 1
  m_isUsingLegacyAnimationComponent: 0
  m_isVolumetricText: 0
  m_spriteAnimator: {fileID: 0}
  m_hasFontAssetChanged: 0
  m_subTextObjects:
  - {fileID: 0}
  - {fileID: 0}
  - {fileID: 0}
  - {fileID: 0}
  - {fileID: 0}
  - {fileID: 0}
  - {fileID: 0}
  - {fileID: 0}
  m_baseMaterial: {fileID: 0}
  m_maskOffset: {x: 0, y: 0, z: 0, w: 0}
--- !u!222 &132386944
CanvasRenderer:
  m_ObjectHideFlags: 0
  m_CorrespondingSourceObject: {fileID: 0}
  m_PrefabInstance: {fileID: 0}
  m_PrefabAsset: {fileID: 0}
  m_GameObject: {fileID: 132386941}
  m_CullTransparentMesh: 0
--- !u!1 &155875675
GameObject:
  m_ObjectHideFlags: 0
  m_CorrespondingSourceObject: {fileID: 0}
  m_PrefabInstance: {fileID: 0}
  m_PrefabAsset: {fileID: 0}
  serializedVersion: 6
  m_Component:
  - component: {fileID: 155875676}
  - component: {fileID: 155875678}
  - component: {fileID: 155875677}
  m_Layer: 5
  m_Name: Placeholder
  m_TagString: Untagged
  m_Icon: {fileID: 0}
  m_NavMeshLayer: 0
  m_StaticEditorFlags: 0
  m_IsActive: 1
--- !u!224 &155875676
RectTransform:
  m_ObjectHideFlags: 0
  m_CorrespondingSourceObject: {fileID: 0}
  m_PrefabInstance: {fileID: 0}
  m_PrefabAsset: {fileID: 0}
  m_GameObject: {fileID: 155875675}
  m_LocalRotation: {x: 0, y: 0, z: 0, w: 1}
  m_LocalPosition: {x: 0, y: 0, z: 0}
  m_LocalScale: {x: 1, y: 1, z: 1}
  m_Children: []
  m_Father: {fileID: 1093802056}
  m_RootOrder: 0
  m_LocalEulerAnglesHint: {x: 0, y: 0, z: 0}
  m_AnchorMin: {x: 0, y: 0}
  m_AnchorMax: {x: 1, y: 1}
  m_AnchoredPosition: {x: 0, y: 0}
  m_SizeDelta: {x: 0, y: 0}
  m_Pivot: {x: 0.5, y: 0.5}
--- !u!114 &155875677
MonoBehaviour:
  m_ObjectHideFlags: 0
  m_CorrespondingSourceObject: {fileID: 0}
  m_PrefabInstance: {fileID: 0}
  m_PrefabAsset: {fileID: 0}
  m_GameObject: {fileID: 155875675}
  m_Enabled: 0
  m_EditorHideFlags: 0
  m_Script: {fileID: 11500000, guid: f4688fdb7df04437aeb418b961361dc5, type: 3}
  m_Name: 
  m_EditorClassIdentifier: 
  m_Material: {fileID: 0}
  m_Color: {r: 1, g: 1, b: 1, a: 1}
  m_RaycastTarget: 1
  m_OnCullStateChanged:
    m_PersistentCalls:
      m_Calls: []
  m_text: Enter port number
  m_isRightToLeft: 0
  m_fontAsset: {fileID: 11400000, guid: 0cd382c4d470f174791dd96eb8f7b786, type: 2}
  m_sharedMaterial: {fileID: 1549604112718095413, guid: 0cd382c4d470f174791dd96eb8f7b786,
    type: 2}
  m_fontSharedMaterials: []
  m_fontMaterial: {fileID: 0}
  m_fontMaterials: []
  m_fontColor32:
    serializedVersion: 2
    rgba: 4289505171
  m_fontColor: {r: 0.5764706, g: 0.654902, b: 0.6745098, a: 1}
  m_enableVertexGradient: 0
  m_colorMode: 3
  m_fontColorGradient:
    topLeft: {r: 1, g: 1, b: 1, a: 1}
    topRight: {r: 1, g: 1, b: 1, a: 1}
    bottomLeft: {r: 1, g: 1, b: 1, a: 1}
    bottomRight: {r: 1, g: 1, b: 1, a: 1}
  m_fontColorGradientPreset: {fileID: 0}
  m_spriteAsset: {fileID: 0}
  m_tintAllSprites: 0
  m_overrideHtmlColors: 0
  m_faceColor:
    serializedVersion: 2
    rgba: 4294967295
  m_outlineColor:
    serializedVersion: 2
    rgba: 4278190080
  m_fontSize: 24
  m_fontSizeBase: 24
  m_fontWeight: 400
  m_enableAutoSizing: 0
  m_fontSizeMin: 18
  m_fontSizeMax: 72
  m_fontStyle: 18
  m_textAlignment: 513
  m_characterSpacing: 0
  m_wordSpacing: 0
  m_lineSpacing: 0
  m_lineSpacingMax: 0
  m_paragraphSpacing: 0
  m_charWidthMaxAdj: 0
  m_enableWordWrapping: 0
  m_wordWrappingRatios: 0.4
  m_overflowMode: 0
  m_firstOverflowCharacterIndex: -1
  m_linkedTextComponent: {fileID: 0}
  m_isLinkedTextComponent: 0
  m_isTextTruncated: 0
  m_enableKerning: 1
  m_enableExtraPadding: 1
  checkPaddingRequired: 0
  m_isRichText: 1
  m_parseCtrlCharacters: 1
  m_isOrthographic: 1
  m_isCullingEnabled: 0
  m_ignoreRectMaskCulling: 0
  m_ignoreCulling: 1
  m_horizontalMapping: 0
  m_verticalMapping: 0
  m_uvLineOffset: 0
  m_geometrySortingOrder: 0
  m_VertexBufferAutoSizeReduction: 1
  m_firstVisibleCharacter: 0
  m_useMaxVisibleDescender: 1
  m_pageToDisplay: 1
  m_margin: {x: 0, y: 0, z: 0, w: 0}
  m_textInfo:
    textComponent: {fileID: 155875677}
    characterCount: 0
    spriteCount: 0
    spaceCount: 0
    wordCount: 0
    linkCount: 0
    lineCount: 0
    pageCount: 0
    materialCount: 1
  m_isUsingLegacyAnimationComponent: 0
  m_isVolumetricText: 0
  m_spriteAnimator: {fileID: 0}
  m_hasFontAssetChanged: 0
  m_subTextObjects:
  - {fileID: 0}
  - {fileID: 0}
  - {fileID: 0}
  - {fileID: 0}
  - {fileID: 0}
  - {fileID: 0}
  - {fileID: 0}
  - {fileID: 0}
  m_baseMaterial: {fileID: 0}
  m_maskOffset: {x: 0, y: 0, z: 0, w: 0}
--- !u!222 &155875678
CanvasRenderer:
  m_ObjectHideFlags: 0
  m_CorrespondingSourceObject: {fileID: 0}
  m_PrefabInstance: {fileID: 0}
  m_PrefabAsset: {fileID: 0}
  m_GameObject: {fileID: 155875675}
  m_CullTransparentMesh: 0
--- !u!1 &159567281
GameObject:
  m_ObjectHideFlags: 0
  m_CorrespondingSourceObject: {fileID: 0}
  m_PrefabInstance: {fileID: 0}
  m_PrefabAsset: {fileID: 0}
  serializedVersion: 6
  m_Component:
  - component: {fileID: 159567282}
  - component: {fileID: 159567285}
  - component: {fileID: 159567284}
  - component: {fileID: 159567283}
  m_Layer: 5
  m_Name: Toggle
  m_TagString: Untagged
  m_Icon: {fileID: 0}
  m_NavMeshLayer: 0
  m_StaticEditorFlags: 0
  m_IsActive: 1
--- !u!224 &159567282
RectTransform:
  m_ObjectHideFlags: 0
  m_CorrespondingSourceObject: {fileID: 0}
  m_PrefabInstance: {fileID: 0}
  m_PrefabAsset: {fileID: 0}
  m_GameObject: {fileID: 159567281}
  m_LocalRotation: {x: 0, y: 0, z: 0, w: 1}
  m_LocalPosition: {x: 0, y: 0, z: 0}
  m_LocalScale: {x: 1, y: 1, z: 1}
  m_Children:
  - {fileID: 1404593538}
  - {fileID: 624357300}
  m_Father: {fileID: 1688168143}
  m_RootOrder: 0
  m_LocalEulerAnglesHint: {x: 0, y: 0, z: 0}
  m_AnchorMin: {x: 0, y: 0}
  m_AnchorMax: {x: 1, y: 1}
  m_AnchoredPosition: {x: 0, y: 0}
  m_SizeDelta: {x: -16, y: -16}
  m_Pivot: {x: 0.5, y: 0.5}
--- !u!114 &159567283
MonoBehaviour:
  m_ObjectHideFlags: 0
  m_CorrespondingSourceObject: {fileID: 0}
  m_PrefabInstance: {fileID: 0}
  m_PrefabAsset: {fileID: 0}
  m_GameObject: {fileID: 159567281}
  m_Enabled: 1
  m_EditorHideFlags: 0
  m_Script: {fileID: 11500000, guid: 9085046f02f69544eb97fd06b6048fe2, type: 3}
  m_Name: 
  m_EditorClassIdentifier: 
  m_Navigation:
    m_Mode: 0
    m_SelectOnUp: {fileID: 0}
    m_SelectOnDown: {fileID: 0}
    m_SelectOnLeft: {fileID: 0}
    m_SelectOnRight: {fileID: 0}
  m_Transition: 1
  m_Colors:
    m_NormalColor: {r: 0.43529415, g: 0.5411765, b: 0.5686275, a: 1}
    m_HighlightedColor: {r: 1, g: 0.40000004, b: 0, a: 1}
    m_PressedColor: {r: 0.8313726, g: 0.33333334, b: 0, a: 1}
    m_SelectedColor: {r: 1, g: 0.40000004, b: 0, a: 1}
    m_DisabledColor: {r: 0.30008277, g: 0.37307587, b: 0.39200002, a: 1}
    m_ColorMultiplier: 1
    m_FadeDuration: 0.1
  m_SpriteState:
    m_HighlightedSprite: {fileID: 0}
    m_PressedSprite: {fileID: 0}
    m_SelectedSprite: {fileID: 0}
    m_DisabledSprite: {fileID: 0}
  m_AnimationTriggers:
    m_NormalTrigger: Normal
    m_HighlightedTrigger: Highlighted
    m_PressedTrigger: Pressed
    m_SelectedTrigger: Highlighted
    m_DisabledTrigger: Disabled
  m_Interactable: 1
  m_TargetGraphic: {fileID: 159567284}
  toggleTransition: 1
  graphic: {fileID: 1404593539}
  m_Group: {fileID: 0}
  onValueChanged:
    m_PersistentCalls:
      m_Calls:
      - m_Target: {fileID: 2022253373}
        m_MethodName: SetActive
        m_Mode: 0
        m_Arguments:
          m_ObjectArgument: {fileID: 0}
          m_ObjectArgumentAssemblyTypeName: UnityEngine.Object, UnityEngine
          m_IntArgument: 0
          m_FloatArgument: 0
          m_StringArgument: 
          m_BoolArgument: 0
        m_CallState: 2
  m_IsOn: 0
--- !u!114 &159567284
MonoBehaviour:
  m_ObjectHideFlags: 0
  m_CorrespondingSourceObject: {fileID: 0}
  m_PrefabInstance: {fileID: 0}
  m_PrefabAsset: {fileID: 0}
  m_GameObject: {fileID: 159567281}
  m_Enabled: 1
  m_EditorHideFlags: 0
  m_Script: {fileID: 11500000, guid: fe87c0e1cc204ed48ad3b37840f39efc, type: 3}
  m_Name: 
  m_EditorClassIdentifier: 
  m_Material: {fileID: 0}
  m_Color: {r: 1, g: 1, b: 1, a: 1}
  m_RaycastTarget: 1
  m_OnCullStateChanged:
    m_PersistentCalls:
      m_Calls: []
  m_Sprite: {fileID: 0}
  m_Type: 0
  m_PreserveAspect: 0
  m_FillCenter: 1
  m_FillMethod: 4
  m_FillAmount: 1
  m_FillClockwise: 1
  m_FillOrigin: 0
  m_UseSpriteMesh: 0
  m_PixelsPerUnitMultiplier: 1
--- !u!222 &159567285
CanvasRenderer:
  m_ObjectHideFlags: 0
  m_CorrespondingSourceObject: {fileID: 0}
  m_PrefabInstance: {fileID: 0}
  m_PrefabAsset: {fileID: 0}
  m_GameObject: {fileID: 159567281}
  m_CullTransparentMesh: 0
--- !u!1 &162886306
GameObject:
  m_ObjectHideFlags: 0
  m_CorrespondingSourceObject: {fileID: 0}
  m_PrefabInstance: {fileID: 0}
  m_PrefabAsset: {fileID: 0}
  serializedVersion: 6
  m_Component:
  - component: {fileID: 162886307}
  - component: {fileID: 162886308}
  m_Layer: 5
  m_Name: Submit Row
  m_TagString: Untagged
  m_Icon: {fileID: 0}
  m_NavMeshLayer: 0
  m_StaticEditorFlags: 0
  m_IsActive: 1
--- !u!224 &162886307
RectTransform:
  m_ObjectHideFlags: 0
  m_CorrespondingSourceObject: {fileID: 0}
  m_PrefabInstance: {fileID: 0}
  m_PrefabAsset: {fileID: 0}
  m_GameObject: {fileID: 162886306}
  m_LocalRotation: {x: 0, y: 0, z: 0, w: 1}
  m_LocalPosition: {x: 0, y: 0, z: 0}
  m_LocalScale: {x: 1, y: 1, z: 1}
  m_Children:
  - {fileID: 2126267227}
  - {fileID: 1615574118}
  m_Father: {fileID: 1322106252}
  m_RootOrder: 5
  m_LocalEulerAnglesHint: {x: 0, y: 0, z: 0}
  m_AnchorMin: {x: 0, y: 1}
  m_AnchorMax: {x: 0, y: 1}
  m_AnchoredPosition: {x: 250, y: -456}
  m_SizeDelta: {x: 500, y: 80}
  m_Pivot: {x: 0.5, y: 0.5}
--- !u!114 &162886308
MonoBehaviour:
  m_ObjectHideFlags: 0
  m_CorrespondingSourceObject: {fileID: 0}
  m_PrefabInstance: {fileID: 0}
  m_PrefabAsset: {fileID: 0}
  m_GameObject: {fileID: 162886306}
  m_Enabled: 1
  m_EditorHideFlags: 0
  m_Script: {fileID: 11500000, guid: 30649d3a9faa99c48a7b1166b86bf2a0, type: 3}
  m_Name: 
  m_EditorClassIdentifier: 
  m_Padding:
    m_Left: 8
    m_Right: 8
    m_Top: 8
    m_Bottom: 8
  m_ChildAlignment: 0
  m_Spacing: 16
  m_ChildForceExpandWidth: 1
  m_ChildForceExpandHeight: 1
  m_ChildControlWidth: 1
  m_ChildControlHeight: 1
  m_ChildScaleWidth: 0
  m_ChildScaleHeight: 0
--- !u!1 &171922770
GameObject:
  m_ObjectHideFlags: 0
  m_CorrespondingSourceObject: {fileID: 0}
  m_PrefabInstance: {fileID: 0}
  m_PrefabAsset: {fileID: 0}
  serializedVersion: 6
  m_Component:
  - component: {fileID: 171922771}
  - component: {fileID: 171922773}
  - component: {fileID: 171922772}
  m_Layer: 5
  m_Name: Divider
  m_TagString: Untagged
  m_Icon: {fileID: 0}
  m_NavMeshLayer: 0
  m_StaticEditorFlags: 0
  m_IsActive: 1
--- !u!224 &171922771
RectTransform:
  m_ObjectHideFlags: 0
  m_CorrespondingSourceObject: {fileID: 0}
  m_PrefabInstance: {fileID: 0}
  m_PrefabAsset: {fileID: 0}
  m_GameObject: {fileID: 171922770}
  m_LocalRotation: {x: 0, y: 0, z: 0, w: 1}
  m_LocalPosition: {x: 0, y: 0, z: 0}
  m_LocalScale: {x: 1, y: 1, z: 1}
  m_Children: []
  m_Father: {fileID: 2054891945}
  m_RootOrder: 4
  m_LocalEulerAnglesHint: {x: 0, y: 0, z: 0}
  m_AnchorMin: {x: 0, y: 1}
  m_AnchorMax: {x: 0, y: 1}
  m_AnchoredPosition: {x: 190, y: -260}
  m_SizeDelta: {x: 380, y: 8}
  m_Pivot: {x: 0.5, y: 0.5}
--- !u!114 &171922772
MonoBehaviour:
  m_ObjectHideFlags: 0
  m_CorrespondingSourceObject: {fileID: 0}
  m_PrefabInstance: {fileID: 0}
  m_PrefabAsset: {fileID: 0}
  m_GameObject: {fileID: 171922770}
  m_Enabled: 1
  m_EditorHideFlags: 0
  m_Script: {fileID: 11500000, guid: fe87c0e1cc204ed48ad3b37840f39efc, type: 3}
  m_Name: 
  m_EditorClassIdentifier: 
  m_Material: {fileID: 0}
  m_Color: {r: 1, g: 0.40000004, b: 0, a: 1}
  m_RaycastTarget: 1
  m_OnCullStateChanged:
    m_PersistentCalls:
      m_Calls: []
  m_Sprite: {fileID: 0}
  m_Type: 0
  m_PreserveAspect: 0
  m_FillCenter: 1
  m_FillMethod: 4
  m_FillAmount: 1
  m_FillClockwise: 1
  m_FillOrigin: 0
  m_UseSpriteMesh: 0
  m_PixelsPerUnitMultiplier: 1
--- !u!222 &171922773
CanvasRenderer:
  m_ObjectHideFlags: 0
  m_CorrespondingSourceObject: {fileID: 0}
  m_PrefabInstance: {fileID: 0}
  m_PrefabAsset: {fileID: 0}
  m_GameObject: {fileID: 171922770}
  m_CullTransparentMesh: 0
--- !u!1 &185265281
GameObject:
  m_ObjectHideFlags: 0
  m_CorrespondingSourceObject: {fileID: 0}
  m_PrefabInstance: {fileID: 0}
  m_PrefabAsset: {fileID: 0}
  serializedVersion: 6
  m_Component:
  - component: {fileID: 185265282}
  - component: {fileID: 185265283}
  m_Layer: 0
  m_Name: XR Particles Interaction
  m_TagString: Untagged
  m_Icon: {fileID: 0}
  m_NavMeshLayer: 0
  m_StaticEditorFlags: 0
  m_IsActive: 1
--- !u!4 &185265282
Transform:
  m_ObjectHideFlags: 0
  m_CorrespondingSourceObject: {fileID: 0}
  m_PrefabInstance: {fileID: 0}
  m_PrefabAsset: {fileID: 0}
  m_GameObject: {fileID: 185265281}
  m_LocalRotation: {x: 0, y: 0, z: 0, w: 1}
  m_LocalPosition: {x: 0, y: 0, z: 0}
  m_LocalScale: {x: 1, y: 1, z: 1}
  m_Children: []
  m_Father: {fileID: 544060993}
  m_RootOrder: 1
  m_LocalEulerAnglesHint: {x: 0, y: 0, z: 0}
--- !u!114 &185265283
MonoBehaviour:
  m_ObjectHideFlags: 0
  m_CorrespondingSourceObject: {fileID: 0}
  m_PrefabInstance: {fileID: 0}
  m_PrefabAsset: {fileID: 0}
  m_GameObject: {fileID: 185265281}
  m_Enabled: 1
  m_EditorHideFlags: 0
  m_Script: {fileID: 11500000, guid: 4a9debcec7224c5d82314ab8a7e0a87f, type: 3}
  m_Name: 
  m_EditorClassIdentifier: 
  narupaXR: {fileID: 544060994}
  grabObjectAction:
    actionPath: /actions/Interactive/in/Interact
    needsReinit: 0
  controllerManager: {fileID: 2074532958}
--- !u!1 &193686851
GameObject:
  m_ObjectHideFlags: 0
  m_CorrespondingSourceObject: {fileID: 0}
  m_PrefabInstance: {fileID: 0}
  m_PrefabAsset: {fileID: 0}
  serializedVersion: 6
  m_Component:
  - component: {fileID: 193686852}
  - component: {fileID: 193686854}
  - component: {fileID: 193686853}
  m_Layer: 5
  m_Name: Text
  m_TagString: Untagged
  m_Icon: {fileID: 0}
  m_NavMeshLayer: 0
  m_StaticEditorFlags: 0
  m_IsActive: 1
--- !u!224 &193686852
RectTransform:
  m_ObjectHideFlags: 0
  m_CorrespondingSourceObject: {fileID: 0}
  m_PrefabInstance: {fileID: 0}
  m_PrefabAsset: {fileID: 0}
  m_GameObject: {fileID: 193686851}
  m_LocalRotation: {x: 0, y: 0, z: 0, w: 1}
  m_LocalPosition: {x: 0, y: 0, z: 0}
  m_LocalScale: {x: 1, y: 1, z: 1}
  m_Children: []
  m_Father: {fileID: 244093879}
  m_RootOrder: 1
  m_LocalEulerAnglesHint: {x: 0, y: 0, z: 0}
  m_AnchorMin: {x: 0, y: 0}
  m_AnchorMax: {x: 1, y: 1}
  m_AnchoredPosition: {x: 0, y: 0}
  m_SizeDelta: {x: 0, y: 0}
  m_Pivot: {x: 0.5, y: 0.5}
--- !u!114 &193686853
MonoBehaviour:
  m_ObjectHideFlags: 0
  m_CorrespondingSourceObject: {fileID: 0}
  m_PrefabInstance: {fileID: 0}
  m_PrefabAsset: {fileID: 0}
  m_GameObject: {fileID: 193686851}
  m_Enabled: 1
  m_EditorHideFlags: 0
  m_Script: {fileID: 11500000, guid: f4688fdb7df04437aeb418b961361dc5, type: 3}
  m_Name: 
  m_EditorClassIdentifier: 
  m_Material: {fileID: 0}
  m_Color: {r: 1, g: 1, b: 1, a: 1}
  m_RaycastTarget: 1
  m_OnCullStateChanged:
    m_PersistentCalls:
      m_Calls: []
  m_text: "localhost\u200B"
  m_isRightToLeft: 0
  m_fontAsset: {fileID: 11400000, guid: 0cd382c4d470f174791dd96eb8f7b786, type: 2}
  m_sharedMaterial: {fileID: 1549604112718095413, guid: 0cd382c4d470f174791dd96eb8f7b786,
    type: 2}
  m_fontSharedMaterials: []
  m_fontMaterial: {fileID: 0}
  m_fontMaterials: []
  m_fontColor32:
    serializedVersion: 2
    rgba: 4292202422
  m_fontColor: {r: 0.71705234, g: 0.8146104, b: 0.839, a: 1}
  m_enableVertexGradient: 0
  m_colorMode: 3
  m_fontColorGradient:
    topLeft: {r: 1, g: 1, b: 1, a: 1}
    topRight: {r: 1, g: 1, b: 1, a: 1}
    bottomLeft: {r: 1, g: 1, b: 1, a: 1}
    bottomRight: {r: 1, g: 1, b: 1, a: 1}
  m_fontColorGradientPreset: {fileID: 0}
  m_spriteAsset: {fileID: 0}
  m_tintAllSprites: 0
  m_overrideHtmlColors: 0
  m_faceColor:
    serializedVersion: 2
    rgba: 4294967295
  m_outlineColor:
    serializedVersion: 2
    rgba: 4278190080
  m_fontSize: 24
  m_fontSizeBase: 24
  m_fontWeight: 400
  m_enableAutoSizing: 0
  m_fontSizeMin: 18
  m_fontSizeMax: 72
  m_fontStyle: 0
  m_textAlignment: 513
  m_characterSpacing: 0
  m_wordSpacing: 0
  m_lineSpacing: 0
  m_lineSpacingMax: 0
  m_paragraphSpacing: 0
  m_charWidthMaxAdj: 0
  m_enableWordWrapping: 0
  m_wordWrappingRatios: 0.4
  m_overflowMode: 0
  m_firstOverflowCharacterIndex: -1
  m_linkedTextComponent: {fileID: 0}
  m_isLinkedTextComponent: 0
  m_isTextTruncated: 0
  m_enableKerning: 1
  m_enableExtraPadding: 1
  checkPaddingRequired: 0
  m_isRichText: 1
  m_parseCtrlCharacters: 1
  m_isOrthographic: 1
  m_isCullingEnabled: 0
  m_ignoreRectMaskCulling: 0
  m_ignoreCulling: 1
  m_horizontalMapping: 0
  m_verticalMapping: 0
  m_uvLineOffset: 0
  m_geometrySortingOrder: 0
  m_VertexBufferAutoSizeReduction: 1
  m_firstVisibleCharacter: 0
  m_useMaxVisibleDescender: 1
  m_pageToDisplay: 1
  m_margin: {x: 0, y: 0, z: 0, w: 0}
  m_textInfo:
    textComponent: {fileID: 193686853}
    characterCount: 10
    spriteCount: 0
    spaceCount: 0
    wordCount: 1
    linkCount: 0
    lineCount: 1
    pageCount: 1
    materialCount: 1
  m_isUsingLegacyAnimationComponent: 0
  m_isVolumetricText: 0
  m_spriteAnimator: {fileID: 0}
  m_hasFontAssetChanged: 0
  m_subTextObjects:
  - {fileID: 0}
  - {fileID: 0}
  - {fileID: 0}
  - {fileID: 0}
  - {fileID: 0}
  - {fileID: 0}
  - {fileID: 0}
  - {fileID: 0}
  m_baseMaterial: {fileID: 0}
  m_maskOffset: {x: 0, y: 0, z: 0, w: 0}
--- !u!222 &193686854
CanvasRenderer:
  m_ObjectHideFlags: 0
  m_CorrespondingSourceObject: {fileID: 0}
  m_PrefabInstance: {fileID: 0}
  m_PrefabAsset: {fileID: 0}
  m_GameObject: {fileID: 193686851}
  m_CullTransparentMesh: 0
--- !u!1 &244093878
GameObject:
  m_ObjectHideFlags: 0
  m_CorrespondingSourceObject: {fileID: 0}
  m_PrefabInstance: {fileID: 0}
  m_PrefabAsset: {fileID: 0}
  serializedVersion: 6
  m_Component:
  - component: {fileID: 244093879}
  - component: {fileID: 244093880}
  m_Layer: 5
  m_Name: Text Area
  m_TagString: Untagged
  m_Icon: {fileID: 0}
  m_NavMeshLayer: 0
  m_StaticEditorFlags: 0
  m_IsActive: 1
--- !u!224 &244093879
RectTransform:
  m_ObjectHideFlags: 0
  m_CorrespondingSourceObject: {fileID: 0}
  m_PrefabInstance: {fileID: 0}
  m_PrefabAsset: {fileID: 0}
  m_GameObject: {fileID: 244093878}
  m_LocalRotation: {x: 0, y: 0, z: 0, w: 1}
  m_LocalPosition: {x: 0, y: 0, z: 0}
  m_LocalScale: {x: 1, y: 1, z: 1}
  m_Children:
  - {fileID: 270656326}
  - {fileID: 193686852}
  m_Father: {fileID: 644197856}
  m_RootOrder: 0
  m_LocalEulerAnglesHint: {x: 0, y: 0, z: 0}
  m_AnchorMin: {x: 0, y: 0}
  m_AnchorMax: {x: 1, y: 1}
  m_AnchoredPosition: {x: 0, y: -0.5}
  m_SizeDelta: {x: -20, y: -13}
  m_Pivot: {x: 0.5, y: 0.5}
--- !u!114 &244093880
MonoBehaviour:
  m_ObjectHideFlags: 0
  m_CorrespondingSourceObject: {fileID: 0}
  m_PrefabInstance: {fileID: 0}
  m_PrefabAsset: {fileID: 0}
  m_GameObject: {fileID: 244093878}
  m_Enabled: 1
  m_EditorHideFlags: 0
  m_Script: {fileID: 11500000, guid: 3312d7739989d2b4e91e6319e9a96d76, type: 3}
  m_Name: 
  m_EditorClassIdentifier: 
--- !u!1 &252551620
GameObject:
  m_ObjectHideFlags: 0
  m_CorrespondingSourceObject: {fileID: 0}
  m_PrefabInstance: {fileID: 0}
  m_PrefabAsset: {fileID: 0}
  serializedVersion: 6
  m_Component:
  - component: {fileID: 252551621}
  - component: {fileID: 252551624}
  - component: {fileID: 252551623}
  - component: {fileID: 252551622}
  m_Layer: 5
  m_Name: Close Button
  m_TagString: Untagged
  m_Icon: {fileID: 0}
  m_NavMeshLayer: 0
  m_StaticEditorFlags: 0
  m_IsActive: 1
--- !u!224 &252551621
RectTransform:
  m_ObjectHideFlags: 0
  m_CorrespondingSourceObject: {fileID: 0}
  m_PrefabInstance: {fileID: 0}
  m_PrefabAsset: {fileID: 0}
  m_GameObject: {fileID: 252551620}
  m_LocalRotation: {x: -0, y: -0, z: -0, w: 1}
  m_LocalPosition: {x: 0, y: 0, z: 0}
  m_LocalScale: {x: 1, y: 1, z: 1}
  m_Children:
  - {fileID: 942692457}
  m_Father: {fileID: 430995091}
  m_RootOrder: 1
  m_LocalEulerAnglesHint: {x: 0, y: 0, z: 0}
  m_AnchorMin: {x: 1, y: 1}
  m_AnchorMax: {x: 1, y: 1}
  m_AnchoredPosition: {x: -16, y: -16}
  m_SizeDelta: {x: 192, y: 64}
  m_Pivot: {x: 1, y: 1}
--- !u!114 &252551622
MonoBehaviour:
  m_ObjectHideFlags: 0
  m_CorrespondingSourceObject: {fileID: 0}
  m_PrefabInstance: {fileID: 0}
  m_PrefabAsset: {fileID: 0}
  m_GameObject: {fileID: 252551620}
  m_Enabled: 1
  m_EditorHideFlags: 0
  m_Script: {fileID: 11500000, guid: 4e29b1a8efbd4b44bb3f3716e73f07ff, type: 3}
  m_Name: 
  m_EditorClassIdentifier: 
  m_Navigation:
    m_Mode: 0
    m_SelectOnUp: {fileID: 0}
    m_SelectOnDown: {fileID: 0}
    m_SelectOnLeft: {fileID: 0}
    m_SelectOnRight: {fileID: 0}
  m_Transition: 1
  m_Colors:
    m_NormalColor: {r: 0.43529415, g: 0.5411765, b: 0.5686275, a: 1}
    m_HighlightedColor: {r: 1, g: 0.40000004, b: 0, a: 1}
    m_PressedColor: {r: 0.30008277, g: 0.37307587, b: 0.39200002, a: 1}
    m_SelectedColor: {r: 1, g: 0.40000004, b: 0, a: 1}
    m_DisabledColor: {r: 0.78431374, g: 0.78431374, b: 0.78431374, a: 0.5019608}
    m_ColorMultiplier: 1
    m_FadeDuration: 0.1
  m_SpriteState:
    m_HighlightedSprite: {fileID: 0}
    m_PressedSprite: {fileID: 0}
    m_SelectedSprite: {fileID: 0}
    m_DisabledSprite: {fileID: 0}
  m_AnimationTriggers:
    m_NormalTrigger: Normal
    m_HighlightedTrigger: Highlighted
    m_PressedTrigger: Pressed
    m_SelectedTrigger: Highlighted
    m_DisabledTrigger: Disabled
  m_Interactable: 1
  m_TargetGraphic: {fileID: 252551623}
  m_OnClick:
    m_PersistentCalls:
      m_Calls:
      - m_Target: {fileID: 430995090}
        m_MethodName: SetActive
        m_Mode: 6
        m_Arguments:
          m_ObjectArgument: {fileID: 0}
          m_ObjectArgumentAssemblyTypeName: UnityEngine.Object, UnityEngine
          m_IntArgument: 0
          m_FloatArgument: 0
          m_StringArgument: 
          m_BoolArgument: 0
        m_CallState: 2
--- !u!114 &252551623
MonoBehaviour:
  m_ObjectHideFlags: 0
  m_CorrespondingSourceObject: {fileID: 0}
  m_PrefabInstance: {fileID: 0}
  m_PrefabAsset: {fileID: 0}
  m_GameObject: {fileID: 252551620}
  m_Enabled: 1
  m_EditorHideFlags: 0
  m_Script: {fileID: 11500000, guid: fe87c0e1cc204ed48ad3b37840f39efc, type: 3}
  m_Name: 
  m_EditorClassIdentifier: 
  m_Material: {fileID: 0}
  m_Color: {r: 1, g: 1, b: 1, a: 1}
  m_RaycastTarget: 1
  m_OnCullStateChanged:
    m_PersistentCalls:
      m_Calls: []
  m_Sprite: {fileID: 0}
  m_Type: 0
  m_PreserveAspect: 0
  m_FillCenter: 1
  m_FillMethod: 4
  m_FillAmount: 1
  m_FillClockwise: 1
  m_FillOrigin: 0
  m_UseSpriteMesh: 0
  m_PixelsPerUnitMultiplier: 1
--- !u!222 &252551624
CanvasRenderer:
  m_ObjectHideFlags: 0
  m_CorrespondingSourceObject: {fileID: 0}
  m_PrefabInstance: {fileID: 0}
  m_PrefabAsset: {fileID: 0}
  m_GameObject: {fileID: 252551620}
  m_CullTransparentMesh: 0
--- !u!224 &265104860 stripped
RectTransform:
  m_CorrespondingSourceObject: {fileID: 4567258239358268698, guid: fd12050390bed9740b9a0407eb9c4d35,
    type: 3}
  m_PrefabInstance: {fileID: 1189736859}
  m_PrefabAsset: {fileID: 0}
--- !u!1 &266520761
GameObject:
  m_ObjectHideFlags: 0
  m_CorrespondingSourceObject: {fileID: 0}
  m_PrefabInstance: {fileID: 0}
  m_PrefabAsset: {fileID: 0}
  serializedVersion: 6
  m_Component:
  - component: {fileID: 266520762}
  - component: {fileID: 266520763}
  m_Layer: 0
  m_Name: Cursor Provider
  m_TagString: Untagged
  m_Icon: {fileID: 0}
  m_NavMeshLayer: 0
  m_StaticEditorFlags: 0
  m_IsActive: 1
--- !u!4 &266520762
Transform:
  m_ObjectHideFlags: 0
  m_CorrespondingSourceObject: {fileID: 0}
  m_PrefabInstance: {fileID: 0}
  m_PrefabAsset: {fileID: 0}
  m_GameObject: {fileID: 266520761}
  m_LocalRotation: {x: 0, y: 0, z: 0, w: 1}
  m_LocalPosition: {x: 0, y: 0, z: 0}
  m_LocalScale: {x: 1, y: 1, z: 1}
  m_Children: []
  m_Father: {fileID: 544060993}
  m_RootOrder: 6
  m_LocalEulerAnglesHint: {x: 0, y: 0, z: 0}
--- !u!114 &266520763
MonoBehaviour:
  m_ObjectHideFlags: 0
  m_CorrespondingSourceObject: {fileID: 0}
  m_PrefabInstance: {fileID: 0}
  m_PrefabAsset: {fileID: 0}
  m_GameObject: {fileID: 266520761}
  m_Enabled: 1
  m_EditorHideFlags: 0
  m_Script: {fileID: 11500000, guid: af9a974dbb004d2f8c47767818a9dd8d, type: 3}
  m_Name: 
  m_EditorClassIdentifier: 
  controller: {fileID: 1897242033}
  clickAction:
    actionPath: /actions/UI/in/Click
    needsReinit: 0
  inputSource: 2
--- !u!1 &270656325
GameObject:
  m_ObjectHideFlags: 0
  m_CorrespondingSourceObject: {fileID: 0}
  m_PrefabInstance: {fileID: 0}
  m_PrefabAsset: {fileID: 0}
  serializedVersion: 6
  m_Component:
  - component: {fileID: 270656326}
  - component: {fileID: 270656328}
  - component: {fileID: 270656327}
  m_Layer: 5
  m_Name: Placeholder
  m_TagString: Untagged
  m_Icon: {fileID: 0}
  m_NavMeshLayer: 0
  m_StaticEditorFlags: 0
  m_IsActive: 1
--- !u!224 &270656326
RectTransform:
  m_ObjectHideFlags: 0
  m_CorrespondingSourceObject: {fileID: 0}
  m_PrefabInstance: {fileID: 0}
  m_PrefabAsset: {fileID: 0}
  m_GameObject: {fileID: 270656325}
  m_LocalRotation: {x: 0, y: 0, z: 0, w: 1}
  m_LocalPosition: {x: 0, y: 0, z: 0}
  m_LocalScale: {x: 1, y: 1, z: 1}
  m_Children: []
  m_Father: {fileID: 244093879}
  m_RootOrder: 0
  m_LocalEulerAnglesHint: {x: 0, y: 0, z: 0}
  m_AnchorMin: {x: 0, y: 0}
  m_AnchorMax: {x: 1, y: 1}
  m_AnchoredPosition: {x: 0, y: 0}
  m_SizeDelta: {x: 0, y: 0}
  m_Pivot: {x: 0.5, y: 0.5}
--- !u!114 &270656327
MonoBehaviour:
  m_ObjectHideFlags: 0
  m_CorrespondingSourceObject: {fileID: 0}
  m_PrefabInstance: {fileID: 0}
  m_PrefabAsset: {fileID: 0}
  m_GameObject: {fileID: 270656325}
  m_Enabled: 0
  m_EditorHideFlags: 0
  m_Script: {fileID: 11500000, guid: f4688fdb7df04437aeb418b961361dc5, type: 3}
  m_Name: 
  m_EditorClassIdentifier: 
  m_Material: {fileID: 0}
  m_Color: {r: 1, g: 1, b: 1, a: 1}
  m_RaycastTarget: 1
  m_OnCullStateChanged:
    m_PersistentCalls:
      m_Calls: []
  m_text: Enter host name or IP
  m_isRightToLeft: 0
  m_fontAsset: {fileID: 11400000, guid: 0cd382c4d470f174791dd96eb8f7b786, type: 2}
  m_sharedMaterial: {fileID: 1549604112718095413, guid: 0cd382c4d470f174791dd96eb8f7b786,
    type: 2}
  m_fontSharedMaterials: []
  m_fontMaterial: {fileID: 0}
  m_fontMaterials: []
  m_fontColor32:
    serializedVersion: 2
    rgba: 4289505171
  m_fontColor: {r: 0.5764706, g: 0.654902, b: 0.6745098, a: 1}
  m_enableVertexGradient: 0
  m_colorMode: 3
  m_fontColorGradient:
    topLeft: {r: 1, g: 1, b: 1, a: 1}
    topRight: {r: 1, g: 1, b: 1, a: 1}
    bottomLeft: {r: 1, g: 1, b: 1, a: 1}
    bottomRight: {r: 1, g: 1, b: 1, a: 1}
  m_fontColorGradientPreset: {fileID: 0}
  m_spriteAsset: {fileID: 0}
  m_tintAllSprites: 0
  m_overrideHtmlColors: 0
  m_faceColor:
    serializedVersion: 2
    rgba: 4294967295
  m_outlineColor:
    serializedVersion: 2
    rgba: 4278190080
  m_fontSize: 24
  m_fontSizeBase: 24
  m_fontWeight: 400
  m_enableAutoSizing: 0
  m_fontSizeMin: 18
  m_fontSizeMax: 72
  m_fontStyle: 18
  m_textAlignment: 513
  m_characterSpacing: 0
  m_wordSpacing: 0
  m_lineSpacing: 0
  m_lineSpacingMax: 0
  m_paragraphSpacing: 0
  m_charWidthMaxAdj: 0
  m_enableWordWrapping: 0
  m_wordWrappingRatios: 0.4
  m_overflowMode: 0
  m_firstOverflowCharacterIndex: -1
  m_linkedTextComponent: {fileID: 0}
  m_isLinkedTextComponent: 0
  m_isTextTruncated: 0
  m_enableKerning: 1
  m_enableExtraPadding: 1
  checkPaddingRequired: 0
  m_isRichText: 1
  m_parseCtrlCharacters: 1
  m_isOrthographic: 1
  m_isCullingEnabled: 0
  m_ignoreRectMaskCulling: 0
  m_ignoreCulling: 1
  m_horizontalMapping: 0
  m_verticalMapping: 0
  m_uvLineOffset: 0
  m_geometrySortingOrder: 0
  m_VertexBufferAutoSizeReduction: 1
  m_firstVisibleCharacter: 0
  m_useMaxVisibleDescender: 1
  m_pageToDisplay: 1
  m_margin: {x: 0, y: 0, z: 0, w: 0}
  m_textInfo:
    textComponent: {fileID: 270656327}
    characterCount: 0
    spriteCount: 0
    spaceCount: 0
    wordCount: 0
    linkCount: 0
    lineCount: 0
    pageCount: 0
    materialCount: 1
  m_isUsingLegacyAnimationComponent: 0
  m_isVolumetricText: 0
  m_spriteAnimator: {fileID: 0}
  m_hasFontAssetChanged: 0
  m_subTextObjects:
  - {fileID: 0}
  - {fileID: 0}
  - {fileID: 0}
  - {fileID: 0}
  - {fileID: 0}
  - {fileID: 0}
  - {fileID: 0}
  - {fileID: 0}
  m_baseMaterial: {fileID: 0}
  m_maskOffset: {x: 0, y: 0, z: 0, w: 0}
--- !u!222 &270656328
CanvasRenderer:
  m_ObjectHideFlags: 0
  m_CorrespondingSourceObject: {fileID: 0}
  m_PrefabInstance: {fileID: 0}
  m_PrefabAsset: {fileID: 0}
  m_GameObject: {fileID: 270656325}
  m_CullTransparentMesh: 0
--- !u!1 &317588295
GameObject:
  m_ObjectHideFlags: 0
  m_CorrespondingSourceObject: {fileID: 0}
  m_PrefabInstance: {fileID: 0}
  m_PrefabAsset: {fileID: 0}
  serializedVersion: 6
  m_Component:
  - component: {fileID: 317588296}
  m_Layer: 5
  m_Name: Multiplayer Port Row
  m_TagString: Untagged
  m_Icon: {fileID: 0}
  m_NavMeshLayer: 0
  m_StaticEditorFlags: 0
  m_IsActive: 1
--- !u!224 &317588296
RectTransform:
  m_ObjectHideFlags: 0
  m_CorrespondingSourceObject: {fileID: 0}
  m_PrefabInstance: {fileID: 0}
  m_PrefabAsset: {fileID: 0}
  m_GameObject: {fileID: 317588295}
  m_LocalRotation: {x: 0, y: 0, z: 0, w: 1}
  m_LocalPosition: {x: 0, y: 0, z: 0}
  m_LocalScale: {x: 1, y: 1, z: 1}
  m_Children:
  - {fileID: 1292114516}
  - {fileID: 1190993353}
  m_Father: {fileID: 1322106252}
  m_RootOrder: 4
  m_LocalEulerAnglesHint: {x: 0, y: 0, z: 0}
  m_AnchorMin: {x: 0, y: 1}
  m_AnchorMax: {x: 0, y: 1}
  m_AnchoredPosition: {x: 250, y: -376}
  m_SizeDelta: {x: 500, y: 80}
  m_Pivot: {x: 0.5, y: 0.5}
--- !u!1 &342727987
GameObject:
  m_ObjectHideFlags: 0
  m_CorrespondingSourceObject: {fileID: 0}
  m_PrefabInstance: {fileID: 0}
  m_PrefabAsset: {fileID: 0}
  serializedVersion: 6
  m_Component:
  - component: {fileID: 342727988}
  - component: {fileID: 342727990}
  - component: {fileID: 342727989}
  m_Layer: 5
  m_Name: Label
  m_TagString: Untagged
  m_Icon: {fileID: 0}
  m_NavMeshLayer: 0
  m_StaticEditorFlags: 0
  m_IsActive: 1
--- !u!224 &342727988
RectTransform:
  m_ObjectHideFlags: 0
  m_CorrespondingSourceObject: {fileID: 0}
  m_PrefabInstance: {fileID: 0}
  m_PrefabAsset: {fileID: 0}
  m_GameObject: {fileID: 342727987}
  m_LocalRotation: {x: -0, y: -0, z: -0, w: 1}
  m_LocalPosition: {x: 0, y: 0, z: 0}
  m_LocalScale: {x: 1, y: 1, z: 1}
  m_Children: []
  m_Father: {fileID: 1943645057}
  m_RootOrder: 0
  m_LocalEulerAnglesHint: {x: 0, y: 0, z: 0}
  m_AnchorMin: {x: 0, y: 0}
  m_AnchorMax: {x: 1, y: 1}
  m_AnchoredPosition: {x: 0, y: 0}
  m_SizeDelta: {x: 0, y: 0}
  m_Pivot: {x: 0.5, y: 0.5}
--- !u!114 &342727989
MonoBehaviour:
  m_ObjectHideFlags: 0
  m_CorrespondingSourceObject: {fileID: 0}
  m_PrefabInstance: {fileID: 0}
  m_PrefabAsset: {fileID: 0}
  m_GameObject: {fileID: 342727987}
  m_Enabled: 1
  m_EditorHideFlags: 0
  m_Script: {fileID: 11500000, guid: f4688fdb7df04437aeb418b961361dc5, type: 3}
  m_Name: 
  m_EditorClassIdentifier: 
  m_Material: {fileID: 0}
  m_Color: {r: 1, g: 1, b: 1, a: 1}
  m_RaycastTarget: 1
  m_OnCullStateChanged:
    m_PersistentCalls:
      m_Calls: []
  m_text: log
  m_isRightToLeft: 0
  m_fontAsset: {fileID: 11400000, guid: 5a19f4193fe2bf64089ade0b38163199, type: 2}
  m_sharedMaterial: {fileID: 21566619404874456, guid: 5a19f4193fe2bf64089ade0b38163199,
    type: 2}
  m_fontSharedMaterials: []
  m_fontMaterial: {fileID: 0}
  m_fontMaterials: []
  m_fontColor32:
    serializedVersion: 2
    rgba: 4294967295
  m_fontColor: {r: 1, g: 1, b: 1, a: 1}
  m_enableVertexGradient: 0
  m_colorMode: 3
  m_fontColorGradient:
    topLeft: {r: 1, g: 1, b: 1, a: 1}
    topRight: {r: 1, g: 1, b: 1, a: 1}
    bottomLeft: {r: 1, g: 1, b: 1, a: 1}
    bottomRight: {r: 1, g: 1, b: 1, a: 1}
  m_fontColorGradientPreset: {fileID: 0}
  m_spriteAsset: {fileID: 0}
  m_tintAllSprites: 0
  m_overrideHtmlColors: 0
  m_faceColor:
    serializedVersion: 2
    rgba: 4294967295
  m_outlineColor:
    serializedVersion: 2
    rgba: 4278190080
  m_fontSize: 24
  m_fontSizeBase: 24
  m_fontWeight: 400
  m_enableAutoSizing: 0
  m_fontSizeMin: 18
  m_fontSizeMax: 72
  m_fontStyle: 16
  m_textAlignment: 514
  m_characterSpacing: 0
  m_wordSpacing: 0
  m_lineSpacing: 0
  m_lineSpacingMax: 0
  m_paragraphSpacing: 0
  m_charWidthMaxAdj: 0
  m_enableWordWrapping: 1
  m_wordWrappingRatios: 0.4
  m_overflowMode: 0
  m_firstOverflowCharacterIndex: -1
  m_linkedTextComponent: {fileID: 0}
  m_isLinkedTextComponent: 0
  m_isTextTruncated: 0
  m_enableKerning: 1
  m_enableExtraPadding: 0
  checkPaddingRequired: 0
  m_isRichText: 1
  m_parseCtrlCharacters: 1
  m_isOrthographic: 1
  m_isCullingEnabled: 0
  m_ignoreRectMaskCulling: 0
  m_ignoreCulling: 1
  m_horizontalMapping: 0
  m_verticalMapping: 0
  m_uvLineOffset: 0
  m_geometrySortingOrder: 0
  m_VertexBufferAutoSizeReduction: 1
  m_firstVisibleCharacter: 0
  m_useMaxVisibleDescender: 1
  m_pageToDisplay: 1
  m_margin: {x: 16, y: 16, z: 16, w: 16}
  m_textInfo:
    textComponent: {fileID: 342727989}
    characterCount: 3
    spriteCount: 0
    spaceCount: 0
    wordCount: 1
    linkCount: 0
    lineCount: 1
    pageCount: 1
    materialCount: 1
  m_isUsingLegacyAnimationComponent: 0
  m_isVolumetricText: 0
  m_spriteAnimator: {fileID: 0}
  m_hasFontAssetChanged: 0
  m_subTextObjects:
  - {fileID: 0}
  - {fileID: 0}
  - {fileID: 0}
  - {fileID: 0}
  - {fileID: 0}
  - {fileID: 0}
  - {fileID: 0}
  - {fileID: 0}
  m_baseMaterial: {fileID: 0}
  m_maskOffset: {x: 0, y: 0, z: 0, w: 0}
--- !u!222 &342727990
CanvasRenderer:
  m_ObjectHideFlags: 0
  m_CorrespondingSourceObject: {fileID: 0}
  m_PrefabInstance: {fileID: 0}
  m_PrefabAsset: {fileID: 0}
  m_GameObject: {fileID: 342727987}
  m_CullTransparentMesh: 0
--- !u!1 &418898940
GameObject:
  m_ObjectHideFlags: 0
  m_CorrespondingSourceObject: {fileID: 0}
  m_PrefabInstance: {fileID: 0}
  m_PrefabAsset: {fileID: 0}
  serializedVersion: 6
  m_Component:
  - component: {fileID: 418898941}
  - component: {fileID: 418898942}
  m_Layer: 0
  m_Name: Interaction Mode
  m_TagString: Untagged
  m_Icon: {fileID: 0}
  m_NavMeshLayer: 0
  m_StaticEditorFlags: 0
  m_IsActive: 0
--- !u!4 &418898941
Transform:
  m_ObjectHideFlags: 0
  m_CorrespondingSourceObject: {fileID: 0}
  m_PrefabInstance: {fileID: 0}
  m_PrefabAsset: {fileID: 0}
  m_GameObject: {fileID: 418898940}
  m_LocalRotation: {x: -0, y: -0, z: -0, w: 1}
  m_LocalPosition: {x: 0, y: 0, z: 0}
  m_LocalScale: {x: 1, y: 1, z: 1}
  m_Children: []
  m_Father: {fileID: 544060993}
  m_RootOrder: 4
  m_LocalEulerAnglesHint: {x: 0, y: 0, z: 0}
--- !u!114 &418898942
MonoBehaviour:
  m_ObjectHideFlags: 0
  m_CorrespondingSourceObject: {fileID: 0}
  m_PrefabInstance: {fileID: 0}
  m_PrefabAsset: {fileID: 0}
  m_GameObject: {fileID: 418898940}
  m_Enabled: 1
  m_EditorHideFlags: 0
  m_Script: {fileID: 11500000, guid: cff7e76f399e48e7bc72fe934064fb25, type: 3}
  m_Name: 
  m_EditorClassIdentifier: 
  controller: {fileID: 2074532958}
  actionSet:
    actionSetPath: /actions/Interactive
  gizmoPrefab: {fileID: 3640672610816993193, guid: 1c71c146c52b75b40b044e66de75be8e,
    type: 3}
--- !u!1 &423316705
GameObject:
  m_ObjectHideFlags: 0
  m_CorrespondingSourceObject: {fileID: 0}
  m_PrefabInstance: {fileID: 0}
  m_PrefabAsset: {fileID: 0}
  serializedVersion: 6
  m_Component:
  - component: {fileID: 423316706}
  - component: {fileID: 423316708}
  - component: {fileID: 423316707}
  m_Layer: 5
  m_Name: Highlight
  m_TagString: Untagged
  m_Icon: {fileID: 0}
  m_NavMeshLayer: 0
  m_StaticEditorFlags: 0
  m_IsActive: 1
--- !u!224 &423316706
RectTransform:
  m_ObjectHideFlags: 0
  m_CorrespondingSourceObject: {fileID: 0}
  m_PrefabInstance: {fileID: 0}
  m_PrefabAsset: {fileID: 0}
  m_GameObject: {fileID: 423316705}
  m_LocalRotation: {x: 0, y: 0, z: 0, w: 1}
  m_LocalPosition: {x: 0, y: 0, z: 0}
  m_LocalScale: {x: 1, y: 1, z: 1}
  m_Children: []
  m_Father: {fileID: 767694554}
  m_RootOrder: 0
  m_LocalEulerAnglesHint: {x: 0, y: 0, z: 0}
  m_AnchorMin: {x: 0, y: 0}
  m_AnchorMax: {x: 1, y: 1}
  m_AnchoredPosition: {x: 0, y: 0}
  m_SizeDelta: {x: 0, y: 0}
  m_Pivot: {x: 0.5, y: 0.5}
--- !u!114 &423316707
MonoBehaviour:
  m_ObjectHideFlags: 0
  m_CorrespondingSourceObject: {fileID: 0}
  m_PrefabInstance: {fileID: 0}
  m_PrefabAsset: {fileID: 0}
  m_GameObject: {fileID: 423316705}
  m_Enabled: 1
  m_EditorHideFlags: 0
  m_Script: {fileID: 11500000, guid: fe87c0e1cc204ed48ad3b37840f39efc, type: 3}
  m_Name: 
  m_EditorClassIdentifier: 
  m_Material: {fileID: 0}
  m_Color: {r: 0.8313726, g: 0.33333334, b: 0, a: 1}
  m_RaycastTarget: 0
  m_OnCullStateChanged:
    m_PersistentCalls:
      m_Calls: []
  m_Sprite: {fileID: 0}
  m_Type: 0
  m_PreserveAspect: 0
  m_FillCenter: 1
  m_FillMethod: 4
  m_FillAmount: 1
  m_FillClockwise: 1
  m_FillOrigin: 0
  m_UseSpriteMesh: 0
  m_PixelsPerUnitMultiplier: 1
--- !u!222 &423316708
CanvasRenderer:
  m_ObjectHideFlags: 0
  m_CorrespondingSourceObject: {fileID: 0}
  m_PrefabInstance: {fileID: 0}
  m_PrefabAsset: {fileID: 0}
  m_GameObject: {fileID: 423316705}
  m_CullTransparentMesh: 0
--- !u!1 &430995090
GameObject:
  m_ObjectHideFlags: 0
  m_CorrespondingSourceObject: {fileID: 0}
  m_PrefabInstance: {fileID: 0}
  m_PrefabAsset: {fileID: 0}
  serializedVersion: 6
  m_Component:
  - component: {fileID: 430995091}
  - component: {fileID: 430995093}
  - component: {fileID: 430995092}
  m_Layer: 5
  m_Name: Logging
  m_TagString: Untagged
  m_Icon: {fileID: 0}
  m_NavMeshLayer: 0
  m_StaticEditorFlags: 0
  m_IsActive: 0
--- !u!224 &430995091
RectTransform:
  m_ObjectHideFlags: 0
  m_CorrespondingSourceObject: {fileID: 0}
  m_PrefabInstance: {fileID: 0}
  m_PrefabAsset: {fileID: 0}
  m_GameObject: {fileID: 430995090}
  m_LocalRotation: {x: 0, y: 0, z: 0, w: 1}
  m_LocalPosition: {x: 0, y: 0, z: 0}
  m_LocalScale: {x: 1, y: 1, z: 1}
  m_Children:
  - {fileID: 1387937675}
  - {fileID: 252551621}
  m_Father: {fileID: 921160397}
  m_RootOrder: 4
  m_LocalEulerAnglesHint: {x: 0, y: 0, z: 0}
  m_AnchorMin: {x: 0, y: 0}
  m_AnchorMax: {x: 1, y: 1}
  m_AnchoredPosition: {x: 0, y: 0}
  m_SizeDelta: {x: 0, y: 0}
  m_Pivot: {x: 0.5, y: 0.5}
--- !u!114 &430995092
MonoBehaviour:
  m_ObjectHideFlags: 0
  m_CorrespondingSourceObject: {fileID: 0}
  m_PrefabInstance: {fileID: 0}
  m_PrefabAsset: {fileID: 0}
  m_GameObject: {fileID: 430995090}
  m_Enabled: 1
  m_EditorHideFlags: 0
  m_Script: {fileID: 11500000, guid: fe87c0e1cc204ed48ad3b37840f39efc, type: 3}
  m_Name: 
  m_EditorClassIdentifier: 
  m_Material: {fileID: 0}
  m_Color: {r: 0, g: 0, b: 0, a: 0.9019608}
  m_RaycastTarget: 1
  m_OnCullStateChanged:
    m_PersistentCalls:
      m_Calls: []
  m_Sprite: {fileID: 0}
  m_Type: 0
  m_PreserveAspect: 0
  m_FillCenter: 1
  m_FillMethod: 4
  m_FillAmount: 1
  m_FillClockwise: 1
  m_FillOrigin: 0
  m_UseSpriteMesh: 0
  m_PixelsPerUnitMultiplier: 1
--- !u!222 &430995093
CanvasRenderer:
  m_ObjectHideFlags: 0
  m_CorrespondingSourceObject: {fileID: 0}
  m_PrefabInstance: {fileID: 0}
  m_PrefabAsset: {fileID: 0}
  m_GameObject: {fileID: 430995090}
  m_CullTransparentMesh: 0
--- !u!1 &431384312
GameObject:
  m_ObjectHideFlags: 0
  m_CorrespondingSourceObject: {fileID: 0}
  m_PrefabInstance: {fileID: 0}
  m_PrefabAsset: {fileID: 0}
  serializedVersion: 6
  m_Component:
  - component: {fileID: 431384313}
  m_Layer: 0
  m_Name: Scene
  m_TagString: Untagged
  m_Icon: {fileID: 0}
  m_NavMeshLayer: 0
  m_StaticEditorFlags: 0
  m_IsActive: 1
--- !u!4 &431384313
Transform:
  m_ObjectHideFlags: 0
  m_CorrespondingSourceObject: {fileID: 0}
  m_PrefabInstance: {fileID: 0}
  m_PrefabAsset: {fileID: 0}
  m_GameObject: {fileID: 431384312}
  m_LocalRotation: {x: 0, y: 0, z: 0, w: 1}
  m_LocalPosition: {x: 0, y: 0, z: 0}
  m_LocalScale: {x: 1, y: 1, z: 1}
  m_Children:
  - {fileID: 1843315717}
  - {fileID: 838290070}
  - {fileID: 1946000298}
  m_Father: {fileID: 0}
  m_RootOrder: 1
  m_LocalEulerAnglesHint: {x: 0, y: 0, z: 0}
--- !u!1 &432278072
GameObject:
  m_ObjectHideFlags: 0
  m_CorrespondingSourceObject: {fileID: 0}
  m_PrefabInstance: {fileID: 0}
  m_PrefabAsset: {fileID: 0}
  serializedVersion: 6
  m_Component:
  - component: {fileID: 432278073}
  m_Layer: 5
  m_Name: Reconnect
  m_TagString: Untagged
  m_Icon: {fileID: 0}
  m_NavMeshLayer: 0
  m_StaticEditorFlags: 0
  m_IsActive: 0
--- !u!224 &432278073
RectTransform:
  m_ObjectHideFlags: 0
  m_CorrespondingSourceObject: {fileID: 0}
  m_PrefabInstance: {fileID: 0}
  m_PrefabAsset: {fileID: 0}
  m_GameObject: {fileID: 432278072}
  m_LocalRotation: {x: 0, y: 0, z: 0, w: 1}
  m_LocalPosition: {x: 0, y: 0, z: 0}
  m_LocalScale: {x: 1, y: 1, z: 1}
  m_Children:
  - {fileID: 513966903}
  m_Father: {fileID: 2054891945}
  m_RootOrder: 2
  m_LocalEulerAnglesHint: {x: 0, y: 0, z: 0}
  m_AnchorMin: {x: 0, y: 1}
  m_AnchorMax: {x: 0, y: 1}
  m_AnchoredPosition: {x: 190, y: -136}
  m_SizeDelta: {x: 380, y: 80}
  m_Pivot: {x: 0.5, y: 0.5}
<<<<<<< HEAD
--- !u!114 &440742212 stripped
MonoBehaviour:
  m_CorrespondingSourceObject: {fileID: 8744171019283972345, guid: c7ed4e9e21146d7439ed6e6d7d501536,
    type: 3}
  m_PrefabInstance: {fileID: 1645794189}
  m_PrefabAsset: {fileID: 0}
  m_GameObject: {fileID: 0}
  m_Enabled: 1
  m_EditorHideFlags: 0
  m_Script: {fileID: 11500000, guid: 6fa6b15e47534a72954f28ed470537f6, type: 3}
  m_Name: 
  m_EditorClassIdentifier: 
=======
--- !u!43 &477184458
Mesh:
  m_ObjectHideFlags: 0
  m_CorrespondingSourceObject: {fileID: 0}
  m_PrefabInstance: {fileID: 0}
  m_PrefabAsset: {fileID: 0}
  m_Name: 
  serializedVersion: 10
  m_SubMeshes:
  - serializedVersion: 2
    firstByte: 0
    indexCount: 24
    topology: 0
    baseVertex: 0
    firstVertex: 0
    vertexCount: 8
    localAABB:
      m_Center: {x: 0, y: 0.01, z: 0}
      m_Extent: {x: 1.65, y: 0, z: 1.275}
  m_Shapes:
    vertices: []
    shapes: []
    channels: []
    fullWeights: []
  m_BindPose: []
  m_BoneNameHashes: 
  m_RootBoneNameHash: 0
  m_BonesAABB: []
  m_VariableBoneCountWeights:
    m_Data: 
  m_MeshCompression: 0
  m_IsReadable: 1
  m_KeepVertices: 1
  m_KeepIndices: 1
  m_IndexFormat: 0
  m_IndexBuffer: 000004000100010004000500010005000200020005000600020006000300030006000700030007000000000007000400
  m_VertexData:
    serializedVersion: 3
    m_VertexCount: 8
    m_Channels:
    - stream: 0
      offset: 0
      format: 0
      dimension: 3
    - stream: 0
      offset: 0
      format: 0
      dimension: 0
    - stream: 0
      offset: 0
      format: 0
      dimension: 0
    - stream: 0
      offset: 12
      format: 0
      dimension: 4
    - stream: 0
      offset: 28
      format: 0
      dimension: 2
    - stream: 0
      offset: 0
      format: 0
      dimension: 0
    - stream: 0
      offset: 0
      format: 0
      dimension: 0
    - stream: 0
      offset: 0
      format: 0
      dimension: 0
    - stream: 0
      offset: 0
      format: 0
      dimension: 0
    - stream: 0
      offset: 0
      format: 0
      dimension: 0
    - stream: 0
      offset: 0
      format: 0
      dimension: 0
    - stream: 0
      offset: 0
      format: 0
      dimension: 0
    - stream: 0
      offset: 0
      format: 0
      dimension: 0
    - stream: 0
      offset: 0
      format: 0
      dimension: 0
    m_DataSize: 288
    _typelessdata: 0000c03f0ad7233c000090bf000000000000803f0000803f0000803f00000000000000000000c0bf0ad7233c000090bf000000000000803f0000803f0000803f0000803f000000000000c0bf0ad7233c0000903f000000000000803f0000803f0000803f00000000000000000000c03f0ad7233c0000903f000000000000803f0000803f0000803f0000803f000000003333d33f0ad7233c3333a3bf000000000000803f0000803f00000000000000000000803f3333d3bf0ad7233c3333a3bf000000000000803f0000803f000000000000803f0000803f3333d3bf0ad7233c3333a33f000000000000803f0000803f00000000000000000000803f3333d33f0ad7233c3333a33f000000000000803f0000803f000000000000803f0000803f
  m_CompressedMesh:
    m_Vertices:
      m_NumItems: 0
      m_Range: 0
      m_Start: 0
      m_Data: 
      m_BitSize: 0
    m_UV:
      m_NumItems: 0
      m_Range: 0
      m_Start: 0
      m_Data: 
      m_BitSize: 0
    m_Normals:
      m_NumItems: 0
      m_Range: 0
      m_Start: 0
      m_Data: 
      m_BitSize: 0
    m_Tangents:
      m_NumItems: 0
      m_Range: 0
      m_Start: 0
      m_Data: 
      m_BitSize: 0
    m_Weights:
      m_NumItems: 0
      m_Data: 
      m_BitSize: 0
    m_NormalSigns:
      m_NumItems: 0
      m_Data: 
      m_BitSize: 0
    m_TangentSigns:
      m_NumItems: 0
      m_Data: 
      m_BitSize: 0
    m_FloatColors:
      m_NumItems: 0
      m_Range: 0
      m_Start: 0
      m_Data: 
      m_BitSize: 0
    m_BoneIndices:
      m_NumItems: 0
      m_Data: 
      m_BitSize: 0
    m_Triangles:
      m_NumItems: 0
      m_Data: 
      m_BitSize: 0
    m_UVInfo: 0
  m_LocalAABB:
    m_Center: {x: 0, y: 0.01, z: 0}
    m_Extent: {x: 1.65, y: 0, z: 1.275}
  m_MeshUsageFlags: 0
  m_BakedConvexCollisionMesh: 
  m_BakedTriangleCollisionMesh: 
  m_MeshMetrics[0]: 1
  m_MeshMetrics[1]: 1
  m_MeshOptimizationFlags: 1
  m_StreamData:
    offset: 0
    size: 0
    path: 
>>>>>>> 978a566f
--- !u!1 &481889308
GameObject:
  m_ObjectHideFlags: 0
  m_CorrespondingSourceObject: {fileID: 0}
  m_PrefabInstance: {fileID: 0}
  m_PrefabAsset: {fileID: 0}
  serializedVersion: 6
  m_Component:
  - component: {fileID: 481889309}
  - component: {fileID: 481889311}
  - component: {fileID: 481889310}
  m_Layer: 5
  m_Name: Value Label
  m_TagString: Untagged
  m_Icon: {fileID: 0}
  m_NavMeshLayer: 0
  m_StaticEditorFlags: 0
  m_IsActive: 1
--- !u!224 &481889309
RectTransform:
  m_ObjectHideFlags: 0
  m_CorrespondingSourceObject: {fileID: 0}
  m_PrefabInstance: {fileID: 0}
  m_PrefabAsset: {fileID: 0}
  m_GameObject: {fileID: 481889308}
  m_LocalRotation: {x: -0, y: -0, z: -0, w: 1}
  m_LocalPosition: {x: 0, y: 0, z: 0}
  m_LocalScale: {x: 1, y: 1, z: 1}
  m_Children: []
  m_Father: {fileID: 1981335398}
  m_RootOrder: 4
  m_LocalEulerAnglesHint: {x: 0, y: 0, z: 0}
  m_AnchorMin: {x: 0, y: 0}
  m_AnchorMax: {x: 1, y: 1}
  m_AnchoredPosition: {x: 0, y: -18}
  m_SizeDelta: {x: 0, y: -36}
  m_Pivot: {x: 0.5, y: 0.5}
--- !u!114 &481889310
MonoBehaviour:
  m_ObjectHideFlags: 0
  m_CorrespondingSourceObject: {fileID: 0}
  m_PrefabInstance: {fileID: 0}
  m_PrefabAsset: {fileID: 0}
  m_GameObject: {fileID: 481889308}
  m_Enabled: 1
  m_EditorHideFlags: 0
  m_Script: {fileID: 11500000, guid: f4688fdb7df04437aeb418b961361dc5, type: 3}
  m_Name: 
  m_EditorClassIdentifier: 
  m_Material: {fileID: 0}
  m_Color: {r: 1, g: 1, b: 1, a: 1}
  m_RaycastTarget: 0
  m_OnCullStateChanged:
    m_PersistentCalls:
      m_Calls: []
  m_text: 500x
  m_isRightToLeft: 0
  m_fontAsset: {fileID: 11400000, guid: 0cd382c4d470f174791dd96eb8f7b786, type: 2}
  m_sharedMaterial: {fileID: 1549604112718095413, guid: 0cd382c4d470f174791dd96eb8f7b786,
    type: 2}
  m_fontSharedMaterials: []
  m_fontMaterial: {fileID: 0}
  m_fontMaterials: []
  m_fontColor32:
    serializedVersion: 2
    rgba: 4294967295
  m_fontColor: {r: 1, g: 1, b: 1, a: 1}
  m_enableVertexGradient: 0
  m_colorMode: 3
  m_fontColorGradient:
    topLeft: {r: 1, g: 1, b: 1, a: 1}
    topRight: {r: 1, g: 1, b: 1, a: 1}
    bottomLeft: {r: 1, g: 1, b: 1, a: 1}
    bottomRight: {r: 1, g: 1, b: 1, a: 1}
  m_fontColorGradientPreset: {fileID: 0}
  m_spriteAsset: {fileID: 0}
  m_tintAllSprites: 0
  m_overrideHtmlColors: 0
  m_faceColor:
    serializedVersion: 2
    rgba: 4294967295
  m_outlineColor:
    serializedVersion: 2
    rgba: 4278190080
  m_fontSize: 20
  m_fontSizeBase: 20
  m_fontWeight: 400
  m_enableAutoSizing: 0
  m_fontSizeMin: 18
  m_fontSizeMax: 72
  m_fontStyle: 8
  m_textAlignment: 514
  m_characterSpacing: 0
  m_wordSpacing: 0
  m_lineSpacing: 0
  m_lineSpacingMax: 0
  m_paragraphSpacing: 0
  m_charWidthMaxAdj: 0
  m_enableWordWrapping: 1
  m_wordWrappingRatios: 0.4
  m_overflowMode: 0
  m_firstOverflowCharacterIndex: -1
  m_linkedTextComponent: {fileID: 0}
  m_isLinkedTextComponent: 0
  m_isTextTruncated: 0
  m_enableKerning: 1
  m_enableExtraPadding: 0
  checkPaddingRequired: 0
  m_isRichText: 1
  m_parseCtrlCharacters: 1
  m_isOrthographic: 1
  m_isCullingEnabled: 0
  m_ignoreRectMaskCulling: 0
  m_ignoreCulling: 1
  m_horizontalMapping: 0
  m_verticalMapping: 0
  m_uvLineOffset: 0
  m_geometrySortingOrder: 0
  m_VertexBufferAutoSizeReduction: 1
  m_firstVisibleCharacter: 0
  m_useMaxVisibleDescender: 1
  m_pageToDisplay: 1
  m_margin: {x: 0, y: 0, z: 0, w: 0}
  m_textInfo:
    textComponent: {fileID: 481889310}
    characterCount: 4
    spriteCount: 0
    spaceCount: 0
    wordCount: 1
    linkCount: 0
    lineCount: 1
    pageCount: 1
    materialCount: 1
  m_isUsingLegacyAnimationComponent: 0
  m_isVolumetricText: 0
  m_spriteAnimator: {fileID: 0}
  m_hasFontAssetChanged: 0
  m_subTextObjects:
  - {fileID: 0}
  - {fileID: 0}
  - {fileID: 0}
  - {fileID: 0}
  - {fileID: 0}
  - {fileID: 0}
  - {fileID: 0}
  - {fileID: 0}
  m_baseMaterial: {fileID: 0}
  m_maskOffset: {x: 0, y: 0, z: 0, w: 0}
--- !u!222 &481889311
CanvasRenderer:
  m_ObjectHideFlags: 0
  m_CorrespondingSourceObject: {fileID: 0}
  m_PrefabInstance: {fileID: 0}
  m_PrefabAsset: {fileID: 0}
  m_GameObject: {fileID: 481889308}
  m_CullTransparentMesh: 0
--- !u!1 &488333122
GameObject:
  m_ObjectHideFlags: 0
  m_CorrespondingSourceObject: {fileID: 0}
  m_PrefabInstance: {fileID: 0}
  m_PrefabAsset: {fileID: 0}
  serializedVersion: 6
  m_Component:
  - component: {fileID: 488333123}
  - component: {fileID: 488333125}
  - component: {fileID: 488333124}
  m_Layer: 5
  m_Name: Label
  m_TagString: Untagged
  m_Icon: {fileID: 0}
  m_NavMeshLayer: 0
  m_StaticEditorFlags: 0
  m_IsActive: 1
--- !u!224 &488333123
RectTransform:
  m_ObjectHideFlags: 0
  m_CorrespondingSourceObject: {fileID: 0}
  m_PrefabInstance: {fileID: 0}
  m_PrefabAsset: {fileID: 0}
  m_GameObject: {fileID: 488333122}
  m_LocalRotation: {x: -0, y: -0, z: -0, w: 1}
  m_LocalPosition: {x: 0, y: 0, z: 0}
  m_LocalScale: {x: 1, y: 1, z: 1}
  m_Children: []
  m_Father: {fileID: 513966903}
  m_RootOrder: 0
  m_LocalEulerAnglesHint: {x: 0, y: 0, z: 0}
  m_AnchorMin: {x: 0, y: 0}
  m_AnchorMax: {x: 1, y: 1}
  m_AnchoredPosition: {x: 0, y: 0}
  m_SizeDelta: {x: 0, y: 0}
  m_Pivot: {x: 0.5, y: 0.5}
--- !u!114 &488333124
MonoBehaviour:
  m_ObjectHideFlags: 0
  m_CorrespondingSourceObject: {fileID: 0}
  m_PrefabInstance: {fileID: 0}
  m_PrefabAsset: {fileID: 0}
  m_GameObject: {fileID: 488333122}
  m_Enabled: 1
  m_EditorHideFlags: 0
  m_Script: {fileID: 11500000, guid: f4688fdb7df04437aeb418b961361dc5, type: 3}
  m_Name: 
  m_EditorClassIdentifier: 
  m_Material: {fileID: 0}
  m_Color: {r: 1, g: 1, b: 1, a: 1}
  m_RaycastTarget: 1
  m_OnCullStateChanged:
    m_PersistentCalls:
      m_Calls: []
  m_text: reconnect
  m_isRightToLeft: 0
  m_fontAsset: {fileID: 11400000, guid: 5a19f4193fe2bf64089ade0b38163199, type: 2}
  m_sharedMaterial: {fileID: 21566619404874456, guid: 5a19f4193fe2bf64089ade0b38163199,
    type: 2}
  m_fontSharedMaterials: []
  m_fontMaterial: {fileID: 0}
  m_fontMaterials: []
  m_fontColor32:
    serializedVersion: 2
    rgba: 4294967295
  m_fontColor: {r: 1, g: 1, b: 1, a: 1}
  m_enableVertexGradient: 0
  m_colorMode: 3
  m_fontColorGradient:
    topLeft: {r: 1, g: 1, b: 1, a: 1}
    topRight: {r: 1, g: 1, b: 1, a: 1}
    bottomLeft: {r: 1, g: 1, b: 1, a: 1}
    bottomRight: {r: 1, g: 1, b: 1, a: 1}
  m_fontColorGradientPreset: {fileID: 0}
  m_spriteAsset: {fileID: 0}
  m_tintAllSprites: 0
  m_overrideHtmlColors: 0
  m_faceColor:
    serializedVersion: 2
    rgba: 4294967295
  m_outlineColor:
    serializedVersion: 2
    rgba: 4278190080
  m_fontSize: 24
  m_fontSizeBase: 24
  m_fontWeight: 400
  m_enableAutoSizing: 0
  m_fontSizeMin: 18
  m_fontSizeMax: 72
  m_fontStyle: 16
  m_textAlignment: 514
  m_characterSpacing: 0
  m_wordSpacing: 0
  m_lineSpacing: 0
  m_lineSpacingMax: 0
  m_paragraphSpacing: 0
  m_charWidthMaxAdj: 0
  m_enableWordWrapping: 1
  m_wordWrappingRatios: 0.4
  m_overflowMode: 0
  m_firstOverflowCharacterIndex: -1
  m_linkedTextComponent: {fileID: 0}
  m_isLinkedTextComponent: 0
  m_isTextTruncated: 0
  m_enableKerning: 1
  m_enableExtraPadding: 0
  checkPaddingRequired: 0
  m_isRichText: 1
  m_parseCtrlCharacters: 1
  m_isOrthographic: 1
  m_isCullingEnabled: 0
  m_ignoreRectMaskCulling: 0
  m_ignoreCulling: 1
  m_horizontalMapping: 0
  m_verticalMapping: 0
  m_uvLineOffset: 0
  m_geometrySortingOrder: 0
  m_VertexBufferAutoSizeReduction: 1
  m_firstVisibleCharacter: 0
  m_useMaxVisibleDescender: 1
  m_pageToDisplay: 1
  m_margin: {x: 16, y: 16, z: 16, w: 16}
  m_textInfo:
    textComponent: {fileID: 488333124}
    characterCount: 9
    spriteCount: 0
    spaceCount: 0
    wordCount: 1
    linkCount: 0
    lineCount: 1
    pageCount: 1
    materialCount: 1
  m_isUsingLegacyAnimationComponent: 0
  m_isVolumetricText: 0
  m_spriteAnimator: {fileID: 0}
  m_hasFontAssetChanged: 0
  m_subTextObjects:
  - {fileID: 0}
  - {fileID: 0}
  - {fileID: 0}
  - {fileID: 0}
  - {fileID: 0}
  - {fileID: 0}
  - {fileID: 0}
  - {fileID: 0}
  m_baseMaterial: {fileID: 0}
  m_maskOffset: {x: 0, y: 0, z: 0, w: 0}
--- !u!222 &488333125
CanvasRenderer:
  m_ObjectHideFlags: 0
  m_CorrespondingSourceObject: {fileID: 0}
  m_PrefabInstance: {fileID: 0}
  m_PrefabAsset: {fileID: 0}
  m_GameObject: {fileID: 488333122}
  m_CullTransparentMesh: 0
--- !u!114 &496324176 stripped
MonoBehaviour:
  m_CorrespondingSourceObject: {fileID: 1391474368386691779, guid: 667cc4daec5d5a44cb6c3ec450d505ab,
    type: 3}
  m_PrefabInstance: {fileID: 92639405931747985}
  m_PrefabAsset: {fileID: 0}
  m_GameObject: {fileID: 0}
  m_Enabled: 1
  m_EditorHideFlags: 0
  m_Script: {fileID: 11500000, guid: 628525f199464eccbdb13565ea3c7418, type: 3}
  m_Name: 
  m_EditorClassIdentifier: 
--- !u!1 &513042378
GameObject:
  m_ObjectHideFlags: 0
  m_CorrespondingSourceObject: {fileID: 0}
  m_PrefabInstance: {fileID: 0}
  m_PrefabAsset: {fileID: 0}
  serializedVersion: 6
  m_Component:
  - component: {fileID: 513042379}
  - component: {fileID: 513042380}
  m_Layer: 0
  m_Name: XR Simulator
  m_TagString: Untagged
  m_Icon: {fileID: 0}
  m_NavMeshLayer: 0
  m_StaticEditorFlags: 0
  m_IsActive: 0
--- !u!4 &513042379
Transform:
  m_ObjectHideFlags: 0
  m_CorrespondingSourceObject: {fileID: 0}
  m_PrefabInstance: {fileID: 0}
  m_PrefabAsset: {fileID: 0}
  m_GameObject: {fileID: 513042378}
  m_LocalRotation: {x: 0, y: 0, z: 0, w: 1}
  m_LocalPosition: {x: 0, y: 0, z: 0}
  m_LocalScale: {x: 1, y: 1, z: 1}
  m_Children: []
  m_Father: {fileID: 544060993}
  m_RootOrder: 2
  m_LocalEulerAnglesHint: {x: 0, y: 0, z: 0}
--- !u!114 &513042380
MonoBehaviour:
  m_ObjectHideFlags: 0
  m_CorrespondingSourceObject: {fileID: 0}
  m_PrefabInstance: {fileID: 0}
  m_PrefabAsset: {fileID: 0}
  m_GameObject: {fileID: 513042378}
  m_Enabled: 1
  m_EditorHideFlags: 0
  m_Script: {fileID: 11500000, guid: 48bf8293fdd443641bee91df7ef93fd2, type: 3}
  m_Name: 
  m_EditorClassIdentifier: 
  narupaXR: {fileID: 544060994}
--- !u!1 &513966902
GameObject:
  m_ObjectHideFlags: 0
  m_CorrespondingSourceObject: {fileID: 0}
  m_PrefabInstance: {fileID: 0}
  m_PrefabAsset: {fileID: 0}
  serializedVersion: 6
  m_Component:
  - component: {fileID: 513966903}
  - component: {fileID: 513966906}
  - component: {fileID: 513966905}
  - component: {fileID: 513966904}
  m_Layer: 5
  m_Name: Button
  m_TagString: Untagged
  m_Icon: {fileID: 0}
  m_NavMeshLayer: 0
  m_StaticEditorFlags: 0
  m_IsActive: 1
--- !u!224 &513966903
RectTransform:
  m_ObjectHideFlags: 0
  m_CorrespondingSourceObject: {fileID: 0}
  m_PrefabInstance: {fileID: 0}
  m_PrefabAsset: {fileID: 0}
  m_GameObject: {fileID: 513966902}
  m_LocalRotation: {x: 0, y: 0, z: 0, w: 1}
  m_LocalPosition: {x: 0, y: 0, z: 0}
  m_LocalScale: {x: 1, y: 1, z: 1}
  m_Children:
  - {fileID: 488333123}
  m_Father: {fileID: 432278073}
  m_RootOrder: 0
  m_LocalEulerAnglesHint: {x: 0, y: 0, z: 0}
  m_AnchorMin: {x: 0, y: 0}
  m_AnchorMax: {x: 1, y: 1}
  m_AnchoredPosition: {x: 0, y: 0}
  m_SizeDelta: {x: -16, y: -16}
  m_Pivot: {x: 0.5, y: 0.5}
--- !u!114 &513966904
MonoBehaviour:
  m_ObjectHideFlags: 0
  m_CorrespondingSourceObject: {fileID: 0}
  m_PrefabInstance: {fileID: 0}
  m_PrefabAsset: {fileID: 0}
  m_GameObject: {fileID: 513966902}
  m_Enabled: 1
  m_EditorHideFlags: 0
  m_Script: {fileID: 11500000, guid: 4e29b1a8efbd4b44bb3f3716e73f07ff, type: 3}
  m_Name: 
  m_EditorClassIdentifier: 
  m_Navigation:
    m_Mode: 0
    m_SelectOnUp: {fileID: 0}
    m_SelectOnDown: {fileID: 0}
    m_SelectOnLeft: {fileID: 0}
    m_SelectOnRight: {fileID: 0}
  m_Transition: 1
  m_Colors:
    m_NormalColor: {r: 0.43529415, g: 0.5411765, b: 0.5686275, a: 1}
    m_HighlightedColor: {r: 1, g: 0.40000004, b: 0, a: 1}
    m_PressedColor: {r: 0.30008277, g: 0.37307587, b: 0.39200002, a: 1}
    m_SelectedColor: {r: 1, g: 0.40000004, b: 0, a: 1}
    m_DisabledColor: {r: 0.78431374, g: 0.78431374, b: 0.78431374, a: 0.5019608}
    m_ColorMultiplier: 1
    m_FadeDuration: 0.1
  m_SpriteState:
    m_HighlightedSprite: {fileID: 0}
    m_PressedSprite: {fileID: 0}
    m_SelectedSprite: {fileID: 0}
    m_DisabledSprite: {fileID: 0}
  m_AnimationTriggers:
    m_NormalTrigger: Normal
    m_HighlightedTrigger: Highlighted
    m_PressedTrigger: Pressed
    m_SelectedTrigger: Highlighted
    m_DisabledTrigger: Disabled
  m_Interactable: 1
  m_TargetGraphic: {fileID: 513966905}
  m_OnClick:
    m_PersistentCalls:
      m_Calls:
      - m_Target: {fileID: 1908252059}
        m_MethodName: OnConnectButtonPressed
        m_Mode: 1
        m_Arguments:
          m_ObjectArgument: {fileID: 0}
          m_ObjectArgumentAssemblyTypeName: UnityEngine.Object, UnityEngine
          m_IntArgument: 0
          m_FloatArgument: 0
          m_StringArgument: 
          m_BoolArgument: 1
        m_CallState: 2
--- !u!114 &513966905
MonoBehaviour:
  m_ObjectHideFlags: 0
  m_CorrespondingSourceObject: {fileID: 0}
  m_PrefabInstance: {fileID: 0}
  m_PrefabAsset: {fileID: 0}
  m_GameObject: {fileID: 513966902}
  m_Enabled: 1
  m_EditorHideFlags: 0
  m_Script: {fileID: 11500000, guid: fe87c0e1cc204ed48ad3b37840f39efc, type: 3}
  m_Name: 
  m_EditorClassIdentifier: 
  m_Material: {fileID: 0}
  m_Color: {r: 1, g: 1, b: 1, a: 1}
  m_RaycastTarget: 1
  m_OnCullStateChanged:
    m_PersistentCalls:
      m_Calls: []
  m_Sprite: {fileID: 0}
  m_Type: 0
  m_PreserveAspect: 0
  m_FillCenter: 1
  m_FillMethod: 4
  m_FillAmount: 1
  m_FillClockwise: 1
  m_FillOrigin: 0
  m_UseSpriteMesh: 0
  m_PixelsPerUnitMultiplier: 1
--- !u!222 &513966906
CanvasRenderer:
  m_ObjectHideFlags: 0
  m_CorrespondingSourceObject: {fileID: 0}
  m_PrefabInstance: {fileID: 0}
  m_PrefabAsset: {fileID: 0}
  m_GameObject: {fileID: 513966902}
  m_CullTransparentMesh: 0
--- !u!1 &544060992
GameObject:
  m_ObjectHideFlags: 0
  m_CorrespondingSourceObject: {fileID: 0}
  m_PrefabInstance: {fileID: 0}
  m_PrefabAsset: {fileID: 0}
  serializedVersion: 6
  m_Component:
  - component: {fileID: 544060993}
  - component: {fileID: 544060994}
  - component: {fileID: 544060995}
  - component: {fileID: 544060996}
  m_Layer: 0
  m_Name: NarupaXR
  m_TagString: Untagged
  m_Icon: {fileID: 0}
  m_NavMeshLayer: 0
  m_StaticEditorFlags: 0
  m_IsActive: 1
--- !u!4 &544060993
Transform:
  m_ObjectHideFlags: 0
  m_CorrespondingSourceObject: {fileID: 0}
  m_PrefabInstance: {fileID: 0}
  m_PrefabAsset: {fileID: 0}
  m_GameObject: {fileID: 544060992}
  m_LocalRotation: {x: 0, y: 0, z: 0, w: 1}
  m_LocalPosition: {x: 0, y: 0, z: 0}
  m_LocalScale: {x: 1, y: 1, z: 1}
  m_Children:
  - {fileID: 1042607094}
  - {fileID: 185265282}
  - {fileID: 513042379}
  - {fileID: 2074532959}
  - {fileID: 418898941}
  - {fileID: 1594420691}
  - {fileID: 266520762}
  m_Father: {fileID: 0}
  m_RootOrder: 0
  m_LocalEulerAnglesHint: {x: 0, y: 0, z: 0}
--- !u!114 &544060994
MonoBehaviour:
  m_ObjectHideFlags: 0
  m_CorrespondingSourceObject: {fileID: 0}
  m_PrefabInstance: {fileID: 0}
  m_PrefabAsset: {fileID: 0}
  m_GameObject: {fileID: 544060992}
  m_Enabled: 1
  m_EditorHideFlags: 0
  m_Script: {fileID: 11500000, guid: b95e243630ef1ea4c935048688e07e25, type: 3}
  m_Name: 
  m_EditorClassIdentifier: 
  application: {fileID: 11400000, guid: 2487350bc5fb20b4fa0d7f053e2510d0, type: 2}
  simulationSpaceTransform: {fileID: 1946000298}
  forceScaleSlider: {fileID: 1981335399}
  forceScaleValueLabel: {fileID: 481889310}
  debugText: {fileID: 603696412}
  interactableScene: {fileID: 54429685}
  xrBoxInteraction: {fileID: 1042607095}
  avatars: {fileID: 838290071}
  interactionMode: {fileID: 418898942}
  uiMode: {fileID: 1594420692}
--- !u!114 &544060995
MonoBehaviour:
  m_ObjectHideFlags: 0
  m_CorrespondingSourceObject: {fileID: 0}
  m_PrefabInstance: {fileID: 0}
  m_PrefabAsset: {fileID: 0}
  m_GameObject: {fileID: 544060992}
  m_Enabled: 1
  m_EditorHideFlags: 0
  m_Script: {fileID: 11500000, guid: d774d3b13ec9946499f8d115b1691e9f, type: 3}
  m_Name: 
  m_EditorClassIdentifier: 
  outputTextField: {fileID: 1387937676}
  lineLimit: 32
--- !u!114 &544060996
MonoBehaviour:
  m_ObjectHideFlags: 0
  m_CorrespondingSourceObject: {fileID: 0}
  m_PrefabInstance: {fileID: 0}
  m_PrefabAsset: {fileID: 0}
  m_GameObject: {fileID: 544060992}
  m_Enabled: 1
  m_EditorHideFlags: 0
  m_Script: {fileID: 11500000, guid: 0cb55e146b72f4a7398b0a0788ad1cee, type: 3}
  m_Name: 
  m_EditorClassIdentifier: 
--- !u!1 &561091200
GameObject:
  m_ObjectHideFlags: 0
  m_CorrespondingSourceObject: {fileID: 0}
  m_PrefabInstance: {fileID: 0}
  m_PrefabAsset: {fileID: 0}
  serializedVersion: 6
  m_Component:
  - component: {fileID: 561091201}
  - component: {fileID: 561091204}
  - component: {fileID: 561091203}
  - component: {fileID: 561091202}
  m_Layer: 5
  m_Name: InputField (TMP)
  m_TagString: Untagged
  m_Icon: {fileID: 0}
  m_NavMeshLayer: 0
  m_StaticEditorFlags: 0
  m_IsActive: 1
--- !u!224 &561091201
RectTransform:
  m_ObjectHideFlags: 0
  m_CorrespondingSourceObject: {fileID: 0}
  m_PrefabInstance: {fileID: 0}
  m_PrefabAsset: {fileID: 0}
  m_GameObject: {fileID: 561091200}
  m_LocalRotation: {x: 0, y: 0, z: 0, w: 1}
  m_LocalPosition: {x: 0, y: 0, z: 0}
  m_LocalScale: {x: 1, y: 1, z: 1}
  m_Children:
  - {fileID: 969341981}
  m_Father: {fileID: 49283541}
  m_RootOrder: 0
  m_LocalEulerAnglesHint: {x: 0, y: 0, z: 0}
  m_AnchorMin: {x: 0, y: 0}
  m_AnchorMax: {x: 1, y: 1}
  m_AnchoredPosition: {x: 0, y: 0}
  m_SizeDelta: {x: -16, y: -16}
  m_Pivot: {x: 0.5, y: 0.5}
--- !u!114 &561091202
MonoBehaviour:
  m_ObjectHideFlags: 0
  m_CorrespondingSourceObject: {fileID: 0}
  m_PrefabInstance: {fileID: 0}
  m_PrefabAsset: {fileID: 0}
  m_GameObject: {fileID: 561091200}
  m_Enabled: 1
  m_EditorHideFlags: 0
  m_Script: {fileID: 11500000, guid: 2da0c512f12947e489f739169773d7ca, type: 3}
  m_Name: 
  m_EditorClassIdentifier: 
  m_Navigation:
    m_Mode: 3
    m_SelectOnUp: {fileID: 0}
    m_SelectOnDown: {fileID: 0}
    m_SelectOnLeft: {fileID: 0}
    m_SelectOnRight: {fileID: 0}
  m_Transition: 1
  m_Colors:
    m_NormalColor: {r: 1, g: 1, b: 1, a: 1}
    m_HighlightedColor: {r: 0.9607843, g: 0.9607843, b: 0.9607843, a: 1}
    m_PressedColor: {r: 0.78431374, g: 0.78431374, b: 0.78431374, a: 1}
    m_SelectedColor: {r: 0.9607843, g: 0.9607843, b: 0.9607843, a: 1}
    m_DisabledColor: {r: 0.78431374, g: 0.78431374, b: 0.78431374, a: 0.5019608}
    m_ColorMultiplier: 1
    m_FadeDuration: 0.1
  m_SpriteState:
    m_HighlightedSprite: {fileID: 0}
    m_PressedSprite: {fileID: 0}
    m_SelectedSprite: {fileID: 0}
    m_DisabledSprite: {fileID: 0}
  m_AnimationTriggers:
    m_NormalTrigger: Normal
    m_HighlightedTrigger: Highlighted
    m_PressedTrigger: Pressed
    m_SelectedTrigger: Highlighted
    m_DisabledTrigger: Disabled
  m_Interactable: 1
  m_TargetGraphic: {fileID: 561091203}
  m_TextViewport: {fileID: 969341981}
  m_TextComponent: {fileID: 132386943}
  m_Placeholder: {fileID: 2136049274}
  m_VerticalScrollbar: {fileID: 0}
  m_VerticalScrollbarEventHandler: {fileID: 0}
  m_ScrollSensitivity: 1
  m_ContentType: 2
  m_InputType: 0
  m_AsteriskChar: 42
  m_KeyboardType: 4
  m_LineType: 0
  m_HideMobileInput: 0
  m_HideSoftKeyboard: 0
  m_CharacterValidation: 2
  m_RegexValue: 
  m_GlobalPointSize: 24
  m_CharacterLimit: 0
  m_OnEndEdit:
    m_PersistentCalls:
      m_Calls: []
  m_OnSubmit:
    m_PersistentCalls:
      m_Calls: []
  m_OnSelect:
    m_PersistentCalls:
      m_Calls: []
  m_OnDeselect:
    m_PersistentCalls:
      m_Calls: []
  m_OnTextSelection:
    m_PersistentCalls:
      m_Calls: []
  m_OnEndTextSelection:
    m_PersistentCalls:
      m_Calls: []
  m_OnValueChanged:
    m_PersistentCalls:
      m_Calls: []
  m_OnTouchScreenKeyboardStatusChanged:
    m_PersistentCalls:
      m_Calls: []
  m_CaretColor: {r: 0.19607843, g: 0.19607843, b: 0.19607843, a: 1}
  m_CustomCaretColor: 0
  m_SelectionColor: {r: 0.65882355, g: 0.80784315, b: 1, a: 0.7529412}
  m_Text: 54321
  m_CaretBlinkRate: 0.85
  m_CaretWidth: 1
  m_ReadOnly: 0
  m_RichText: 1
  m_GlobalFontAsset: {fileID: 0}
  m_OnFocusSelectAll: 1
  m_ResetOnDeActivation: 1
  m_RestoreOriginalTextOnEscape: 1
  m_isRichTextEditingAllowed: 0
  m_LineLimit: 0
  m_InputValidator: {fileID: 0}
--- !u!114 &561091203
MonoBehaviour:
  m_ObjectHideFlags: 0
  m_CorrespondingSourceObject: {fileID: 0}
  m_PrefabInstance: {fileID: 0}
  m_PrefabAsset: {fileID: 0}
  m_GameObject: {fileID: 561091200}
  m_Enabled: 1
  m_EditorHideFlags: 0
  m_Script: {fileID: 11500000, guid: fe87c0e1cc204ed48ad3b37840f39efc, type: 3}
  m_Name: 
  m_EditorClassIdentifier: 
  m_Material: {fileID: 0}
  m_Color: {r: 0.43529415, g: 0.5411765, b: 0.5686275, a: 1}
  m_RaycastTarget: 1
  m_OnCullStateChanged:
    m_PersistentCalls:
      m_Calls: []
  m_Sprite: {fileID: 0}
  m_Type: 1
  m_PreserveAspect: 0
  m_FillCenter: 1
  m_FillMethod: 4
  m_FillAmount: 1
  m_FillClockwise: 1
  m_FillOrigin: 0
  m_UseSpriteMesh: 0
  m_PixelsPerUnitMultiplier: 1
--- !u!222 &561091204
CanvasRenderer:
  m_ObjectHideFlags: 0
  m_CorrespondingSourceObject: {fileID: 0}
  m_PrefabInstance: {fileID: 0}
  m_PrefabAsset: {fileID: 0}
  m_GameObject: {fileID: 561091200}
  m_CullTransparentMesh: 0
--- !u!1 &579529193
GameObject:
  m_ObjectHideFlags: 0
  m_CorrespondingSourceObject: {fileID: 0}
  m_PrefabInstance: {fileID: 0}
  m_PrefabAsset: {fileID: 0}
  serializedVersion: 6
  m_Component:
  - component: {fileID: 579529194}
  - component: {fileID: 579529196}
  - component: {fileID: 579529195}
  m_Layer: 5
  m_Name: Label
  m_TagString: Untagged
  m_Icon: {fileID: 0}
  m_NavMeshLayer: 0
  m_StaticEditorFlags: 0
  m_IsActive: 1
--- !u!224 &579529194
RectTransform:
  m_ObjectHideFlags: 0
  m_CorrespondingSourceObject: {fileID: 0}
  m_PrefabInstance: {fileID: 0}
  m_PrefabAsset: {fileID: 0}
  m_GameObject: {fileID: 579529193}
  m_LocalRotation: {x: -0, y: -0, z: -0, w: 1}
  m_LocalPosition: {x: 0, y: 0, z: 0}
  m_LocalScale: {x: 1, y: 1, z: 1}
  m_Children: []
  m_Father: {fileID: 816994074}
  m_RootOrder: 0
  m_LocalEulerAnglesHint: {x: 0, y: 0, z: 0}
  m_AnchorMin: {x: 0, y: 0}
  m_AnchorMax: {x: 0, y: 1}
  m_AnchoredPosition: {x: 0.000030517578, y: 0}
  m_SizeDelta: {x: 168, y: 0}
  m_Pivot: {x: 0, y: 0.5}
--- !u!114 &579529195
MonoBehaviour:
  m_ObjectHideFlags: 0
  m_CorrespondingSourceObject: {fileID: 0}
  m_PrefabInstance: {fileID: 0}
  m_PrefabAsset: {fileID: 0}
  m_GameObject: {fileID: 579529193}
  m_Enabled: 1
  m_EditorHideFlags: 0
  m_Script: {fileID: 11500000, guid: f4688fdb7df04437aeb418b961361dc5, type: 3}
  m_Name: 
  m_EditorClassIdentifier: 
  m_Material: {fileID: 0}
  m_Color: {r: 1, g: 1, b: 1, a: 1}
  m_RaycastTarget: 1
  m_OnCullStateChanged:
    m_PersistentCalls:
      m_Calls: []
  m_text: imd port
  m_isRightToLeft: 0
  m_fontAsset: {fileID: 11400000, guid: 5a19f4193fe2bf64089ade0b38163199, type: 2}
  m_sharedMaterial: {fileID: 21566619404874456, guid: 5a19f4193fe2bf64089ade0b38163199,
    type: 2}
  m_fontSharedMaterials: []
  m_fontMaterial: {fileID: 0}
  m_fontMaterials: []
  m_fontColor32:
    serializedVersion: 2
    rgba: 4284702540
  m_fontColor: {r: 0.30008277, g: 0.37307587, b: 0.39200002, a: 1}
  m_enableVertexGradient: 0
  m_colorMode: 3
  m_fontColorGradient:
    topLeft: {r: 1, g: 1, b: 1, a: 1}
    topRight: {r: 1, g: 1, b: 1, a: 1}
    bottomLeft: {r: 1, g: 1, b: 1, a: 1}
    bottomRight: {r: 1, g: 1, b: 1, a: 1}
  m_fontColorGradientPreset: {fileID: 0}
  m_spriteAsset: {fileID: 0}
  m_tintAllSprites: 0
  m_overrideHtmlColors: 0
  m_faceColor:
    serializedVersion: 2
    rgba: 4294967295
  m_outlineColor:
    serializedVersion: 2
    rgba: 4278190080
  m_fontSize: 24
  m_fontSizeBase: 24
  m_fontWeight: 400
  m_enableAutoSizing: 0
  m_fontSizeMin: 18
  m_fontSizeMax: 72
  m_fontStyle: 16
  m_textAlignment: 514
  m_characterSpacing: 0
  m_wordSpacing: 0
  m_lineSpacing: 0
  m_lineSpacingMax: 0
  m_paragraphSpacing: 0
  m_charWidthMaxAdj: 0
  m_enableWordWrapping: 1
  m_wordWrappingRatios: 0.4
  m_overflowMode: 0
  m_firstOverflowCharacterIndex: -1
  m_linkedTextComponent: {fileID: 0}
  m_isLinkedTextComponent: 0
  m_isTextTruncated: 0
  m_enableKerning: 1
  m_enableExtraPadding: 0
  checkPaddingRequired: 0
  m_isRichText: 1
  m_parseCtrlCharacters: 1
  m_isOrthographic: 1
  m_isCullingEnabled: 0
  m_ignoreRectMaskCulling: 0
  m_ignoreCulling: 1
  m_horizontalMapping: 0
  m_verticalMapping: 0
  m_uvLineOffset: 0
  m_geometrySortingOrder: 0
  m_VertexBufferAutoSizeReduction: 1
  m_firstVisibleCharacter: 0
  m_useMaxVisibleDescender: 1
  m_pageToDisplay: 1
  m_margin: {x: 16, y: 16, z: 16, w: 16}
  m_textInfo:
    textComponent: {fileID: 579529195}
    characterCount: 8
    spriteCount: 0
    spaceCount: 1
    wordCount: 2
    linkCount: 0
    lineCount: 1
    pageCount: 1
    materialCount: 1
  m_isUsingLegacyAnimationComponent: 0
  m_isVolumetricText: 0
  m_spriteAnimator: {fileID: 0}
  m_hasFontAssetChanged: 0
  m_subTextObjects:
  - {fileID: 0}
  - {fileID: 0}
  - {fileID: 0}
  - {fileID: 0}
  - {fileID: 0}
  - {fileID: 0}
  - {fileID: 0}
  - {fileID: 0}
  m_baseMaterial: {fileID: 0}
  m_maskOffset: {x: 0, y: 0, z: 0, w: 0}
--- !u!222 &579529196
CanvasRenderer:
  m_ObjectHideFlags: 0
  m_CorrespondingSourceObject: {fileID: 0}
  m_PrefabInstance: {fileID: 0}
  m_PrefabAsset: {fileID: 0}
  m_GameObject: {fileID: 579529193}
  m_CullTransparentMesh: 0
--- !u!21 &586033277
Material:
  serializedVersion: 6
  m_ObjectHideFlags: 0
  m_CorrespondingSourceObject: {fileID: 0}
  m_PrefabInstance: {fileID: 0}
  m_PrefabAsset: {fileID: 0}
  m_Name: Sprites/Default
  m_Shader: {fileID: 10753, guid: 0000000000000000f000000000000000, type: 0}
  m_ShaderKeywords: 
  m_LightmapFlags: 4
  m_EnableInstancingVariants: 0
  m_DoubleSidedGI: 0
  m_CustomRenderQueue: -1
  stringTagMap: {}
  disabledShaderPasses: []
  m_SavedProperties:
    serializedVersion: 3
    m_TexEnvs:
    - _AlphaTex:
        m_Texture: {fileID: 0}
        m_Scale: {x: 1, y: 1}
        m_Offset: {x: 0, y: 0}
    - _MainTex:
        m_Texture: {fileID: 0}
        m_Scale: {x: 1, y: 1}
        m_Offset: {x: 0, y: 0}
    m_Floats:
    - PixelSnap: 0
    - _EnableExternalAlpha: 0
    m_Colors:
    - _Color: {r: 1, g: 1, b: 1, a: 1}
    - _Flip: {r: 1, g: 1, b: 1, a: 1}
    - _RendererColor: {r: 1, g: 1, b: 1, a: 1}
--- !u!1 &586438650
GameObject:
  m_ObjectHideFlags: 0
  m_CorrespondingSourceObject: {fileID: 0}
  m_PrefabInstance: {fileID: 0}
  m_PrefabAsset: {fileID: 0}
  serializedVersion: 6
  m_Component:
  - component: {fileID: 586438651}
  - component: {fileID: 586438654}
  - component: {fileID: 586438653}
  - component: {fileID: 586438652}
  m_Layer: 5
  m_Name: InputField (TMP)
  m_TagString: Untagged
  m_Icon: {fileID: 0}
  m_NavMeshLayer: 0
  m_StaticEditorFlags: 0
  m_IsActive: 1
--- !u!224 &586438651
RectTransform:
  m_ObjectHideFlags: 0
  m_CorrespondingSourceObject: {fileID: 0}
  m_PrefabInstance: {fileID: 0}
  m_PrefabAsset: {fileID: 0}
  m_GameObject: {fileID: 586438650}
  m_LocalRotation: {x: 0, y: 0, z: 0, w: 1}
  m_LocalPosition: {x: 0, y: 0, z: 0}
  m_LocalScale: {x: 1, y: 1, z: 1}
  m_Children:
  - {fileID: 1437844076}
  m_Father: {fileID: 1574251813}
  m_RootOrder: 0
  m_LocalEulerAnglesHint: {x: 0, y: 0, z: 0}
  m_AnchorMin: {x: 0, y: 0}
  m_AnchorMax: {x: 1, y: 1}
  m_AnchoredPosition: {x: 0, y: 0}
  m_SizeDelta: {x: -16, y: -16}
  m_Pivot: {x: 0.5, y: 0.5}
--- !u!114 &586438652
MonoBehaviour:
  m_ObjectHideFlags: 0
  m_CorrespondingSourceObject: {fileID: 0}
  m_PrefabInstance: {fileID: 0}
  m_PrefabAsset: {fileID: 0}
  m_GameObject: {fileID: 586438650}
  m_Enabled: 1
  m_EditorHideFlags: 0
  m_Script: {fileID: 11500000, guid: 2da0c512f12947e489f739169773d7ca, type: 3}
  m_Name: 
  m_EditorClassIdentifier: 
  m_Navigation:
    m_Mode: 3
    m_SelectOnUp: {fileID: 0}
    m_SelectOnDown: {fileID: 0}
    m_SelectOnLeft: {fileID: 0}
    m_SelectOnRight: {fileID: 0}
  m_Transition: 1
  m_Colors:
    m_NormalColor: {r: 1, g: 1, b: 1, a: 1}
    m_HighlightedColor: {r: 0.9607843, g: 0.9607843, b: 0.9607843, a: 1}
    m_PressedColor: {r: 0.78431374, g: 0.78431374, b: 0.78431374, a: 1}
    m_SelectedColor: {r: 0.9607843, g: 0.9607843, b: 0.9607843, a: 1}
    m_DisabledColor: {r: 0.78431374, g: 0.78431374, b: 0.78431374, a: 0.5019608}
    m_ColorMultiplier: 1
    m_FadeDuration: 0.1
  m_SpriteState:
    m_HighlightedSprite: {fileID: 0}
    m_PressedSprite: {fileID: 0}
    m_SelectedSprite: {fileID: 0}
    m_DisabledSprite: {fileID: 0}
  m_AnimationTriggers:
    m_NormalTrigger: Normal
    m_HighlightedTrigger: Highlighted
    m_PressedTrigger: Pressed
    m_SelectedTrigger: Highlighted
    m_DisabledTrigger: Disabled
  m_Interactable: 1
  m_TargetGraphic: {fileID: 586438653}
  m_TextViewport: {fileID: 1437844076}
  m_TextComponent: {fileID: 1627060380}
  m_Placeholder: {fileID: 2048555310}
  m_VerticalScrollbar: {fileID: 0}
  m_VerticalScrollbarEventHandler: {fileID: 0}
  m_ScrollSensitivity: 1
  m_ContentType: 2
  m_InputType: 0
  m_AsteriskChar: 42
  m_KeyboardType: 4
  m_LineType: 0
  m_HideMobileInput: 0
  m_HideSoftKeyboard: 0
  m_CharacterValidation: 2
  m_RegexValue: 
  m_GlobalPointSize: 24
  m_CharacterLimit: 0
  m_OnEndEdit:
    m_PersistentCalls:
      m_Calls: []
  m_OnSubmit:
    m_PersistentCalls:
      m_Calls: []
  m_OnSelect:
    m_PersistentCalls:
      m_Calls: []
  m_OnDeselect:
    m_PersistentCalls:
      m_Calls: []
  m_OnTextSelection:
    m_PersistentCalls:
      m_Calls: []
  m_OnEndTextSelection:
    m_PersistentCalls:
      m_Calls: []
  m_OnValueChanged:
    m_PersistentCalls:
      m_Calls: []
  m_OnTouchScreenKeyboardStatusChanged:
    m_PersistentCalls:
      m_Calls: []
  m_CaretColor: {r: 0.19607843, g: 0.19607843, b: 0.19607843, a: 1}
  m_CustomCaretColor: 0
  m_SelectionColor: {r: 0.65882355, g: 0.80784315, b: 1, a: 0.7529412}
  m_Text: 54322
  m_CaretBlinkRate: 0.85
  m_CaretWidth: 1
  m_ReadOnly: 0
  m_RichText: 1
  m_GlobalFontAsset: {fileID: 0}
  m_OnFocusSelectAll: 1
  m_ResetOnDeActivation: 1
  m_RestoreOriginalTextOnEscape: 1
  m_isRichTextEditingAllowed: 0
  m_LineLimit: 0
  m_InputValidator: {fileID: 0}
--- !u!114 &586438653
MonoBehaviour:
  m_ObjectHideFlags: 0
  m_CorrespondingSourceObject: {fileID: 0}
  m_PrefabInstance: {fileID: 0}
  m_PrefabAsset: {fileID: 0}
  m_GameObject: {fileID: 586438650}
  m_Enabled: 1
  m_EditorHideFlags: 0
  m_Script: {fileID: 11500000, guid: fe87c0e1cc204ed48ad3b37840f39efc, type: 3}
  m_Name: 
  m_EditorClassIdentifier: 
  m_Material: {fileID: 0}
  m_Color: {r: 0.43529415, g: 0.5411765, b: 0.5686275, a: 1}
  m_RaycastTarget: 1
  m_OnCullStateChanged:
    m_PersistentCalls:
      m_Calls: []
  m_Sprite: {fileID: 0}
  m_Type: 1
  m_PreserveAspect: 0
  m_FillCenter: 1
  m_FillMethod: 4
  m_FillAmount: 1
  m_FillClockwise: 1
  m_FillOrigin: 0
  m_UseSpriteMesh: 0
  m_PixelsPerUnitMultiplier: 1
--- !u!222 &586438654
CanvasRenderer:
  m_ObjectHideFlags: 0
  m_CorrespondingSourceObject: {fileID: 0}
  m_PrefabInstance: {fileID: 0}
  m_PrefabAsset: {fileID: 0}
  m_GameObject: {fileID: 586438650}
  m_CullTransparentMesh: 0
--- !u!1 &593888082
GameObject:
  m_ObjectHideFlags: 0
  m_CorrespondingSourceObject: {fileID: 0}
  m_PrefabInstance: {fileID: 0}
  m_PrefabAsset: {fileID: 0}
  serializedVersion: 6
  m_Component:
  - component: {fileID: 593888083}
  - component: {fileID: 593888087}
  - component: {fileID: 593888086}
  - component: {fileID: 593888085}
  - component: {fileID: 593888084}
  m_Layer: 0
  m_Name: Canvas
  m_TagString: Untagged
  m_Icon: {fileID: 0}
  m_NavMeshLayer: 0
  m_StaticEditorFlags: 0
  m_IsActive: 0
--- !u!224 &593888083
RectTransform:
  m_ObjectHideFlags: 0
  m_CorrespondingSourceObject: {fileID: 0}
  m_PrefabInstance: {fileID: 0}
  m_PrefabAsset: {fileID: 0}
  m_GameObject: {fileID: 593888082}
  m_LocalRotation: {x: -0, y: -0, z: -0, w: 1}
  m_LocalPosition: {x: 0, y: 0, z: 0}
  m_LocalScale: {x: 0.001, y: 0.001, z: 0.001}
  m_Children:
  - {fileID: 2004205928}
  m_Father: {fileID: 1471469551}
  m_RootOrder: 0
  m_LocalEulerAnglesHint: {x: 0, y: 0, z: 0}
  m_AnchorMin: {x: 0, y: 0}
  m_AnchorMax: {x: 0, y: 0}
  m_AnchoredPosition: {x: 0, y: 0}
  m_SizeDelta: {x: 0, y: 0}
  m_Pivot: {x: 0.5, y: 0.5}
--- !u!114 &593888084
MonoBehaviour:
  m_ObjectHideFlags: 0
  m_CorrespondingSourceObject: {fileID: 0}
  m_PrefabInstance: {fileID: 0}
  m_PrefabAsset: {fileID: 0}
  m_GameObject: {fileID: 593888082}
  m_Enabled: 1
  m_EditorHideFlags: 0
  m_Script: {fileID: 11500000, guid: c27b730d2af941bc98f1cb7808a1876a, type: 3}
  m_Name: 
  m_EditorClassIdentifier: 
  cursor: {fileID: 0}
--- !u!114 &593888085
MonoBehaviour:
  m_ObjectHideFlags: 0
  m_CorrespondingSourceObject: {fileID: 0}
  m_PrefabInstance: {fileID: 0}
  m_PrefabAsset: {fileID: 0}
  m_GameObject: {fileID: 593888082}
  m_Enabled: 1
  m_EditorHideFlags: 0
  m_Script: {fileID: 11500000, guid: dc42784cf147c0c48a680349fa168899, type: 3}
  m_Name: 
  m_EditorClassIdentifier: 
  m_IgnoreReversedGraphics: 1
  m_BlockingObjects: 0
  m_BlockingMask:
    serializedVersion: 2
    m_Bits: 4294967295
--- !u!114 &593888086
MonoBehaviour:
  m_ObjectHideFlags: 0
  m_CorrespondingSourceObject: {fileID: 0}
  m_PrefabInstance: {fileID: 0}
  m_PrefabAsset: {fileID: 0}
  m_GameObject: {fileID: 593888082}
  m_Enabled: 1
  m_EditorHideFlags: 0
  m_Script: {fileID: 11500000, guid: 0cd44c1031e13a943bb63640046fad76, type: 3}
  m_Name: 
  m_EditorClassIdentifier: 
  m_UiScaleMode: 0
  m_ReferencePixelsPerUnit: 100
  m_ScaleFactor: 1
  m_ReferenceResolution: {x: 800, y: 600}
  m_ScreenMatchMode: 0
  m_MatchWidthOrHeight: 0
  m_PhysicalUnit: 3
  m_FallbackScreenDPI: 96
  m_DefaultSpriteDPI: 96
  m_DynamicPixelsPerUnit: 1
--- !u!223 &593888087
Canvas:
  m_ObjectHideFlags: 0
  m_CorrespondingSourceObject: {fileID: 0}
  m_PrefabInstance: {fileID: 0}
  m_PrefabAsset: {fileID: 0}
  m_GameObject: {fileID: 593888082}
  m_Enabled: 1
  serializedVersion: 3
  m_RenderMode: 2
  m_Camera: {fileID: 0}
  m_PlaneDistance: 100
  m_PixelPerfect: 0
  m_ReceivesEvents: 1
  m_OverrideSorting: 0
  m_OverridePixelPerfect: 0
  m_SortingBucketNormalizedSize: 0
  m_AdditionalShaderChannelsFlag: 0
  m_SortingLayerID: 0
  m_SortingOrder: 0
  m_TargetDisplay: 0
--- !u!1 &603696410
GameObject:
  m_ObjectHideFlags: 0
  m_CorrespondingSourceObject: {fileID: 0}
  m_PrefabInstance: {fileID: 0}
  m_PrefabAsset: {fileID: 0}
  serializedVersion: 6
  m_Component:
  - component: {fileID: 603696411}
  - component: {fileID: 603696413}
  - component: {fileID: 603696412}
  m_Layer: 5
  m_Name: Debug Text
  m_TagString: Untagged
  m_Icon: {fileID: 0}
  m_NavMeshLayer: 0
  m_StaticEditorFlags: 0
  m_IsActive: 1
--- !u!224 &603696411
RectTransform:
  m_ObjectHideFlags: 0
  m_CorrespondingSourceObject: {fileID: 0}
  m_PrefabInstance: {fileID: 0}
  m_PrefabAsset: {fileID: 0}
  m_GameObject: {fileID: 603696410}
  m_LocalRotation: {x: 0, y: 0, z: 0, w: 1}
  m_LocalPosition: {x: 0, y: 0, z: 0}
  m_LocalScale: {x: 1, y: 1, z: 1}
  m_Children: []
  m_Father: {fileID: 1588991416}
  m_RootOrder: 0
  m_LocalEulerAnglesHint: {x: 0, y: 0, z: 0}
  m_AnchorMin: {x: 0, y: 0}
  m_AnchorMax: {x: 1, y: 1}
  m_AnchoredPosition: {x: 0, y: 0}
  m_SizeDelta: {x: -32, y: -32}
  m_Pivot: {x: 0.5, y: 0.5}
--- !u!114 &603696412
MonoBehaviour:
  m_ObjectHideFlags: 0
  m_CorrespondingSourceObject: {fileID: 0}
  m_PrefabInstance: {fileID: 0}
  m_PrefabAsset: {fileID: 0}
  m_GameObject: {fileID: 603696410}
  m_Enabled: 1
  m_EditorHideFlags: 0
  m_Script: {fileID: 11500000, guid: f4688fdb7df04437aeb418b961361dc5, type: 3}
  m_Name: 
  m_EditorClassIdentifier: 
  m_Material: {fileID: 0}
  m_Color: {r: 1, g: 1, b: 1, a: 1}
  m_RaycastTarget: 1
  m_OnCullStateChanged:
    m_PersistentCalls:
      m_Calls: []
  m_text: 'Frame Index: 400'
  m_isRightToLeft: 0
  m_fontAsset: {fileID: 11400000, guid: 0cd382c4d470f174791dd96eb8f7b786, type: 2}
  m_sharedMaterial: {fileID: 1549604112718095413, guid: 0cd382c4d470f174791dd96eb8f7b786,
    type: 2}
  m_fontSharedMaterials: []
  m_fontMaterial: {fileID: 0}
  m_fontMaterials: []
  m_fontColor32:
    serializedVersion: 2
    rgba: 4294967295
  m_fontColor: {r: 1, g: 1, b: 1, a: 1}
  m_enableVertexGradient: 0
  m_colorMode: 3
  m_fontColorGradient:
    topLeft: {r: 1, g: 1, b: 1, a: 1}
    topRight: {r: 1, g: 1, b: 1, a: 1}
    bottomLeft: {r: 1, g: 1, b: 1, a: 1}
    bottomRight: {r: 1, g: 1, b: 1, a: 1}
  m_fontColorGradientPreset: {fileID: 0}
  m_spriteAsset: {fileID: 0}
  m_tintAllSprites: 0
  m_overrideHtmlColors: 0
  m_faceColor:
    serializedVersion: 2
    rgba: 4294967295
  m_outlineColor:
    serializedVersion: 2
    rgba: 4278190080
  m_fontSize: 48
  m_fontSizeBase: 48
  m_fontWeight: 400
  m_enableAutoSizing: 1
  m_fontSizeMin: 24
  m_fontSizeMax: 48
  m_fontStyle: 0
  m_textAlignment: 257
  m_characterSpacing: 0
  m_wordSpacing: 0
  m_lineSpacing: 0
  m_lineSpacingMax: 0
  m_paragraphSpacing: 0
  m_charWidthMaxAdj: 0
  m_enableWordWrapping: 1
  m_wordWrappingRatios: 0.4
  m_overflowMode: 4
  m_firstOverflowCharacterIndex: -1
  m_linkedTextComponent: {fileID: 0}
  m_isLinkedTextComponent: 0
  m_isTextTruncated: 0
  m_enableKerning: 1
  m_enableExtraPadding: 0
  checkPaddingRequired: 0
  m_isRichText: 1
  m_parseCtrlCharacters: 1
  m_isOrthographic: 1
  m_isCullingEnabled: 0
  m_ignoreRectMaskCulling: 0
  m_ignoreCulling: 1
  m_horizontalMapping: 0
  m_verticalMapping: 0
  m_uvLineOffset: 0
  m_geometrySortingOrder: 0
  m_VertexBufferAutoSizeReduction: 1
  m_firstVisibleCharacter: 0
  m_useMaxVisibleDescender: 1
  m_pageToDisplay: 1
  m_margin: {x: 0, y: 0, z: 0, w: 0}
  m_textInfo:
    textComponent: {fileID: 603696412}
    characterCount: 16
    spriteCount: 0
    spaceCount: 2
    wordCount: 3
    linkCount: 0
    lineCount: 1
    pageCount: 1
    materialCount: 1
  m_isUsingLegacyAnimationComponent: 0
  m_isVolumetricText: 0
  m_spriteAnimator: {fileID: 0}
  m_hasFontAssetChanged: 0
  m_subTextObjects:
  - {fileID: 0}
  - {fileID: 0}
  - {fileID: 0}
  - {fileID: 0}
  - {fileID: 0}
  - {fileID: 0}
  - {fileID: 0}
  - {fileID: 0}
  m_baseMaterial: {fileID: 0}
  m_maskOffset: {x: 0, y: 0, z: 0, w: 0}
--- !u!222 &603696413
CanvasRenderer:
  m_ObjectHideFlags: 0
  m_CorrespondingSourceObject: {fileID: 0}
  m_PrefabInstance: {fileID: 0}
  m_PrefabAsset: {fileID: 0}
  m_GameObject: {fileID: 603696410}
  m_CullTransparentMesh: 0
--- !u!1 &624357299
GameObject:
  m_ObjectHideFlags: 0
  m_CorrespondingSourceObject: {fileID: 0}
  m_PrefabInstance: {fileID: 0}
  m_PrefabAsset: {fileID: 0}
  serializedVersion: 6
  m_Component:
  - component: {fileID: 624357300}
  - component: {fileID: 624357302}
  - component: {fileID: 624357301}
  m_Layer: 5
  m_Name: Label
  m_TagString: Untagged
  m_Icon: {fileID: 0}
  m_NavMeshLayer: 0
  m_StaticEditorFlags: 0
  m_IsActive: 1
--- !u!224 &624357300
RectTransform:
  m_ObjectHideFlags: 0
  m_CorrespondingSourceObject: {fileID: 0}
  m_PrefabInstance: {fileID: 0}
  m_PrefabAsset: {fileID: 0}
  m_GameObject: {fileID: 624357299}
  m_LocalRotation: {x: -0, y: -0, z: -0, w: 1}
  m_LocalPosition: {x: 0, y: 0, z: 0}
  m_LocalScale: {x: 1, y: 1, z: 1}
  m_Children: []
  m_Father: {fileID: 159567282}
  m_RootOrder: 1
  m_LocalEulerAnglesHint: {x: 0, y: 0, z: 0}
  m_AnchorMin: {x: 0, y: 0}
  m_AnchorMax: {x: 1, y: 1}
  m_AnchoredPosition: {x: 0, y: 0}
  m_SizeDelta: {x: 0, y: 0}
  m_Pivot: {x: 0.5, y: 0.5}
--- !u!114 &624357301
MonoBehaviour:
  m_ObjectHideFlags: 0
  m_CorrespondingSourceObject: {fileID: 0}
  m_PrefabInstance: {fileID: 0}
  m_PrefabAsset: {fileID: 0}
  m_GameObject: {fileID: 624357299}
  m_Enabled: 1
  m_EditorHideFlags: 0
  m_Script: {fileID: 11500000, guid: f4688fdb7df04437aeb418b961361dc5, type: 3}
  m_Name: 
  m_EditorClassIdentifier: 
  m_Material: {fileID: 0}
  m_Color: {r: 1, g: 1, b: 1, a: 1}
  m_RaycastTarget: 1
  m_OnCullStateChanged:
    m_PersistentCalls:
      m_Calls: []
  m_text: show test renderer
  m_isRightToLeft: 0
  m_fontAsset: {fileID: 11400000, guid: 5a19f4193fe2bf64089ade0b38163199, type: 2}
  m_sharedMaterial: {fileID: 21566619404874456, guid: 5a19f4193fe2bf64089ade0b38163199,
    type: 2}
  m_fontSharedMaterials: []
  m_fontMaterial: {fileID: 0}
  m_fontMaterials: []
  m_fontColor32:
    serializedVersion: 2
    rgba: 4294967295
  m_fontColor: {r: 1, g: 1, b: 1, a: 1}
  m_enableVertexGradient: 0
  m_colorMode: 3
  m_fontColorGradient:
    topLeft: {r: 1, g: 1, b: 1, a: 1}
    topRight: {r: 1, g: 1, b: 1, a: 1}
    bottomLeft: {r: 1, g: 1, b: 1, a: 1}
    bottomRight: {r: 1, g: 1, b: 1, a: 1}
  m_fontColorGradientPreset: {fileID: 0}
  m_spriteAsset: {fileID: 0}
  m_tintAllSprites: 0
  m_overrideHtmlColors: 0
  m_faceColor:
    serializedVersion: 2
    rgba: 4294967295
  m_outlineColor:
    serializedVersion: 2
    rgba: 4278190080
  m_fontSize: 24
  m_fontSizeBase: 24
  m_fontWeight: 400
  m_enableAutoSizing: 0
  m_fontSizeMin: 18
  m_fontSizeMax: 72
  m_fontStyle: 16
  m_textAlignment: 514
  m_characterSpacing: 0
  m_wordSpacing: 0
  m_lineSpacing: 0
  m_lineSpacingMax: 0
  m_paragraphSpacing: 0
  m_charWidthMaxAdj: 0
  m_enableWordWrapping: 1
  m_wordWrappingRatios: 0.4
  m_overflowMode: 0
  m_firstOverflowCharacterIndex: -1
  m_linkedTextComponent: {fileID: 0}
  m_isLinkedTextComponent: 0
  m_isTextTruncated: 0
  m_enableKerning: 1
  m_enableExtraPadding: 0
  checkPaddingRequired: 0
  m_isRichText: 1
  m_parseCtrlCharacters: 1
  m_isOrthographic: 1
  m_isCullingEnabled: 0
  m_ignoreRectMaskCulling: 0
  m_ignoreCulling: 1
  m_horizontalMapping: 0
  m_verticalMapping: 0
  m_uvLineOffset: 0
  m_geometrySortingOrder: 0
  m_VertexBufferAutoSizeReduction: 1
  m_firstVisibleCharacter: 0
  m_useMaxVisibleDescender: 1
  m_pageToDisplay: 1
  m_margin: {x: 16, y: 16, z: 16, w: 16}
  m_textInfo:
    textComponent: {fileID: 624357301}
    characterCount: 18
    spriteCount: 0
    spaceCount: 2
    wordCount: 3
    linkCount: 0
    lineCount: 1
    pageCount: 1
    materialCount: 1
  m_isUsingLegacyAnimationComponent: 0
  m_isVolumetricText: 0
  m_spriteAnimator: {fileID: 0}
  m_hasFontAssetChanged: 0
  m_subTextObjects:
  - {fileID: 0}
  - {fileID: 0}
  - {fileID: 0}
  - {fileID: 0}
  - {fileID: 0}
  - {fileID: 0}
  - {fileID: 0}
  - {fileID: 0}
  m_baseMaterial: {fileID: 0}
  m_maskOffset: {x: 0, y: 0, z: 0, w: 0}
--- !u!222 &624357302
CanvasRenderer:
  m_ObjectHideFlags: 0
  m_CorrespondingSourceObject: {fileID: 0}
  m_PrefabInstance: {fileID: 0}
  m_PrefabAsset: {fileID: 0}
  m_GameObject: {fileID: 624357299}
  m_CullTransparentMesh: 0
--- !u!1 &644197855
GameObject:
  m_ObjectHideFlags: 0
  m_CorrespondingSourceObject: {fileID: 0}
  m_PrefabInstance: {fileID: 0}
  m_PrefabAsset: {fileID: 0}
  serializedVersion: 6
  m_Component:
  - component: {fileID: 644197856}
  - component: {fileID: 644197859}
  - component: {fileID: 644197858}
  - component: {fileID: 644197857}
  m_Layer: 5
  m_Name: InputField (TMP)
  m_TagString: Untagged
  m_Icon: {fileID: 0}
  m_NavMeshLayer: 0
  m_StaticEditorFlags: 0
  m_IsActive: 1
--- !u!224 &644197856
RectTransform:
  m_ObjectHideFlags: 0
  m_CorrespondingSourceObject: {fileID: 0}
  m_PrefabInstance: {fileID: 0}
  m_PrefabAsset: {fileID: 0}
  m_GameObject: {fileID: 644197855}
  m_LocalRotation: {x: 0, y: 0, z: 0, w: 1}
  m_LocalPosition: {x: 0, y: 0, z: 0}
  m_LocalScale: {x: 1, y: 1, z: 1}
  m_Children:
  - {fileID: 244093879}
  m_Father: {fileID: 2054644341}
  m_RootOrder: 0
  m_LocalEulerAnglesHint: {x: 0, y: 0, z: 0}
  m_AnchorMin: {x: 0, y: 0}
  m_AnchorMax: {x: 1, y: 1}
  m_AnchoredPosition: {x: 0, y: 0}
  m_SizeDelta: {x: -16, y: -16}
  m_Pivot: {x: 0.5, y: 0.5}
--- !u!114 &644197857
MonoBehaviour:
  m_ObjectHideFlags: 0
  m_CorrespondingSourceObject: {fileID: 0}
  m_PrefabInstance: {fileID: 0}
  m_PrefabAsset: {fileID: 0}
  m_GameObject: {fileID: 644197855}
  m_Enabled: 1
  m_EditorHideFlags: 0
  m_Script: {fileID: 11500000, guid: 2da0c512f12947e489f739169773d7ca, type: 3}
  m_Name: 
  m_EditorClassIdentifier: 
  m_Navigation:
    m_Mode: 3
    m_SelectOnUp: {fileID: 0}
    m_SelectOnDown: {fileID: 0}
    m_SelectOnLeft: {fileID: 0}
    m_SelectOnRight: {fileID: 0}
  m_Transition: 1
  m_Colors:
    m_NormalColor: {r: 1, g: 1, b: 1, a: 1}
    m_HighlightedColor: {r: 0.9607843, g: 0.9607843, b: 0.9607843, a: 1}
    m_PressedColor: {r: 0.78431374, g: 0.78431374, b: 0.78431374, a: 1}
    m_SelectedColor: {r: 0.9607843, g: 0.9607843, b: 0.9607843, a: 1}
    m_DisabledColor: {r: 0.78431374, g: 0.78431374, b: 0.78431374, a: 0.5019608}
    m_ColorMultiplier: 1
    m_FadeDuration: 0.1
  m_SpriteState:
    m_HighlightedSprite: {fileID: 0}
    m_PressedSprite: {fileID: 0}
    m_SelectedSprite: {fileID: 0}
    m_DisabledSprite: {fileID: 0}
  m_AnimationTriggers:
    m_NormalTrigger: Normal
    m_HighlightedTrigger: Highlighted
    m_PressedTrigger: Pressed
    m_SelectedTrigger: Highlighted
    m_DisabledTrigger: Disabled
  m_Interactable: 1
  m_TargetGraphic: {fileID: 644197858}
  m_TextViewport: {fileID: 244093879}
  m_TextComponent: {fileID: 193686853}
  m_Placeholder: {fileID: 270656327}
  m_VerticalScrollbar: {fileID: 0}
  m_VerticalScrollbarEventHandler: {fileID: 0}
  m_ScrollSensitivity: 1
  m_ContentType: 0
  m_InputType: 0
  m_AsteriskChar: 42
  m_KeyboardType: 0
  m_LineType: 0
  m_HideMobileInput: 0
  m_HideSoftKeyboard: 0
  m_CharacterValidation: 0
  m_RegexValue: 
  m_GlobalPointSize: 24
  m_CharacterLimit: 0
  m_OnEndEdit:
    m_PersistentCalls:
      m_Calls: []
  m_OnSubmit:
    m_PersistentCalls:
      m_Calls: []
  m_OnSelect:
    m_PersistentCalls:
      m_Calls: []
  m_OnDeselect:
    m_PersistentCalls:
      m_Calls: []
  m_OnTextSelection:
    m_PersistentCalls:
      m_Calls: []
  m_OnEndTextSelection:
    m_PersistentCalls:
      m_Calls: []
  m_OnValueChanged:
    m_PersistentCalls:
      m_Calls: []
  m_OnTouchScreenKeyboardStatusChanged:
    m_PersistentCalls:
      m_Calls: []
  m_CaretColor: {r: 0.19607843, g: 0.19607843, b: 0.19607843, a: 1}
  m_CustomCaretColor: 0
  m_SelectionColor: {r: 0.65882355, g: 0.80784315, b: 1, a: 0.7529412}
  m_Text: localhost
  m_CaretBlinkRate: 0.85
  m_CaretWidth: 1
  m_ReadOnly: 0
  m_RichText: 1
  m_GlobalFontAsset: {fileID: 0}
  m_OnFocusSelectAll: 1
  m_ResetOnDeActivation: 1
  m_RestoreOriginalTextOnEscape: 1
  m_isRichTextEditingAllowed: 0
  m_LineLimit: 0
  m_InputValidator: {fileID: 0}
--- !u!114 &644197858
MonoBehaviour:
  m_ObjectHideFlags: 0
  m_CorrespondingSourceObject: {fileID: 0}
  m_PrefabInstance: {fileID: 0}
  m_PrefabAsset: {fileID: 0}
  m_GameObject: {fileID: 644197855}
  m_Enabled: 1
  m_EditorHideFlags: 0
  m_Script: {fileID: 11500000, guid: fe87c0e1cc204ed48ad3b37840f39efc, type: 3}
  m_Name: 
  m_EditorClassIdentifier: 
  m_Material: {fileID: 0}
  m_Color: {r: 0.43529415, g: 0.5411765, b: 0.5686275, a: 1}
  m_RaycastTarget: 1
  m_OnCullStateChanged:
    m_PersistentCalls:
      m_Calls: []
  m_Sprite: {fileID: 0}
  m_Type: 1
  m_PreserveAspect: 0
  m_FillCenter: 1
  m_FillMethod: 4
  m_FillAmount: 1
  m_FillClockwise: 1
  m_FillOrigin: 0
  m_UseSpriteMesh: 0
  m_PixelsPerUnitMultiplier: 1
--- !u!222 &644197859
CanvasRenderer:
  m_ObjectHideFlags: 0
  m_CorrespondingSourceObject: {fileID: 0}
  m_PrefabInstance: {fileID: 0}
  m_PrefabAsset: {fileID: 0}
  m_GameObject: {fileID: 644197855}
  m_CullTransparentMesh: 0
--- !u!1 &751644515
GameObject:
  m_ObjectHideFlags: 0
  m_CorrespondingSourceObject: {fileID: 0}
  m_PrefabInstance: {fileID: 0}
  m_PrefabAsset: {fileID: 0}
  serializedVersion: 6
  m_Component:
  - component: {fileID: 751644516}
  - component: {fileID: 751644519}
  - component: {fileID: 751644518}
  - component: {fileID: 751644517}
  m_Layer: 5
  m_Name: Button
  m_TagString: Untagged
  m_Icon: {fileID: 0}
  m_NavMeshLayer: 0
  m_StaticEditorFlags: 0
  m_IsActive: 1
--- !u!224 &751644516
RectTransform:
  m_ObjectHideFlags: 0
  m_CorrespondingSourceObject: {fileID: 0}
  m_PrefabInstance: {fileID: 0}
  m_PrefabAsset: {fileID: 0}
  m_GameObject: {fileID: 751644515}
  m_LocalRotation: {x: 0, y: 0, z: 0, w: 1}
  m_LocalPosition: {x: 0, y: 0, z: 0}
  m_LocalScale: {x: 1, y: 1, z: 1}
  m_Children:
  - {fileID: 984758405}
  m_Father: {fileID: 2093525893}
  m_RootOrder: 0
  m_LocalEulerAnglesHint: {x: 0, y: 0, z: 0}
  m_AnchorMin: {x: 0, y: 0}
  m_AnchorMax: {x: 1, y: 1}
  m_AnchoredPosition: {x: 0, y: 0}
  m_SizeDelta: {x: -16, y: -16}
  m_Pivot: {x: 0.5, y: 0.5}
--- !u!114 &751644517
MonoBehaviour:
  m_ObjectHideFlags: 0
  m_CorrespondingSourceObject: {fileID: 0}
  m_PrefabInstance: {fileID: 0}
  m_PrefabAsset: {fileID: 0}
  m_GameObject: {fileID: 751644515}
  m_Enabled: 1
  m_EditorHideFlags: 0
  m_Script: {fileID: 11500000, guid: 4e29b1a8efbd4b44bb3f3716e73f07ff, type: 3}
  m_Name: 
  m_EditorClassIdentifier: 
  m_Navigation:
    m_Mode: 0
    m_SelectOnUp: {fileID: 0}
    m_SelectOnDown: {fileID: 0}
    m_SelectOnLeft: {fileID: 0}
    m_SelectOnRight: {fileID: 0}
  m_Transition: 1
  m_Colors:
    m_NormalColor: {r: 0.43529415, g: 0.5411765, b: 0.5686275, a: 1}
    m_HighlightedColor: {r: 1, g: 0.40000004, b: 0, a: 1}
    m_PressedColor: {r: 0.30008277, g: 0.37307587, b: 0.39200002, a: 1}
    m_SelectedColor: {r: 1, g: 0.40000004, b: 0, a: 1}
    m_DisabledColor: {r: 0.78431374, g: 0.78431374, b: 0.78431374, a: 0.5019608}
    m_ColorMultiplier: 1
    m_FadeDuration: 0.1
  m_SpriteState:
    m_HighlightedSprite: {fileID: 0}
    m_PressedSprite: {fileID: 0}
    m_SelectedSprite: {fileID: 0}
    m_DisabledSprite: {fileID: 0}
  m_AnimationTriggers:
    m_NormalTrigger: Normal
    m_HighlightedTrigger: Highlighted
    m_PressedTrigger: Pressed
    m_SelectedTrigger: Highlighted
    m_DisabledTrigger: Disabled
  m_Interactable: 1
  m_TargetGraphic: {fileID: 751644518}
  m_OnClick:
    m_PersistentCalls:
      m_Calls:
      - m_Target: {fileID: 544060994}
        m_MethodName: Quit
        m_Mode: 1
        m_Arguments:
          m_ObjectArgument: {fileID: 0}
          m_ObjectArgumentAssemblyTypeName: UnityEngine.Object, UnityEngine
          m_IntArgument: 0
          m_FloatArgument: 0
          m_StringArgument: 
          m_BoolArgument: 1
        m_CallState: 2
--- !u!114 &751644518
MonoBehaviour:
  m_ObjectHideFlags: 0
  m_CorrespondingSourceObject: {fileID: 0}
  m_PrefabInstance: {fileID: 0}
  m_PrefabAsset: {fileID: 0}
  m_GameObject: {fileID: 751644515}
  m_Enabled: 1
  m_EditorHideFlags: 0
  m_Script: {fileID: 11500000, guid: fe87c0e1cc204ed48ad3b37840f39efc, type: 3}
  m_Name: 
  m_EditorClassIdentifier: 
  m_Material: {fileID: 0}
  m_Color: {r: 1, g: 1, b: 1, a: 1}
  m_RaycastTarget: 1
  m_OnCullStateChanged:
    m_PersistentCalls:
      m_Calls: []
  m_Sprite: {fileID: 0}
  m_Type: 0
  m_PreserveAspect: 0
  m_FillCenter: 1
  m_FillMethod: 4
  m_FillAmount: 1
  m_FillClockwise: 1
  m_FillOrigin: 0
  m_UseSpriteMesh: 0
  m_PixelsPerUnitMultiplier: 1
--- !u!222 &751644519
CanvasRenderer:
  m_ObjectHideFlags: 0
  m_CorrespondingSourceObject: {fileID: 0}
  m_PrefabInstance: {fileID: 0}
  m_PrefabAsset: {fileID: 0}
  m_GameObject: {fileID: 751644515}
  m_CullTransparentMesh: 0
--- !u!1 &752444915
GameObject:
  m_ObjectHideFlags: 0
  m_CorrespondingSourceObject: {fileID: 0}
  m_PrefabInstance: {fileID: 0}
  m_PrefabAsset: {fileID: 0}
  serializedVersion: 6
  m_Component:
  - component: {fileID: 752444916}
  - component: {fileID: 752444918}
  - component: {fileID: 752444917}
  m_Layer: 0
  m_Name: EventSystem
  m_TagString: Untagged
  m_Icon: {fileID: 0}
  m_NavMeshLayer: 0
  m_StaticEditorFlags: 0
  m_IsActive: 1
--- !u!4 &752444916
Transform:
  m_ObjectHideFlags: 0
  m_CorrespondingSourceObject: {fileID: 0}
  m_PrefabInstance: {fileID: 0}
  m_PrefabAsset: {fileID: 0}
  m_GameObject: {fileID: 752444915}
  m_LocalRotation: {x: -0, y: -0, z: -0, w: 1}
  m_LocalPosition: {x: -764.858, y: -539.99994, z: 0}
  m_LocalScale: {x: 1.1356466, y: 1.1356466, z: 1.1356466}
  m_Children: []
  m_Father: {fileID: 921160397}
  m_RootOrder: 0
  m_LocalEulerAnglesHint: {x: 0, y: 0, z: 0}
--- !u!114 &752444917
MonoBehaviour:
  m_ObjectHideFlags: 0
  m_CorrespondingSourceObject: {fileID: 0}
  m_PrefabInstance: {fileID: 0}
  m_PrefabAsset: {fileID: 0}
  m_GameObject: {fileID: 752444915}
  m_Enabled: 1
  m_EditorHideFlags: 0
  m_Script: {fileID: 11500000, guid: 4f231c4fb786f3946a6b90b886c48677, type: 3}
  m_Name: 
  m_EditorClassIdentifier: 
  m_HorizontalAxis: Horizontal
  m_VerticalAxis: Vertical
  m_SubmitButton: Submit
  m_CancelButton: Cancel
  m_InputActionsPerSecond: 10
  m_RepeatDelay: 0.5
  m_ForceModuleActive: 0
--- !u!114 &752444918
MonoBehaviour:
  m_ObjectHideFlags: 0
  m_CorrespondingSourceObject: {fileID: 0}
  m_PrefabInstance: {fileID: 0}
  m_PrefabAsset: {fileID: 0}
  m_GameObject: {fileID: 752444915}
  m_Enabled: 1
  m_EditorHideFlags: 0
  m_Script: {fileID: 11500000, guid: 76c392e42b5098c458856cdf6ecaaaa1, type: 3}
  m_Name: 
  m_EditorClassIdentifier: 
  m_FirstSelected: {fileID: 0}
  m_sendNavigationEvents: 1
  m_DragThreshold: 10
--- !u!1 &767694553
GameObject:
  m_ObjectHideFlags: 0
  m_CorrespondingSourceObject: {fileID: 0}
  m_PrefabInstance: {fileID: 0}
  m_PrefabAsset: {fileID: 0}
  serializedVersion: 6
  m_Component:
  - component: {fileID: 767694554}
  - component: {fileID: 767694557}
  - component: {fileID: 767694556}
  - component: {fileID: 767694555}
  m_Layer: 5
  m_Name: Toggle
  m_TagString: Untagged
  m_Icon: {fileID: 0}
  m_NavMeshLayer: 0
  m_StaticEditorFlags: 0
  m_IsActive: 1
--- !u!224 &767694554
RectTransform:
  m_ObjectHideFlags: 0
  m_CorrespondingSourceObject: {fileID: 0}
  m_PrefabInstance: {fileID: 0}
  m_PrefabAsset: {fileID: 0}
  m_GameObject: {fileID: 767694553}
  m_LocalRotation: {x: 0, y: 0, z: 0, w: 1}
  m_LocalPosition: {x: 0, y: 0, z: 0}
  m_LocalScale: {x: 1, y: 1, z: 1}
  m_Children:
  - {fileID: 423316706}
  - {fileID: 1843325384}
  m_Father: {fileID: 1512558925}
  m_RootOrder: 0
  m_LocalEulerAnglesHint: {x: 0, y: 0, z: 0}
  m_AnchorMin: {x: 0, y: 0}
  m_AnchorMax: {x: 1, y: 1}
  m_AnchoredPosition: {x: 0, y: 0}
  m_SizeDelta: {x: -16, y: -16}
  m_Pivot: {x: 0.5, y: 0.5}
--- !u!114 &767694555
MonoBehaviour:
  m_ObjectHideFlags: 0
  m_CorrespondingSourceObject: {fileID: 0}
  m_PrefabInstance: {fileID: 0}
  m_PrefabAsset: {fileID: 0}
  m_GameObject: {fileID: 767694553}
  m_Enabled: 1
  m_EditorHideFlags: 0
  m_Script: {fileID: 11500000, guid: 9085046f02f69544eb97fd06b6048fe2, type: 3}
  m_Name: 
  m_EditorClassIdentifier: 
  m_Navigation:
    m_Mode: 0
    m_SelectOnUp: {fileID: 0}
    m_SelectOnDown: {fileID: 0}
    m_SelectOnLeft: {fileID: 0}
    m_SelectOnRight: {fileID: 0}
  m_Transition: 1
  m_Colors:
    m_NormalColor: {r: 0.43529415, g: 0.5411765, b: 0.5686275, a: 1}
    m_HighlightedColor: {r: 1, g: 0.40000004, b: 0, a: 1}
    m_PressedColor: {r: 0.8313726, g: 0.33333334, b: 0, a: 1}
    m_SelectedColor: {r: 1, g: 0.40000004, b: 0, a: 1}
    m_DisabledColor: {r: 0.30008277, g: 0.37307587, b: 0.39200002, a: 1}
    m_ColorMultiplier: 1
    m_FadeDuration: 0.1
  m_SpriteState:
    m_HighlightedSprite: {fileID: 0}
    m_PressedSprite: {fileID: 0}
    m_SelectedSprite: {fileID: 0}
    m_DisabledSprite: {fileID: 0}
  m_AnimationTriggers:
    m_NormalTrigger: Normal
    m_HighlightedTrigger: Highlighted
    m_PressedTrigger: Pressed
    m_SelectedTrigger: Highlighted
    m_DisabledTrigger: Disabled
  m_Interactable: 1
  m_TargetGraphic: {fileID: 767694556}
  toggleTransition: 1
  graphic: {fileID: 423316707}
  m_Group: {fileID: 0}
  onValueChanged:
    m_PersistentCalls:
      m_Calls:
      - m_Target: {fileID: 513042378}
        m_MethodName: SetActive
        m_Mode: 0
        m_Arguments:
          m_ObjectArgument: {fileID: 0}
          m_ObjectArgumentAssemblyTypeName: UnityEngine.Object, UnityEngine
          m_IntArgument: 0
          m_FloatArgument: 0
          m_StringArgument: 
          m_BoolArgument: 0
        m_CallState: 2
  m_IsOn: 0
--- !u!114 &767694556
MonoBehaviour:
  m_ObjectHideFlags: 0
  m_CorrespondingSourceObject: {fileID: 0}
  m_PrefabInstance: {fileID: 0}
  m_PrefabAsset: {fileID: 0}
  m_GameObject: {fileID: 767694553}
  m_Enabled: 1
  m_EditorHideFlags: 0
  m_Script: {fileID: 11500000, guid: fe87c0e1cc204ed48ad3b37840f39efc, type: 3}
  m_Name: 
  m_EditorClassIdentifier: 
  m_Material: {fileID: 0}
  m_Color: {r: 1, g: 1, b: 1, a: 1}
  m_RaycastTarget: 1
  m_OnCullStateChanged:
    m_PersistentCalls:
      m_Calls: []
  m_Sprite: {fileID: 0}
  m_Type: 0
  m_PreserveAspect: 0
  m_FillCenter: 1
  m_FillMethod: 4
  m_FillAmount: 1
  m_FillClockwise: 1
  m_FillOrigin: 0
  m_UseSpriteMesh: 0
  m_PixelsPerUnitMultiplier: 1
--- !u!222 &767694557
CanvasRenderer:
  m_ObjectHideFlags: 0
  m_CorrespondingSourceObject: {fileID: 0}
  m_PrefabInstance: {fileID: 0}
  m_PrefabAsset: {fileID: 0}
  m_GameObject: {fileID: 767694553}
  m_CullTransparentMesh: 0
--- !u!1 &780997010
GameObject:
  m_ObjectHideFlags: 0
  m_CorrespondingSourceObject: {fileID: 0}
  m_PrefabInstance: {fileID: 0}
  m_PrefabAsset: {fileID: 0}
  serializedVersion: 6
  m_Component:
  - component: {fileID: 780997011}
  - component: {fileID: 780997013}
  - component: {fileID: 780997012}
  m_Layer: 5
  m_Name: Header
  m_TagString: Untagged
  m_Icon: {fileID: 0}
  m_NavMeshLayer: 0
  m_StaticEditorFlags: 0
  m_IsActive: 1
--- !u!224 &780997011
RectTransform:
  m_ObjectHideFlags: 0
  m_CorrespondingSourceObject: {fileID: 0}
  m_PrefabInstance: {fileID: 0}
  m_PrefabAsset: {fileID: 0}
  m_GameObject: {fileID: 780997010}
  m_LocalRotation: {x: 0, y: 0, z: 0, w: 1}
  m_LocalPosition: {x: 0, y: 0, z: 0}
  m_LocalScale: {x: 1, y: 1, z: 1}
  m_Children:
  - {fileID: 1787736711}
  m_Father: {fileID: 2054891945}
  m_RootOrder: 0
  m_LocalEulerAnglesHint: {x: 0, y: 0, z: 0}
  m_AnchorMin: {x: 0, y: 1}
  m_AnchorMax: {x: 0, y: 1}
  m_AnchoredPosition: {x: 190, y: -48}
  m_SizeDelta: {x: 380, y: 96}
  m_Pivot: {x: 0.5, y: 0.5}
--- !u!114 &780997012
MonoBehaviour:
  m_ObjectHideFlags: 0
  m_CorrespondingSourceObject: {fileID: 0}
  m_PrefabInstance: {fileID: 0}
  m_PrefabAsset: {fileID: 0}
  m_GameObject: {fileID: 780997010}
  m_Enabled: 1
  m_EditorHideFlags: 0
  m_Script: {fileID: 11500000, guid: fe87c0e1cc204ed48ad3b37840f39efc, type: 3}
  m_Name: 
  m_EditorClassIdentifier: 
  m_Material: {fileID: 0}
  m_Color: {r: 1, g: 0.40000004, b: 0, a: 1}
  m_RaycastTarget: 1
  m_OnCullStateChanged:
    m_PersistentCalls:
      m_Calls: []
  m_Sprite: {fileID: 0}
  m_Type: 0
  m_PreserveAspect: 0
  m_FillCenter: 1
  m_FillMethod: 4
  m_FillAmount: 1
  m_FillClockwise: 1
  m_FillOrigin: 0
  m_UseSpriteMesh: 0
  m_PixelsPerUnitMultiplier: 1
--- !u!222 &780997013
CanvasRenderer:
  m_ObjectHideFlags: 0
  m_CorrespondingSourceObject: {fileID: 0}
  m_PrefabInstance: {fileID: 0}
  m_PrefabAsset: {fileID: 0}
  m_GameObject: {fileID: 780997010}
  m_CullTransparentMesh: 0
--- !u!1 &816994073
GameObject:
  m_ObjectHideFlags: 0
  m_CorrespondingSourceObject: {fileID: 0}
  m_PrefabInstance: {fileID: 0}
  m_PrefabAsset: {fileID: 0}
  serializedVersion: 6
  m_Component:
  - component: {fileID: 816994074}
  m_Layer: 5
  m_Name: IMD Port Row
  m_TagString: Untagged
  m_Icon: {fileID: 0}
  m_NavMeshLayer: 0
  m_StaticEditorFlags: 0
  m_IsActive: 1
--- !u!224 &816994074
RectTransform:
  m_ObjectHideFlags: 0
  m_CorrespondingSourceObject: {fileID: 0}
  m_PrefabInstance: {fileID: 0}
  m_PrefabAsset: {fileID: 0}
  m_GameObject: {fileID: 816994073}
  m_LocalRotation: {x: 0, y: 0, z: 0, w: 1}
  m_LocalPosition: {x: 0, y: 0, z: 0}
  m_LocalScale: {x: 1, y: 1, z: 1}
  m_Children:
  - {fileID: 579529194}
  - {fileID: 1574251813}
  m_Father: {fileID: 1322106252}
  m_RootOrder: 3
  m_LocalEulerAnglesHint: {x: 0, y: 0, z: 0}
  m_AnchorMin: {x: 0, y: 1}
  m_AnchorMax: {x: 0, y: 1}
  m_AnchoredPosition: {x: 250, y: -296}
  m_SizeDelta: {x: 500, y: 80}
  m_Pivot: {x: 0.5, y: 0.5}
--- !u!1 &825831558
GameObject:
  m_ObjectHideFlags: 0
  m_CorrespondingSourceObject: {fileID: 0}
  m_PrefabInstance: {fileID: 0}
  m_PrefabAsset: {fileID: 0}
  serializedVersion: 6
  m_Component:
  - component: {fileID: 825831559}
  - component: {fileID: 825831561}
  - component: {fileID: 825831560}
  m_Layer: 5
  m_Name: Divider
  m_TagString: Untagged
  m_Icon: {fileID: 0}
  m_NavMeshLayer: 0
  m_StaticEditorFlags: 0
  m_IsActive: 1
--- !u!224 &825831559
RectTransform:
  m_ObjectHideFlags: 0
  m_CorrespondingSourceObject: {fileID: 0}
  m_PrefabInstance: {fileID: 0}
  m_PrefabAsset: {fileID: 0}
  m_GameObject: {fileID: 825831558}
  m_LocalRotation: {x: 0, y: 0, z: 0, w: 1}
  m_LocalPosition: {x: 0, y: 0, z: 0}
  m_LocalScale: {x: 1, y: 1, z: 1}
  m_Children: []
  m_Father: {fileID: 2054891945}
  m_RootOrder: 8
  m_LocalEulerAnglesHint: {x: 0, y: 0, z: 0}
  m_AnchorMin: {x: 0, y: 1}
  m_AnchorMax: {x: 0, y: 1}
  m_AnchoredPosition: {x: 190, y: -508}
  m_SizeDelta: {x: 380, y: 8}
  m_Pivot: {x: 0.5, y: 0.5}
--- !u!114 &825831560
MonoBehaviour:
  m_ObjectHideFlags: 0
  m_CorrespondingSourceObject: {fileID: 0}
  m_PrefabInstance: {fileID: 0}
  m_PrefabAsset: {fileID: 0}
  m_GameObject: {fileID: 825831558}
  m_Enabled: 1
  m_EditorHideFlags: 0
  m_Script: {fileID: 11500000, guid: fe87c0e1cc204ed48ad3b37840f39efc, type: 3}
  m_Name: 
  m_EditorClassIdentifier: 
  m_Material: {fileID: 0}
  m_Color: {r: 1, g: 0.40000004, b: 0, a: 1}
  m_RaycastTarget: 1
  m_OnCullStateChanged:
    m_PersistentCalls:
      m_Calls: []
  m_Sprite: {fileID: 0}
  m_Type: 0
  m_PreserveAspect: 0
  m_FillCenter: 1
  m_FillMethod: 4
  m_FillAmount: 1
  m_FillClockwise: 1
  m_FillOrigin: 0
  m_UseSpriteMesh: 0
  m_PixelsPerUnitMultiplier: 1
--- !u!222 &825831561
CanvasRenderer:
  m_ObjectHideFlags: 0
  m_CorrespondingSourceObject: {fileID: 0}
  m_PrefabInstance: {fileID: 0}
  m_PrefabAsset: {fileID: 0}
  m_GameObject: {fileID: 825831558}
  m_CullTransparentMesh: 0
--- !u!1 &838290069
GameObject:
  m_ObjectHideFlags: 0
  m_CorrespondingSourceObject: {fileID: 0}
  m_PrefabInstance: {fileID: 0}
  m_PrefabAsset: {fileID: 0}
  serializedVersion: 6
  m_Component:
  - component: {fileID: 838290070}
  - component: {fileID: 838290071}
  m_Layer: 0
  m_Name: Avatar Manager
  m_TagString: Untagged
  m_Icon: {fileID: 0}
  m_NavMeshLayer: 0
  m_StaticEditorFlags: 0
  m_IsActive: 1
--- !u!4 &838290070
Transform:
  m_ObjectHideFlags: 0
  m_CorrespondingSourceObject: {fileID: 0}
  m_PrefabInstance: {fileID: 0}
  m_PrefabAsset: {fileID: 0}
  m_GameObject: {fileID: 838290069}
  m_LocalRotation: {x: 0, y: 0, z: 0, w: 1}
  m_LocalPosition: {x: 0, y: 0, z: 0}
  m_LocalScale: {x: 1, y: 1, z: 1}
  m_Children: []
  m_Father: {fileID: 431384313}
  m_RootOrder: 1
  m_LocalEulerAnglesHint: {x: 0, y: 0, z: 0}
--- !u!114 &838290071
MonoBehaviour:
  m_ObjectHideFlags: 0
  m_CorrespondingSourceObject: {fileID: 0}
  m_PrefabInstance: {fileID: 0}
  m_PrefabAsset: {fileID: 0}
  m_GameObject: {fileID: 838290069}
  m_Enabled: 1
  m_EditorHideFlags: 0
  m_Script: {fileID: 11500000, guid: 633b34a1a229b0f4085c814cc2189bf9, type: 3}
  m_Name: 
  m_EditorClassIdentifier: 
  narupa: {fileID: 544060994}
--- !u!1 &883039636
GameObject:
  m_ObjectHideFlags: 0
  m_CorrespondingSourceObject: {fileID: 0}
  m_PrefabInstance: {fileID: 0}
  m_PrefabAsset: {fileID: 0}
  serializedVersion: 6
  m_Component:
  - component: {fileID: 883039637}
  m_Layer: 5
  m_Name: Interaction Force
  m_TagString: Untagged
  m_Icon: {fileID: 0}
  m_NavMeshLayer: 0
  m_StaticEditorFlags: 0
  m_IsActive: 1
--- !u!224 &883039637
RectTransform:
  m_ObjectHideFlags: 0
  m_CorrespondingSourceObject: {fileID: 0}
  m_PrefabInstance: {fileID: 0}
  m_PrefabAsset: {fileID: 0}
  m_GameObject: {fileID: 883039636}
  m_LocalRotation: {x: 0, y: 0, z: 0, w: 1}
  m_LocalPosition: {x: 0, y: 0, z: 0}
  m_LocalScale: {x: 1, y: 1, z: 1}
  m_Children:
  - {fileID: 1981335398}
  m_Father: {fileID: 2054891945}
  m_RootOrder: 1
  m_LocalEulerAnglesHint: {x: 0, y: 0, z: 0}
  m_AnchorMin: {x: 0, y: 1}
  m_AnchorMax: {x: 0, y: 1}
  m_AnchoredPosition: {x: 190, y: -136}
  m_SizeDelta: {x: 380, y: 80}
  m_Pivot: {x: 0.5, y: 0.5}
--- !u!1 &891408488
GameObject:
  m_ObjectHideFlags: 0
  m_CorrespondingSourceObject: {fileID: 0}
  m_PrefabInstance: {fileID: 0}
  m_PrefabAsset: {fileID: 0}
  serializedVersion: 6
  m_Component:
  - component: {fileID: 891408489}
  - component: {fileID: 891408491}
  - component: {fileID: 891408490}
  m_Layer: 5
  m_Name: Label
  m_TagString: Untagged
  m_Icon: {fileID: 0}
  m_NavMeshLayer: 0
  m_StaticEditorFlags: 0
  m_IsActive: 1
--- !u!224 &891408489
RectTransform:
  m_ObjectHideFlags: 0
  m_CorrespondingSourceObject: {fileID: 0}
  m_PrefabInstance: {fileID: 0}
  m_PrefabAsset: {fileID: 0}
  m_GameObject: {fileID: 891408488}
  m_LocalRotation: {x: -0, y: -0, z: -0, w: 1}
  m_LocalPosition: {x: 0, y: 0, z: 0}
  m_LocalScale: {x: 1, y: 1, z: 1}
  m_Children: []
  m_Father: {fileID: 1243937901}
  m_RootOrder: 0
  m_LocalEulerAnglesHint: {x: 0, y: 0, z: 0}
  m_AnchorMin: {x: 0, y: 0}
  m_AnchorMax: {x: 1, y: 1}
  m_AnchoredPosition: {x: 0, y: 0}
  m_SizeDelta: {x: 0, y: 0}
  m_Pivot: {x: 0.5, y: 0.5}
--- !u!114 &891408490
MonoBehaviour:
  m_ObjectHideFlags: 0
  m_CorrespondingSourceObject: {fileID: 0}
  m_PrefabInstance: {fileID: 0}
  m_PrefabAsset: {fileID: 0}
  m_GameObject: {fileID: 891408488}
  m_Enabled: 1
  m_EditorHideFlags: 0
  m_Script: {fileID: 11500000, guid: f4688fdb7df04437aeb418b961361dc5, type: 3}
  m_Name: 
  m_EditorClassIdentifier: 
  m_Material: {fileID: 0}
  m_Color: {r: 1, g: 1, b: 1, a: 1}
  m_RaycastTarget: 1
  m_OnCullStateChanged:
    m_PersistentCalls:
      m_Calls: []
  m_text: connect to server
  m_isRightToLeft: 0
  m_fontAsset: {fileID: 11400000, guid: 5a19f4193fe2bf64089ade0b38163199, type: 2}
  m_sharedMaterial: {fileID: 21566619404874456, guid: 5a19f4193fe2bf64089ade0b38163199,
    type: 2}
  m_fontSharedMaterials: []
  m_fontMaterial: {fileID: 0}
  m_fontMaterials: []
  m_fontColor32:
    serializedVersion: 2
    rgba: 4294967295
  m_fontColor: {r: 1, g: 1, b: 1, a: 1}
  m_enableVertexGradient: 0
  m_colorMode: 3
  m_fontColorGradient:
    topLeft: {r: 1, g: 1, b: 1, a: 1}
    topRight: {r: 1, g: 1, b: 1, a: 1}
    bottomLeft: {r: 1, g: 1, b: 1, a: 1}
    bottomRight: {r: 1, g: 1, b: 1, a: 1}
  m_fontColorGradientPreset: {fileID: 0}
  m_spriteAsset: {fileID: 0}
  m_tintAllSprites: 0
  m_overrideHtmlColors: 0
  m_faceColor:
    serializedVersion: 2
    rgba: 4294967295
  m_outlineColor:
    serializedVersion: 2
    rgba: 4278190080
  m_fontSize: 24
  m_fontSizeBase: 24
  m_fontWeight: 400
  m_enableAutoSizing: 0
  m_fontSizeMin: 18
  m_fontSizeMax: 72
  m_fontStyle: 16
  m_textAlignment: 514
  m_characterSpacing: 0
  m_wordSpacing: 0
  m_lineSpacing: 0
  m_lineSpacingMax: 0
  m_paragraphSpacing: 0
  m_charWidthMaxAdj: 0
  m_enableWordWrapping: 1
  m_wordWrappingRatios: 0.4
  m_overflowMode: 0
  m_firstOverflowCharacterIndex: -1
  m_linkedTextComponent: {fileID: 0}
  m_isLinkedTextComponent: 0
  m_isTextTruncated: 0
  m_enableKerning: 1
  m_enableExtraPadding: 0
  checkPaddingRequired: 0
  m_isRichText: 1
  m_parseCtrlCharacters: 1
  m_isOrthographic: 1
  m_isCullingEnabled: 0
  m_ignoreRectMaskCulling: 0
  m_ignoreCulling: 1
  m_horizontalMapping: 0
  m_verticalMapping: 0
  m_uvLineOffset: 0
  m_geometrySortingOrder: 0
  m_VertexBufferAutoSizeReduction: 1
  m_firstVisibleCharacter: 0
  m_useMaxVisibleDescender: 1
  m_pageToDisplay: 1
  m_margin: {x: 16, y: 16, z: 16, w: 16}
  m_textInfo:
    textComponent: {fileID: 891408490}
    characterCount: 17
    spriteCount: 0
    spaceCount: 2
    wordCount: 3
    linkCount: 0
    lineCount: 1
    pageCount: 1
    materialCount: 1
  m_isUsingLegacyAnimationComponent: 0
  m_isVolumetricText: 0
  m_spriteAnimator: {fileID: 0}
  m_hasFontAssetChanged: 0
  m_subTextObjects:
  - {fileID: 0}
  - {fileID: 0}
  - {fileID: 0}
  - {fileID: 0}
  - {fileID: 0}
  - {fileID: 0}
  - {fileID: 0}
  - {fileID: 0}
  m_baseMaterial: {fileID: 0}
  m_maskOffset: {x: 0, y: 0, z: 0, w: 0}
--- !u!222 &891408491
CanvasRenderer:
  m_ObjectHideFlags: 0
  m_CorrespondingSourceObject: {fileID: 0}
  m_PrefabInstance: {fileID: 0}
  m_PrefabAsset: {fileID: 0}
  m_GameObject: {fileID: 891408488}
  m_CullTransparentMesh: 0
--- !u!1 &921160393
GameObject:
  m_ObjectHideFlags: 0
  m_CorrespondingSourceObject: {fileID: 0}
  m_PrefabInstance: {fileID: 0}
  m_PrefabAsset: {fileID: 0}
  serializedVersion: 6
  m_Component:
  - component: {fileID: 921160397}
  - component: {fileID: 921160396}
  - component: {fileID: 921160395}
  - component: {fileID: 921160394}
  m_Layer: 5
  m_Name: Desktop UI
  m_TagString: Untagged
  m_Icon: {fileID: 0}
  m_NavMeshLayer: 0
  m_StaticEditorFlags: 0
  m_IsActive: 0
--- !u!114 &921160394
MonoBehaviour:
  m_ObjectHideFlags: 0
  m_CorrespondingSourceObject: {fileID: 0}
  m_PrefabInstance: {fileID: 0}
  m_PrefabAsset: {fileID: 0}
  m_GameObject: {fileID: 921160393}
  m_Enabled: 1
  m_EditorHideFlags: 0
  m_Script: {fileID: 11500000, guid: dc42784cf147c0c48a680349fa168899, type: 3}
  m_Name: 
  m_EditorClassIdentifier: 
  m_IgnoreReversedGraphics: 1
  m_BlockingObjects: 0
  m_BlockingMask:
    serializedVersion: 2
    m_Bits: 4294967295
--- !u!114 &921160395
MonoBehaviour:
  m_ObjectHideFlags: 0
  m_CorrespondingSourceObject: {fileID: 0}
  m_PrefabInstance: {fileID: 0}
  m_PrefabAsset: {fileID: 0}
  m_GameObject: {fileID: 921160393}
  m_Enabled: 1
  m_EditorHideFlags: 0
  m_Script: {fileID: 11500000, guid: 0cd44c1031e13a943bb63640046fad76, type: 3}
  m_Name: 
  m_EditorClassIdentifier: 
  m_UiScaleMode: 1
  m_ReferencePixelsPerUnit: 100
  m_ScaleFactor: 1
  m_ReferenceResolution: {x: 1920, y: 1080}
  m_ScreenMatchMode: 0
  m_MatchWidthOrHeight: 1
  m_PhysicalUnit: 3
  m_FallbackScreenDPI: 96
  m_DefaultSpriteDPI: 96
  m_DynamicPixelsPerUnit: 1
--- !u!223 &921160396
Canvas:
  m_ObjectHideFlags: 0
  m_CorrespondingSourceObject: {fileID: 0}
  m_PrefabInstance: {fileID: 0}
  m_PrefabAsset: {fileID: 0}
  m_GameObject: {fileID: 921160393}
  m_Enabled: 1
  serializedVersion: 3
  m_RenderMode: 0
  m_Camera: {fileID: 0}
  m_PlaneDistance: 100
  m_PixelPerfect: 0
  m_ReceivesEvents: 1
  m_OverrideSorting: 0
  m_OverridePixelPerfect: 0
  m_SortingBucketNormalizedSize: 0
  m_AdditionalShaderChannelsFlag: 25
  m_SortingLayerID: 0
  m_SortingOrder: 0
  m_TargetDisplay: 0
--- !u!224 &921160397
RectTransform:
  m_ObjectHideFlags: 0
  m_CorrespondingSourceObject: {fileID: 0}
  m_PrefabInstance: {fileID: 0}
  m_PrefabAsset: {fileID: 0}
  m_GameObject: {fileID: 921160393}
  m_LocalRotation: {x: 0, y: 0, z: 0, w: 1}
  m_LocalPosition: {x: 0, y: 0, z: 0}
  m_LocalScale: {x: 0, y: 0, z: 0}
  m_Children:
  - {fileID: 752444916}
  - {fileID: 2054891945}
  - {fileID: 1588991416}
  - {fileID: 1908252056}
  - {fileID: 430995091}
  m_Father: {fileID: 0}
  m_RootOrder: 3
  m_LocalEulerAnglesHint: {x: 0, y: 0, z: 0}
  m_AnchorMin: {x: 0, y: 0}
  m_AnchorMax: {x: 0, y: 0}
  m_AnchoredPosition: {x: 0, y: 0}
  m_SizeDelta: {x: 0, y: 0}
  m_Pivot: {x: 0, y: 0}
--- !u!1 &936630690
GameObject:
  m_ObjectHideFlags: 0
  m_CorrespondingSourceObject: {fileID: 0}
  m_PrefabInstance: {fileID: 0}
  m_PrefabAsset: {fileID: 0}
  serializedVersion: 6
  m_Component:
  - component: {fileID: 936630691}
  m_Layer: 5
  m_Name: Trajectory Port Row
  m_TagString: Untagged
  m_Icon: {fileID: 0}
  m_NavMeshLayer: 0
  m_StaticEditorFlags: 0
  m_IsActive: 1
--- !u!224 &936630691
RectTransform:
  m_ObjectHideFlags: 0
  m_CorrespondingSourceObject: {fileID: 0}
  m_PrefabInstance: {fileID: 0}
  m_PrefabAsset: {fileID: 0}
  m_GameObject: {fileID: 936630690}
  m_LocalRotation: {x: 0, y: 0, z: 0, w: 1}
  m_LocalPosition: {x: 0, y: 0, z: 0}
  m_LocalScale: {x: 1, y: 1, z: 1}
  m_Children:
  - {fileID: 2028492787}
  - {fileID: 49283541}
  m_Father: {fileID: 1322106252}
  m_RootOrder: 2
  m_LocalEulerAnglesHint: {x: 0, y: 0, z: 0}
  m_AnchorMin: {x: 0, y: 1}
  m_AnchorMax: {x: 0, y: 1}
  m_AnchoredPosition: {x: 250, y: -216}
  m_SizeDelta: {x: 500, y: 80}
  m_Pivot: {x: 0.5, y: 0.5}
--- !u!1 &942692456
GameObject:
  m_ObjectHideFlags: 0
  m_CorrespondingSourceObject: {fileID: 0}
  m_PrefabInstance: {fileID: 0}
  m_PrefabAsset: {fileID: 0}
  serializedVersion: 6
  m_Component:
  - component: {fileID: 942692457}
  - component: {fileID: 942692459}
  - component: {fileID: 942692458}
  m_Layer: 5
  m_Name: Label
  m_TagString: Untagged
  m_Icon: {fileID: 0}
  m_NavMeshLayer: 0
  m_StaticEditorFlags: 0
  m_IsActive: 1
--- !u!224 &942692457
RectTransform:
  m_ObjectHideFlags: 0
  m_CorrespondingSourceObject: {fileID: 0}
  m_PrefabInstance: {fileID: 0}
  m_PrefabAsset: {fileID: 0}
  m_GameObject: {fileID: 942692456}
  m_LocalRotation: {x: -0, y: -0, z: -0, w: 1}
  m_LocalPosition: {x: 0, y: 0, z: 0}
  m_LocalScale: {x: 1, y: 1, z: 1}
  m_Children: []
  m_Father: {fileID: 252551621}
  m_RootOrder: 0
  m_LocalEulerAnglesHint: {x: 0, y: 0, z: 0}
  m_AnchorMin: {x: 0, y: 0}
  m_AnchorMax: {x: 1, y: 1}
  m_AnchoredPosition: {x: 0, y: 0}
  m_SizeDelta: {x: 0, y: 0}
  m_Pivot: {x: 0.5, y: 0.5}
--- !u!114 &942692458
MonoBehaviour:
  m_ObjectHideFlags: 0
  m_CorrespondingSourceObject: {fileID: 0}
  m_PrefabInstance: {fileID: 0}
  m_PrefabAsset: {fileID: 0}
  m_GameObject: {fileID: 942692456}
  m_Enabled: 1
  m_EditorHideFlags: 0
  m_Script: {fileID: 11500000, guid: f4688fdb7df04437aeb418b961361dc5, type: 3}
  m_Name: 
  m_EditorClassIdentifier: 
  m_Material: {fileID: 0}
  m_Color: {r: 1, g: 1, b: 1, a: 1}
  m_RaycastTarget: 1
  m_OnCullStateChanged:
    m_PersistentCalls:
      m_Calls: []
  m_text: 'Close

'
  m_isRightToLeft: 0
  m_fontAsset: {fileID: 11400000, guid: 5a19f4193fe2bf64089ade0b38163199, type: 2}
  m_sharedMaterial: {fileID: 21566619404874456, guid: 5a19f4193fe2bf64089ade0b38163199,
    type: 2}
  m_fontSharedMaterials: []
  m_fontMaterial: {fileID: 0}
  m_fontMaterials: []
  m_fontColor32:
    serializedVersion: 2
    rgba: 4294967295
  m_fontColor: {r: 1, g: 1, b: 1, a: 1}
  m_enableVertexGradient: 0
  m_colorMode: 3
  m_fontColorGradient:
    topLeft: {r: 1, g: 1, b: 1, a: 1}
    topRight: {r: 1, g: 1, b: 1, a: 1}
    bottomLeft: {r: 1, g: 1, b: 1, a: 1}
    bottomRight: {r: 1, g: 1, b: 1, a: 1}
  m_fontColorGradientPreset: {fileID: 0}
  m_spriteAsset: {fileID: 0}
  m_tintAllSprites: 0
  m_overrideHtmlColors: 0
  m_faceColor:
    serializedVersion: 2
    rgba: 4294967295
  m_outlineColor:
    serializedVersion: 2
    rgba: 4278190080
  m_fontSize: 24
  m_fontSizeBase: 24
  m_fontWeight: 400
  m_enableAutoSizing: 0
  m_fontSizeMin: 18
  m_fontSizeMax: 72
  m_fontStyle: 16
  m_textAlignment: 514
  m_characterSpacing: 0
  m_wordSpacing: 0
  m_lineSpacing: 0
  m_lineSpacingMax: 0
  m_paragraphSpacing: 0
  m_charWidthMaxAdj: 0
  m_enableWordWrapping: 1
  m_wordWrappingRatios: 0.4
  m_overflowMode: 0
  m_firstOverflowCharacterIndex: -1
  m_linkedTextComponent: {fileID: 0}
  m_isLinkedTextComponent: 0
  m_isTextTruncated: 0
  m_enableKerning: 1
  m_enableExtraPadding: 0
  checkPaddingRequired: 0
  m_isRichText: 1
  m_parseCtrlCharacters: 1
  m_isOrthographic: 1
  m_isCullingEnabled: 0
  m_ignoreRectMaskCulling: 0
  m_ignoreCulling: 1
  m_horizontalMapping: 0
  m_verticalMapping: 0
  m_uvLineOffset: 0
  m_geometrySortingOrder: 0
  m_VertexBufferAutoSizeReduction: 1
  m_firstVisibleCharacter: 0
  m_useMaxVisibleDescender: 1
  m_pageToDisplay: 1
  m_margin: {x: 16, y: 16, z: 16, w: 16}
  m_textInfo:
    textComponent: {fileID: 942692458}
    characterCount: 6
    spriteCount: 0
    spaceCount: 1
    wordCount: 1
    linkCount: 0
    lineCount: 1
    pageCount: 1
    materialCount: 1
  m_isUsingLegacyAnimationComponent: 0
  m_isVolumetricText: 0
  m_spriteAnimator: {fileID: 0}
  m_hasFontAssetChanged: 0
  m_subTextObjects:
  - {fileID: 0}
  - {fileID: 0}
  - {fileID: 0}
  - {fileID: 0}
  - {fileID: 0}
  - {fileID: 0}
  - {fileID: 0}
  - {fileID: 0}
  m_baseMaterial: {fileID: 0}
  m_maskOffset: {x: 0, y: 0, z: 0, w: 0}
--- !u!222 &942692459
CanvasRenderer:
  m_ObjectHideFlags: 0
  m_CorrespondingSourceObject: {fileID: 0}
  m_PrefabInstance: {fileID: 0}
  m_PrefabAsset: {fileID: 0}
  m_GameObject: {fileID: 942692456}
  m_CullTransparentMesh: 0
--- !u!114 &956100693 stripped
MonoBehaviour:
  m_CorrespondingSourceObject: {fileID: 4567258239358268694, guid: c7ed4e9e21146d7439ed6e6d7d501536,
    type: 3}
  m_PrefabInstance: {fileID: 1645794189}
  m_PrefabAsset: {fileID: 0}
  m_GameObject: {fileID: 0}
  m_Enabled: 1
  m_EditorHideFlags: 0
  m_Script: {fileID: 11500000, guid: 209ef939aec549c29d285b89ed228161, type: 3}
  m_Name: 
  m_EditorClassIdentifier: 
--- !u!224 &956100698 stripped
RectTransform:
  m_CorrespondingSourceObject: {fileID: 4567258239358268698, guid: c7ed4e9e21146d7439ed6e6d7d501536,
    type: 3}
  m_PrefabInstance: {fileID: 1645794189}
  m_PrefabAsset: {fileID: 0}
--- !u!1 &969341980
GameObject:
  m_ObjectHideFlags: 0
  m_CorrespondingSourceObject: {fileID: 0}
  m_PrefabInstance: {fileID: 0}
  m_PrefabAsset: {fileID: 0}
  serializedVersion: 6
  m_Component:
  - component: {fileID: 969341981}
  - component: {fileID: 969341982}
  m_Layer: 5
  m_Name: Text Area
  m_TagString: Untagged
  m_Icon: {fileID: 0}
  m_NavMeshLayer: 0
  m_StaticEditorFlags: 0
  m_IsActive: 1
--- !u!224 &969341981
RectTransform:
  m_ObjectHideFlags: 0
  m_CorrespondingSourceObject: {fileID: 0}
  m_PrefabInstance: {fileID: 0}
  m_PrefabAsset: {fileID: 0}
  m_GameObject: {fileID: 969341980}
  m_LocalRotation: {x: 0, y: 0, z: 0, w: 1}
  m_LocalPosition: {x: 0, y: 0, z: 0}
  m_LocalScale: {x: 1, y: 1, z: 1}
  m_Children:
  - {fileID: 2136049273}
  - {fileID: 132386942}
  m_Father: {fileID: 561091201}
  m_RootOrder: 0
  m_LocalEulerAnglesHint: {x: 0, y: 0, z: 0}
  m_AnchorMin: {x: 0, y: 0}
  m_AnchorMax: {x: 1, y: 1}
  m_AnchoredPosition: {x: 0, y: -0.5}
  m_SizeDelta: {x: -20, y: -13}
  m_Pivot: {x: 0.5, y: 0.5}
--- !u!114 &969341982
MonoBehaviour:
  m_ObjectHideFlags: 0
  m_CorrespondingSourceObject: {fileID: 0}
  m_PrefabInstance: {fileID: 0}
  m_PrefabAsset: {fileID: 0}
  m_GameObject: {fileID: 969341980}
  m_Enabled: 1
  m_EditorHideFlags: 0
  m_Script: {fileID: 11500000, guid: 3312d7739989d2b4e91e6319e9a96d76, type: 3}
  m_Name: 
  m_EditorClassIdentifier: 
--- !u!1 &976041901
GameObject:
  m_ObjectHideFlags: 0
  m_CorrespondingSourceObject: {fileID: 0}
  m_PrefabInstance: {fileID: 0}
  m_PrefabAsset: {fileID: 0}
  serializedVersion: 6
  m_Component:
  - component: {fileID: 976041902}
  - component: {fileID: 976041904}
  - component: {fileID: 976041903}
  m_Layer: 5
  m_Name: Label
  m_TagString: Untagged
  m_Icon: {fileID: 0}
  m_NavMeshLayer: 0
  m_StaticEditorFlags: 0
  m_IsActive: 1
--- !u!224 &976041902
RectTransform:
  m_ObjectHideFlags: 0
  m_CorrespondingSourceObject: {fileID: 0}
  m_PrefabInstance: {fileID: 0}
  m_PrefabAsset: {fileID: 0}
  m_GameObject: {fileID: 976041901}
  m_LocalRotation: {x: -0, y: -0, z: -0, w: 1}
  m_LocalPosition: {x: 0, y: 0, z: 0}
  m_LocalScale: {x: 1, y: 1, z: 1}
  m_Children: []
  m_Father: {fileID: 1981335398}
  m_RootOrder: 3
  m_LocalEulerAnglesHint: {x: 0, y: 0, z: 0}
  m_AnchorMin: {x: 0, y: 0}
  m_AnchorMax: {x: 1, y: 1}
  m_AnchoredPosition: {x: 0, y: 14.025}
  m_SizeDelta: {x: 0, y: -27.949999}
  m_Pivot: {x: 0.5, y: 0.5}
--- !u!114 &976041903
MonoBehaviour:
  m_ObjectHideFlags: 0
  m_CorrespondingSourceObject: {fileID: 0}
  m_PrefabInstance: {fileID: 0}
  m_PrefabAsset: {fileID: 0}
  m_GameObject: {fileID: 976041901}
  m_Enabled: 1
  m_EditorHideFlags: 0
  m_Script: {fileID: 11500000, guid: f4688fdb7df04437aeb418b961361dc5, type: 3}
  m_Name: 
  m_EditorClassIdentifier: 
  m_Material: {fileID: 0}
  m_Color: {r: 1, g: 1, b: 1, a: 1}
  m_RaycastTarget: 0
  m_OnCullStateChanged:
    m_PersistentCalls:
      m_Calls: []
  m_text: interaction force
  m_isRightToLeft: 0
  m_fontAsset: {fileID: 11400000, guid: 5a19f4193fe2bf64089ade0b38163199, type: 2}
  m_sharedMaterial: {fileID: 21566619404874456, guid: 5a19f4193fe2bf64089ade0b38163199,
    type: 2}
  m_fontSharedMaterials: []
  m_fontMaterial: {fileID: 0}
  m_fontMaterials: []
  m_fontColor32:
    serializedVersion: 2
    rgba: 4294967295
  m_fontColor: {r: 1, g: 1, b: 1, a: 1}
  m_enableVertexGradient: 0
  m_colorMode: 3
  m_fontColorGradient:
    topLeft: {r: 1, g: 1, b: 1, a: 1}
    topRight: {r: 1, g: 1, b: 1, a: 1}
    bottomLeft: {r: 1, g: 1, b: 1, a: 1}
    bottomRight: {r: 1, g: 1, b: 1, a: 1}
  m_fontColorGradientPreset: {fileID: 0}
  m_spriteAsset: {fileID: 0}
  m_tintAllSprites: 0
  m_overrideHtmlColors: 0
  m_faceColor:
    serializedVersion: 2
    rgba: 4294967295
  m_outlineColor:
    serializedVersion: 2
    rgba: 4278190080
  m_fontSize: 24
  m_fontSizeBase: 24
  m_fontWeight: 400
  m_enableAutoSizing: 0
  m_fontSizeMin: 18
  m_fontSizeMax: 72
  m_fontStyle: 16
  m_textAlignment: 514
  m_characterSpacing: 0
  m_wordSpacing: 0
  m_lineSpacing: 0
  m_lineSpacingMax: 0
  m_paragraphSpacing: 0
  m_charWidthMaxAdj: 0
  m_enableWordWrapping: 1
  m_wordWrappingRatios: 0.4
  m_overflowMode: 0
  m_firstOverflowCharacterIndex: -1
  m_linkedTextComponent: {fileID: 0}
  m_isLinkedTextComponent: 0
  m_isTextTruncated: 0
  m_enableKerning: 1
  m_enableExtraPadding: 0
  checkPaddingRequired: 0
  m_isRichText: 1
  m_parseCtrlCharacters: 1
  m_isOrthographic: 1
  m_isCullingEnabled: 0
  m_ignoreRectMaskCulling: 0
  m_ignoreCulling: 1
  m_horizontalMapping: 0
  m_verticalMapping: 0
  m_uvLineOffset: 0
  m_geometrySortingOrder: 0
  m_VertexBufferAutoSizeReduction: 1
  m_firstVisibleCharacter: 0
  m_useMaxVisibleDescender: 1
  m_pageToDisplay: 1
  m_margin: {x: 0, y: 0, z: 0, w: 0}
  m_textInfo:
    textComponent: {fileID: 976041903}
    characterCount: 17
    spriteCount: 0
    spaceCount: 1
    wordCount: 2
    linkCount: 0
    lineCount: 1
    pageCount: 1
    materialCount: 1
  m_isUsingLegacyAnimationComponent: 0
  m_isVolumetricText: 0
  m_spriteAnimator: {fileID: 0}
  m_hasFontAssetChanged: 0
  m_subTextObjects:
  - {fileID: 0}
  - {fileID: 0}
  - {fileID: 0}
  - {fileID: 0}
  - {fileID: 0}
  - {fileID: 0}
  - {fileID: 0}
  - {fileID: 0}
  m_baseMaterial: {fileID: 0}
  m_maskOffset: {x: 0, y: 0, z: 0, w: 0}
--- !u!222 &976041904
CanvasRenderer:
  m_ObjectHideFlags: 0
  m_CorrespondingSourceObject: {fileID: 0}
  m_PrefabInstance: {fileID: 0}
  m_PrefabAsset: {fileID: 0}
  m_GameObject: {fileID: 976041901}
  m_CullTransparentMesh: 0
--- !u!1 &984758404
GameObject:
  m_ObjectHideFlags: 0
  m_CorrespondingSourceObject: {fileID: 0}
  m_PrefabInstance: {fileID: 0}
  m_PrefabAsset: {fileID: 0}
  serializedVersion: 6
  m_Component:
  - component: {fileID: 984758405}
  - component: {fileID: 984758407}
  - component: {fileID: 984758406}
  m_Layer: 5
  m_Name: Label
  m_TagString: Untagged
  m_Icon: {fileID: 0}
  m_NavMeshLayer: 0
  m_StaticEditorFlags: 0
  m_IsActive: 1
--- !u!224 &984758405
RectTransform:
  m_ObjectHideFlags: 0
  m_CorrespondingSourceObject: {fileID: 0}
  m_PrefabInstance: {fileID: 0}
  m_PrefabAsset: {fileID: 0}
  m_GameObject: {fileID: 984758404}
  m_LocalRotation: {x: -0, y: -0, z: -0, w: 1}
  m_LocalPosition: {x: 0, y: 0, z: 0}
  m_LocalScale: {x: 1, y: 1, z: 1}
  m_Children: []
  m_Father: {fileID: 751644516}
  m_RootOrder: 0
  m_LocalEulerAnglesHint: {x: 0, y: 0, z: 0}
  m_AnchorMin: {x: 0, y: 0}
  m_AnchorMax: {x: 1, y: 1}
  m_AnchoredPosition: {x: 0, y: 0}
  m_SizeDelta: {x: 0, y: 0}
  m_Pivot: {x: 0.5, y: 0.5}
--- !u!114 &984758406
MonoBehaviour:
  m_ObjectHideFlags: 0
  m_CorrespondingSourceObject: {fileID: 0}
  m_PrefabInstance: {fileID: 0}
  m_PrefabAsset: {fileID: 0}
  m_GameObject: {fileID: 984758404}
  m_Enabled: 1
  m_EditorHideFlags: 0
  m_Script: {fileID: 11500000, guid: f4688fdb7df04437aeb418b961361dc5, type: 3}
  m_Name: 
  m_EditorClassIdentifier: 
  m_Material: {fileID: 0}
  m_Color: {r: 1, g: 1, b: 1, a: 1}
  m_RaycastTarget: 1
  m_OnCullStateChanged:
    m_PersistentCalls:
      m_Calls: []
  m_text: quit
  m_isRightToLeft: 0
  m_fontAsset: {fileID: 11400000, guid: 5a19f4193fe2bf64089ade0b38163199, type: 2}
  m_sharedMaterial: {fileID: 21566619404874456, guid: 5a19f4193fe2bf64089ade0b38163199,
    type: 2}
  m_fontSharedMaterials: []
  m_fontMaterial: {fileID: 0}
  m_fontMaterials: []
  m_fontColor32:
    serializedVersion: 2
    rgba: 4294967295
  m_fontColor: {r: 1, g: 1, b: 1, a: 1}
  m_enableVertexGradient: 0
  m_colorMode: 3
  m_fontColorGradient:
    topLeft: {r: 1, g: 1, b: 1, a: 1}
    topRight: {r: 1, g: 1, b: 1, a: 1}
    bottomLeft: {r: 1, g: 1, b: 1, a: 1}
    bottomRight: {r: 1, g: 1, b: 1, a: 1}
  m_fontColorGradientPreset: {fileID: 0}
  m_spriteAsset: {fileID: 0}
  m_tintAllSprites: 0
  m_overrideHtmlColors: 0
  m_faceColor:
    serializedVersion: 2
    rgba: 4294967295
  m_outlineColor:
    serializedVersion: 2
    rgba: 4278190080
  m_fontSize: 24
  m_fontSizeBase: 24
  m_fontWeight: 400
  m_enableAutoSizing: 0
  m_fontSizeMin: 18
  m_fontSizeMax: 72
  m_fontStyle: 16
  m_textAlignment: 514
  m_characterSpacing: 0
  m_wordSpacing: 0
  m_lineSpacing: 0
  m_lineSpacingMax: 0
  m_paragraphSpacing: 0
  m_charWidthMaxAdj: 0
  m_enableWordWrapping: 1
  m_wordWrappingRatios: 0.4
  m_overflowMode: 0
  m_firstOverflowCharacterIndex: -1
  m_linkedTextComponent: {fileID: 0}
  m_isLinkedTextComponent: 0
  m_isTextTruncated: 0
  m_enableKerning: 1
  m_enableExtraPadding: 0
  checkPaddingRequired: 0
  m_isRichText: 1
  m_parseCtrlCharacters: 1
  m_isOrthographic: 1
  m_isCullingEnabled: 0
  m_ignoreRectMaskCulling: 0
  m_ignoreCulling: 1
  m_horizontalMapping: 0
  m_verticalMapping: 0
  m_uvLineOffset: 0
  m_geometrySortingOrder: 0
  m_VertexBufferAutoSizeReduction: 1
  m_firstVisibleCharacter: 0
  m_useMaxVisibleDescender: 1
  m_pageToDisplay: 1
  m_margin: {x: 16, y: 16, z: 16, w: 16}
  m_textInfo:
    textComponent: {fileID: 984758406}
    characterCount: 4
    spriteCount: 0
    spaceCount: 0
    wordCount: 1
    linkCount: 0
    lineCount: 1
    pageCount: 1
    materialCount: 1
  m_isUsingLegacyAnimationComponent: 0
  m_isVolumetricText: 0
  m_spriteAnimator: {fileID: 0}
  m_hasFontAssetChanged: 0
  m_subTextObjects:
  - {fileID: 0}
  - {fileID: 0}
  - {fileID: 0}
  - {fileID: 0}
  - {fileID: 0}
  - {fileID: 0}
  - {fileID: 0}
  - {fileID: 0}
  m_baseMaterial: {fileID: 0}
  m_maskOffset: {x: 0, y: 0, z: 0, w: 0}
--- !u!222 &984758407
CanvasRenderer:
  m_ObjectHideFlags: 0
  m_CorrespondingSourceObject: {fileID: 0}
  m_PrefabInstance: {fileID: 0}
  m_PrefabAsset: {fileID: 0}
  m_GameObject: {fileID: 984758404}
  m_CullTransparentMesh: 0
--- !u!1 &996501057
GameObject:
  m_ObjectHideFlags: 0
  m_CorrespondingSourceObject: {fileID: 0}
  m_PrefabInstance: {fileID: 0}
  m_PrefabAsset: {fileID: 0}
  serializedVersion: 6
  m_Component:
  - component: {fileID: 996501060}
  - component: {fileID: 996501058}
  - component: {fileID: 996501059}
  m_Layer: 0
  m_Name: UI
  m_TagString: Untagged
  m_Icon: {fileID: 0}
  m_NavMeshLayer: 0
  m_StaticEditorFlags: 0
  m_IsActive: 1
--- !u!114 &996501058
MonoBehaviour:
  m_ObjectHideFlags: 0
  m_CorrespondingSourceObject: {fileID: 0}
  m_PrefabInstance: {fileID: 0}
  m_PrefabAsset: {fileID: 0}
  m_GameObject: {fileID: 996501057}
  m_Enabled: 1
  m_EditorHideFlags: 0
  m_Script: {fileID: 11500000, guid: ac79c6fc34e84ea2ab2c409c87cc7fc6, type: 3}
  m_Name: 
  m_EditorClassIdentifier: 
  startingScenePrefab: {fileID: 1971329604}
  camera: {fileID: 1854672894}
  cursorProvider: {fileID: 266520763}
--- !u!114 &996501059
MonoBehaviour:
  m_ObjectHideFlags: 0
  m_CorrespondingSourceObject: {fileID: 0}
  m_PrefabInstance: {fileID: 0}
  m_PrefabAsset: {fileID: 0}
  m_GameObject: {fileID: 996501057}
  m_Enabled: 1
  m_EditorHideFlags: 0
  m_Script: {fileID: 11500000, guid: 5b671ad8201840f47980b23208fda6b0, type: 3}
  m_Name: 
  m_EditorClassIdentifier: 
  distance: 0.6
  verticalOffset: -0.1
  camera: {fileID: 1854672894}
  smoothTime: 0.3
  acceptableDistance: 0.06
  unacceptableDistance: 0.4
--- !u!4 &996501060
Transform:
  m_ObjectHideFlags: 0
  m_CorrespondingSourceObject: {fileID: 0}
  m_PrefabInstance: {fileID: 0}
  m_PrefabAsset: {fileID: 0}
  m_GameObject: {fileID: 996501057}
  m_LocalRotation: {x: 0, y: 0, z: 0, w: 1}
  m_LocalPosition: {x: 0, y: 0, z: 0}
  m_LocalScale: {x: 1, y: 1, z: 1}
  m_Children:
  - {fileID: 956100698}
  - {fileID: 1971329610}
  - {fileID: 265104860}
  m_Father: {fileID: 0}
  m_RootOrder: 6
  m_LocalEulerAnglesHint: {x: 0, y: 0, z: 0}
--- !u!1 &1042607093
GameObject:
  m_ObjectHideFlags: 0
  m_CorrespondingSourceObject: {fileID: 0}
  m_PrefabInstance: {fileID: 0}
  m_PrefabAsset: {fileID: 0}
  serializedVersion: 6
  m_Component:
  - component: {fileID: 1042607094}
  - component: {fileID: 1042607095}
  m_Layer: 0
  m_Name: XR Box Interaction
  m_TagString: Untagged
  m_Icon: {fileID: 0}
  m_NavMeshLayer: 0
  m_StaticEditorFlags: 0
  m_IsActive: 1
--- !u!4 &1042607094
Transform:
  m_ObjectHideFlags: 0
  m_CorrespondingSourceObject: {fileID: 0}
  m_PrefabInstance: {fileID: 0}
  m_PrefabAsset: {fileID: 0}
  m_GameObject: {fileID: 1042607093}
  m_LocalRotation: {x: 0, y: 0, z: 0, w: 1}
  m_LocalPosition: {x: 0, y: 0, z: 0}
  m_LocalScale: {x: 1, y: 1, z: 1}
  m_Children: []
  m_Father: {fileID: 544060993}
  m_RootOrder: 0
  m_LocalEulerAnglesHint: {x: 0, y: 0, z: 0}
--- !u!114 &1042607095
MonoBehaviour:
  m_ObjectHideFlags: 0
  m_CorrespondingSourceObject: {fileID: 0}
  m_PrefabInstance: {fileID: 0}
  m_PrefabAsset: {fileID: 0}
  m_GameObject: {fileID: 1042607093}
  m_Enabled: 1
  m_EditorHideFlags: 0
  m_Script: {fileID: 11500000, guid: 84db36c832d367846ad21ef7734fd67d, type: 3}
  m_Name: 
  m_EditorClassIdentifier: 
  narupaXR: {fileID: 544060994}
  grabSpaceAction:
    actionPath: /actions/Interactive/in/GrabSpace
    needsReinit: 0
  controllerManager: {fileID: 2074532958}
--- !u!1 &1072674306
GameObject:
  m_ObjectHideFlags: 0
  m_CorrespondingSourceObject: {fileID: 0}
  m_PrefabInstance: {fileID: 0}
  m_PrefabAsset: {fileID: 0}
  serializedVersion: 6
  m_Component:
  - component: {fileID: 1072674307}
  m_Layer: 5
  m_Name: Handle Slide Area
  m_TagString: Untagged
  m_Icon: {fileID: 0}
  m_NavMeshLayer: 0
  m_StaticEditorFlags: 0
  m_IsActive: 1
--- !u!224 &1072674307
RectTransform:
  m_ObjectHideFlags: 0
  m_CorrespondingSourceObject: {fileID: 0}
  m_PrefabInstance: {fileID: 0}
  m_PrefabAsset: {fileID: 0}
  m_GameObject: {fileID: 1072674306}
  m_LocalRotation: {x: 0, y: 0, z: 0, w: 1}
  m_LocalPosition: {x: 0, y: 0, z: 0}
  m_LocalScale: {x: 1, y: 1, z: 1}
  m_Children:
  - {fileID: 1268121288}
  m_Father: {fileID: 1981335398}
  m_RootOrder: 2
  m_LocalEulerAnglesHint: {x: 0, y: 0, z: 0}
  m_AnchorMin: {x: 0, y: 0}
  m_AnchorMax: {x: 1, y: 1}
  m_AnchoredPosition: {x: 0, y: 0}
  m_SizeDelta: {x: 0, y: 0}
  m_Pivot: {x: 0.5, y: 0.5}
--- !u!1 &1093802055
GameObject:
  m_ObjectHideFlags: 0
  m_CorrespondingSourceObject: {fileID: 0}
  m_PrefabInstance: {fileID: 0}
  m_PrefabAsset: {fileID: 0}
  serializedVersion: 6
  m_Component:
  - component: {fileID: 1093802056}
  - component: {fileID: 1093802057}
  m_Layer: 5
  m_Name: Text Area
  m_TagString: Untagged
  m_Icon: {fileID: 0}
  m_NavMeshLayer: 0
  m_StaticEditorFlags: 0
  m_IsActive: 1
--- !u!224 &1093802056
RectTransform:
  m_ObjectHideFlags: 0
  m_CorrespondingSourceObject: {fileID: 0}
  m_PrefabInstance: {fileID: 0}
  m_PrefabAsset: {fileID: 0}
  m_GameObject: {fileID: 1093802055}
  m_LocalRotation: {x: 0, y: 0, z: 0, w: 1}
  m_LocalPosition: {x: 0, y: 0, z: 0}
  m_LocalScale: {x: 1, y: 1, z: 1}
  m_Children:
  - {fileID: 155875676}
  - {fileID: 1140701222}
  m_Father: {fileID: 2103320929}
  m_RootOrder: 0
  m_LocalEulerAnglesHint: {x: 0, y: 0, z: 0}
  m_AnchorMin: {x: 0, y: 0}
  m_AnchorMax: {x: 1, y: 1}
  m_AnchoredPosition: {x: 0, y: -0.5}
  m_SizeDelta: {x: -20, y: -13}
  m_Pivot: {x: 0.5, y: 0.5}
--- !u!114 &1093802057
MonoBehaviour:
  m_ObjectHideFlags: 0
  m_CorrespondingSourceObject: {fileID: 0}
  m_PrefabInstance: {fileID: 0}
  m_PrefabAsset: {fileID: 0}
  m_GameObject: {fileID: 1093802055}
  m_Enabled: 1
  m_EditorHideFlags: 0
  m_Script: {fileID: 11500000, guid: 3312d7739989d2b4e91e6319e9a96d76, type: 3}
  m_Name: 
  m_EditorClassIdentifier: 
--- !u!1 &1140701221
GameObject:
  m_ObjectHideFlags: 0
  m_CorrespondingSourceObject: {fileID: 0}
  m_PrefabInstance: {fileID: 0}
  m_PrefabAsset: {fileID: 0}
  serializedVersion: 6
  m_Component:
  - component: {fileID: 1140701222}
  - component: {fileID: 1140701224}
  - component: {fileID: 1140701223}
  m_Layer: 5
  m_Name: Text
  m_TagString: Untagged
  m_Icon: {fileID: 0}
  m_NavMeshLayer: 0
  m_StaticEditorFlags: 0
  m_IsActive: 1
--- !u!224 &1140701222
RectTransform:
  m_ObjectHideFlags: 0
  m_CorrespondingSourceObject: {fileID: 0}
  m_PrefabInstance: {fileID: 0}
  m_PrefabAsset: {fileID: 0}
  m_GameObject: {fileID: 1140701221}
  m_LocalRotation: {x: 0, y: 0, z: 0, w: 1}
  m_LocalPosition: {x: 0, y: 0, z: 0}
  m_LocalScale: {x: 1, y: 1, z: 1}
  m_Children: []
  m_Father: {fileID: 1093802056}
  m_RootOrder: 1
  m_LocalEulerAnglesHint: {x: 0, y: 0, z: 0}
  m_AnchorMin: {x: 0, y: 0}
  m_AnchorMax: {x: 1, y: 1}
  m_AnchoredPosition: {x: 0, y: 0}
  m_SizeDelta: {x: 0, y: 0}
  m_Pivot: {x: 0.5, y: 0.5}
--- !u!114 &1140701223
MonoBehaviour:
  m_ObjectHideFlags: 0
  m_CorrespondingSourceObject: {fileID: 0}
  m_PrefabInstance: {fileID: 0}
  m_PrefabAsset: {fileID: 0}
  m_GameObject: {fileID: 1140701221}
  m_Enabled: 1
  m_EditorHideFlags: 0
  m_Script: {fileID: 11500000, guid: f4688fdb7df04437aeb418b961361dc5, type: 3}
  m_Name: 
  m_EditorClassIdentifier: 
  m_Material: {fileID: 0}
  m_Color: {r: 1, g: 1, b: 1, a: 1}
  m_RaycastTarget: 1
  m_OnCullStateChanged:
    m_PersistentCalls:
      m_Calls: []
  m_text: "54323\n\u200B"
  m_isRightToLeft: 0
  m_fontAsset: {fileID: 11400000, guid: 0cd382c4d470f174791dd96eb8f7b786, type: 2}
  m_sharedMaterial: {fileID: 1549604112718095413, guid: 0cd382c4d470f174791dd96eb8f7b786,
    type: 2}
  m_fontSharedMaterials: []
  m_fontMaterial: {fileID: 0}
  m_fontMaterials: []
  m_fontColor32:
    serializedVersion: 2
    rgba: 4292202422
  m_fontColor: {r: 0.71705234, g: 0.8146104, b: 0.839, a: 1}
  m_enableVertexGradient: 0
  m_colorMode: 3
  m_fontColorGradient:
    topLeft: {r: 1, g: 1, b: 1, a: 1}
    topRight: {r: 1, g: 1, b: 1, a: 1}
    bottomLeft: {r: 1, g: 1, b: 1, a: 1}
    bottomRight: {r: 1, g: 1, b: 1, a: 1}
  m_fontColorGradientPreset: {fileID: 0}
  m_spriteAsset: {fileID: 0}
  m_tintAllSprites: 0
  m_overrideHtmlColors: 0
  m_faceColor:
    serializedVersion: 2
    rgba: 4294967295
  m_outlineColor:
    serializedVersion: 2
    rgba: 4278190080
  m_fontSize: 24
  m_fontSizeBase: 24
  m_fontWeight: 400
  m_enableAutoSizing: 0
  m_fontSizeMin: 18
  m_fontSizeMax: 72
  m_fontStyle: 0
  m_textAlignment: 513
  m_characterSpacing: 0
  m_wordSpacing: 0
  m_lineSpacing: 0
  m_lineSpacingMax: 0
  m_paragraphSpacing: 0
  m_charWidthMaxAdj: 0
  m_enableWordWrapping: 0
  m_wordWrappingRatios: 0.4
  m_overflowMode: 0
  m_firstOverflowCharacterIndex: 6
  m_linkedTextComponent: {fileID: 0}
  m_isLinkedTextComponent: 0
  m_isTextTruncated: 0
  m_enableKerning: 1
  m_enableExtraPadding: 1
  checkPaddingRequired: 0
  m_isRichText: 1
  m_parseCtrlCharacters: 1
  m_isOrthographic: 1
  m_isCullingEnabled: 0
  m_ignoreRectMaskCulling: 0
  m_ignoreCulling: 1
  m_horizontalMapping: 0
  m_verticalMapping: 0
  m_uvLineOffset: 0
  m_geometrySortingOrder: 0
  m_VertexBufferAutoSizeReduction: 1
  m_firstVisibleCharacter: 0
  m_useMaxVisibleDescender: 1
  m_pageToDisplay: 1
  m_margin: {x: 0, y: 0, z: 0, w: 0}
  m_textInfo:
    textComponent: {fileID: 1140701223}
    characterCount: 7
    spriteCount: 0
    spaceCount: 1
    wordCount: 1
    linkCount: 0
    lineCount: 2
    pageCount: 1
    materialCount: 1
  m_isUsingLegacyAnimationComponent: 0
  m_isVolumetricText: 0
  m_spriteAnimator: {fileID: 0}
  m_hasFontAssetChanged: 0
  m_subTextObjects:
  - {fileID: 0}
  - {fileID: 0}
  - {fileID: 0}
  - {fileID: 0}
  - {fileID: 0}
  - {fileID: 0}
  - {fileID: 0}
  - {fileID: 0}
  m_baseMaterial: {fileID: 0}
  m_maskOffset: {x: 0, y: 0, z: 0, w: 0}
--- !u!222 &1140701224
CanvasRenderer:
  m_ObjectHideFlags: 0
  m_CorrespondingSourceObject: {fileID: 0}
  m_PrefabInstance: {fileID: 0}
  m_PrefabAsset: {fileID: 0}
  m_GameObject: {fileID: 1140701221}
  m_CullTransparentMesh: 0
--- !u!1001 &1189736859
PrefabInstance:
  m_ObjectHideFlags: 0
  serializedVersion: 2
  m_Modification:
    m_TransformParent: {fileID: 996501060}
    m_Modifications:
    - target: {fileID: 4567258239358268689, guid: fd12050390bed9740b9a0407eb9c4d35,
        type: 3}
      propertyPath: m_Name
      value: Connection Window
      objectReference: {fileID: 0}
    - target: {fileID: 4567258239358268689, guid: fd12050390bed9740b9a0407eb9c4d35,
        type: 3}
      propertyPath: m_IsActive
      value: 0
      objectReference: {fileID: 0}
    - target: {fileID: 4567258239358268698, guid: fd12050390bed9740b9a0407eb9c4d35,
        type: 3}
      propertyPath: m_LocalPosition.x
      value: 0
      objectReference: {fileID: 0}
    - target: {fileID: 4567258239358268698, guid: fd12050390bed9740b9a0407eb9c4d35,
        type: 3}
      propertyPath: m_LocalPosition.y
      value: 0
      objectReference: {fileID: 0}
    - target: {fileID: 4567258239358268698, guid: fd12050390bed9740b9a0407eb9c4d35,
        type: 3}
      propertyPath: m_LocalPosition.z
      value: 0
      objectReference: {fileID: 0}
    - target: {fileID: 4567258239358268698, guid: fd12050390bed9740b9a0407eb9c4d35,
        type: 3}
      propertyPath: m_LocalRotation.x
      value: 0
      objectReference: {fileID: 0}
    - target: {fileID: 4567258239358268698, guid: fd12050390bed9740b9a0407eb9c4d35,
        type: 3}
      propertyPath: m_LocalRotation.y
      value: 0
      objectReference: {fileID: 0}
    - target: {fileID: 4567258239358268698, guid: fd12050390bed9740b9a0407eb9c4d35,
        type: 3}
      propertyPath: m_LocalRotation.z
      value: 0
      objectReference: {fileID: 0}
    - target: {fileID: 4567258239358268698, guid: fd12050390bed9740b9a0407eb9c4d35,
        type: 3}
      propertyPath: m_LocalRotation.w
      value: 1
      objectReference: {fileID: 0}
    - target: {fileID: 4567258239358268698, guid: fd12050390bed9740b9a0407eb9c4d35,
        type: 3}
      propertyPath: m_RootOrder
      value: 2
      objectReference: {fileID: 0}
    - target: {fileID: 4567258239358268698, guid: fd12050390bed9740b9a0407eb9c4d35,
        type: 3}
      propertyPath: m_LocalEulerAnglesHint.x
      value: 0
      objectReference: {fileID: 0}
    - target: {fileID: 4567258239358268698, guid: fd12050390bed9740b9a0407eb9c4d35,
        type: 3}
      propertyPath: m_LocalEulerAnglesHint.y
      value: 0
      objectReference: {fileID: 0}
    - target: {fileID: 4567258239358268698, guid: fd12050390bed9740b9a0407eb9c4d35,
        type: 3}
      propertyPath: m_LocalEulerAnglesHint.z
      value: 0
      objectReference: {fileID: 0}
    - target: {fileID: 4567258239358268698, guid: fd12050390bed9740b9a0407eb9c4d35,
        type: 3}
      propertyPath: m_AnchoredPosition.x
      value: 0
      objectReference: {fileID: 0}
    - target: {fileID: 4567258239358268698, guid: fd12050390bed9740b9a0407eb9c4d35,
        type: 3}
      propertyPath: m_AnchoredPosition.y
      value: 0
      objectReference: {fileID: 0}
    - target: {fileID: 4567258239358268698, guid: fd12050390bed9740b9a0407eb9c4d35,
        type: 3}
      propertyPath: m_SizeDelta.x
      value: 768
      objectReference: {fileID: 0}
    - target: {fileID: 4567258239358268698, guid: fd12050390bed9740b9a0407eb9c4d35,
        type: 3}
      propertyPath: m_SizeDelta.y
      value: 384
      objectReference: {fileID: 0}
    - target: {fileID: 4567258239358268698, guid: fd12050390bed9740b9a0407eb9c4d35,
        type: 3}
      propertyPath: m_AnchorMin.x
      value: 0
      objectReference: {fileID: 0}
    - target: {fileID: 4567258239358268698, guid: fd12050390bed9740b9a0407eb9c4d35,
        type: 3}
      propertyPath: m_AnchorMin.y
      value: 0
      objectReference: {fileID: 0}
    - target: {fileID: 4567258239358268698, guid: fd12050390bed9740b9a0407eb9c4d35,
        type: 3}
      propertyPath: m_AnchorMax.x
      value: 0
      objectReference: {fileID: 0}
    - target: {fileID: 4567258239358268698, guid: fd12050390bed9740b9a0407eb9c4d35,
        type: 3}
      propertyPath: m_AnchorMax.y
      value: 0
      objectReference: {fileID: 0}
    - target: {fileID: 4567258239358268698, guid: fd12050390bed9740b9a0407eb9c4d35,
        type: 3}
      propertyPath: m_Pivot.x
      value: 0.5
      objectReference: {fileID: 0}
    - target: {fileID: 4567258239358268698, guid: fd12050390bed9740b9a0407eb9c4d35,
        type: 3}
      propertyPath: m_Pivot.y
      value: 0.5
      objectReference: {fileID: 0}
    - target: {fileID: 8325383144761992423, guid: fd12050390bed9740b9a0407eb9c4d35,
        type: 3}
      propertyPath: narupaXR
      value: 
      objectReference: {fileID: 544060994}
    - target: {fileID: 4382896980180376075, guid: fd12050390bed9740b9a0407eb9c4d35,
        type: 3}
      propertyPath: m_textInfo.characterCount
      value: 0
      objectReference: {fileID: 0}
    - target: {fileID: 4382896980180376075, guid: fd12050390bed9740b9a0407eb9c4d35,
        type: 3}
      propertyPath: m_textInfo.wordCount
      value: 0
      objectReference: {fileID: 0}
    - target: {fileID: 4382896980180376075, guid: fd12050390bed9740b9a0407eb9c4d35,
        type: 3}
      propertyPath: m_textInfo.lineCount
      value: 0
      objectReference: {fileID: 0}
    - target: {fileID: 4382896980180376075, guid: fd12050390bed9740b9a0407eb9c4d35,
        type: 3}
      propertyPath: m_textInfo.pageCount
      value: 0
      objectReference: {fileID: 0}
    - target: {fileID: 5752307074363051243, guid: fd12050390bed9740b9a0407eb9c4d35,
        type: 3}
      propertyPath: m_textInfo.characterCount
      value: 0
      objectReference: {fileID: 0}
    - target: {fileID: 5752307074363051243, guid: fd12050390bed9740b9a0407eb9c4d35,
        type: 3}
      propertyPath: m_textInfo.wordCount
      value: 0
      objectReference: {fileID: 0}
    - target: {fileID: 5752307074363051243, guid: fd12050390bed9740b9a0407eb9c4d35,
        type: 3}
      propertyPath: m_textInfo.lineCount
      value: 0
      objectReference: {fileID: 0}
    - target: {fileID: 5752307074363051243, guid: fd12050390bed9740b9a0407eb9c4d35,
        type: 3}
      propertyPath: m_textInfo.pageCount
      value: 0
      objectReference: {fileID: 0}
    - target: {fileID: 769083297809390988, guid: fd12050390bed9740b9a0407eb9c4d35,
        type: 3}
      propertyPath: m_textInfo.characterCount
      value: 0
      objectReference: {fileID: 0}
    - target: {fileID: 769083297809390988, guid: fd12050390bed9740b9a0407eb9c4d35,
        type: 3}
      propertyPath: m_textInfo.wordCount
      value: 0
      objectReference: {fileID: 0}
    - target: {fileID: 769083297809390988, guid: fd12050390bed9740b9a0407eb9c4d35,
        type: 3}
      propertyPath: m_textInfo.lineCount
      value: 0
      objectReference: {fileID: 0}
    - target: {fileID: 769083297809390988, guid: fd12050390bed9740b9a0407eb9c4d35,
        type: 3}
      propertyPath: m_textInfo.pageCount
      value: 0
      objectReference: {fileID: 0}
    - target: {fileID: 6939462860371512494, guid: fd12050390bed9740b9a0407eb9c4d35,
        type: 3}
      propertyPath: m_textInfo.characterCount
      value: 0
      objectReference: {fileID: 0}
    - target: {fileID: 6939462860371512494, guid: fd12050390bed9740b9a0407eb9c4d35,
        type: 3}
      propertyPath: m_textInfo.spaceCount
      value: 0
      objectReference: {fileID: 0}
    - target: {fileID: 6939462860371512494, guid: fd12050390bed9740b9a0407eb9c4d35,
        type: 3}
      propertyPath: m_textInfo.wordCount
      value: 0
      objectReference: {fileID: 0}
    - target: {fileID: 6939462860371512494, guid: fd12050390bed9740b9a0407eb9c4d35,
        type: 3}
      propertyPath: m_textInfo.lineCount
      value: 0
      objectReference: {fileID: 0}
    - target: {fileID: 6939462860371512494, guid: fd12050390bed9740b9a0407eb9c4d35,
        type: 3}
      propertyPath: m_textInfo.pageCount
      value: 0
      objectReference: {fileID: 0}
    - target: {fileID: 1398512317751890907, guid: fd12050390bed9740b9a0407eb9c4d35,
        type: 3}
      propertyPath: m_textInfo.characterCount
      value: 0
      objectReference: {fileID: 0}
    - target: {fileID: 1398512317751890907, guid: fd12050390bed9740b9a0407eb9c4d35,
        type: 3}
      propertyPath: m_textInfo.wordCount
      value: 0
      objectReference: {fileID: 0}
    - target: {fileID: 1398512317751890907, guid: fd12050390bed9740b9a0407eb9c4d35,
        type: 3}
      propertyPath: m_textInfo.lineCount
      value: 0
      objectReference: {fileID: 0}
    - target: {fileID: 1398512317751890907, guid: fd12050390bed9740b9a0407eb9c4d35,
        type: 3}
      propertyPath: m_textInfo.pageCount
      value: 0
      objectReference: {fileID: 0}
    - target: {fileID: 4617396878990681834, guid: fd12050390bed9740b9a0407eb9c4d35,
        type: 3}
      propertyPath: m_textInfo.characterCount
      value: 0
      objectReference: {fileID: 0}
    - target: {fileID: 4617396878990681834, guid: fd12050390bed9740b9a0407eb9c4d35,
        type: 3}
      propertyPath: m_textInfo.spaceCount
      value: 0
      objectReference: {fileID: 0}
    - target: {fileID: 4617396878990681834, guid: fd12050390bed9740b9a0407eb9c4d35,
        type: 3}
      propertyPath: m_textInfo.wordCount
      value: 0
      objectReference: {fileID: 0}
    - target: {fileID: 4617396878990681834, guid: fd12050390bed9740b9a0407eb9c4d35,
        type: 3}
      propertyPath: m_textInfo.lineCount
      value: 0
      objectReference: {fileID: 0}
    - target: {fileID: 4617396878990681834, guid: fd12050390bed9740b9a0407eb9c4d35,
        type: 3}
      propertyPath: m_textInfo.pageCount
      value: 0
      objectReference: {fileID: 0}
    - target: {fileID: 4502669854695098106, guid: fd12050390bed9740b9a0407eb9c4d35,
        type: 3}
      propertyPath: m_textInfo.characterCount
      value: 0
      objectReference: {fileID: 0}
    - target: {fileID: 4502669854695098106, guid: fd12050390bed9740b9a0407eb9c4d35,
        type: 3}
      propertyPath: m_textInfo.spaceCount
      value: 0
      objectReference: {fileID: 0}
    - target: {fileID: 4502669854695098106, guid: fd12050390bed9740b9a0407eb9c4d35,
        type: 3}
      propertyPath: m_textInfo.wordCount
      value: 0
      objectReference: {fileID: 0}
    - target: {fileID: 4502669854695098106, guid: fd12050390bed9740b9a0407eb9c4d35,
        type: 3}
      propertyPath: m_textInfo.lineCount
      value: 0
      objectReference: {fileID: 0}
    - target: {fileID: 4502669854695098106, guid: fd12050390bed9740b9a0407eb9c4d35,
        type: 3}
      propertyPath: m_textInfo.pageCount
      value: 0
      objectReference: {fileID: 0}
    - target: {fileID: 2862148357058939053, guid: fd12050390bed9740b9a0407eb9c4d35,
        type: 3}
      propertyPath: m_textInfo.characterCount
      value: 0
      objectReference: {fileID: 0}
    - target: {fileID: 2862148357058939053, guid: fd12050390bed9740b9a0407eb9c4d35,
        type: 3}
      propertyPath: m_textInfo.spaceCount
      value: 0
      objectReference: {fileID: 0}
    - target: {fileID: 2862148357058939053, guid: fd12050390bed9740b9a0407eb9c4d35,
        type: 3}
      propertyPath: m_textInfo.wordCount
      value: 0
      objectReference: {fileID: 0}
    - target: {fileID: 2862148357058939053, guid: fd12050390bed9740b9a0407eb9c4d35,
        type: 3}
      propertyPath: m_textInfo.lineCount
      value: 0
      objectReference: {fileID: 0}
    - target: {fileID: 2862148357058939053, guid: fd12050390bed9740b9a0407eb9c4d35,
        type: 3}
      propertyPath: m_textInfo.pageCount
      value: 0
      objectReference: {fileID: 0}
    - target: {fileID: 6097042644420958168, guid: fd12050390bed9740b9a0407eb9c4d35,
        type: 3}
      propertyPath: m_textInfo.characterCount
      value: 0
      objectReference: {fileID: 0}
    - target: {fileID: 6097042644420958168, guid: fd12050390bed9740b9a0407eb9c4d35,
        type: 3}
      propertyPath: m_textInfo.wordCount
      value: 0
      objectReference: {fileID: 0}
    - target: {fileID: 6097042644420958168, guid: fd12050390bed9740b9a0407eb9c4d35,
        type: 3}
      propertyPath: m_textInfo.lineCount
      value: 0
      objectReference: {fileID: 0}
    - target: {fileID: 6097042644420958168, guid: fd12050390bed9740b9a0407eb9c4d35,
        type: 3}
      propertyPath: m_textInfo.pageCount
      value: 0
      objectReference: {fileID: 0}
    - target: {fileID: 8414042076824993180, guid: fd12050390bed9740b9a0407eb9c4d35,
        type: 3}
      propertyPath: m_textInfo.characterCount
      value: 0
      objectReference: {fileID: 0}
    - target: {fileID: 8414042076824993180, guid: fd12050390bed9740b9a0407eb9c4d35,
        type: 3}
      propertyPath: m_textInfo.wordCount
      value: 0
      objectReference: {fileID: 0}
    - target: {fileID: 8414042076824993180, guid: fd12050390bed9740b9a0407eb9c4d35,
        type: 3}
      propertyPath: m_textInfo.lineCount
      value: 0
      objectReference: {fileID: 0}
    - target: {fileID: 8414042076824993180, guid: fd12050390bed9740b9a0407eb9c4d35,
        type: 3}
      propertyPath: m_textInfo.pageCount
      value: 0
      objectReference: {fileID: 0}
    - target: {fileID: 3302108337536933094, guid: fd12050390bed9740b9a0407eb9c4d35,
        type: 3}
      propertyPath: m_OnClick.m_PersistentCalls.m_Calls.Array.size
      value: 2
      objectReference: {fileID: 0}
    - target: {fileID: 3302108337536933094, guid: fd12050390bed9740b9a0407eb9c4d35,
        type: 3}
      propertyPath: m_OnClick.m_PersistentCalls.m_Calls.Array.data[1].m_Mode
      value: 1
      objectReference: {fileID: 0}
    - target: {fileID: 3302108337536933094, guid: fd12050390bed9740b9a0407eb9c4d35,
        type: 3}
      propertyPath: m_OnClick.m_PersistentCalls.m_Calls.Array.data[1].m_CallState
      value: 2
      objectReference: {fileID: 0}
    - target: {fileID: 3302108337536933094, guid: fd12050390bed9740b9a0407eb9c4d35,
        type: 3}
      propertyPath: m_OnClick.m_PersistentCalls.m_Calls.Array.data[1].m_Target
      value: 
      objectReference: {fileID: 996501058}
    - target: {fileID: 3302108337536933094, guid: fd12050390bed9740b9a0407eb9c4d35,
        type: 3}
      propertyPath: m_OnClick.m_PersistentCalls.m_Calls.Array.data[1].m_MethodName
      value: CloseScene
      objectReference: {fileID: 0}
    - target: {fileID: 3302108337536933094, guid: fd12050390bed9740b9a0407eb9c4d35,
        type: 3}
      propertyPath: m_OnClick.m_PersistentCalls.m_Calls.Array.data[1].m_Arguments.m_ObjectArgumentAssemblyTypeName
      value: UnityEngine.Object, UnityEngine
      objectReference: {fileID: 0}
    m_RemovedComponents: []
  m_SourcePrefab: {fileID: 100100000, guid: fd12050390bed9740b9a0407eb9c4d35, type: 3}
--- !u!1 &1190993352
GameObject:
  m_ObjectHideFlags: 0
  m_CorrespondingSourceObject: {fileID: 0}
  m_PrefabInstance: {fileID: 0}
  m_PrefabAsset: {fileID: 0}
  serializedVersion: 6
  m_Component:
  - component: {fileID: 1190993353}
  m_Layer: 5
  m_Name: Input
  m_TagString: Untagged
  m_Icon: {fileID: 0}
  m_NavMeshLayer: 0
  m_StaticEditorFlags: 0
  m_IsActive: 1
--- !u!224 &1190993353
RectTransform:
  m_ObjectHideFlags: 0
  m_CorrespondingSourceObject: {fileID: 0}
  m_PrefabInstance: {fileID: 0}
  m_PrefabAsset: {fileID: 0}
  m_GameObject: {fileID: 1190993352}
  m_LocalRotation: {x: 0, y: 0, z: 0, w: 1}
  m_LocalPosition: {x: 0, y: 0, z: 0}
  m_LocalScale: {x: 1, y: 1, z: 1}
  m_Children:
  - {fileID: 2103320929}
  m_Father: {fileID: 317588296}
  m_RootOrder: 1
  m_LocalEulerAnglesHint: {x: 0, y: 0, z: 0}
  m_AnchorMin: {x: 0, y: 0}
  m_AnchorMax: {x: 1, y: 1}
  m_AnchoredPosition: {x: 84, y: 0}
  m_SizeDelta: {x: -168, y: 0}
  m_Pivot: {x: 0.5, y: 0.5}
--- !u!1001 &1210384919
PrefabInstance:
  m_ObjectHideFlags: 0
  serializedVersion: 2
  m_Modification:
    m_TransformParent: {fileID: 0}
    m_Modifications:
    - target: {fileID: 1430893537304287173, guid: a927239ff4c55d04db7c3251c95dbe91,
        type: 3}
      propertyPath: m_Name
      value: Narupa EventSystem
      objectReference: {fileID: 0}
    - target: {fileID: 8684444663983782789, guid: a927239ff4c55d04db7c3251c95dbe91,
        type: 3}
      propertyPath: m_LocalPosition.x
      value: 0
      objectReference: {fileID: 0}
    - target: {fileID: 8684444663983782789, guid: a927239ff4c55d04db7c3251c95dbe91,
        type: 3}
      propertyPath: m_LocalPosition.y
      value: 0.01
      objectReference: {fileID: 0}
    - target: {fileID: 8684444663983782789, guid: a927239ff4c55d04db7c3251c95dbe91,
        type: 3}
      propertyPath: m_LocalPosition.z
      value: 0
      objectReference: {fileID: 0}
    - target: {fileID: 8684444663983782789, guid: a927239ff4c55d04db7c3251c95dbe91,
        type: 3}
      propertyPath: m_LocalRotation.x
      value: 0
      objectReference: {fileID: 0}
    - target: {fileID: 8684444663983782789, guid: a927239ff4c55d04db7c3251c95dbe91,
        type: 3}
      propertyPath: m_LocalRotation.y
      value: 0
      objectReference: {fileID: 0}
    - target: {fileID: 8684444663983782789, guid: a927239ff4c55d04db7c3251c95dbe91,
        type: 3}
      propertyPath: m_LocalRotation.z
      value: 0
      objectReference: {fileID: 0}
    - target: {fileID: 8684444663983782789, guid: a927239ff4c55d04db7c3251c95dbe91,
        type: 3}
      propertyPath: m_LocalRotation.w
      value: 1
      objectReference: {fileID: 0}
    - target: {fileID: 8684444663983782789, guid: a927239ff4c55d04db7c3251c95dbe91,
        type: 3}
      propertyPath: m_RootOrder
      value: 5
      objectReference: {fileID: 0}
    - target: {fileID: 8684444663983782789, guid: a927239ff4c55d04db7c3251c95dbe91,
        type: 3}
      propertyPath: m_LocalEulerAnglesHint.x
      value: 0
      objectReference: {fileID: 0}
    - target: {fileID: 8684444663983782789, guid: a927239ff4c55d04db7c3251c95dbe91,
        type: 3}
      propertyPath: m_LocalEulerAnglesHint.y
      value: 0
      objectReference: {fileID: 0}
    - target: {fileID: 8684444663983782789, guid: a927239ff4c55d04db7c3251c95dbe91,
        type: 3}
      propertyPath: m_LocalEulerAnglesHint.z
      value: 0
      objectReference: {fileID: 0}
    - target: {fileID: 4342791882184860749, guid: a927239ff4c55d04db7c3251c95dbe91,
        type: 3}
      propertyPath: camera
      value: 
      objectReference: {fileID: 1854672894}
    m_RemovedComponents: []
  m_SourcePrefab: {fileID: 100100000, guid: a927239ff4c55d04db7c3251c95dbe91, type: 3}
--- !u!1001 &1210543415
PrefabInstance:
  m_ObjectHideFlags: 0
  serializedVersion: 2
  m_Modification:
    m_TransformParent: {fileID: 996501060}
    m_Modifications:
    - target: {fileID: 8813561813319806009, guid: d08ddc2a91191fe48b5a08574b6f8b7d,
        type: 3}
      propertyPath: m_Name
      value: Main Menu
      objectReference: {fileID: 0}
    - target: {fileID: 8813561813319806009, guid: d08ddc2a91191fe48b5a08574b6f8b7d,
        type: 3}
      propertyPath: m_IsActive
      value: 0
      objectReference: {fileID: 0}
    - target: {fileID: 8813561813319806002, guid: d08ddc2a91191fe48b5a08574b6f8b7d,
        type: 3}
      propertyPath: m_LocalPosition.x
      value: 0
      objectReference: {fileID: 0}
    - target: {fileID: 8813561813319806002, guid: d08ddc2a91191fe48b5a08574b6f8b7d,
        type: 3}
      propertyPath: m_LocalPosition.y
      value: 0
      objectReference: {fileID: 0}
    - target: {fileID: 8813561813319806002, guid: d08ddc2a91191fe48b5a08574b6f8b7d,
        type: 3}
      propertyPath: m_LocalPosition.z
      value: 0
      objectReference: {fileID: 0}
    - target: {fileID: 8813561813319806002, guid: d08ddc2a91191fe48b5a08574b6f8b7d,
        type: 3}
      propertyPath: m_LocalRotation.x
      value: 0
      objectReference: {fileID: 0}
    - target: {fileID: 8813561813319806002, guid: d08ddc2a91191fe48b5a08574b6f8b7d,
        type: 3}
      propertyPath: m_LocalRotation.y
      value: 0
      objectReference: {fileID: 0}
    - target: {fileID: 8813561813319806002, guid: d08ddc2a91191fe48b5a08574b6f8b7d,
        type: 3}
      propertyPath: m_LocalRotation.z
      value: 0
      objectReference: {fileID: 0}
    - target: {fileID: 8813561813319806002, guid: d08ddc2a91191fe48b5a08574b6f8b7d,
        type: 3}
      propertyPath: m_LocalRotation.w
      value: 1
      objectReference: {fileID: 0}
    - target: {fileID: 8813561813319806002, guid: d08ddc2a91191fe48b5a08574b6f8b7d,
        type: 3}
      propertyPath: m_RootOrder
      value: 1
      objectReference: {fileID: 0}
    - target: {fileID: 8813561813319806002, guid: d08ddc2a91191fe48b5a08574b6f8b7d,
        type: 3}
      propertyPath: m_LocalEulerAnglesHint.x
      value: 0
      objectReference: {fileID: 0}
    - target: {fileID: 8813561813319806002, guid: d08ddc2a91191fe48b5a08574b6f8b7d,
        type: 3}
      propertyPath: m_LocalEulerAnglesHint.y
      value: 0
      objectReference: {fileID: 0}
    - target: {fileID: 8813561813319806002, guid: d08ddc2a91191fe48b5a08574b6f8b7d,
        type: 3}
      propertyPath: m_LocalEulerAnglesHint.z
      value: 0
      objectReference: {fileID: 0}
    - target: {fileID: 8813561813319806002, guid: d08ddc2a91191fe48b5a08574b6f8b7d,
        type: 3}
      propertyPath: m_AnchoredPosition.x
      value: 0
      objectReference: {fileID: 0}
    - target: {fileID: 8813561813319806002, guid: d08ddc2a91191fe48b5a08574b6f8b7d,
        type: 3}
      propertyPath: m_AnchoredPosition.y
      value: 0
      objectReference: {fileID: 0}
    - target: {fileID: 8813561813319806002, guid: d08ddc2a91191fe48b5a08574b6f8b7d,
        type: 3}
      propertyPath: m_SizeDelta.x
      value: 768
      objectReference: {fileID: 0}
    - target: {fileID: 8813561813319806002, guid: d08ddc2a91191fe48b5a08574b6f8b7d,
        type: 3}
      propertyPath: m_SizeDelta.y
      value: 384
      objectReference: {fileID: 0}
    - target: {fileID: 8813561813319806002, guid: d08ddc2a91191fe48b5a08574b6f8b7d,
        type: 3}
      propertyPath: m_AnchorMin.x
      value: 0
      objectReference: {fileID: 0}
    - target: {fileID: 8813561813319806002, guid: d08ddc2a91191fe48b5a08574b6f8b7d,
        type: 3}
      propertyPath: m_AnchorMin.y
      value: 0
      objectReference: {fileID: 0}
    - target: {fileID: 8813561813319806002, guid: d08ddc2a91191fe48b5a08574b6f8b7d,
        type: 3}
      propertyPath: m_AnchorMax.x
      value: 0
      objectReference: {fileID: 0}
    - target: {fileID: 8813561813319806002, guid: d08ddc2a91191fe48b5a08574b6f8b7d,
        type: 3}
      propertyPath: m_AnchorMax.y
      value: 0
      objectReference: {fileID: 0}
    - target: {fileID: 8813561813319806002, guid: d08ddc2a91191fe48b5a08574b6f8b7d,
        type: 3}
      propertyPath: m_Pivot.x
      value: 0.5
      objectReference: {fileID: 0}
    - target: {fileID: 8813561813319806002, guid: d08ddc2a91191fe48b5a08574b6f8b7d,
        type: 3}
      propertyPath: m_Pivot.y
      value: 0.5
      objectReference: {fileID: 0}
    - target: {fileID: 2140655969128750592, guid: d08ddc2a91191fe48b5a08574b6f8b7d,
        type: 3}
      propertyPath: m_OnClick.m_PersistentCalls.m_Calls.Array.data[0].m_Target
      value: 
      objectReference: {fileID: 996501058}
    - target: {fileID: 2140655969128750592, guid: d08ddc2a91191fe48b5a08574b6f8b7d,
        type: 3}
      propertyPath: m_OnClick.m_PersistentCalls.m_Calls.Array.data[0].m_MethodName
      value: GotoScene
      objectReference: {fileID: 0}
    - target: {fileID: 2140655969128750592, guid: d08ddc2a91191fe48b5a08574b6f8b7d,
        type: 3}
      propertyPath: m_OnClick.m_PersistentCalls.m_Calls.Array.data[0].m_Arguments.m_ObjectArgument
      value: 
      objectReference: {fileID: 956100693}
    - target: {fileID: 915775394257466116, guid: d08ddc2a91191fe48b5a08574b6f8b7d,
        type: 3}
      propertyPath: m_textInfo.characterCount
      value: 0
      objectReference: {fileID: 0}
    - target: {fileID: 915775394257466116, guid: d08ddc2a91191fe48b5a08574b6f8b7d,
        type: 3}
      propertyPath: m_textInfo.wordCount
      value: 0
      objectReference: {fileID: 0}
    - target: {fileID: 915775394257466116, guid: d08ddc2a91191fe48b5a08574b6f8b7d,
        type: 3}
      propertyPath: m_textInfo.lineCount
      value: 0
      objectReference: {fileID: 0}
    - target: {fileID: 915775394257466116, guid: d08ddc2a91191fe48b5a08574b6f8b7d,
        type: 3}
      propertyPath: m_textInfo.pageCount
      value: 0
      objectReference: {fileID: 0}
    - target: {fileID: 915775394048317677, guid: d08ddc2a91191fe48b5a08574b6f8b7d,
        type: 3}
      propertyPath: m_textInfo.characterCount
      value: 0
      objectReference: {fileID: 0}
    - target: {fileID: 915775394048317677, guid: d08ddc2a91191fe48b5a08574b6f8b7d,
        type: 3}
      propertyPath: m_textInfo.wordCount
      value: 0
      objectReference: {fileID: 0}
    - target: {fileID: 915775394048317677, guid: d08ddc2a91191fe48b5a08574b6f8b7d,
        type: 3}
      propertyPath: m_textInfo.lineCount
      value: 0
      objectReference: {fileID: 0}
    - target: {fileID: 915775394048317677, guid: d08ddc2a91191fe48b5a08574b6f8b7d,
        type: 3}
      propertyPath: m_textInfo.pageCount
      value: 0
      objectReference: {fileID: 0}
    m_RemovedComponents: []
  m_SourcePrefab: {fileID: 100100000, guid: d08ddc2a91191fe48b5a08574b6f8b7d, type: 3}
--- !u!1 &1224460376
GameObject:
  m_ObjectHideFlags: 0
  m_CorrespondingSourceObject: {fileID: 0}
  m_PrefabInstance: {fileID: 0}
  m_PrefabAsset: {fileID: 0}
  serializedVersion: 6
  m_Component:
  - component: {fileID: 1224460377}
  - component: {fileID: 1224460380}
  - component: {fileID: 1224460379}
  - component: {fileID: 1224460378}
  m_Layer: 5
  m_Name: Debug
  m_TagString: Untagged
  m_Icon: {fileID: 0}
  m_NavMeshLayer: 0
  m_StaticEditorFlags: 0
  m_IsActive: 1
--- !u!224 &1224460377
RectTransform:
  m_ObjectHideFlags: 0
  m_CorrespondingSourceObject: {fileID: 0}
  m_PrefabInstance: {fileID: 0}
  m_PrefabAsset: {fileID: 0}
  m_GameObject: {fileID: 1224460376}
  m_LocalRotation: {x: 0, y: 0, z: 0, w: 1}
  m_LocalPosition: {x: 0, y: 0, z: 0}
  m_LocalScale: {x: 1, y: 1, z: 1}
  m_Children:
  - {fileID: 1924335622}
  m_Father: {fileID: 1317877497}
  m_RootOrder: 1
  m_LocalEulerAnglesHint: {x: 0, y: 0, z: 0}
  m_AnchorMin: {x: 0, y: 1}
  m_AnchorMax: {x: 0, y: 1}
  m_AnchoredPosition: {x: 283, y: -40}
  m_SizeDelta: {x: 178, y: 64}
  m_Pivot: {x: 0.5, y: 0.5}
--- !u!114 &1224460378
MonoBehaviour:
  m_ObjectHideFlags: 0
  m_CorrespondingSourceObject: {fileID: 0}
  m_PrefabInstance: {fileID: 0}
  m_PrefabAsset: {fileID: 0}
  m_GameObject: {fileID: 1224460376}
  m_Enabled: 1
  m_EditorHideFlags: 0
  m_Script: {fileID: 11500000, guid: 4e29b1a8efbd4b44bb3f3716e73f07ff, type: 3}
  m_Name: 
  m_EditorClassIdentifier: 
  m_Navigation:
    m_Mode: 0
    m_SelectOnUp: {fileID: 0}
    m_SelectOnDown: {fileID: 0}
    m_SelectOnLeft: {fileID: 0}
    m_SelectOnRight: {fileID: 0}
  m_Transition: 1
  m_Colors:
    m_NormalColor: {r: 0.43529415, g: 0.5411765, b: 0.5686275, a: 1}
    m_HighlightedColor: {r: 1, g: 0.40000004, b: 0, a: 1}
    m_PressedColor: {r: 0.30008277, g: 0.37307587, b: 0.39200002, a: 1}
    m_SelectedColor: {r: 1, g: 0.40000004, b: 0, a: 1}
    m_DisabledColor: {r: 0.78431374, g: 0.78431374, b: 0.78431374, a: 0.5019608}
    m_ColorMultiplier: 1
    m_FadeDuration: 0.1
  m_SpriteState:
    m_HighlightedSprite: {fileID: 0}
    m_PressedSprite: {fileID: 0}
    m_SelectedSprite: {fileID: 0}
    m_DisabledSprite: {fileID: 0}
  m_AnimationTriggers:
    m_NormalTrigger: Normal
    m_HighlightedTrigger: Highlighted
    m_PressedTrigger: Pressed
    m_SelectedTrigger: Highlighted
    m_DisabledTrigger: Disabled
  m_Interactable: 1
  m_TargetGraphic: {fileID: 1224460379}
  m_OnClick:
    m_PersistentCalls:
      m_Calls:
      - m_Target: {fileID: 1588991415}
        m_MethodName: SetActive
        m_Mode: 6
        m_Arguments:
          m_ObjectArgument: {fileID: 0}
          m_ObjectArgumentAssemblyTypeName: UnityEngine.Object, UnityEngine
          m_IntArgument: 0
          m_FloatArgument: 0
          m_StringArgument: 
          m_BoolArgument: 1
        m_CallState: 2
--- !u!114 &1224460379
MonoBehaviour:
  m_ObjectHideFlags: 0
  m_CorrespondingSourceObject: {fileID: 0}
  m_PrefabInstance: {fileID: 0}
  m_PrefabAsset: {fileID: 0}
  m_GameObject: {fileID: 1224460376}
  m_Enabled: 1
  m_EditorHideFlags: 0
  m_Script: {fileID: 11500000, guid: fe87c0e1cc204ed48ad3b37840f39efc, type: 3}
  m_Name: 
  m_EditorClassIdentifier: 
  m_Material: {fileID: 0}
  m_Color: {r: 1, g: 1, b: 1, a: 1}
  m_RaycastTarget: 1
  m_OnCullStateChanged:
    m_PersistentCalls:
      m_Calls: []
  m_Sprite: {fileID: 0}
  m_Type: 0
  m_PreserveAspect: 0
  m_FillCenter: 1
  m_FillMethod: 4
  m_FillAmount: 1
  m_FillClockwise: 1
  m_FillOrigin: 0
  m_UseSpriteMesh: 0
  m_PixelsPerUnitMultiplier: 1
--- !u!222 &1224460380
CanvasRenderer:
  m_ObjectHideFlags: 0
  m_CorrespondingSourceObject: {fileID: 0}
  m_PrefabInstance: {fileID: 0}
  m_PrefabAsset: {fileID: 0}
  m_GameObject: {fileID: 1224460376}
  m_CullTransparentMesh: 0
--- !u!1 &1243937900
GameObject:
  m_ObjectHideFlags: 0
  m_CorrespondingSourceObject: {fileID: 0}
  m_PrefabInstance: {fileID: 0}
  m_PrefabAsset: {fileID: 0}
  serializedVersion: 6
  m_Component:
  - component: {fileID: 1243937901}
  - component: {fileID: 1243937904}
  - component: {fileID: 1243937903}
  - component: {fileID: 1243937902}
  m_Layer: 5
  m_Name: Button
  m_TagString: Untagged
  m_Icon: {fileID: 0}
  m_NavMeshLayer: 0
  m_StaticEditorFlags: 0
  m_IsActive: 1
--- !u!224 &1243937901
RectTransform:
  m_ObjectHideFlags: 0
  m_CorrespondingSourceObject: {fileID: 0}
  m_PrefabInstance: {fileID: 0}
  m_PrefabAsset: {fileID: 0}
  m_GameObject: {fileID: 1243937900}
  m_LocalRotation: {x: 0, y: 0, z: 0, w: 1}
  m_LocalPosition: {x: 0, y: 0, z: 0}
  m_LocalScale: {x: 1, y: 1, z: 1}
  m_Children:
  - {fileID: 891408489}
  m_Father: {fileID: 1427002035}
  m_RootOrder: 0
  m_LocalEulerAnglesHint: {x: 0, y: 0, z: 0}
  m_AnchorMin: {x: 0, y: 0}
  m_AnchorMax: {x: 1, y: 1}
  m_AnchoredPosition: {x: 0, y: 0}
  m_SizeDelta: {x: -16, y: -16}
  m_Pivot: {x: 0.5, y: 0.5}
--- !u!114 &1243937902
MonoBehaviour:
  m_ObjectHideFlags: 0
  m_CorrespondingSourceObject: {fileID: 0}
  m_PrefabInstance: {fileID: 0}
  m_PrefabAsset: {fileID: 0}
  m_GameObject: {fileID: 1243937900}
  m_Enabled: 1
  m_EditorHideFlags: 0
  m_Script: {fileID: 11500000, guid: 4e29b1a8efbd4b44bb3f3716e73f07ff, type: 3}
  m_Name: 
  m_EditorClassIdentifier: 
  m_Navigation:
    m_Mode: 0
    m_SelectOnUp: {fileID: 0}
    m_SelectOnDown: {fileID: 0}
    m_SelectOnLeft: {fileID: 0}
    m_SelectOnRight: {fileID: 0}
  m_Transition: 1
  m_Colors:
    m_NormalColor: {r: 0.43529415, g: 0.5411765, b: 0.5686275, a: 1}
    m_HighlightedColor: {r: 1, g: 0.40000004, b: 0, a: 1}
    m_PressedColor: {r: 0.30008277, g: 0.37307587, b: 0.39200002, a: 1}
    m_SelectedColor: {r: 1, g: 0.40000004, b: 0, a: 1}
    m_DisabledColor: {r: 0.78431374, g: 0.78431374, b: 0.78431374, a: 0.5019608}
    m_ColorMultiplier: 1
    m_FadeDuration: 0.1
  m_SpriteState:
    m_HighlightedSprite: {fileID: 0}
    m_PressedSprite: {fileID: 0}
    m_SelectedSprite: {fileID: 0}
    m_DisabledSprite: {fileID: 0}
  m_AnimationTriggers:
    m_NormalTrigger: Normal
    m_HighlightedTrigger: Highlighted
    m_PressedTrigger: Pressed
    m_SelectedTrigger: Highlighted
    m_DisabledTrigger: Disabled
  m_Interactable: 1
  m_TargetGraphic: {fileID: 1243937903}
  m_OnClick:
    m_PersistentCalls:
      m_Calls:
      - m_Target: {fileID: 1908252055}
        m_MethodName: SetActive
        m_Mode: 6
        m_Arguments:
          m_ObjectArgument: {fileID: 0}
          m_ObjectArgumentAssemblyTypeName: UnityEngine.Object, UnityEngine
          m_IntArgument: 0
          m_FloatArgument: 0
          m_StringArgument: 
          m_BoolArgument: 1
        m_CallState: 2
--- !u!114 &1243937903
MonoBehaviour:
  m_ObjectHideFlags: 0
  m_CorrespondingSourceObject: {fileID: 0}
  m_PrefabInstance: {fileID: 0}
  m_PrefabAsset: {fileID: 0}
  m_GameObject: {fileID: 1243937900}
  m_Enabled: 1
  m_EditorHideFlags: 0
  m_Script: {fileID: 11500000, guid: fe87c0e1cc204ed48ad3b37840f39efc, type: 3}
  m_Name: 
  m_EditorClassIdentifier: 
  m_Material: {fileID: 0}
  m_Color: {r: 1, g: 1, b: 1, a: 1}
  m_RaycastTarget: 1
  m_OnCullStateChanged:
    m_PersistentCalls:
      m_Calls: []
  m_Sprite: {fileID: 0}
  m_Type: 0
  m_PreserveAspect: 0
  m_FillCenter: 1
  m_FillMethod: 4
  m_FillAmount: 1
  m_FillClockwise: 1
  m_FillOrigin: 0
  m_UseSpriteMesh: 0
  m_PixelsPerUnitMultiplier: 1
--- !u!222 &1243937904
CanvasRenderer:
  m_ObjectHideFlags: 0
  m_CorrespondingSourceObject: {fileID: 0}
  m_PrefabInstance: {fileID: 0}
  m_PrefabAsset: {fileID: 0}
  m_GameObject: {fileID: 1243937900}
  m_CullTransparentMesh: 0
--- !u!1 &1268121287
GameObject:
  m_ObjectHideFlags: 0
  m_CorrespondingSourceObject: {fileID: 0}
  m_PrefabInstance: {fileID: 0}
  m_PrefabAsset: {fileID: 0}
  serializedVersion: 6
  m_Component:
  - component: {fileID: 1268121288}
  - component: {fileID: 1268121290}
  - component: {fileID: 1268121289}
  m_Layer: 5
  m_Name: Handle
  m_TagString: Untagged
  m_Icon: {fileID: 0}
  m_NavMeshLayer: 0
  m_StaticEditorFlags: 0
  m_IsActive: 0
--- !u!224 &1268121288
RectTransform:
  m_ObjectHideFlags: 0
  m_CorrespondingSourceObject: {fileID: 0}
  m_PrefabInstance: {fileID: 0}
  m_PrefabAsset: {fileID: 0}
  m_GameObject: {fileID: 1268121287}
  m_LocalRotation: {x: 0, y: 0, z: 0, w: 1}
  m_LocalPosition: {x: 0, y: 0, z: 0}
  m_LocalScale: {x: 1, y: 1, z: 1}
  m_Children: []
  m_Father: {fileID: 1072674307}
  m_RootOrder: 0
  m_LocalEulerAnglesHint: {x: 0, y: 0, z: 0}
  m_AnchorMin: {x: 0.2, y: 0}
  m_AnchorMax: {x: 0.2, y: 1}
  m_AnchoredPosition: {x: 0, y: 0}
  m_SizeDelta: {x: 20, y: 0}
  m_Pivot: {x: 0.5, y: 0.5}
--- !u!114 &1268121289
MonoBehaviour:
  m_ObjectHideFlags: 0
  m_CorrespondingSourceObject: {fileID: 0}
  m_PrefabInstance: {fileID: 0}
  m_PrefabAsset: {fileID: 0}
  m_GameObject: {fileID: 1268121287}
  m_Enabled: 1
  m_EditorHideFlags: 0
  m_Script: {fileID: 11500000, guid: fe87c0e1cc204ed48ad3b37840f39efc, type: 3}
  m_Name: 
  m_EditorClassIdentifier: 
  m_Material: {fileID: 0}
  m_Color: {r: 1, g: 1, b: 1, a: 1}
  m_RaycastTarget: 1
  m_OnCullStateChanged:
    m_PersistentCalls:
      m_Calls: []
  m_Sprite: {fileID: 10913, guid: 0000000000000000f000000000000000, type: 0}
  m_Type: 0
  m_PreserveAspect: 0
  m_FillCenter: 1
  m_FillMethod: 4
  m_FillAmount: 1
  m_FillClockwise: 1
  m_FillOrigin: 0
  m_UseSpriteMesh: 0
  m_PixelsPerUnitMultiplier: 1
--- !u!222 &1268121290
CanvasRenderer:
  m_ObjectHideFlags: 0
  m_CorrespondingSourceObject: {fileID: 0}
  m_PrefabInstance: {fileID: 0}
  m_PrefabAsset: {fileID: 0}
  m_GameObject: {fileID: 1268121287}
  m_CullTransparentMesh: 0
--- !u!1 &1285424157
GameObject:
  m_ObjectHideFlags: 0
  m_CorrespondingSourceObject: {fileID: 0}
  m_PrefabInstance: {fileID: 0}
  m_PrefabAsset: {fileID: 0}
  serializedVersion: 6
  m_Component:
  - component: {fileID: 1285424158}
  - component: {fileID: 1285424161}
  - component: {fileID: 1285424160}
  - component: {fileID: 1285424159}
  m_Layer: 5
  m_Name: Close Button
  m_TagString: Untagged
  m_Icon: {fileID: 0}
  m_NavMeshLayer: 0
  m_StaticEditorFlags: 0
  m_IsActive: 1
--- !u!224 &1285424158
RectTransform:
  m_ObjectHideFlags: 0
  m_CorrespondingSourceObject: {fileID: 0}
  m_PrefabInstance: {fileID: 0}
  m_PrefabAsset: {fileID: 0}
  m_GameObject: {fileID: 1285424157}
  m_LocalRotation: {x: -0, y: -0, z: -0, w: 1}
  m_LocalPosition: {x: 0, y: 0, z: 0}
  m_LocalScale: {x: 1, y: 1, z: 1}
  m_Children:
  - {fileID: 2109659938}
  m_Father: {fileID: 1588991416}
  m_RootOrder: 1
  m_LocalEulerAnglesHint: {x: 0, y: 0, z: 0}
  m_AnchorMin: {x: 1, y: 0}
  m_AnchorMax: {x: 1, y: 0}
  m_AnchoredPosition: {x: -16, y: 16}
  m_SizeDelta: {x: 192, y: 64}
  m_Pivot: {x: 1, y: 0.00000052154064}
--- !u!114 &1285424159
MonoBehaviour:
  m_ObjectHideFlags: 0
  m_CorrespondingSourceObject: {fileID: 0}
  m_PrefabInstance: {fileID: 0}
  m_PrefabAsset: {fileID: 0}
  m_GameObject: {fileID: 1285424157}
  m_Enabled: 1
  m_EditorHideFlags: 0
  m_Script: {fileID: 11500000, guid: 4e29b1a8efbd4b44bb3f3716e73f07ff, type: 3}
  m_Name: 
  m_EditorClassIdentifier: 
  m_Navigation:
    m_Mode: 0
    m_SelectOnUp: {fileID: 0}
    m_SelectOnDown: {fileID: 0}
    m_SelectOnLeft: {fileID: 0}
    m_SelectOnRight: {fileID: 0}
  m_Transition: 1
  m_Colors:
    m_NormalColor: {r: 0.43529415, g: 0.5411765, b: 0.5686275, a: 1}
    m_HighlightedColor: {r: 1, g: 0.40000004, b: 0, a: 1}
    m_PressedColor: {r: 0.30008277, g: 0.37307587, b: 0.39200002, a: 1}
    m_SelectedColor: {r: 1, g: 0.40000004, b: 0, a: 1}
    m_DisabledColor: {r: 0.78431374, g: 0.78431374, b: 0.78431374, a: 0.5019608}
    m_ColorMultiplier: 1
    m_FadeDuration: 0.1
  m_SpriteState:
    m_HighlightedSprite: {fileID: 0}
    m_PressedSprite: {fileID: 0}
    m_SelectedSprite: {fileID: 0}
    m_DisabledSprite: {fileID: 0}
  m_AnimationTriggers:
    m_NormalTrigger: Normal
    m_HighlightedTrigger: Highlighted
    m_PressedTrigger: Pressed
    m_SelectedTrigger: Highlighted
    m_DisabledTrigger: Disabled
  m_Interactable: 1
  m_TargetGraphic: {fileID: 1285424160}
  m_OnClick:
    m_PersistentCalls:
      m_Calls:
      - m_Target: {fileID: 1588991415}
        m_MethodName: SetActive
        m_Mode: 6
        m_Arguments:
          m_ObjectArgument: {fileID: 0}
          m_ObjectArgumentAssemblyTypeName: UnityEngine.Object, UnityEngine
          m_IntArgument: 0
          m_FloatArgument: 0
          m_StringArgument: 
          m_BoolArgument: 0
        m_CallState: 2
--- !u!114 &1285424160
MonoBehaviour:
  m_ObjectHideFlags: 0
  m_CorrespondingSourceObject: {fileID: 0}
  m_PrefabInstance: {fileID: 0}
  m_PrefabAsset: {fileID: 0}
  m_GameObject: {fileID: 1285424157}
  m_Enabled: 1
  m_EditorHideFlags: 0
  m_Script: {fileID: 11500000, guid: fe87c0e1cc204ed48ad3b37840f39efc, type: 3}
  m_Name: 
  m_EditorClassIdentifier: 
  m_Material: {fileID: 0}
  m_Color: {r: 1, g: 1, b: 1, a: 1}
  m_RaycastTarget: 1
  m_OnCullStateChanged:
    m_PersistentCalls:
      m_Calls: []
  m_Sprite: {fileID: 0}
  m_Type: 0
  m_PreserveAspect: 0
  m_FillCenter: 1
  m_FillMethod: 4
  m_FillAmount: 1
  m_FillClockwise: 1
  m_FillOrigin: 0
  m_UseSpriteMesh: 0
  m_PixelsPerUnitMultiplier: 1
--- !u!222 &1285424161
CanvasRenderer:
  m_ObjectHideFlags: 0
  m_CorrespondingSourceObject: {fileID: 0}
  m_PrefabInstance: {fileID: 0}
  m_PrefabAsset: {fileID: 0}
  m_GameObject: {fileID: 1285424157}
  m_CullTransparentMesh: 0
--- !u!1 &1292114515
GameObject:
  m_ObjectHideFlags: 0
  m_CorrespondingSourceObject: {fileID: 0}
  m_PrefabInstance: {fileID: 0}
  m_PrefabAsset: {fileID: 0}
  serializedVersion: 6
  m_Component:
  - component: {fileID: 1292114516}
  - component: {fileID: 1292114518}
  - component: {fileID: 1292114517}
  m_Layer: 5
  m_Name: Label
  m_TagString: Untagged
  m_Icon: {fileID: 0}
  m_NavMeshLayer: 0
  m_StaticEditorFlags: 0
  m_IsActive: 1
--- !u!224 &1292114516
RectTransform:
  m_ObjectHideFlags: 0
  m_CorrespondingSourceObject: {fileID: 0}
  m_PrefabInstance: {fileID: 0}
  m_PrefabAsset: {fileID: 0}
  m_GameObject: {fileID: 1292114515}
  m_LocalRotation: {x: -0, y: -0, z: -0, w: 1}
  m_LocalPosition: {x: 0, y: 0, z: 0}
  m_LocalScale: {x: 1, y: 1, z: 1}
  m_Children: []
  m_Father: {fileID: 317588296}
  m_RootOrder: 0
  m_LocalEulerAnglesHint: {x: 0, y: 0, z: 0}
  m_AnchorMin: {x: 0, y: 0}
  m_AnchorMax: {x: 0, y: 1}
  m_AnchoredPosition: {x: 0.000030517578, y: 0}
  m_SizeDelta: {x: 168, y: 0}
  m_Pivot: {x: 0, y: 0.5}
--- !u!114 &1292114517
MonoBehaviour:
  m_ObjectHideFlags: 0
  m_CorrespondingSourceObject: {fileID: 0}
  m_PrefabInstance: {fileID: 0}
  m_PrefabAsset: {fileID: 0}
  m_GameObject: {fileID: 1292114515}
  m_Enabled: 1
  m_EditorHideFlags: 0
  m_Script: {fileID: 11500000, guid: f4688fdb7df04437aeb418b961361dc5, type: 3}
  m_Name: 
  m_EditorClassIdentifier: 
  m_Material: {fileID: 0}
  m_Color: {r: 1, g: 1, b: 1, a: 1}
  m_RaycastTarget: 1
  m_OnCullStateChanged:
    m_PersistentCalls:
      m_Calls: []
  m_text: multiplayer port
  m_isRightToLeft: 0
  m_fontAsset: {fileID: 11400000, guid: 5a19f4193fe2bf64089ade0b38163199, type: 2}
  m_sharedMaterial: {fileID: 21566619404874456, guid: 5a19f4193fe2bf64089ade0b38163199,
    type: 2}
  m_fontSharedMaterials: []
  m_fontMaterial: {fileID: 0}
  m_fontMaterials: []
  m_fontColor32:
    serializedVersion: 2
    rgba: 4284702540
  m_fontColor: {r: 0.30008277, g: 0.37307587, b: 0.39200002, a: 1}
  m_enableVertexGradient: 0
  m_colorMode: 3
  m_fontColorGradient:
    topLeft: {r: 1, g: 1, b: 1, a: 1}
    topRight: {r: 1, g: 1, b: 1, a: 1}
    bottomLeft: {r: 1, g: 1, b: 1, a: 1}
    bottomRight: {r: 1, g: 1, b: 1, a: 1}
  m_fontColorGradientPreset: {fileID: 0}
  m_spriteAsset: {fileID: 0}
  m_tintAllSprites: 0
  m_overrideHtmlColors: 0
  m_faceColor:
    serializedVersion: 2
    rgba: 4294967295
  m_outlineColor:
    serializedVersion: 2
    rgba: 4278190080
  m_fontSize: 24
  m_fontSizeBase: 24
  m_fontWeight: 400
  m_enableAutoSizing: 0
  m_fontSizeMin: 18
  m_fontSizeMax: 72
  m_fontStyle: 16
  m_textAlignment: 514
  m_characterSpacing: 0
  m_wordSpacing: 0
  m_lineSpacing: 0
  m_lineSpacingMax: 0
  m_paragraphSpacing: 0
  m_charWidthMaxAdj: 0
  m_enableWordWrapping: 1
  m_wordWrappingRatios: 0.4
  m_overflowMode: 0
  m_firstOverflowCharacterIndex: 8
  m_linkedTextComponent: {fileID: 0}
  m_isLinkedTextComponent: 0
  m_isTextTruncated: 0
  m_enableKerning: 1
  m_enableExtraPadding: 0
  checkPaddingRequired: 0
  m_isRichText: 1
  m_parseCtrlCharacters: 1
  m_isOrthographic: 1
  m_isCullingEnabled: 0
  m_ignoreRectMaskCulling: 0
  m_ignoreCulling: 1
  m_horizontalMapping: 0
  m_verticalMapping: 0
  m_uvLineOffset: 0
  m_geometrySortingOrder: 0
  m_VertexBufferAutoSizeReduction: 1
  m_firstVisibleCharacter: 0
  m_useMaxVisibleDescender: 1
  m_pageToDisplay: 1
  m_margin: {x: 16, y: 16, z: 16, w: 16}
  m_textInfo:
    textComponent: {fileID: 1292114517}
    characterCount: 16
    spriteCount: 0
    spaceCount: 1
    wordCount: 2
    linkCount: 0
    lineCount: 2
    pageCount: 1
    materialCount: 1
  m_isUsingLegacyAnimationComponent: 0
  m_isVolumetricText: 0
  m_spriteAnimator: {fileID: 0}
  m_hasFontAssetChanged: 0
  m_subTextObjects:
  - {fileID: 0}
  - {fileID: 0}
  - {fileID: 0}
  - {fileID: 0}
  - {fileID: 0}
  - {fileID: 0}
  - {fileID: 0}
  - {fileID: 0}
  m_baseMaterial: {fileID: 0}
  m_maskOffset: {x: 0, y: 0, z: 0, w: 0}
--- !u!222 &1292114518
CanvasRenderer:
  m_ObjectHideFlags: 0
  m_CorrespondingSourceObject: {fileID: 0}
  m_PrefabInstance: {fileID: 0}
  m_PrefabAsset: {fileID: 0}
  m_GameObject: {fileID: 1292114515}
  m_CullTransparentMesh: 0
--- !u!1 &1317877496
GameObject:
  m_ObjectHideFlags: 0
  m_CorrespondingSourceObject: {fileID: 0}
  m_PrefabInstance: {fileID: 0}
  m_PrefabAsset: {fileID: 0}
  serializedVersion: 6
  m_Component:
  - component: {fileID: 1317877497}
  - component: {fileID: 1317877498}
  m_Layer: 5
  m_Name: Show Log
  m_TagString: Untagged
  m_Icon: {fileID: 0}
  m_NavMeshLayer: 0
  m_StaticEditorFlags: 0
  m_IsActive: 1
--- !u!224 &1317877497
RectTransform:
  m_ObjectHideFlags: 0
  m_CorrespondingSourceObject: {fileID: 0}
  m_PrefabInstance: {fileID: 0}
  m_PrefabAsset: {fileID: 0}
  m_GameObject: {fileID: 1317877496}
  m_LocalRotation: {x: 0, y: 0, z: 0, w: 1}
  m_LocalPosition: {x: 0, y: 0, z: 0}
  m_LocalScale: {x: 1, y: 1, z: 1}
  m_Children:
  - {fileID: 1943645057}
  - {fileID: 1224460377}
  m_Father: {fileID: 2054891945}
  m_RootOrder: 7
  m_LocalEulerAnglesHint: {x: 0, y: 0, z: 0}
  m_AnchorMin: {x: 0, y: 1}
  m_AnchorMax: {x: 0, y: 1}
  m_AnchoredPosition: {x: 190, y: -464}
  m_SizeDelta: {x: 380, y: 80}
  m_Pivot: {x: 0.5, y: 0.5}
--- !u!114 &1317877498
MonoBehaviour:
  m_ObjectHideFlags: 0
  m_CorrespondingSourceObject: {fileID: 0}
  m_PrefabInstance: {fileID: 0}
  m_PrefabAsset: {fileID: 0}
  m_GameObject: {fileID: 1317877496}
  m_Enabled: 1
  m_EditorHideFlags: 0
  m_Script: {fileID: 11500000, guid: 30649d3a9faa99c48a7b1166b86bf2a0, type: 3}
  m_Name: 
  m_EditorClassIdentifier: 
  m_Padding:
    m_Left: 8
    m_Right: 8
    m_Top: 8
    m_Bottom: 8
  m_ChildAlignment: 0
  m_Spacing: 8
  m_ChildForceExpandWidth: 1
  m_ChildForceExpandHeight: 1
  m_ChildControlWidth: 1
  m_ChildControlHeight: 1
  m_ChildScaleWidth: 0
  m_ChildScaleHeight: 0
--- !u!1 &1322106251
GameObject:
  m_ObjectHideFlags: 0
  m_CorrespondingSourceObject: {fileID: 0}
  m_PrefabInstance: {fileID: 0}
  m_PrefabAsset: {fileID: 0}
  serializedVersion: 6
  m_Component:
  - component: {fileID: 1322106252}
  - component: {fileID: 1322106256}
  - component: {fileID: 1322106255}
  - component: {fileID: 1322106254}
  - component: {fileID: 1322106253}
  m_Layer: 5
  m_Name: Panel
  m_TagString: Untagged
  m_Icon: {fileID: 0}
  m_NavMeshLayer: 0
  m_StaticEditorFlags: 0
  m_IsActive: 1
--- !u!224 &1322106252
RectTransform:
  m_ObjectHideFlags: 0
  m_CorrespondingSourceObject: {fileID: 0}
  m_PrefabInstance: {fileID: 0}
  m_PrefabAsset: {fileID: 0}
  m_GameObject: {fileID: 1322106251}
  m_LocalRotation: {x: -0, y: -0, z: -0, w: 1}
  m_LocalPosition: {x: 0, y: 0, z: 0}
  m_LocalScale: {x: 1, y: 1, z: 1}
  m_Children:
  - {fileID: 94545910}
  - {fileID: 75423798}
  - {fileID: 936630691}
  - {fileID: 816994074}
  - {fileID: 317588296}
  - {fileID: 162886307}
  m_Father: {fileID: 1908252056}
  m_RootOrder: 0
  m_LocalEulerAnglesHint: {x: 0, y: 0, z: 0}
  m_AnchorMin: {x: 0.5, y: 0.5}
  m_AnchorMax: {x: 0.5, y: 0.5}
  m_AnchoredPosition: {x: 0, y: 0}
  m_SizeDelta: {x: 500, y: 496}
  m_Pivot: {x: 0.5, y: 0.5}
--- !u!114 &1322106253
MonoBehaviour:
  m_ObjectHideFlags: 0
  m_CorrespondingSourceObject: {fileID: 0}
  m_PrefabInstance: {fileID: 0}
  m_PrefabAsset: {fileID: 0}
  m_GameObject: {fileID: 1322106251}
  m_Enabled: 1
  m_EditorHideFlags: 0
  m_Script: {fileID: 11500000, guid: 3245ec927659c4140ac4f8d17403cc18, type: 3}
  m_Name: 
  m_EditorClassIdentifier: 
  m_HorizontalFit: 0
  m_VerticalFit: 2
--- !u!114 &1322106254
MonoBehaviour:
  m_ObjectHideFlags: 0
  m_CorrespondingSourceObject: {fileID: 0}
  m_PrefabInstance: {fileID: 0}
  m_PrefabAsset: {fileID: 0}
  m_GameObject: {fileID: 1322106251}
  m_Enabled: 1
  m_EditorHideFlags: 0
  m_Script: {fileID: 11500000, guid: 59f8146938fff824cb5fd77236b75775, type: 3}
  m_Name: 
  m_EditorClassIdentifier: 
  m_Padding:
    m_Left: 0
    m_Right: 0
    m_Top: 0
    m_Bottom: 0
  m_ChildAlignment: 0
  m_Spacing: 0
  m_ChildForceExpandWidth: 1
  m_ChildForceExpandHeight: 1
  m_ChildControlWidth: 1
  m_ChildControlHeight: 0
  m_ChildScaleWidth: 0
  m_ChildScaleHeight: 0
--- !u!114 &1322106255
MonoBehaviour:
  m_ObjectHideFlags: 0
  m_CorrespondingSourceObject: {fileID: 0}
  m_PrefabInstance: {fileID: 0}
  m_PrefabAsset: {fileID: 0}
  m_GameObject: {fileID: 1322106251}
  m_Enabled: 1
  m_EditorHideFlags: 0
  m_Script: {fileID: 11500000, guid: fe87c0e1cc204ed48ad3b37840f39efc, type: 3}
  m_Name: 
  m_EditorClassIdentifier: 
  m_Material: {fileID: 0}
  m_Color: {r: 0.5764706, g: 0.654902, b: 0.6745098, a: 1}
  m_RaycastTarget: 1
  m_OnCullStateChanged:
    m_PersistentCalls:
      m_Calls: []
  m_Sprite: {fileID: 0}
  m_Type: 0
  m_PreserveAspect: 0
  m_FillCenter: 1
  m_FillMethod: 4
  m_FillAmount: 1
  m_FillClockwise: 1
  m_FillOrigin: 0
  m_UseSpriteMesh: 0
  m_PixelsPerUnitMultiplier: 1
--- !u!222 &1322106256
CanvasRenderer:
  m_ObjectHideFlags: 0
  m_CorrespondingSourceObject: {fileID: 0}
  m_PrefabInstance: {fileID: 0}
  m_PrefabAsset: {fileID: 0}
  m_GameObject: {fileID: 1322106251}
  m_CullTransparentMesh: 0
--- !u!1 &1387937674
GameObject:
  m_ObjectHideFlags: 0
  m_CorrespondingSourceObject: {fileID: 0}
  m_PrefabInstance: {fileID: 0}
  m_PrefabAsset: {fileID: 0}
  serializedVersion: 6
  m_Component:
  - component: {fileID: 1387937675}
  - component: {fileID: 1387937677}
  - component: {fileID: 1387937676}
  m_Layer: 5
  m_Name: Log Text
  m_TagString: Untagged
  m_Icon: {fileID: 0}
  m_NavMeshLayer: 0
  m_StaticEditorFlags: 0
  m_IsActive: 1
--- !u!224 &1387937675
RectTransform:
  m_ObjectHideFlags: 0
  m_CorrespondingSourceObject: {fileID: 0}
  m_PrefabInstance: {fileID: 0}
  m_PrefabAsset: {fileID: 0}
  m_GameObject: {fileID: 1387937674}
  m_LocalRotation: {x: 0, y: 0, z: 0, w: 1}
  m_LocalPosition: {x: 0, y: 0, z: 0}
  m_LocalScale: {x: 1, y: 1, z: 1}
  m_Children: []
  m_Father: {fileID: 430995091}
  m_RootOrder: 0
  m_LocalEulerAnglesHint: {x: 0, y: 0, z: 0}
  m_AnchorMin: {x: 0, y: 0}
  m_AnchorMax: {x: 1, y: 1}
  m_AnchoredPosition: {x: 0, y: 0}
  m_SizeDelta: {x: -32, y: -32}
  m_Pivot: {x: 0.5, y: 0.5}
--- !u!114 &1387937676
MonoBehaviour:
  m_ObjectHideFlags: 0
  m_CorrespondingSourceObject: {fileID: 0}
  m_PrefabInstance: {fileID: 0}
  m_PrefabAsset: {fileID: 0}
  m_GameObject: {fileID: 1387937674}
  m_Enabled: 1
  m_EditorHideFlags: 0
  m_Script: {fileID: 11500000, guid: f4688fdb7df04437aeb418b961361dc5, type: 3}
  m_Name: 
  m_EditorClassIdentifier: 
  m_Material: {fileID: 0}
  m_Color: {r: 1, g: 1, b: 1, a: 1}
  m_RaycastTarget: 1
  m_OnCullStateChanged:
    m_PersistentCalls:
      m_Calls: []
  m_text: No log output yet.
  m_isRightToLeft: 0
  m_fontAsset: {fileID: 11400000, guid: 0cd382c4d470f174791dd96eb8f7b786, type: 2}
  m_sharedMaterial: {fileID: 1549604112718095413, guid: 0cd382c4d470f174791dd96eb8f7b786,
    type: 2}
  m_fontSharedMaterials: []
  m_fontMaterial: {fileID: 0}
  m_fontMaterials: []
  m_fontColor32:
    serializedVersion: 2
    rgba: 4294967295
  m_fontColor: {r: 1, g: 1, b: 1, a: 1}
  m_enableVertexGradient: 0
  m_colorMode: 3
  m_fontColorGradient:
    topLeft: {r: 1, g: 1, b: 1, a: 1}
    topRight: {r: 1, g: 1, b: 1, a: 1}
    bottomLeft: {r: 1, g: 1, b: 1, a: 1}
    bottomRight: {r: 1, g: 1, b: 1, a: 1}
  m_fontColorGradientPreset: {fileID: 0}
  m_spriteAsset: {fileID: 0}
  m_tintAllSprites: 0
  m_overrideHtmlColors: 0
  m_faceColor:
    serializedVersion: 2
    rgba: 4294967295
  m_outlineColor:
    serializedVersion: 2
    rgba: 4278190080
  m_fontSize: 24
  m_fontSizeBase: 24
  m_fontWeight: 400
  m_enableAutoSizing: 0
  m_fontSizeMin: 18
  m_fontSizeMax: 72
  m_fontStyle: 0
  m_textAlignment: 1025
  m_characterSpacing: 0
  m_wordSpacing: 0
  m_lineSpacing: 0
  m_lineSpacingMax: 0
  m_paragraphSpacing: 0
  m_charWidthMaxAdj: 0
  m_enableWordWrapping: 1
  m_wordWrappingRatios: 0.4
  m_overflowMode: 4
  m_firstOverflowCharacterIndex: -1
  m_linkedTextComponent: {fileID: 0}
  m_isLinkedTextComponent: 0
  m_isTextTruncated: 0
  m_enableKerning: 1
  m_enableExtraPadding: 0
  checkPaddingRequired: 0
  m_isRichText: 1
  m_parseCtrlCharacters: 1
  m_isOrthographic: 1
  m_isCullingEnabled: 0
  m_ignoreRectMaskCulling: 0
  m_ignoreCulling: 1
  m_horizontalMapping: 0
  m_verticalMapping: 0
  m_uvLineOffset: 0
  m_geometrySortingOrder: 0
  m_VertexBufferAutoSizeReduction: 1
  m_firstVisibleCharacter: 0
  m_useMaxVisibleDescender: 1
  m_pageToDisplay: 1
  m_margin: {x: 0, y: 0, z: 0, w: 0}
  m_textInfo:
    textComponent: {fileID: 1387937676}
    characterCount: 18
    spriteCount: 0
    spaceCount: 3
    wordCount: 4
    linkCount: 0
    lineCount: 1
    pageCount: 1
    materialCount: 1
  m_isUsingLegacyAnimationComponent: 0
  m_isVolumetricText: 0
  m_spriteAnimator: {fileID: 0}
  m_hasFontAssetChanged: 0
  m_subTextObjects:
  - {fileID: 0}
  - {fileID: 0}
  - {fileID: 0}
  - {fileID: 0}
  - {fileID: 0}
  - {fileID: 0}
  - {fileID: 0}
  - {fileID: 0}
  m_baseMaterial: {fileID: 0}
  m_maskOffset: {x: 0, y: 0, z: 0, w: 0}
--- !u!222 &1387937677
CanvasRenderer:
  m_ObjectHideFlags: 0
  m_CorrespondingSourceObject: {fileID: 0}
  m_PrefabInstance: {fileID: 0}
  m_PrefabAsset: {fileID: 0}
  m_GameObject: {fileID: 1387937674}
  m_CullTransparentMesh: 0
--- !u!1 &1404593537
GameObject:
  m_ObjectHideFlags: 0
  m_CorrespondingSourceObject: {fileID: 0}
  m_PrefabInstance: {fileID: 0}
  m_PrefabAsset: {fileID: 0}
  serializedVersion: 6
  m_Component:
  - component: {fileID: 1404593538}
  - component: {fileID: 1404593540}
  - component: {fileID: 1404593539}
  m_Layer: 5
  m_Name: Highlight
  m_TagString: Untagged
  m_Icon: {fileID: 0}
  m_NavMeshLayer: 0
  m_StaticEditorFlags: 0
  m_IsActive: 1
--- !u!224 &1404593538
RectTransform:
  m_ObjectHideFlags: 0
  m_CorrespondingSourceObject: {fileID: 0}
  m_PrefabInstance: {fileID: 0}
  m_PrefabAsset: {fileID: 0}
  m_GameObject: {fileID: 1404593537}
  m_LocalRotation: {x: 0, y: 0, z: 0, w: 1}
  m_LocalPosition: {x: 0, y: 0, z: 0}
  m_LocalScale: {x: 1, y: 1, z: 1}
  m_Children: []
  m_Father: {fileID: 159567282}
  m_RootOrder: 0
  m_LocalEulerAnglesHint: {x: 0, y: 0, z: 0}
  m_AnchorMin: {x: 0, y: 0}
  m_AnchorMax: {x: 1, y: 1}
  m_AnchoredPosition: {x: 0, y: 0}
  m_SizeDelta: {x: 0, y: 0}
  m_Pivot: {x: 0.5, y: 0.5}
--- !u!114 &1404593539
MonoBehaviour:
  m_ObjectHideFlags: 0
  m_CorrespondingSourceObject: {fileID: 0}
  m_PrefabInstance: {fileID: 0}
  m_PrefabAsset: {fileID: 0}
  m_GameObject: {fileID: 1404593537}
  m_Enabled: 1
  m_EditorHideFlags: 0
  m_Script: {fileID: 11500000, guid: fe87c0e1cc204ed48ad3b37840f39efc, type: 3}
  m_Name: 
  m_EditorClassIdentifier: 
  m_Material: {fileID: 0}
  m_Color: {r: 0.8313726, g: 0.33333334, b: 0, a: 1}
  m_RaycastTarget: 0
  m_OnCullStateChanged:
    m_PersistentCalls:
      m_Calls: []
  m_Sprite: {fileID: 0}
  m_Type: 0
  m_PreserveAspect: 0
  m_FillCenter: 1
  m_FillMethod: 4
  m_FillAmount: 1
  m_FillClockwise: 1
  m_FillOrigin: 0
  m_UseSpriteMesh: 0
  m_PixelsPerUnitMultiplier: 1
--- !u!222 &1404593540
CanvasRenderer:
  m_ObjectHideFlags: 0
  m_CorrespondingSourceObject: {fileID: 0}
  m_PrefabInstance: {fileID: 0}
  m_PrefabAsset: {fileID: 0}
  m_GameObject: {fileID: 1404593537}
  m_CullTransparentMesh: 0
--- !u!1 &1427002034
GameObject:
  m_ObjectHideFlags: 0
  m_CorrespondingSourceObject: {fileID: 0}
  m_PrefabInstance: {fileID: 0}
  m_PrefabAsset: {fileID: 0}
  serializedVersion: 6
  m_Component:
  - component: {fileID: 1427002035}
  m_Layer: 5
  m_Name: Connect
  m_TagString: Untagged
  m_Icon: {fileID: 0}
  m_NavMeshLayer: 0
  m_StaticEditorFlags: 0
  m_IsActive: 1
--- !u!224 &1427002035
RectTransform:
  m_ObjectHideFlags: 0
  m_CorrespondingSourceObject: {fileID: 0}
  m_PrefabInstance: {fileID: 0}
  m_PrefabAsset: {fileID: 0}
  m_GameObject: {fileID: 1427002034}
  m_LocalRotation: {x: 0, y: 0, z: 0, w: 1}
  m_LocalPosition: {x: 0, y: 0, z: 0}
  m_LocalScale: {x: 1, y: 1, z: 1}
  m_Children:
  - {fileID: 1243937901}
  m_Father: {fileID: 2054891945}
  m_RootOrder: 3
  m_LocalEulerAnglesHint: {x: 0, y: 0, z: 0}
  m_AnchorMin: {x: 0, y: 1}
  m_AnchorMax: {x: 0, y: 1}
  m_AnchoredPosition: {x: 190, y: -216}
  m_SizeDelta: {x: 380, y: 80}
  m_Pivot: {x: 0.5, y: 0.5}
--- !u!1 &1437844075
GameObject:
  m_ObjectHideFlags: 0
  m_CorrespondingSourceObject: {fileID: 0}
  m_PrefabInstance: {fileID: 0}
  m_PrefabAsset: {fileID: 0}
  serializedVersion: 6
  m_Component:
  - component: {fileID: 1437844076}
  - component: {fileID: 1437844077}
  m_Layer: 5
  m_Name: Text Area
  m_TagString: Untagged
  m_Icon: {fileID: 0}
  m_NavMeshLayer: 0
  m_StaticEditorFlags: 0
  m_IsActive: 1
--- !u!224 &1437844076
RectTransform:
  m_ObjectHideFlags: 0
  m_CorrespondingSourceObject: {fileID: 0}
  m_PrefabInstance: {fileID: 0}
  m_PrefabAsset: {fileID: 0}
  m_GameObject: {fileID: 1437844075}
  m_LocalRotation: {x: 0, y: 0, z: 0, w: 1}
  m_LocalPosition: {x: 0, y: 0, z: 0}
  m_LocalScale: {x: 1, y: 1, z: 1}
  m_Children:
  - {fileID: 2048555309}
  - {fileID: 1627060379}
  m_Father: {fileID: 586438651}
  m_RootOrder: 0
  m_LocalEulerAnglesHint: {x: 0, y: 0, z: 0}
  m_AnchorMin: {x: 0, y: 0}
  m_AnchorMax: {x: 1, y: 1}
  m_AnchoredPosition: {x: 0, y: -0.5}
  m_SizeDelta: {x: -20, y: -13}
  m_Pivot: {x: 0.5, y: 0.5}
--- !u!114 &1437844077
MonoBehaviour:
  m_ObjectHideFlags: 0
  m_CorrespondingSourceObject: {fileID: 0}
  m_PrefabInstance: {fileID: 0}
  m_PrefabAsset: {fileID: 0}
  m_GameObject: {fileID: 1437844075}
  m_Enabled: 1
  m_EditorHideFlags: 0
  m_Script: {fileID: 11500000, guid: 3312d7739989d2b4e91e6319e9a96d76, type: 3}
  m_Name: 
  m_EditorClassIdentifier: 
--- !u!1 &1471469550
GameObject:
  m_ObjectHideFlags: 0
  m_CorrespondingSourceObject: {fileID: 0}
  m_PrefabInstance: {fileID: 0}
  m_PrefabAsset: {fileID: 0}
  serializedVersion: 6
  m_Component:
  - component: {fileID: 1471469551}
  - component: {fileID: 1471469552}
  m_Layer: 0
  m_Name: Visualiser Radial Menu
  m_TagString: Untagged
  m_Icon: {fileID: 0}
  m_NavMeshLayer: 0
  m_StaticEditorFlags: 0
  m_IsActive: 1
--- !u!4 &1471469551
Transform:
  m_ObjectHideFlags: 0
  m_CorrespondingSourceObject: {fileID: 0}
  m_PrefabInstance: {fileID: 0}
  m_PrefabAsset: {fileID: 0}
  m_GameObject: {fileID: 1471469550}
  m_LocalRotation: {x: 0, y: 0, z: 0, w: 1}
  m_LocalPosition: {x: 0, y: 0, z: 0}
  m_LocalScale: {x: 1, y: 1, z: 1}
  m_Children:
  - {fileID: 593888083}
  m_Father: {fileID: 3480070}
  m_RootOrder: 0
  m_LocalEulerAnglesHint: {x: 0, y: 0, z: 0}
--- !u!114 &1471469552
MonoBehaviour:
  m_ObjectHideFlags: 0
  m_CorrespondingSourceObject: {fileID: 0}
  m_PrefabInstance: {fileID: 0}
  m_PrefabAsset: {fileID: 0}
  m_GameObject: {fileID: 1471469550}
  m_Enabled: 1
  m_EditorHideFlags: 0
  m_Script: {fileID: 11500000, guid: 9bc97d019e134c85946eaf212e0a8559, type: 3}
  m_Name: 
  m_EditorClassIdentifier: 
  radialMenuPrefab: {fileID: 593888082}
  visualiserMenuAction:
    actionPath: /actions/Interactive/in/VisualiserMenu
    needsReinit: 0
  visualisationManager: {fileID: 1807462481}
  cursorProvider: {fileID: 266520763}
  prototype: {fileID: 544060994}
  inputSource: 1
--- !u!1 &1512558924
GameObject:
  m_ObjectHideFlags: 0
  m_CorrespondingSourceObject: {fileID: 0}
  m_PrefabInstance: {fileID: 0}
  m_PrefabAsset: {fileID: 0}
  serializedVersion: 6
  m_Component:
  - component: {fileID: 1512558925}
  m_Layer: 5
  m_Name: Simulate Controllers
  m_TagString: Untagged
  m_Icon: {fileID: 0}
  m_NavMeshLayer: 0
  m_StaticEditorFlags: 0
  m_IsActive: 1
--- !u!224 &1512558925
RectTransform:
  m_ObjectHideFlags: 0
  m_CorrespondingSourceObject: {fileID: 0}
  m_PrefabInstance: {fileID: 0}
  m_PrefabAsset: {fileID: 0}
  m_GameObject: {fileID: 1512558924}
  m_LocalRotation: {x: 0, y: 0, z: 0, w: 1}
  m_LocalPosition: {x: 0, y: 0, z: 0}
  m_LocalScale: {x: 1, y: 1, z: 1}
  m_Children:
  - {fileID: 767694554}
  m_Father: {fileID: 2054891945}
  m_RootOrder: 6
  m_LocalEulerAnglesHint: {x: 0, y: 0, z: 0}
  m_AnchorMin: {x: 0, y: 1}
  m_AnchorMax: {x: 0, y: 1}
  m_AnchoredPosition: {x: 190, y: -384}
  m_SizeDelta: {x: 380, y: 80}
  m_Pivot: {x: 0.5, y: 0.5}
--- !u!1 &1529171856
GameObject:
  m_ObjectHideFlags: 0
  m_CorrespondingSourceObject: {fileID: 0}
  m_PrefabInstance: {fileID: 0}
  m_PrefabAsset: {fileID: 0}
  serializedVersion: 6
  m_Component:
  - component: {fileID: 1529171857}
  - component: {fileID: 1529171859}
  - component: {fileID: 1529171858}
  m_Layer: 5
  m_Name: Background
  m_TagString: Untagged
  m_Icon: {fileID: 0}
  m_NavMeshLayer: 0
  m_StaticEditorFlags: 0
  m_IsActive: 1
--- !u!224 &1529171857
RectTransform:
  m_ObjectHideFlags: 0
  m_CorrespondingSourceObject: {fileID: 0}
  m_PrefabInstance: {fileID: 0}
  m_PrefabAsset: {fileID: 0}
  m_GameObject: {fileID: 1529171856}
  m_LocalRotation: {x: 0, y: 0, z: 0, w: 1}
  m_LocalPosition: {x: 0, y: 0, z: 0}
  m_LocalScale: {x: 1, y: 1, z: 1}
  m_Children: []
  m_Father: {fileID: 1981335398}
  m_RootOrder: 0
  m_LocalEulerAnglesHint: {x: 0, y: 0, z: 0}
  m_AnchorMin: {x: 0, y: 0}
  m_AnchorMax: {x: 1, y: 1}
  m_AnchoredPosition: {x: 0, y: 0}
  m_SizeDelta: {x: 0, y: 0}
  m_Pivot: {x: 0.5, y: 0.5}
--- !u!114 &1529171858
MonoBehaviour:
  m_ObjectHideFlags: 0
  m_CorrespondingSourceObject: {fileID: 0}
  m_PrefabInstance: {fileID: 0}
  m_PrefabAsset: {fileID: 0}
  m_GameObject: {fileID: 1529171856}
  m_Enabled: 1
  m_EditorHideFlags: 0
  m_Script: {fileID: 11500000, guid: fe87c0e1cc204ed48ad3b37840f39efc, type: 3}
  m_Name: 
  m_EditorClassIdentifier: 
  m_Material: {fileID: 0}
  m_Color: {r: 0.30008277, g: 0.37307587, b: 0.39200002, a: 1}
  m_RaycastTarget: 1
  m_OnCullStateChanged:
    m_PersistentCalls:
      m_Calls: []
  m_Sprite: {fileID: 0}
  m_Type: 1
  m_PreserveAspect: 0
  m_FillCenter: 1
  m_FillMethod: 4
  m_FillAmount: 1
  m_FillClockwise: 1
  m_FillOrigin: 0
  m_UseSpriteMesh: 0
  m_PixelsPerUnitMultiplier: 1
--- !u!222 &1529171859
CanvasRenderer:
  m_ObjectHideFlags: 0
  m_CorrespondingSourceObject: {fileID: 0}
  m_PrefabInstance: {fileID: 0}
  m_PrefabAsset: {fileID: 0}
  m_GameObject: {fileID: 1529171856}
  m_CullTransparentMesh: 0
--- !u!1 &1534800855
GameObject:
  m_ObjectHideFlags: 0
  m_CorrespondingSourceObject: {fileID: 0}
  m_PrefabInstance: {fileID: 0}
  m_PrefabAsset: {fileID: 0}
  serializedVersion: 6
  m_Component:
  - component: {fileID: 1534800856}
  m_Layer: 0
  m_Name: SteamVR
  m_TagString: Untagged
  m_Icon: {fileID: 0}
  m_NavMeshLayer: 0
  m_StaticEditorFlags: 0
  m_IsActive: 1
--- !u!4 &1534800856
Transform:
  m_ObjectHideFlags: 0
  m_CorrespondingSourceObject: {fileID: 0}
  m_PrefabInstance: {fileID: 0}
  m_PrefabAsset: {fileID: 0}
  m_GameObject: {fileID: 1534800855}
  m_LocalRotation: {x: 0, y: 0, z: 0, w: 1}
  m_LocalPosition: {x: 0, y: 0, z: 0}
  m_LocalScale: {x: 1, y: 1, z: 1}
  m_Children:
  - {fileID: 1897242026}
  m_Father: {fileID: 0}
  m_RootOrder: 2
  m_LocalEulerAnglesHint: {x: 0, y: 0, z: 0}
--- !u!1 &1574251812
GameObject:
  m_ObjectHideFlags: 0
  m_CorrespondingSourceObject: {fileID: 0}
  m_PrefabInstance: {fileID: 0}
  m_PrefabAsset: {fileID: 0}
  serializedVersion: 6
  m_Component:
  - component: {fileID: 1574251813}
  m_Layer: 5
  m_Name: Input
  m_TagString: Untagged
  m_Icon: {fileID: 0}
  m_NavMeshLayer: 0
  m_StaticEditorFlags: 0
  m_IsActive: 1
--- !u!224 &1574251813
RectTransform:
  m_ObjectHideFlags: 0
  m_CorrespondingSourceObject: {fileID: 0}
  m_PrefabInstance: {fileID: 0}
  m_PrefabAsset: {fileID: 0}
  m_GameObject: {fileID: 1574251812}
  m_LocalRotation: {x: 0, y: 0, z: 0, w: 1}
  m_LocalPosition: {x: 0, y: 0, z: 0}
  m_LocalScale: {x: 1, y: 1, z: 1}
  m_Children:
  - {fileID: 586438651}
  m_Father: {fileID: 816994074}
  m_RootOrder: 1
  m_LocalEulerAnglesHint: {x: 0, y: 0, z: 0}
  m_AnchorMin: {x: 0, y: 0}
  m_AnchorMax: {x: 1, y: 1}
  m_AnchoredPosition: {x: 84, y: 0}
  m_SizeDelta: {x: -168, y: 0}
  m_Pivot: {x: 0.5, y: 0.5}
--- !u!1 &1588991415
GameObject:
  m_ObjectHideFlags: 0
  m_CorrespondingSourceObject: {fileID: 0}
  m_PrefabInstance: {fileID: 0}
  m_PrefabAsset: {fileID: 0}
  serializedVersion: 6
  m_Component:
  - component: {fileID: 1588991416}
  - component: {fileID: 1588991418}
  - component: {fileID: 1588991417}
  m_Layer: 5
  m_Name: Debug Values
  m_TagString: Untagged
  m_Icon: {fileID: 0}
  m_NavMeshLayer: 0
  m_StaticEditorFlags: 0
  m_IsActive: 0
--- !u!224 &1588991416
RectTransform:
  m_ObjectHideFlags: 0
  m_CorrespondingSourceObject: {fileID: 0}
  m_PrefabInstance: {fileID: 0}
  m_PrefabAsset: {fileID: 0}
  m_GameObject: {fileID: 1588991415}
  m_LocalRotation: {x: 0, y: 0, z: 0, w: 1}
  m_LocalPosition: {x: 0, y: 0, z: 0}
  m_LocalScale: {x: 1, y: 1, z: 1}
  m_Children:
  - {fileID: 603696411}
  - {fileID: 1285424158}
  m_Father: {fileID: 921160397}
  m_RootOrder: 2
  m_LocalEulerAnglesHint: {x: 0, y: 0, z: 0}
  m_AnchorMin: {x: 0, y: 0}
  m_AnchorMax: {x: 0.5, y: 1}
  m_AnchoredPosition: {x: -0.0234375, y: 0}
  m_SizeDelta: {x: 0.049927, y: 0}
  m_Pivot: {x: 0.5, y: 0.5}
--- !u!114 &1588991417
MonoBehaviour:
  m_ObjectHideFlags: 0
  m_CorrespondingSourceObject: {fileID: 0}
  m_PrefabInstance: {fileID: 0}
  m_PrefabAsset: {fileID: 0}
  m_GameObject: {fileID: 1588991415}
  m_Enabled: 1
  m_EditorHideFlags: 0
  m_Script: {fileID: 11500000, guid: fe87c0e1cc204ed48ad3b37840f39efc, type: 3}
  m_Name: 
  m_EditorClassIdentifier: 
  m_Material: {fileID: 0}
  m_Color: {r: 0, g: 0, b: 0, a: 0.9019608}
  m_RaycastTarget: 1
  m_OnCullStateChanged:
    m_PersistentCalls:
      m_Calls: []
  m_Sprite: {fileID: 0}
  m_Type: 0
  m_PreserveAspect: 0
  m_FillCenter: 1
  m_FillMethod: 4
  m_FillAmount: 1
  m_FillClockwise: 1
  m_FillOrigin: 0
  m_UseSpriteMesh: 0
  m_PixelsPerUnitMultiplier: 1
--- !u!222 &1588991418
CanvasRenderer:
  m_ObjectHideFlags: 0
  m_CorrespondingSourceObject: {fileID: 0}
  m_PrefabInstance: {fileID: 0}
  m_PrefabAsset: {fileID: 0}
  m_GameObject: {fileID: 1588991415}
  m_CullTransparentMesh: 0
--- !u!1 &1594420690
GameObject:
  m_ObjectHideFlags: 0
  m_CorrespondingSourceObject: {fileID: 0}
  m_PrefabInstance: {fileID: 0}
  m_PrefabAsset: {fileID: 0}
  serializedVersion: 6
  m_Component:
  - component: {fileID: 1594420691}
  - component: {fileID: 1594420692}
  m_Layer: 0
  m_Name: UI Mode
  m_TagString: Untagged
  m_Icon: {fileID: 0}
  m_NavMeshLayer: 0
  m_StaticEditorFlags: 0
  m_IsActive: 1
--- !u!4 &1594420691
Transform:
  m_ObjectHideFlags: 0
  m_CorrespondingSourceObject: {fileID: 0}
  m_PrefabInstance: {fileID: 0}
  m_PrefabAsset: {fileID: 0}
  m_GameObject: {fileID: 1594420690}
  m_LocalRotation: {x: 0, y: 0, z: 0, w: 1}
  m_LocalPosition: {x: 0, y: 0, z: 0}
  m_LocalScale: {x: 1, y: 1, z: 1}
  m_Children: []
  m_Father: {fileID: 544060993}
  m_RootOrder: 5
  m_LocalEulerAnglesHint: {x: 0, y: 0, z: 0}
--- !u!114 &1594420692
MonoBehaviour:
  m_ObjectHideFlags: 0
  m_CorrespondingSourceObject: {fileID: 0}
  m_PrefabInstance: {fileID: 0}
  m_PrefabAsset: {fileID: 0}
  m_GameObject: {fileID: 1594420690}
  m_Enabled: 1
  m_EditorHideFlags: 0
  m_Script: {fileID: 11500000, guid: 2774e7e6ee6d4e1a9e2dd149b6820ae7, type: 3}
  m_Name: 
  m_EditorClassIdentifier: 
  controller: {fileID: 2074532958}
  actionSet:
    actionSetPath: /actions/UI
  cursorPrefab: {fileID: 709655510343233416, guid: 37e9d62909192a544ae01418b569f8b0,
    type: 3}
  controllerManager: {fileID: 2074532958}
  inputSource: 2
  cursorProvider: {fileID: 266520763}
  cursorSwitchingEnabled: 1
  switchCursor:
    actionPath: /actions/UI/in/SwitchCursor
    needsReinit: 0
--- !u!1 &1615574117
GameObject:
  m_ObjectHideFlags: 0
  m_CorrespondingSourceObject: {fileID: 0}
  m_PrefabInstance: {fileID: 0}
  m_PrefabAsset: {fileID: 0}
  serializedVersion: 6
  m_Component:
  - component: {fileID: 1615574118}
  - component: {fileID: 1615574121}
  - component: {fileID: 1615574120}
  - component: {fileID: 1615574119}
  m_Layer: 5
  m_Name: Connect Button
  m_TagString: Untagged
  m_Icon: {fileID: 0}
  m_NavMeshLayer: 0
  m_StaticEditorFlags: 0
  m_IsActive: 1
--- !u!224 &1615574118
RectTransform:
  m_ObjectHideFlags: 0
  m_CorrespondingSourceObject: {fileID: 0}
  m_PrefabInstance: {fileID: 0}
  m_PrefabAsset: {fileID: 0}
  m_GameObject: {fileID: 1615574117}
  m_LocalRotation: {x: 0, y: 0, z: 0, w: 1}
  m_LocalPosition: {x: 0, y: 0, z: 0}
  m_LocalScale: {x: 1, y: 1, z: 1}
  m_Children:
  - {fileID: 55615653}
  m_Father: {fileID: 162886307}
  m_RootOrder: 1
  m_LocalEulerAnglesHint: {x: 0, y: 0, z: 0}
  m_AnchorMin: {x: 0, y: 1}
  m_AnchorMax: {x: 0, y: 1}
  m_AnchoredPosition: {x: 375, y: -40}
  m_SizeDelta: {x: 234, y: 64}
  m_Pivot: {x: 0.5, y: 0.5}
--- !u!114 &1615574119
MonoBehaviour:
  m_ObjectHideFlags: 0
  m_CorrespondingSourceObject: {fileID: 0}
  m_PrefabInstance: {fileID: 0}
  m_PrefabAsset: {fileID: 0}
  m_GameObject: {fileID: 1615574117}
  m_Enabled: 1
  m_EditorHideFlags: 0
  m_Script: {fileID: 11500000, guid: 4e29b1a8efbd4b44bb3f3716e73f07ff, type: 3}
  m_Name: 
  m_EditorClassIdentifier: 
  m_Navigation:
    m_Mode: 0
    m_SelectOnUp: {fileID: 0}
    m_SelectOnDown: {fileID: 0}
    m_SelectOnLeft: {fileID: 0}
    m_SelectOnRight: {fileID: 0}
  m_Transition: 1
  m_Colors:
    m_NormalColor: {r: 0.43529415, g: 0.5411765, b: 0.5686275, a: 1}
    m_HighlightedColor: {r: 1, g: 0.40000004, b: 0, a: 1}
    m_PressedColor: {r: 0.30008277, g: 0.37307587, b: 0.39200002, a: 1}
    m_SelectedColor: {r: 1, g: 0.40000004, b: 0, a: 1}
    m_DisabledColor: {r: 0.78431374, g: 0.78431374, b: 0.78431374, a: 0.5019608}
    m_ColorMultiplier: 1
    m_FadeDuration: 0.1
  m_SpriteState:
    m_HighlightedSprite: {fileID: 0}
    m_PressedSprite: {fileID: 0}
    m_SelectedSprite: {fileID: 0}
    m_DisabledSprite: {fileID: 0}
  m_AnimationTriggers:
    m_NormalTrigger: Normal
    m_HighlightedTrigger: Highlighted
    m_PressedTrigger: Pressed
    m_SelectedTrigger: Highlighted
    m_DisabledTrigger: Disabled
  m_Interactable: 1
  m_TargetGraphic: {fileID: 1615574120}
  m_OnClick:
    m_PersistentCalls:
      m_Calls:
      - m_Target: {fileID: 1908252059}
        m_MethodName: OnConnectButtonPressed
        m_Mode: 1
        m_Arguments:
          m_ObjectArgument: {fileID: 0}
          m_ObjectArgumentAssemblyTypeName: UnityEngine.Object, UnityEngine
          m_IntArgument: 0
          m_FloatArgument: 0
          m_StringArgument: 
          m_BoolArgument: 0
        m_CallState: 2
      - m_Target: {fileID: 1908252055}
        m_MethodName: SetActive
        m_Mode: 6
        m_Arguments:
          m_ObjectArgument: {fileID: 0}
          m_ObjectArgumentAssemblyTypeName: UnityEngine.Object, UnityEngine
          m_IntArgument: 0
          m_FloatArgument: 0
          m_StringArgument: 
          m_BoolArgument: 0
        m_CallState: 2
      - m_Target: {fileID: 0}
        m_MethodName: SetActive
        m_Mode: 6
        m_Arguments:
          m_ObjectArgument: {fileID: 0}
          m_ObjectArgumentAssemblyTypeName: UnityEngine.Object, UnityEngine
          m_IntArgument: 0
          m_FloatArgument: 0
          m_StringArgument: 
          m_BoolArgument: 0
        m_CallState: 2
      - m_Target: {fileID: 432278072}
        m_MethodName: SetActive
        m_Mode: 6
        m_Arguments:
          m_ObjectArgument: {fileID: 0}
          m_ObjectArgumentAssemblyTypeName: UnityEngine.Object, UnityEngine
          m_IntArgument: 0
          m_FloatArgument: 0
          m_StringArgument: 
          m_BoolArgument: 1
        m_CallState: 2
--- !u!114 &1615574120
MonoBehaviour:
  m_ObjectHideFlags: 0
  m_CorrespondingSourceObject: {fileID: 0}
  m_PrefabInstance: {fileID: 0}
  m_PrefabAsset: {fileID: 0}
  m_GameObject: {fileID: 1615574117}
  m_Enabled: 1
  m_EditorHideFlags: 0
  m_Script: {fileID: 11500000, guid: fe87c0e1cc204ed48ad3b37840f39efc, type: 3}
  m_Name: 
  m_EditorClassIdentifier: 
  m_Material: {fileID: 0}
  m_Color: {r: 1, g: 1, b: 1, a: 1}
  m_RaycastTarget: 1
  m_OnCullStateChanged:
    m_PersistentCalls:
      m_Calls: []
  m_Sprite: {fileID: 0}
  m_Type: 0
  m_PreserveAspect: 0
  m_FillCenter: 1
  m_FillMethod: 4
  m_FillAmount: 1
  m_FillClockwise: 1
  m_FillOrigin: 0
  m_UseSpriteMesh: 0
  m_PixelsPerUnitMultiplier: 1
--- !u!222 &1615574121
CanvasRenderer:
  m_ObjectHideFlags: 0
  m_CorrespondingSourceObject: {fileID: 0}
  m_PrefabInstance: {fileID: 0}
  m_PrefabAsset: {fileID: 0}
  m_GameObject: {fileID: 1615574117}
  m_CullTransparentMesh: 0
--- !u!1 &1627060378
GameObject:
  m_ObjectHideFlags: 0
  m_CorrespondingSourceObject: {fileID: 0}
  m_PrefabInstance: {fileID: 0}
  m_PrefabAsset: {fileID: 0}
  serializedVersion: 6
  m_Component:
  - component: {fileID: 1627060379}
  - component: {fileID: 1627060381}
  - component: {fileID: 1627060380}
  m_Layer: 5
  m_Name: Text
  m_TagString: Untagged
  m_Icon: {fileID: 0}
  m_NavMeshLayer: 0
  m_StaticEditorFlags: 0
  m_IsActive: 1
--- !u!224 &1627060379
RectTransform:
  m_ObjectHideFlags: 0
  m_CorrespondingSourceObject: {fileID: 0}
  m_PrefabInstance: {fileID: 0}
  m_PrefabAsset: {fileID: 0}
  m_GameObject: {fileID: 1627060378}
  m_LocalRotation: {x: 0, y: 0, z: 0, w: 1}
  m_LocalPosition: {x: 0, y: 0, z: 0}
  m_LocalScale: {x: 1, y: 1, z: 1}
  m_Children: []
  m_Father: {fileID: 1437844076}
  m_RootOrder: 1
  m_LocalEulerAnglesHint: {x: 0, y: 0, z: 0}
  m_AnchorMin: {x: 0, y: 0}
  m_AnchorMax: {x: 1, y: 1}
  m_AnchoredPosition: {x: 0, y: 0}
  m_SizeDelta: {x: 0, y: 0}
  m_Pivot: {x: 0.5, y: 0.5}
--- !u!114 &1627060380
MonoBehaviour:
  m_ObjectHideFlags: 0
  m_CorrespondingSourceObject: {fileID: 0}
  m_PrefabInstance: {fileID: 0}
  m_PrefabAsset: {fileID: 0}
  m_GameObject: {fileID: 1627060378}
  m_Enabled: 1
  m_EditorHideFlags: 0
  m_Script: {fileID: 11500000, guid: f4688fdb7df04437aeb418b961361dc5, type: 3}
  m_Name: 
  m_EditorClassIdentifier: 
  m_Material: {fileID: 0}
  m_Color: {r: 1, g: 1, b: 1, a: 1}
  m_RaycastTarget: 1
  m_OnCullStateChanged:
    m_PersistentCalls:
      m_Calls: []
  m_text: "54322\u200B"
  m_isRightToLeft: 0
  m_fontAsset: {fileID: 11400000, guid: 0cd382c4d470f174791dd96eb8f7b786, type: 2}
  m_sharedMaterial: {fileID: 1549604112718095413, guid: 0cd382c4d470f174791dd96eb8f7b786,
    type: 2}
  m_fontSharedMaterials: []
  m_fontMaterial: {fileID: 0}
  m_fontMaterials: []
  m_fontColor32:
    serializedVersion: 2
    rgba: 4292202422
  m_fontColor: {r: 0.71705234, g: 0.8146104, b: 0.839, a: 1}
  m_enableVertexGradient: 0
  m_colorMode: 3
  m_fontColorGradient:
    topLeft: {r: 1, g: 1, b: 1, a: 1}
    topRight: {r: 1, g: 1, b: 1, a: 1}
    bottomLeft: {r: 1, g: 1, b: 1, a: 1}
    bottomRight: {r: 1, g: 1, b: 1, a: 1}
  m_fontColorGradientPreset: {fileID: 0}
  m_spriteAsset: {fileID: 0}
  m_tintAllSprites: 0
  m_overrideHtmlColors: 0
  m_faceColor:
    serializedVersion: 2
    rgba: 4294967295
  m_outlineColor:
    serializedVersion: 2
    rgba: 4278190080
  m_fontSize: 24
  m_fontSizeBase: 24
  m_fontWeight: 400
  m_enableAutoSizing: 0
  m_fontSizeMin: 18
  m_fontSizeMax: 72
  m_fontStyle: 0
  m_textAlignment: 513
  m_characterSpacing: 0
  m_wordSpacing: 0
  m_lineSpacing: 0
  m_lineSpacingMax: 0
  m_paragraphSpacing: 0
  m_charWidthMaxAdj: 0
  m_enableWordWrapping: 0
  m_wordWrappingRatios: 0.4
  m_overflowMode: 0
  m_firstOverflowCharacterIndex: -1
  m_linkedTextComponent: {fileID: 0}
  m_isLinkedTextComponent: 0
  m_isTextTruncated: 0
  m_enableKerning: 1
  m_enableExtraPadding: 1
  checkPaddingRequired: 0
  m_isRichText: 1
  m_parseCtrlCharacters: 1
  m_isOrthographic: 1
  m_isCullingEnabled: 0
  m_ignoreRectMaskCulling: 0
  m_ignoreCulling: 1
  m_horizontalMapping: 0
  m_verticalMapping: 0
  m_uvLineOffset: 0
  m_geometrySortingOrder: 0
  m_VertexBufferAutoSizeReduction: 1
  m_firstVisibleCharacter: 0
  m_useMaxVisibleDescender: 1
  m_pageToDisplay: 1
  m_margin: {x: 0, y: 0, z: 0, w: 0}
  m_textInfo:
    textComponent: {fileID: 1627060380}
    characterCount: 6
    spriteCount: 0
    spaceCount: 0
    wordCount: 1
    linkCount: 0
    lineCount: 1
    pageCount: 1
    materialCount: 1
  m_isUsingLegacyAnimationComponent: 0
  m_isVolumetricText: 0
  m_spriteAnimator: {fileID: 0}
  m_hasFontAssetChanged: 0
  m_subTextObjects:
  - {fileID: 0}
  - {fileID: 0}
  - {fileID: 0}
  - {fileID: 0}
  - {fileID: 0}
  - {fileID: 0}
  - {fileID: 0}
  - {fileID: 0}
  m_baseMaterial: {fileID: 0}
  m_maskOffset: {x: 0, y: 0, z: 0, w: 0}
--- !u!222 &1627060381
CanvasRenderer:
  m_ObjectHideFlags: 0
  m_CorrespondingSourceObject: {fileID: 0}
  m_PrefabInstance: {fileID: 0}
  m_PrefabAsset: {fileID: 0}
  m_GameObject: {fileID: 1627060378}
  m_CullTransparentMesh: 0
--- !u!1001 &1645794189
PrefabInstance:
  m_ObjectHideFlags: 0
  serializedVersion: 2
  m_Modification:
    m_TransformParent: {fileID: 996501060}
    m_Modifications:
    - target: {fileID: 4567258239358268689, guid: c7ed4e9e21146d7439ed6e6d7d501536,
        type: 3}
      propertyPath: m_Name
      value: Service Window
      objectReference: {fileID: 0}
    - target: {fileID: 4567258239358268689, guid: c7ed4e9e21146d7439ed6e6d7d501536,
        type: 3}
      propertyPath: m_IsActive
      value: 0
      objectReference: {fileID: 0}
    - target: {fileID: 4567258239358268698, guid: c7ed4e9e21146d7439ed6e6d7d501536,
        type: 3}
      propertyPath: m_LocalPosition.x
      value: 0
      objectReference: {fileID: 0}
    - target: {fileID: 4567258239358268698, guid: c7ed4e9e21146d7439ed6e6d7d501536,
        type: 3}
      propertyPath: m_LocalPosition.y
      value: 0
      objectReference: {fileID: 0}
    - target: {fileID: 4567258239358268698, guid: c7ed4e9e21146d7439ed6e6d7d501536,
        type: 3}
      propertyPath: m_LocalPosition.z
      value: 0
      objectReference: {fileID: 0}
    - target: {fileID: 4567258239358268698, guid: c7ed4e9e21146d7439ed6e6d7d501536,
        type: 3}
      propertyPath: m_LocalRotation.x
      value: -0
      objectReference: {fileID: 0}
    - target: {fileID: 4567258239358268698, guid: c7ed4e9e21146d7439ed6e6d7d501536,
        type: 3}
      propertyPath: m_LocalRotation.y
      value: -0
      objectReference: {fileID: 0}
    - target: {fileID: 4567258239358268698, guid: c7ed4e9e21146d7439ed6e6d7d501536,
        type: 3}
      propertyPath: m_LocalRotation.z
      value: -0
      objectReference: {fileID: 0}
    - target: {fileID: 4567258239358268698, guid: c7ed4e9e21146d7439ed6e6d7d501536,
        type: 3}
      propertyPath: m_LocalRotation.w
      value: 1
      objectReference: {fileID: 0}
    - target: {fileID: 4567258239358268698, guid: c7ed4e9e21146d7439ed6e6d7d501536,
        type: 3}
      propertyPath: m_RootOrder
      value: 0
      objectReference: {fileID: 0}
    - target: {fileID: 4567258239358268698, guid: c7ed4e9e21146d7439ed6e6d7d501536,
        type: 3}
      propertyPath: m_LocalEulerAnglesHint.x
      value: 0
      objectReference: {fileID: 0}
    - target: {fileID: 4567258239358268698, guid: c7ed4e9e21146d7439ed6e6d7d501536,
        type: 3}
      propertyPath: m_LocalEulerAnglesHint.y
      value: 0
      objectReference: {fileID: 0}
    - target: {fileID: 4567258239358268698, guid: c7ed4e9e21146d7439ed6e6d7d501536,
        type: 3}
      propertyPath: m_LocalEulerAnglesHint.z
      value: 0
      objectReference: {fileID: 0}
    - target: {fileID: 4567258239358268698, guid: c7ed4e9e21146d7439ed6e6d7d501536,
        type: 3}
      propertyPath: m_AnchoredPosition.x
      value: 0
      objectReference: {fileID: 0}
    - target: {fileID: 4567258239358268698, guid: c7ed4e9e21146d7439ed6e6d7d501536,
        type: 3}
      propertyPath: m_AnchoredPosition.y
      value: 0
      objectReference: {fileID: 0}
    - target: {fileID: 4567258239358268698, guid: c7ed4e9e21146d7439ed6e6d7d501536,
        type: 3}
      propertyPath: m_SizeDelta.x
      value: 768
      objectReference: {fileID: 0}
    - target: {fileID: 4567258239358268698, guid: c7ed4e9e21146d7439ed6e6d7d501536,
        type: 3}
      propertyPath: m_SizeDelta.y
      value: 384
      objectReference: {fileID: 0}
    - target: {fileID: 4567258239358268698, guid: c7ed4e9e21146d7439ed6e6d7d501536,
        type: 3}
      propertyPath: m_AnchorMin.x
      value: 0
      objectReference: {fileID: 0}
    - target: {fileID: 4567258239358268698, guid: c7ed4e9e21146d7439ed6e6d7d501536,
        type: 3}
      propertyPath: m_AnchorMin.y
      value: 0
      objectReference: {fileID: 0}
    - target: {fileID: 4567258239358268698, guid: c7ed4e9e21146d7439ed6e6d7d501536,
        type: 3}
      propertyPath: m_AnchorMax.x
      value: 0
      objectReference: {fileID: 0}
    - target: {fileID: 4567258239358268698, guid: c7ed4e9e21146d7439ed6e6d7d501536,
        type: 3}
      propertyPath: m_AnchorMax.y
      value: 0
      objectReference: {fileID: 0}
    - target: {fileID: 4567258239358268698, guid: c7ed4e9e21146d7439ed6e6d7d501536,
        type: 3}
      propertyPath: m_Pivot.x
      value: 0.5
      objectReference: {fileID: 0}
    - target: {fileID: 4567258239358268698, guid: c7ed4e9e21146d7439ed6e6d7d501536,
        type: 3}
      propertyPath: m_Pivot.y
      value: 0.5
      objectReference: {fileID: 0}
    - target: {fileID: 2032486920035633747, guid: c7ed4e9e21146d7439ed6e6d7d501536,
        type: 3}
      propertyPath: m_OnClick.m_PersistentCalls.m_Calls.Array.size
      value: 1
      objectReference: {fileID: 0}
    - target: {fileID: 2032486920035633747, guid: c7ed4e9e21146d7439ed6e6d7d501536,
        type: 3}
      propertyPath: m_OnClick.m_PersistentCalls.m_Calls.Array.data[0].m_Mode
      value: 1
      objectReference: {fileID: 0}
    - target: {fileID: 2032486920035633747, guid: c7ed4e9e21146d7439ed6e6d7d501536,
        type: 3}
      propertyPath: m_OnClick.m_PersistentCalls.m_Calls.Array.data[0].m_CallState
      value: 2
      objectReference: {fileID: 0}
    - target: {fileID: 2032486920035633747, guid: c7ed4e9e21146d7439ed6e6d7d501536,
        type: 3}
      propertyPath: m_OnClick.m_PersistentCalls.m_Calls.Array.data[0].m_Target
      value: 
      objectReference: {fileID: 996501058}
    - target: {fileID: 2032486920035633747, guid: c7ed4e9e21146d7439ed6e6d7d501536,
        type: 3}
      propertyPath: m_OnClick.m_PersistentCalls.m_Calls.Array.data[0].m_MethodName
      value: CloseScene
      objectReference: {fileID: 0}
    - target: {fileID: 2032486920035633747, guid: c7ed4e9e21146d7439ed6e6d7d501536,
        type: 3}
      propertyPath: m_OnClick.m_PersistentCalls.m_Calls.Array.data[0].m_Arguments.m_ObjectArgumentAssemblyTypeName
      value: UnityEngine.Object, UnityEngine
      objectReference: {fileID: 0}
    - target: {fileID: 6733104450206976141, guid: c7ed4e9e21146d7439ed6e6d7d501536,
        type: 3}
      propertyPath: services
      value: 
      objectReference: {fileID: 1949430648}
    - target: {fileID: 6733104450206976141, guid: c7ed4e9e21146d7439ed6e6d7d501536,
        type: 3}
      propertyPath: prefab
      value: 
      objectReference: {fileID: 440742212}
    - target: {fileID: 8061070808192933049, guid: c7ed4e9e21146d7439ed6e6d7d501536,
        type: 3}
      propertyPath: m_IsActive
      value: 0
      objectReference: {fileID: 0}
    m_RemovedComponents:
    - {fileID: 8325383144761992423, guid: c7ed4e9e21146d7439ed6e6d7d501536, type: 3}
  m_SourcePrefab: {fileID: 100100000, guid: c7ed4e9e21146d7439ed6e6d7d501536, type: 3}
--- !u!1 &1688168142
GameObject:
  m_ObjectHideFlags: 0
  m_CorrespondingSourceObject: {fileID: 0}
  m_PrefabInstance: {fileID: 0}
  m_PrefabAsset: {fileID: 0}
  serializedVersion: 6
  m_Component:
  - component: {fileID: 1688168143}
  m_Layer: 5
  m_Name: Test Renderer
  m_TagString: Untagged
  m_Icon: {fileID: 0}
  m_NavMeshLayer: 0
  m_StaticEditorFlags: 0
  m_IsActive: 1
--- !u!224 &1688168143
RectTransform:
  m_ObjectHideFlags: 0
  m_CorrespondingSourceObject: {fileID: 0}
  m_PrefabInstance: {fileID: 0}
  m_PrefabAsset: {fileID: 0}
  m_GameObject: {fileID: 1688168142}
  m_LocalRotation: {x: 0, y: 0, z: 0, w: 1}
  m_LocalPosition: {x: 0, y: 0, z: 0}
  m_LocalScale: {x: 1, y: 1, z: 1}
  m_Children:
  - {fileID: 159567282}
  m_Father: {fileID: 2054891945}
  m_RootOrder: 5
  m_LocalEulerAnglesHint: {x: 0, y: 0, z: 0}
  m_AnchorMin: {x: 0, y: 1}
  m_AnchorMax: {x: 0, y: 1}
  m_AnchoredPosition: {x: 190, y: -304}
  m_SizeDelta: {x: 380, y: 80}
  m_Pivot: {x: 0.5, y: 0.5}
--- !u!1 &1730465031
GameObject:
  m_ObjectHideFlags: 0
  m_CorrespondingSourceObject: {fileID: 0}
  m_PrefabInstance: {fileID: 0}
  m_PrefabAsset: {fileID: 0}
  serializedVersion: 6
  m_Component:
  - component: {fileID: 1730465032}
  - component: {fileID: 1730465034}
  - component: {fileID: 1730465033}
  m_Layer: 5
  m_Name: Label
  m_TagString: Untagged
  m_Icon: {fileID: 0}
  m_NavMeshLayer: 0
  m_StaticEditorFlags: 0
  m_IsActive: 1
--- !u!224 &1730465032
RectTransform:
  m_ObjectHideFlags: 0
  m_CorrespondingSourceObject: {fileID: 0}
  m_PrefabInstance: {fileID: 0}
  m_PrefabAsset: {fileID: 0}
  m_GameObject: {fileID: 1730465031}
  m_LocalRotation: {x: 0, y: 0, z: 0, w: 1}
  m_LocalPosition: {x: 0, y: 0, z: 0}
  m_LocalScale: {x: 1, y: 1, z: 1}
  m_Children: []
  m_Father: {fileID: 94545910}
  m_RootOrder: 0
  m_LocalEulerAnglesHint: {x: 0, y: 0, z: 0}
  m_AnchorMin: {x: 0, y: 0}
  m_AnchorMax: {x: 1, y: 1}
  m_AnchoredPosition: {x: 0, y: 0}
  m_SizeDelta: {x: -32, y: -32}
  m_Pivot: {x: 0.5, y: 0.5}
--- !u!114 &1730465033
MonoBehaviour:
  m_ObjectHideFlags: 0
  m_CorrespondingSourceObject: {fileID: 0}
  m_PrefabInstance: {fileID: 0}
  m_PrefabAsset: {fileID: 0}
  m_GameObject: {fileID: 1730465031}
  m_Enabled: 1
  m_EditorHideFlags: 0
  m_Script: {fileID: 11500000, guid: f4688fdb7df04437aeb418b961361dc5, type: 3}
  m_Name: 
  m_EditorClassIdentifier: 
  m_Material: {fileID: 0}
  m_Color: {r: 1, g: 1, b: 1, a: 1}
  m_RaycastTarget: 1
  m_OnCullStateChanged:
    m_PersistentCalls:
      m_Calls: []
  m_text: "direct connect \nto narupa 2 server"
  m_isRightToLeft: 0
  m_fontAsset: {fileID: 11400000, guid: 5a19f4193fe2bf64089ade0b38163199, type: 2}
  m_sharedMaterial: {fileID: 21566619404874456, guid: 5a19f4193fe2bf64089ade0b38163199,
    type: 2}
  m_fontSharedMaterials: []
  m_fontMaterial: {fileID: 0}
  m_fontMaterials: []
  m_fontColor32:
    serializedVersion: 2
    rgba: 4294967295
  m_fontColor: {r: 1, g: 1, b: 1, a: 1}
  m_enableVertexGradient: 0
  m_colorMode: 3
  m_fontColorGradient:
    topLeft: {r: 1, g: 1, b: 1, a: 1}
    topRight: {r: 1, g: 1, b: 1, a: 1}
    bottomLeft: {r: 1, g: 1, b: 1, a: 1}
    bottomRight: {r: 1, g: 1, b: 1, a: 1}
  m_fontColorGradientPreset: {fileID: 0}
  m_spriteAsset: {fileID: 0}
  m_tintAllSprites: 0
  m_overrideHtmlColors: 0
  m_faceColor:
    serializedVersion: 2
    rgba: 4294967295
  m_outlineColor:
    serializedVersion: 2
    rgba: 4278190080
  m_fontSize: 28
  m_fontSizeBase: 28
  m_fontWeight: 400
  m_enableAutoSizing: 0
  m_fontSizeMin: 18
  m_fontSizeMax: 72
  m_fontStyle: 16
  m_textAlignment: 514
  m_characterSpacing: 0
  m_wordSpacing: 0
  m_lineSpacing: 0
  m_lineSpacingMax: 0
  m_paragraphSpacing: 0
  m_charWidthMaxAdj: 0
  m_enableWordWrapping: 1
  m_wordWrappingRatios: 0.4
  m_overflowMode: 0
  m_firstOverflowCharacterIndex: 16
  m_linkedTextComponent: {fileID: 0}
  m_isLinkedTextComponent: 0
  m_isTextTruncated: 0
  m_enableKerning: 1
  m_enableExtraPadding: 0
  checkPaddingRequired: 0
  m_isRichText: 1
  m_parseCtrlCharacters: 1
  m_isOrthographic: 1
  m_isCullingEnabled: 0
  m_ignoreRectMaskCulling: 0
  m_ignoreCulling: 1
  m_horizontalMapping: 0
  m_verticalMapping: 0
  m_uvLineOffset: 0
  m_geometrySortingOrder: 0
  m_VertexBufferAutoSizeReduction: 1
  m_firstVisibleCharacter: 0
  m_useMaxVisibleDescender: 1
  m_pageToDisplay: 1
  m_margin: {x: 0, y: 0, z: 0, w: 0}
  m_textInfo:
    textComponent: {fileID: 1730465033}
    characterCount: 34
    spriteCount: 0
    spaceCount: 6
    wordCount: 6
    linkCount: 0
    lineCount: 2
    pageCount: 1
    materialCount: 1
  m_isUsingLegacyAnimationComponent: 0
  m_isVolumetricText: 0
  m_spriteAnimator: {fileID: 0}
  m_hasFontAssetChanged: 0
  m_subTextObjects:
  - {fileID: 0}
  - {fileID: 0}
  - {fileID: 0}
  - {fileID: 0}
  - {fileID: 0}
  - {fileID: 0}
  - {fileID: 0}
  - {fileID: 0}
  m_baseMaterial: {fileID: 0}
  m_maskOffset: {x: 0, y: 0, z: 0, w: 0}
--- !u!222 &1730465034
CanvasRenderer:
  m_ObjectHideFlags: 0
  m_CorrespondingSourceObject: {fileID: 0}
  m_PrefabInstance: {fileID: 0}
  m_PrefabAsset: {fileID: 0}
  m_GameObject: {fileID: 1730465031}
  m_CullTransparentMesh: 0
--- !u!21 &1774738529
Material:
  serializedVersion: 6
  m_ObjectHideFlags: 0
  m_CorrespondingSourceObject: {fileID: 0}
  m_PrefabInstance: {fileID: 0}
  m_PrefabAsset: {fileID: 0}
  m_Name: Sprites/Default
  m_Shader: {fileID: 10753, guid: 0000000000000000f000000000000000, type: 0}
  m_ShaderKeywords: 
  m_LightmapFlags: 4
  m_EnableInstancingVariants: 0
  m_DoubleSidedGI: 0
  m_CustomRenderQueue: -1
  stringTagMap: {}
  disabledShaderPasses: []
  m_SavedProperties:
    serializedVersion: 3
    m_TexEnvs:
    - _AlphaTex:
        m_Texture: {fileID: 0}
        m_Scale: {x: 1, y: 1}
        m_Offset: {x: 0, y: 0}
    - _MainTex:
        m_Texture: {fileID: 0}
        m_Scale: {x: 1, y: 1}
        m_Offset: {x: 0, y: 0}
    m_Floats:
    - PixelSnap: 0
    - _EnableExternalAlpha: 0
    m_Colors:
    - _Color: {r: 1, g: 1, b: 1, a: 1}
    - _Flip: {r: 1, g: 1, b: 1, a: 1}
    - _RendererColor: {r: 1, g: 1, b: 1, a: 1}
--- !u!1 &1787736710
GameObject:
  m_ObjectHideFlags: 0
  m_CorrespondingSourceObject: {fileID: 0}
  m_PrefabInstance: {fileID: 0}
  m_PrefabAsset: {fileID: 0}
  serializedVersion: 6
  m_Component:
  - component: {fileID: 1787736711}
  - component: {fileID: 1787736713}
  - component: {fileID: 1787736712}
  m_Layer: 5
  m_Name: Label
  m_TagString: Untagged
  m_Icon: {fileID: 0}
  m_NavMeshLayer: 0
  m_StaticEditorFlags: 0
  m_IsActive: 1
--- !u!224 &1787736711
RectTransform:
  m_ObjectHideFlags: 0
  m_CorrespondingSourceObject: {fileID: 0}
  m_PrefabInstance: {fileID: 0}
  m_PrefabAsset: {fileID: 0}
  m_GameObject: {fileID: 1787736710}
  m_LocalRotation: {x: 0, y: 0, z: 0, w: 1}
  m_LocalPosition: {x: 0, y: 0, z: 0}
  m_LocalScale: {x: 1, y: 1, z: 1}
  m_Children: []
  m_Father: {fileID: 780997011}
  m_RootOrder: 0
  m_LocalEulerAnglesHint: {x: 0, y: 0, z: 0}
  m_AnchorMin: {x: 0, y: 0}
  m_AnchorMax: {x: 1, y: 1}
  m_AnchoredPosition: {x: 0, y: 0}
  m_SizeDelta: {x: -32, y: -32}
  m_Pivot: {x: 0.5, y: 0.5}
--- !u!114 &1787736712
MonoBehaviour:
  m_ObjectHideFlags: 0
  m_CorrespondingSourceObject: {fileID: 0}
  m_PrefabInstance: {fileID: 0}
  m_PrefabAsset: {fileID: 0}
  m_GameObject: {fileID: 1787736710}
  m_Enabled: 1
  m_EditorHideFlags: 0
  m_Script: {fileID: 11500000, guid: f4688fdb7df04437aeb418b961361dc5, type: 3}
  m_Name: 
  m_EditorClassIdentifier: 
  m_Material: {fileID: 0}
  m_Color: {r: 1, g: 1, b: 1, a: 1}
  m_RaycastTarget: 1
  m_OnCullStateChanged:
    m_PersistentCalls:
      m_Calls: []
  m_text: narupa 2 prototype
  m_isRightToLeft: 0
  m_fontAsset: {fileID: 11400000, guid: 5a19f4193fe2bf64089ade0b38163199, type: 2}
  m_sharedMaterial: {fileID: 21566619404874456, guid: 5a19f4193fe2bf64089ade0b38163199,
    type: 2}
  m_fontSharedMaterials: []
  m_fontMaterial: {fileID: 0}
  m_fontMaterials: []
  m_fontColor32:
    serializedVersion: 2
    rgba: 4294967295
  m_fontColor: {r: 1, g: 1, b: 1, a: 1}
  m_enableVertexGradient: 0
  m_colorMode: 3
  m_fontColorGradient:
    topLeft: {r: 1, g: 1, b: 1, a: 1}
    topRight: {r: 1, g: 1, b: 1, a: 1}
    bottomLeft: {r: 1, g: 1, b: 1, a: 1}
    bottomRight: {r: 1, g: 1, b: 1, a: 1}
  m_fontColorGradientPreset: {fileID: 0}
  m_spriteAsset: {fileID: 0}
  m_tintAllSprites: 0
  m_overrideHtmlColors: 0
  m_faceColor:
    serializedVersion: 2
    rgba: 4294967295
  m_outlineColor:
    serializedVersion: 2
    rgba: 4278190080
  m_fontSize: 28
  m_fontSizeBase: 28
  m_fontWeight: 400
  m_enableAutoSizing: 0
  m_fontSizeMin: 18
  m_fontSizeMax: 72
  m_fontStyle: 16
  m_textAlignment: 514
  m_characterSpacing: 0
  m_wordSpacing: 0
  m_lineSpacing: 0
  m_lineSpacingMax: 0
  m_paragraphSpacing: 0
  m_charWidthMaxAdj: 0
  m_enableWordWrapping: 1
  m_wordWrappingRatios: 0.4
  m_overflowMode: 0
  m_firstOverflowCharacterIndex: -1
  m_linkedTextComponent: {fileID: 0}
  m_isLinkedTextComponent: 0
  m_isTextTruncated: 0
  m_enableKerning: 1
  m_enableExtraPadding: 0
  checkPaddingRequired: 0
  m_isRichText: 1
  m_parseCtrlCharacters: 1
  m_isOrthographic: 1
  m_isCullingEnabled: 0
  m_ignoreRectMaskCulling: 0
  m_ignoreCulling: 1
  m_horizontalMapping: 0
  m_verticalMapping: 0
  m_uvLineOffset: 0
  m_geometrySortingOrder: 0
  m_VertexBufferAutoSizeReduction: 1
  m_firstVisibleCharacter: 0
  m_useMaxVisibleDescender: 1
  m_pageToDisplay: 1
  m_margin: {x: 0, y: 0, z: 0, w: 0}
  m_textInfo:
    textComponent: {fileID: 1787736712}
    characterCount: 18
    spriteCount: 0
    spaceCount: 2
    wordCount: 3
    linkCount: 0
    lineCount: 1
    pageCount: 1
    materialCount: 1
  m_isUsingLegacyAnimationComponent: 0
  m_isVolumetricText: 0
  m_spriteAnimator: {fileID: 0}
  m_hasFontAssetChanged: 0
  m_subTextObjects:
  - {fileID: 0}
  - {fileID: 0}
  - {fileID: 0}
  - {fileID: 0}
  - {fileID: 0}
  - {fileID: 0}
  - {fileID: 0}
  - {fileID: 0}
  m_baseMaterial: {fileID: 0}
  m_maskOffset: {x: 0, y: 0, z: 0, w: 0}
--- !u!222 &1787736713
CanvasRenderer:
  m_ObjectHideFlags: 0
  m_CorrespondingSourceObject: {fileID: 0}
  m_PrefabInstance: {fileID: 0}
  m_PrefabAsset: {fileID: 0}
  m_GameObject: {fileID: 1787736710}
  m_CullTransparentMesh: 0
--- !u!1 &1807462480
GameObject:
  m_ObjectHideFlags: 0
  m_CorrespondingSourceObject: {fileID: 0}
  m_PrefabInstance: {fileID: 0}
  m_PrefabAsset: {fileID: 0}
  serializedVersion: 6
  m_Component:
  - component: {fileID: 1807462482}
  - component: {fileID: 1807462481}
  m_Layer: 0
  m_Name: Visualisation
  m_TagString: Untagged
  m_Icon: {fileID: 0}
  m_NavMeshLayer: 0
  m_StaticEditorFlags: 0
  m_IsActive: 1
--- !u!114 &1807462481
MonoBehaviour:
  m_ObjectHideFlags: 0
  m_CorrespondingSourceObject: {fileID: 0}
  m_PrefabInstance: {fileID: 0}
  m_PrefabAsset: {fileID: 0}
  m_GameObject: {fileID: 1807462480}
  m_Enabled: 1
  m_EditorHideFlags: 0
  m_Script: {fileID: 11500000, guid: 96e624ba197c8f848bfb64b3f26b1f85, type: 3}
  m_Name: 
  m_EditorClassIdentifier: 
  visualiserPrefabs:
  - {fileID: 8528582866378757822, guid: 8c139f1aab8264d498d1a2c9fc37f5d7, type: 3}
  - {fileID: 8528582866378757822, guid: 6b5cf0e13b3e36149adb2e6cb6acf737, type: 3}
  - {fileID: 8528582866378757822, guid: 1d933d96923955848a1f39e25c3e05e3, type: 3}
  - {fileID: 8528582866378757822, guid: 128450b537d13874da8f4fe0b26735a0, type: 3}
  startingPrefab: {fileID: 8528582866378757822, guid: 8c139f1aab8264d498d1a2c9fc37f5d7,
    type: 3}
  prototype: {fileID: 544060994}
--- !u!4 &1807462482
Transform:
  m_ObjectHideFlags: 0
  m_CorrespondingSourceObject: {fileID: 0}
  m_PrefabInstance: {fileID: 0}
  m_PrefabAsset: {fileID: 0}
  m_GameObject: {fileID: 1807462480}
  m_LocalRotation: {x: 0, y: 0, z: 0, w: 1}
  m_LocalPosition: {x: 0, y: 0, z: 0}
  m_LocalScale: {x: 1, y: 1, z: 1}
  m_Children: []
  m_Father: {fileID: 1946000298}
  m_RootOrder: 1
  m_LocalEulerAnglesHint: {x: 0, y: 0, z: 0}
--- !u!1 &1843315715
GameObject:
  m_ObjectHideFlags: 0
  m_CorrespondingSourceObject: {fileID: 0}
  m_PrefabInstance: {fileID: 0}
  m_PrefabAsset: {fileID: 0}
  serializedVersion: 6
  m_Component:
  - component: {fileID: 1843315717}
  - component: {fileID: 1843315716}
  m_Layer: 0
  m_Name: Directional Light
  m_TagString: Untagged
  m_Icon: {fileID: 0}
  m_NavMeshLayer: 0
  m_StaticEditorFlags: 0
  m_IsActive: 1
--- !u!108 &1843315716
Light:
  m_ObjectHideFlags: 0
  m_CorrespondingSourceObject: {fileID: 0}
  m_PrefabInstance: {fileID: 0}
  m_PrefabAsset: {fileID: 0}
  m_GameObject: {fileID: 1843315715}
  m_Enabled: 1
  serializedVersion: 9
  m_Type: 1
  m_Color: {r: 1, g: 1, b: 1, a: 1}
  m_Intensity: 1
  m_Range: 10
  m_SpotAngle: 30
  m_InnerSpotAngle: 21.80208
  m_CookieSize: 10
  m_Shadows:
    m_Type: 0
    m_Resolution: -1
    m_CustomResolution: -1
    m_Strength: 1
    m_Bias: 0.05
    m_NormalBias: 0.4
    m_NearPlane: 0.2
    m_CullingMatrixOverride:
      e00: 1
      e01: 0
      e02: 0
      e03: 0
      e10: 0
      e11: 1
      e12: 0
      e13: 0
      e20: 0
      e21: 0
      e22: 1
      e23: 0
      e30: 0
      e31: 0
      e32: 0
      e33: 1
    m_UseCullingMatrixOverride: 0
  m_Cookie: {fileID: 0}
  m_DrawHalo: 0
  m_Flare: {fileID: 0}
  m_RenderMode: 0
  m_CullingMask:
    serializedVersion: 2
    m_Bits: 4294967295
  m_RenderingLayerMask: 1
  m_Lightmapping: 4
  m_LightShadowCasterMode: 0
  m_AreaSize: {x: 1, y: 1}
  m_BounceIntensity: 1
  m_ColorTemperature: 6570
  m_UseColorTemperature: 0
  m_BoundingSphereOverride: {x: 0, y: 0, z: 0, w: 0}
  m_UseBoundingSphereOverride: 0
  m_ShadowRadius: 0
  m_ShadowAngle: 0
--- !u!4 &1843315717
Transform:
  m_ObjectHideFlags: 0
  m_CorrespondingSourceObject: {fileID: 0}
  m_PrefabInstance: {fileID: 0}
  m_PrefabAsset: {fileID: 0}
  m_GameObject: {fileID: 1843315715}
  m_LocalRotation: {x: 0.40821788, y: -0.23456968, z: 0.10938163, w: 0.8754261}
  m_LocalPosition: {x: 0, y: 3, z: 0}
  m_LocalScale: {x: 1, y: 1, z: 1}
  m_Children: []
  m_Father: {fileID: 431384313}
  m_RootOrder: 0
  m_LocalEulerAnglesHint: {x: 50, y: -30, z: 0}
--- !u!1 &1843325383
GameObject:
  m_ObjectHideFlags: 0
  m_CorrespondingSourceObject: {fileID: 0}
  m_PrefabInstance: {fileID: 0}
  m_PrefabAsset: {fileID: 0}
  serializedVersion: 6
  m_Component:
  - component: {fileID: 1843325384}
  - component: {fileID: 1843325386}
  - component: {fileID: 1843325385}
  m_Layer: 5
  m_Name: Label
  m_TagString: Untagged
  m_Icon: {fileID: 0}
  m_NavMeshLayer: 0
  m_StaticEditorFlags: 0
  m_IsActive: 1
--- !u!224 &1843325384
RectTransform:
  m_ObjectHideFlags: 0
  m_CorrespondingSourceObject: {fileID: 0}
  m_PrefabInstance: {fileID: 0}
  m_PrefabAsset: {fileID: 0}
  m_GameObject: {fileID: 1843325383}
  m_LocalRotation: {x: -0, y: -0, z: -0, w: 1}
  m_LocalPosition: {x: 0, y: 0, z: 0}
  m_LocalScale: {x: 1, y: 1, z: 1}
  m_Children: []
  m_Father: {fileID: 767694554}
  m_RootOrder: 1
  m_LocalEulerAnglesHint: {x: 0, y: 0, z: 0}
  m_AnchorMin: {x: 0, y: 0}
  m_AnchorMax: {x: 1, y: 1}
  m_AnchoredPosition: {x: 0, y: 0}
  m_SizeDelta: {x: 0, y: 0}
  m_Pivot: {x: 0.5, y: 0.5}
--- !u!114 &1843325385
MonoBehaviour:
  m_ObjectHideFlags: 0
  m_CorrespondingSourceObject: {fileID: 0}
  m_PrefabInstance: {fileID: 0}
  m_PrefabAsset: {fileID: 0}
  m_GameObject: {fileID: 1843325383}
  m_Enabled: 1
  m_EditorHideFlags: 0
  m_Script: {fileID: 11500000, guid: f4688fdb7df04437aeb418b961361dc5, type: 3}
  m_Name: 
  m_EditorClassIdentifier: 
  m_Material: {fileID: 0}
  m_Color: {r: 1, g: 1, b: 1, a: 1}
  m_RaycastTarget: 1
  m_OnCullStateChanged:
    m_PersistentCalls:
      m_Calls: []
  m_text: simulate controllers
  m_isRightToLeft: 0
  m_fontAsset: {fileID: 11400000, guid: 5a19f4193fe2bf64089ade0b38163199, type: 2}
  m_sharedMaterial: {fileID: 21566619404874456, guid: 5a19f4193fe2bf64089ade0b38163199,
    type: 2}
  m_fontSharedMaterials: []
  m_fontMaterial: {fileID: 0}
  m_fontMaterials: []
  m_fontColor32:
    serializedVersion: 2
    rgba: 4294967295
  m_fontColor: {r: 1, g: 1, b: 1, a: 1}
  m_enableVertexGradient: 0
  m_colorMode: 3
  m_fontColorGradient:
    topLeft: {r: 1, g: 1, b: 1, a: 1}
    topRight: {r: 1, g: 1, b: 1, a: 1}
    bottomLeft: {r: 1, g: 1, b: 1, a: 1}
    bottomRight: {r: 1, g: 1, b: 1, a: 1}
  m_fontColorGradientPreset: {fileID: 0}
  m_spriteAsset: {fileID: 0}
  m_tintAllSprites: 0
  m_overrideHtmlColors: 0
  m_faceColor:
    serializedVersion: 2
    rgba: 4294967295
  m_outlineColor:
    serializedVersion: 2
    rgba: 4278190080
  m_fontSize: 24
  m_fontSizeBase: 24
  m_fontWeight: 400
  m_enableAutoSizing: 0
  m_fontSizeMin: 18
  m_fontSizeMax: 72
  m_fontStyle: 16
  m_textAlignment: 514
  m_characterSpacing: 0
  m_wordSpacing: 0
  m_lineSpacing: 0
  m_lineSpacingMax: 0
  m_paragraphSpacing: 0
  m_charWidthMaxAdj: 0
  m_enableWordWrapping: 1
  m_wordWrappingRatios: 0.4
  m_overflowMode: 0
  m_firstOverflowCharacterIndex: -1
  m_linkedTextComponent: {fileID: 0}
  m_isLinkedTextComponent: 0
  m_isTextTruncated: 0
  m_enableKerning: 1
  m_enableExtraPadding: 0
  checkPaddingRequired: 0
  m_isRichText: 1
  m_parseCtrlCharacters: 1
  m_isOrthographic: 1
  m_isCullingEnabled: 0
  m_ignoreRectMaskCulling: 0
  m_ignoreCulling: 1
  m_horizontalMapping: 0
  m_verticalMapping: 0
  m_uvLineOffset: 0
  m_geometrySortingOrder: 0
  m_VertexBufferAutoSizeReduction: 1
  m_firstVisibleCharacter: 0
  m_useMaxVisibleDescender: 1
  m_pageToDisplay: 1
  m_margin: {x: 16, y: 16, z: 16, w: 16}
  m_textInfo:
    textComponent: {fileID: 1843325385}
    characterCount: 20
    spriteCount: 0
    spaceCount: 1
    wordCount: 2
    linkCount: 0
    lineCount: 1
    pageCount: 1
    materialCount: 1
  m_isUsingLegacyAnimationComponent: 0
  m_isVolumetricText: 0
  m_spriteAnimator: {fileID: 0}
  m_hasFontAssetChanged: 0
  m_subTextObjects:
  - {fileID: 0}
  - {fileID: 0}
  - {fileID: 0}
  - {fileID: 0}
  - {fileID: 0}
  - {fileID: 0}
  - {fileID: 0}
  - {fileID: 0}
  m_baseMaterial: {fileID: 0}
  m_maskOffset: {x: 0, y: 0, z: 0, w: 0}
--- !u!222 &1843325386
CanvasRenderer:
  m_ObjectHideFlags: 0
  m_CorrespondingSourceObject: {fileID: 0}
  m_PrefabInstance: {fileID: 0}
  m_PrefabAsset: {fileID: 0}
  m_GameObject: {fileID: 1843325383}
  m_CullTransparentMesh: 0
<<<<<<< HEAD
--- !u!20 &1854672894 stripped
Camera:
  m_CorrespondingSourceObject: {fileID: 3512045071494180814, guid: 44e6cce32ce12e0468da54bc4179b425,
    type: 3}
  m_PrefabInstance: {fileID: 3529211919708838411}
  m_PrefabAsset: {fileID: 0}
--- !u!43 &1859158789
Mesh:
  m_ObjectHideFlags: 0
  m_CorrespondingSourceObject: {fileID: 0}
  m_PrefabInstance: {fileID: 0}
  m_PrefabAsset: {fileID: 0}
  m_Name: 
  serializedVersion: 10
  m_SubMeshes:
  - serializedVersion: 2
    firstByte: 0
    indexCount: 24
    topology: 0
    baseVertex: 0
    firstVertex: 0
    vertexCount: 8
    localAABB:
      m_Center: {x: 0, y: 0.01, z: 0}
      m_Extent: {x: 1.65, y: 0, z: 1.275}
  m_Shapes:
    vertices: []
    shapes: []
    channels: []
    fullWeights: []
  m_BindPose: []
  m_BoneNameHashes: 
  m_RootBoneNameHash: 0
  m_BonesAABB: []
  m_VariableBoneCountWeights:
    m_Data: 
  m_MeshCompression: 0
  m_IsReadable: 1
  m_KeepVertices: 1
  m_KeepIndices: 1
  m_IndexFormat: 0
  m_IndexBuffer: 000004000100010004000500010005000200020005000600020006000300030006000700030007000000000007000400
  m_VertexData:
    serializedVersion: 3
    m_VertexCount: 8
    m_Channels:
    - stream: 0
      offset: 0
      format: 0
      dimension: 3
    - stream: 0
      offset: 0
      format: 0
      dimension: 0
    - stream: 0
      offset: 0
      format: 0
      dimension: 0
    - stream: 0
      offset: 12
      format: 0
      dimension: 4
    - stream: 0
      offset: 28
      format: 0
      dimension: 2
    - stream: 0
      offset: 0
      format: 0
      dimension: 0
    - stream: 0
      offset: 0
      format: 0
      dimension: 0
    - stream: 0
      offset: 0
      format: 0
      dimension: 0
    - stream: 0
      offset: 0
      format: 0
      dimension: 0
    - stream: 0
      offset: 0
      format: 0
      dimension: 0
    - stream: 0
      offset: 0
      format: 0
      dimension: 0
    - stream: 0
      offset: 0
      format: 0
      dimension: 0
    - stream: 0
      offset: 0
      format: 0
      dimension: 0
    - stream: 0
      offset: 0
      format: 0
      dimension: 0
    m_DataSize: 288
    _typelessdata: 0000c03f0ad7233c000090bf000000000000803f0000803f0000803f00000000000000000000c0bf0ad7233c000090bf000000000000803f0000803f0000803f0000803f000000000000c0bf0ad7233c0000903f000000000000803f0000803f0000803f00000000000000000000c03f0ad7233c0000903f000000000000803f0000803f0000803f0000803f000000003333d33f0ad7233c3333a3bf000000000000803f0000803f00000000000000000000803f3333d3bf0ad7233c3333a3bf000000000000803f0000803f000000000000803f0000803f3333d3bf0ad7233c3333a33f000000000000803f0000803f00000000000000000000803f3333d33f0ad7233c3333a33f000000000000803f0000803f000000000000803f0000803f
  m_CompressedMesh:
    m_Vertices:
      m_NumItems: 0
      m_Range: 0
      m_Start: 0
      m_Data: 
      m_BitSize: 0
    m_UV:
      m_NumItems: 0
      m_Range: 0
      m_Start: 0
      m_Data: 
      m_BitSize: 0
    m_Normals:
      m_NumItems: 0
      m_Range: 0
      m_Start: 0
      m_Data: 
      m_BitSize: 0
    m_Tangents:
      m_NumItems: 0
      m_Range: 0
      m_Start: 0
      m_Data: 
      m_BitSize: 0
    m_Weights:
      m_NumItems: 0
      m_Data: 
      m_BitSize: 0
    m_NormalSigns:
      m_NumItems: 0
      m_Data: 
      m_BitSize: 0
    m_TangentSigns:
      m_NumItems: 0
      m_Data: 
      m_BitSize: 0
    m_FloatColors:
      m_NumItems: 0
      m_Range: 0
      m_Start: 0
      m_Data: 
      m_BitSize: 0
    m_BoneIndices:
      m_NumItems: 0
      m_Data: 
      m_BitSize: 0
    m_Triangles:
      m_NumItems: 0
      m_Data: 
      m_BitSize: 0
    m_UVInfo: 0
  m_LocalAABB:
    m_Center: {x: 0, y: 0.01, z: 0}
    m_Extent: {x: 1.65, y: 0, z: 1.275}
  m_MeshUsageFlags: 0
  m_BakedConvexCollisionMesh: 
  m_BakedTriangleCollisionMesh: 
  m_MeshMetrics[0]: 1
  m_MeshMetrics[1]: 1
  m_MeshOptimizationFlags: 1
  m_StreamData:
    offset: 0
    size: 0
    path: 
=======
--- !u!4 &1865951357 stripped
Transform:
  m_CorrespondingSourceObject: {fileID: 4991043161427722009, guid: 667cc4daec5d5a44cb6c3ec450d505ab,
    type: 3}
  m_PrefabInstance: {fileID: 92639405931747985}
  m_PrefabAsset: {fileID: 0}
>>>>>>> 978a566f
--- !u!4 &1897242026 stripped
Transform:
  m_CorrespondingSourceObject: {fileID: 3529211918885727118, guid: 44e6cce32ce12e0468da54bc4179b425,
    type: 3}
  m_PrefabInstance: {fileID: 3529211919708838411}
  m_PrefabAsset: {fileID: 0}
--- !u!114 &1897242033 stripped
MonoBehaviour:
  m_CorrespondingSourceObject: {fileID: 1897242033, guid: 44e6cce32ce12e0468da54bc4179b425,
    type: 3}
  m_PrefabInstance: {fileID: 3529211919708838411}
  m_PrefabAsset: {fileID: 0}
  m_GameObject: {fileID: 0}
  m_Enabled: 1
  m_EditorHideFlags: 0
  m_Script: {fileID: 11500000, guid: 642a98395bcd4cf3a66bed3e0d1b713e, type: 3}
  m_Name: 
  m_EditorClassIdentifier: 
--- !u!114 &1897242036 stripped
MonoBehaviour:
  m_CorrespondingSourceObject: {fileID: 1897242036, guid: 44e6cce32ce12e0468da54bc4179b425,
    type: 3}
  m_PrefabInstance: {fileID: 3529211919708838411}
  m_PrefabAsset: {fileID: 0}
  m_GameObject: {fileID: 0}
  m_Enabled: 1
  m_EditorHideFlags: 0
  m_Script: {fileID: 11500000, guid: 642a98395bcd4cf3a66bed3e0d1b713e, type: 3}
  m_Name: 
  m_EditorClassIdentifier: 
--- !u!1 &1908252055
GameObject:
  m_ObjectHideFlags: 0
  m_CorrespondingSourceObject: {fileID: 0}
  m_PrefabInstance: {fileID: 0}
  m_PrefabAsset: {fileID: 0}
  serializedVersion: 6
  m_Component:
  - component: {fileID: 1908252056}
  - component: {fileID: 1908252058}
  - component: {fileID: 1908252057}
  - component: {fileID: 1908252059}
  m_Layer: 5
  m_Name: Connect Window
  m_TagString: Untagged
  m_Icon: {fileID: 0}
  m_NavMeshLayer: 0
  m_StaticEditorFlags: 0
  m_IsActive: 0
--- !u!224 &1908252056
RectTransform:
  m_ObjectHideFlags: 0
  m_CorrespondingSourceObject: {fileID: 0}
  m_PrefabInstance: {fileID: 0}
  m_PrefabAsset: {fileID: 0}
  m_GameObject: {fileID: 1908252055}
  m_LocalRotation: {x: 0, y: 0, z: 0, w: 1}
  m_LocalPosition: {x: 0, y: 0, z: 0}
  m_LocalScale: {x: 1, y: 1, z: 1}
  m_Children:
  - {fileID: 1322106252}
  m_Father: {fileID: 921160397}
  m_RootOrder: 3
  m_LocalEulerAnglesHint: {x: 0, y: 0, z: 0}
  m_AnchorMin: {x: 0, y: 0}
  m_AnchorMax: {x: 1, y: 1}
  m_AnchoredPosition: {x: 0, y: 0}
  m_SizeDelta: {x: 0, y: 0}
  m_Pivot: {x: 0.5, y: 0.5}
--- !u!114 &1908252057
MonoBehaviour:
  m_ObjectHideFlags: 0
  m_CorrespondingSourceObject: {fileID: 0}
  m_PrefabInstance: {fileID: 0}
  m_PrefabAsset: {fileID: 0}
  m_GameObject: {fileID: 1908252055}
  m_Enabled: 1
  m_EditorHideFlags: 0
  m_Script: {fileID: 11500000, guid: fe87c0e1cc204ed48ad3b37840f39efc, type: 3}
  m_Name: 
  m_EditorClassIdentifier: 
  m_Material: {fileID: 0}
  m_Color: {r: 0, g: 0, b: 0, a: 0.7490196}
  m_RaycastTarget: 1
  m_OnCullStateChanged:
    m_PersistentCalls:
      m_Calls: []
  m_Sprite: {fileID: 0}
  m_Type: 0
  m_PreserveAspect: 0
  m_FillCenter: 1
  m_FillMethod: 4
  m_FillAmount: 1
  m_FillClockwise: 1
  m_FillOrigin: 0
  m_UseSpriteMesh: 0
  m_PixelsPerUnitMultiplier: 1
--- !u!222 &1908252058
CanvasRenderer:
  m_ObjectHideFlags: 0
  m_CorrespondingSourceObject: {fileID: 0}
  m_PrefabInstance: {fileID: 0}
  m_PrefabAsset: {fileID: 0}
  m_GameObject: {fileID: 1908252055}
  m_CullTransparentMesh: 0
--- !u!114 &1908252059
MonoBehaviour:
  m_ObjectHideFlags: 0
  m_CorrespondingSourceObject: {fileID: 0}
  m_PrefabInstance: {fileID: 0}
  m_PrefabAsset: {fileID: 0}
  m_GameObject: {fileID: 1908252055}
  m_Enabled: 1
  m_EditorHideFlags: 0
  m_Script: {fileID: 11500000, guid: 3cdf4238c0648104c80a307fb6e0bcba, type: 3}
  m_Name: 
  m_EditorClassIdentifier: 
  narupaXR: {fileID: 544060994}
  hostInputField: {fileID: 644197857}
  trajectoryPortInput: {fileID: 561091202}
  imdPortInput: {fileID: 586438652}
  multiplayerPortInput: {fileID: 2103320930}
--- !u!1 &1924335621
GameObject:
  m_ObjectHideFlags: 0
  m_CorrespondingSourceObject: {fileID: 0}
  m_PrefabInstance: {fileID: 0}
  m_PrefabAsset: {fileID: 0}
  serializedVersion: 6
  m_Component:
  - component: {fileID: 1924335622}
  - component: {fileID: 1924335624}
  - component: {fileID: 1924335623}
  m_Layer: 5
  m_Name: Label
  m_TagString: Untagged
  m_Icon: {fileID: 0}
  m_NavMeshLayer: 0
  m_StaticEditorFlags: 0
  m_IsActive: 1
--- !u!224 &1924335622
RectTransform:
  m_ObjectHideFlags: 0
  m_CorrespondingSourceObject: {fileID: 0}
  m_PrefabInstance: {fileID: 0}
  m_PrefabAsset: {fileID: 0}
  m_GameObject: {fileID: 1924335621}
  m_LocalRotation: {x: -0, y: -0, z: -0, w: 1}
  m_LocalPosition: {x: 0, y: 0, z: 0}
  m_LocalScale: {x: 1, y: 1, z: 1}
  m_Children: []
  m_Father: {fileID: 1224460377}
  m_RootOrder: 0
  m_LocalEulerAnglesHint: {x: 0, y: 0, z: 0}
  m_AnchorMin: {x: 0, y: 0}
  m_AnchorMax: {x: 1, y: 1}
  m_AnchoredPosition: {x: 0, y: 0}
  m_SizeDelta: {x: 0, y: 0}
  m_Pivot: {x: 0.5, y: 0.5}
--- !u!114 &1924335623
MonoBehaviour:
  m_ObjectHideFlags: 0
  m_CorrespondingSourceObject: {fileID: 0}
  m_PrefabInstance: {fileID: 0}
  m_PrefabAsset: {fileID: 0}
  m_GameObject: {fileID: 1924335621}
  m_Enabled: 1
  m_EditorHideFlags: 0
  m_Script: {fileID: 11500000, guid: f4688fdb7df04437aeb418b961361dc5, type: 3}
  m_Name: 
  m_EditorClassIdentifier: 
  m_Material: {fileID: 0}
  m_Color: {r: 1, g: 1, b: 1, a: 1}
  m_RaycastTarget: 1
  m_OnCullStateChanged:
    m_PersistentCalls:
      m_Calls: []
  m_text: debug
  m_isRightToLeft: 0
  m_fontAsset: {fileID: 11400000, guid: 5a19f4193fe2bf64089ade0b38163199, type: 2}
  m_sharedMaterial: {fileID: 21566619404874456, guid: 5a19f4193fe2bf64089ade0b38163199,
    type: 2}
  m_fontSharedMaterials: []
  m_fontMaterial: {fileID: 0}
  m_fontMaterials: []
  m_fontColor32:
    serializedVersion: 2
    rgba: 4294967295
  m_fontColor: {r: 1, g: 1, b: 1, a: 1}
  m_enableVertexGradient: 0
  m_colorMode: 3
  m_fontColorGradient:
    topLeft: {r: 1, g: 1, b: 1, a: 1}
    topRight: {r: 1, g: 1, b: 1, a: 1}
    bottomLeft: {r: 1, g: 1, b: 1, a: 1}
    bottomRight: {r: 1, g: 1, b: 1, a: 1}
  m_fontColorGradientPreset: {fileID: 0}
  m_spriteAsset: {fileID: 0}
  m_tintAllSprites: 0
  m_overrideHtmlColors: 0
  m_faceColor:
    serializedVersion: 2
    rgba: 4294967295
  m_outlineColor:
    serializedVersion: 2
    rgba: 4278190080
  m_fontSize: 24
  m_fontSizeBase: 24
  m_fontWeight: 400
  m_enableAutoSizing: 0
  m_fontSizeMin: 18
  m_fontSizeMax: 72
  m_fontStyle: 16
  m_textAlignment: 514
  m_characterSpacing: 0
  m_wordSpacing: 0
  m_lineSpacing: 0
  m_lineSpacingMax: 0
  m_paragraphSpacing: 0
  m_charWidthMaxAdj: 0
  m_enableWordWrapping: 1
  m_wordWrappingRatios: 0.4
  m_overflowMode: 0
  m_firstOverflowCharacterIndex: -1
  m_linkedTextComponent: {fileID: 0}
  m_isLinkedTextComponent: 0
  m_isTextTruncated: 0
  m_enableKerning: 1
  m_enableExtraPadding: 0
  checkPaddingRequired: 0
  m_isRichText: 1
  m_parseCtrlCharacters: 1
  m_isOrthographic: 1
  m_isCullingEnabled: 0
  m_ignoreRectMaskCulling: 0
  m_ignoreCulling: 1
  m_horizontalMapping: 0
  m_verticalMapping: 0
  m_uvLineOffset: 0
  m_geometrySortingOrder: 0
  m_VertexBufferAutoSizeReduction: 1
  m_firstVisibleCharacter: 0
  m_useMaxVisibleDescender: 1
  m_pageToDisplay: 1
  m_margin: {x: 16, y: 16, z: 16, w: 16}
  m_textInfo:
    textComponent: {fileID: 1924335623}
    characterCount: 5
    spriteCount: 0
    spaceCount: 0
    wordCount: 1
    linkCount: 0
    lineCount: 1
    pageCount: 1
    materialCount: 1
  m_isUsingLegacyAnimationComponent: 0
  m_isVolumetricText: 0
  m_spriteAnimator: {fileID: 0}
  m_hasFontAssetChanged: 0
  m_subTextObjects:
  - {fileID: 0}
  - {fileID: 0}
  - {fileID: 0}
  - {fileID: 0}
  - {fileID: 0}
  - {fileID: 0}
  - {fileID: 0}
  - {fileID: 0}
  m_baseMaterial: {fileID: 0}
  m_maskOffset: {x: 0, y: 0, z: 0, w: 0}
--- !u!222 &1924335624
CanvasRenderer:
  m_ObjectHideFlags: 0
  m_CorrespondingSourceObject: {fileID: 0}
  m_PrefabInstance: {fileID: 0}
  m_PrefabAsset: {fileID: 0}
  m_GameObject: {fileID: 1924335621}
  m_CullTransparentMesh: 0
--- !u!1001 &1924537624
PrefabInstance:
  m_ObjectHideFlags: 0
  serializedVersion: 2
  m_Modification:
    m_TransformParent: {fileID: 1946000298}
    m_Modifications:
    - target: {fileID: 8846464453813286905, guid: c7274a5a054024549b81595ae167ce8c,
        type: 3}
      propertyPath: m_Name
      value: InteractionWave Rendering
      objectReference: {fileID: 0}
    - target: {fileID: 8846464453813286902, guid: c7274a5a054024549b81595ae167ce8c,
        type: 3}
      propertyPath: m_LocalPosition.x
      value: 0
      objectReference: {fileID: 0}
    - target: {fileID: 8846464453813286902, guid: c7274a5a054024549b81595ae167ce8c,
        type: 3}
      propertyPath: m_LocalPosition.y
      value: 0
      objectReference: {fileID: 0}
    - target: {fileID: 8846464453813286902, guid: c7274a5a054024549b81595ae167ce8c,
        type: 3}
      propertyPath: m_LocalPosition.z
      value: 0
      objectReference: {fileID: 0}
    - target: {fileID: 8846464453813286902, guid: c7274a5a054024549b81595ae167ce8c,
        type: 3}
      propertyPath: m_LocalRotation.x
      value: 0
      objectReference: {fileID: 0}
    - target: {fileID: 8846464453813286902, guid: c7274a5a054024549b81595ae167ce8c,
        type: 3}
      propertyPath: m_LocalRotation.y
      value: 0
      objectReference: {fileID: 0}
    - target: {fileID: 8846464453813286902, guid: c7274a5a054024549b81595ae167ce8c,
        type: 3}
      propertyPath: m_LocalRotation.z
      value: 0
      objectReference: {fileID: 0}
    - target: {fileID: 8846464453813286902, guid: c7274a5a054024549b81595ae167ce8c,
        type: 3}
      propertyPath: m_LocalRotation.w
      value: 1
      objectReference: {fileID: 0}
    - target: {fileID: 8846464453813286902, guid: c7274a5a054024549b81595ae167ce8c,
        type: 3}
      propertyPath: m_RootOrder
      value: 3
      objectReference: {fileID: 0}
    - target: {fileID: 8846464453813286902, guid: c7274a5a054024549b81595ae167ce8c,
        type: 3}
      propertyPath: m_LocalEulerAnglesHint.x
      value: 0
      objectReference: {fileID: 0}
    - target: {fileID: 8846464453813286902, guid: c7274a5a054024549b81595ae167ce8c,
        type: 3}
      propertyPath: m_LocalEulerAnglesHint.y
      value: 0
      objectReference: {fileID: 0}
    - target: {fileID: 8846464453813286902, guid: c7274a5a054024549b81595ae167ce8c,
        type: 3}
      propertyPath: m_LocalEulerAnglesHint.z
      value: 0
      objectReference: {fileID: 0}
    - target: {fileID: 8846464453813286903, guid: c7274a5a054024549b81595ae167ce8c,
        type: 3}
      propertyPath: narupaXR
      value: 
      objectReference: {fileID: 544060994}
    - target: {fileID: 8846464453798673889, guid: c7274a5a054024549b81595ae167ce8c,
        type: 3}
      propertyPath: narupaXR
      value: 
      objectReference: {fileID: 544060994}
    m_RemovedComponents: []
  m_SourcePrefab: {fileID: 100100000, guid: c7274a5a054024549b81595ae167ce8c, type: 3}
--- !u!4 &1924537625 stripped
Transform:
  m_CorrespondingSourceObject: {fileID: 8846464453813286902, guid: c7274a5a054024549b81595ae167ce8c,
    type: 3}
  m_PrefabInstance: {fileID: 1924537624}
  m_PrefabAsset: {fileID: 0}
--- !u!1 &1943645056
GameObject:
  m_ObjectHideFlags: 0
  m_CorrespondingSourceObject: {fileID: 0}
  m_PrefabInstance: {fileID: 0}
  m_PrefabAsset: {fileID: 0}
  serializedVersion: 6
  m_Component:
  - component: {fileID: 1943645057}
  - component: {fileID: 1943645060}
  - component: {fileID: 1943645059}
  - component: {fileID: 1943645058}
  m_Layer: 5
  m_Name: Button
  m_TagString: Untagged
  m_Icon: {fileID: 0}
  m_NavMeshLayer: 0
  m_StaticEditorFlags: 0
  m_IsActive: 1
--- !u!224 &1943645057
RectTransform:
  m_ObjectHideFlags: 0
  m_CorrespondingSourceObject: {fileID: 0}
  m_PrefabInstance: {fileID: 0}
  m_PrefabAsset: {fileID: 0}
  m_GameObject: {fileID: 1943645056}
  m_LocalRotation: {x: 0, y: 0, z: 0, w: 1}
  m_LocalPosition: {x: 0, y: 0, z: 0}
  m_LocalScale: {x: 1, y: 1, z: 1}
  m_Children:
  - {fileID: 342727988}
  m_Father: {fileID: 1317877497}
  m_RootOrder: 0
  m_LocalEulerAnglesHint: {x: 0, y: 0, z: 0}
  m_AnchorMin: {x: 0, y: 1}
  m_AnchorMax: {x: 0, y: 1}
  m_AnchoredPosition: {x: 97, y: -40}
  m_SizeDelta: {x: 178, y: 64}
  m_Pivot: {x: 0.5, y: 0.5}
--- !u!114 &1943645058
MonoBehaviour:
  m_ObjectHideFlags: 0
  m_CorrespondingSourceObject: {fileID: 0}
  m_PrefabInstance: {fileID: 0}
  m_PrefabAsset: {fileID: 0}
  m_GameObject: {fileID: 1943645056}
  m_Enabled: 1
  m_EditorHideFlags: 0
  m_Script: {fileID: 11500000, guid: 4e29b1a8efbd4b44bb3f3716e73f07ff, type: 3}
  m_Name: 
  m_EditorClassIdentifier: 
  m_Navigation:
    m_Mode: 0
    m_SelectOnUp: {fileID: 0}
    m_SelectOnDown: {fileID: 0}
    m_SelectOnLeft: {fileID: 0}
    m_SelectOnRight: {fileID: 0}
  m_Transition: 1
  m_Colors:
    m_NormalColor: {r: 0.43529415, g: 0.5411765, b: 0.5686275, a: 1}
    m_HighlightedColor: {r: 1, g: 0.40000004, b: 0, a: 1}
    m_PressedColor: {r: 0.30008277, g: 0.37307587, b: 0.39200002, a: 1}
    m_SelectedColor: {r: 1, g: 0.40000004, b: 0, a: 1}
    m_DisabledColor: {r: 0.78431374, g: 0.78431374, b: 0.78431374, a: 0.5019608}
    m_ColorMultiplier: 1
    m_FadeDuration: 0.1
  m_SpriteState:
    m_HighlightedSprite: {fileID: 0}
    m_PressedSprite: {fileID: 0}
    m_SelectedSprite: {fileID: 0}
    m_DisabledSprite: {fileID: 0}
  m_AnimationTriggers:
    m_NormalTrigger: Normal
    m_HighlightedTrigger: Highlighted
    m_PressedTrigger: Pressed
    m_SelectedTrigger: Highlighted
    m_DisabledTrigger: Disabled
  m_Interactable: 1
  m_TargetGraphic: {fileID: 1943645059}
  m_OnClick:
    m_PersistentCalls:
      m_Calls:
      - m_Target: {fileID: 430995090}
        m_MethodName: SetActive
        m_Mode: 6
        m_Arguments:
          m_ObjectArgument: {fileID: 0}
          m_ObjectArgumentAssemblyTypeName: UnityEngine.Object, UnityEngine
          m_IntArgument: 0
          m_FloatArgument: 0
          m_StringArgument: 
          m_BoolArgument: 1
        m_CallState: 2
--- !u!114 &1943645059
MonoBehaviour:
  m_ObjectHideFlags: 0
  m_CorrespondingSourceObject: {fileID: 0}
  m_PrefabInstance: {fileID: 0}
  m_PrefabAsset: {fileID: 0}
  m_GameObject: {fileID: 1943645056}
  m_Enabled: 1
  m_EditorHideFlags: 0
  m_Script: {fileID: 11500000, guid: fe87c0e1cc204ed48ad3b37840f39efc, type: 3}
  m_Name: 
  m_EditorClassIdentifier: 
  m_Material: {fileID: 0}
  m_Color: {r: 1, g: 1, b: 1, a: 1}
  m_RaycastTarget: 1
  m_OnCullStateChanged:
    m_PersistentCalls:
      m_Calls: []
  m_Sprite: {fileID: 0}
  m_Type: 0
  m_PreserveAspect: 0
  m_FillCenter: 1
  m_FillMethod: 4
  m_FillAmount: 1
  m_FillClockwise: 1
  m_FillOrigin: 0
  m_UseSpriteMesh: 0
  m_PixelsPerUnitMultiplier: 1
--- !u!222 &1943645060
CanvasRenderer:
  m_ObjectHideFlags: 0
  m_CorrespondingSourceObject: {fileID: 0}
  m_PrefabInstance: {fileID: 0}
  m_PrefabAsset: {fileID: 0}
  m_GameObject: {fileID: 1943645056}
  m_CullTransparentMesh: 0
--- !u!1 &1945982421
GameObject:
  m_ObjectHideFlags: 0
  m_CorrespondingSourceObject: {fileID: 0}
  m_PrefabInstance: {fileID: 0}
  m_PrefabAsset: {fileID: 0}
  serializedVersion: 6
  m_Component:
  - component: {fileID: 1945982422}
  - component: {fileID: 1945982424}
  - component: {fileID: 1945982423}
  m_Layer: 5
  m_Name: Fill
  m_TagString: Untagged
  m_Icon: {fileID: 0}
  m_NavMeshLayer: 0
  m_StaticEditorFlags: 0
  m_IsActive: 1
--- !u!224 &1945982422
RectTransform:
  m_ObjectHideFlags: 0
  m_CorrespondingSourceObject: {fileID: 0}
  m_PrefabInstance: {fileID: 0}
  m_PrefabAsset: {fileID: 0}
  m_GameObject: {fileID: 1945982421}
  m_LocalRotation: {x: 0, y: 0, z: 0, w: 1}
  m_LocalPosition: {x: 0, y: 0, z: 0}
  m_LocalScale: {x: 1, y: 1, z: 1}
  m_Children: []
  m_Father: {fileID: 46446781}
  m_RootOrder: 0
  m_LocalEulerAnglesHint: {x: 0, y: 0, z: 0}
  m_AnchorMin: {x: 0, y: 0}
  m_AnchorMax: {x: 0.2, y: 1}
  m_AnchoredPosition: {x: 0, y: 0}
  m_SizeDelta: {x: 0, y: 0}
  m_Pivot: {x: 0.5, y: 0.5}
--- !u!114 &1945982423
MonoBehaviour:
  m_ObjectHideFlags: 0
  m_CorrespondingSourceObject: {fileID: 0}
  m_PrefabInstance: {fileID: 0}
  m_PrefabAsset: {fileID: 0}
  m_GameObject: {fileID: 1945982421}
  m_Enabled: 1
  m_EditorHideFlags: 0
  m_Script: {fileID: 11500000, guid: fe87c0e1cc204ed48ad3b37840f39efc, type: 3}
  m_Name: 
  m_EditorClassIdentifier: 
  m_Material: {fileID: 0}
  m_Color: {r: 1, g: 0.40000004, b: 0, a: 1}
  m_RaycastTarget: 1
  m_OnCullStateChanged:
    m_PersistentCalls:
      m_Calls: []
  m_Sprite: {fileID: 0}
  m_Type: 1
  m_PreserveAspect: 0
  m_FillCenter: 1
  m_FillMethod: 4
  m_FillAmount: 1
  m_FillClockwise: 1
  m_FillOrigin: 0
  m_UseSpriteMesh: 0
  m_PixelsPerUnitMultiplier: 1
--- !u!222 &1945982424
CanvasRenderer:
  m_ObjectHideFlags: 0
  m_CorrespondingSourceObject: {fileID: 0}
  m_PrefabInstance: {fileID: 0}
  m_PrefabAsset: {fileID: 0}
  m_GameObject: {fileID: 1945982421}
  m_CullTransparentMesh: 0
--- !u!1 &1946000297
GameObject:
  m_ObjectHideFlags: 0
  m_CorrespondingSourceObject: {fileID: 0}
  m_PrefabInstance: {fileID: 0}
  m_PrefabAsset: {fileID: 0}
  serializedVersion: 6
  m_Component:
  - component: {fileID: 1946000298}
  m_Layer: 0
  m_Name: Simulation Space
  m_TagString: Untagged
  m_Icon: {fileID: 0}
  m_NavMeshLayer: 0
  m_StaticEditorFlags: 0
  m_IsActive: 1
--- !u!4 &1946000298
Transform:
  m_ObjectHideFlags: 0
  m_CorrespondingSourceObject: {fileID: 0}
  m_PrefabInstance: {fileID: 0}
  m_PrefabAsset: {fileID: 0}
  m_GameObject: {fileID: 1946000297}
  m_LocalRotation: {x: 0, y: 0, z: 0, w: 1}
  m_LocalPosition: {x: 0, y: 0, z: 4}
  m_LocalScale: {x: 1, y: 1, z: 1}
  m_Children:
<<<<<<< HEAD
=======
  - {fileID: 54429686}
  - {fileID: 1865951357}
>>>>>>> 978a566f
  - {fileID: 2022253374}
  - {fileID: 1807462482}
  - {fileID: 1924537625}
  m_Father: {fileID: 431384313}
  m_RootOrder: 2
  m_LocalEulerAnglesHint: {x: 0, y: 0, z: 0}
--- !u!1 &1949430647
GameObject:
  m_ObjectHideFlags: 0
  m_CorrespondingSourceObject: {fileID: 0}
  m_PrefabInstance: {fileID: 0}
  m_PrefabAsset: {fileID: 0}
  serializedVersion: 6
  m_Component:
  - component: {fileID: 1949430649}
  - component: {fileID: 1949430648}
  m_Layer: 0
  m_Name: Service Discovery
  m_TagString: Untagged
  m_Icon: {fileID: 0}
  m_NavMeshLayer: 0
  m_StaticEditorFlags: 0
  m_IsActive: 1
--- !u!114 &1949430648
MonoBehaviour:
  m_ObjectHideFlags: 0
  m_CorrespondingSourceObject: {fileID: 0}
  m_PrefabInstance: {fileID: 0}
  m_PrefabAsset: {fileID: 0}
  m_GameObject: {fileID: 1949430647}
  m_Enabled: 1
  m_EditorHideFlags: 0
  m_Script: {fileID: 11500000, guid: 48544e79efac91841a7ce61a9396dd6b, type: 3}
  m_Name: 
  m_EditorClassIdentifier: 
  prototype: {fileID: 544060994}
--- !u!4 &1949430649
Transform:
  m_ObjectHideFlags: 0
  m_CorrespondingSourceObject: {fileID: 0}
  m_PrefabInstance: {fileID: 0}
  m_PrefabAsset: {fileID: 0}
  m_GameObject: {fileID: 1949430647}
  m_LocalRotation: {x: 0, y: 0, z: 0, w: 1}
  m_LocalPosition: {x: -0.07246041, y: -0.22354925, z: 0.29585648}
  m_LocalScale: {x: 1, y: 1, z: 1}
  m_Children: []
  m_Father: {fileID: 0}
  m_RootOrder: 9
  m_LocalEulerAnglesHint: {x: 0, y: 0, z: 0}
--- !u!114 &1971329604 stripped
MonoBehaviour:
  m_CorrespondingSourceObject: {fileID: 8813561813319806014, guid: d08ddc2a91191fe48b5a08574b6f8b7d,
    type: 3}
  m_PrefabInstance: {fileID: 1210543415}
  m_PrefabAsset: {fileID: 0}
  m_GameObject: {fileID: 0}
  m_Enabled: 1
  m_EditorHideFlags: 0
  m_Script: {fileID: 11500000, guid: 209ef939aec549c29d285b89ed228161, type: 3}
  m_Name: 
  m_EditorClassIdentifier: 
--- !u!224 &1971329610 stripped
RectTransform:
  m_CorrespondingSourceObject: {fileID: 8813561813319806002, guid: d08ddc2a91191fe48b5a08574b6f8b7d,
    type: 3}
  m_PrefabInstance: {fileID: 1210543415}
  m_PrefabAsset: {fileID: 0}
--- !u!1 &1981335397
GameObject:
  m_ObjectHideFlags: 0
  m_CorrespondingSourceObject: {fileID: 0}
  m_PrefabInstance: {fileID: 0}
  m_PrefabAsset: {fileID: 0}
  serializedVersion: 6
  m_Component:
  - component: {fileID: 1981335398}
  - component: {fileID: 1981335399}
  m_Layer: 5
  m_Name: Slider
  m_TagString: Untagged
  m_Icon: {fileID: 0}
  m_NavMeshLayer: 0
  m_StaticEditorFlags: 0
  m_IsActive: 1
--- !u!224 &1981335398
RectTransform:
  m_ObjectHideFlags: 0
  m_CorrespondingSourceObject: {fileID: 0}
  m_PrefabInstance: {fileID: 0}
  m_PrefabAsset: {fileID: 0}
  m_GameObject: {fileID: 1981335397}
  m_LocalRotation: {x: 0, y: 0, z: 0, w: 1}
  m_LocalPosition: {x: 0, y: 0, z: 0}
  m_LocalScale: {x: 1, y: 1, z: 1}
  m_Children:
  - {fileID: 1529171857}
  - {fileID: 46446781}
  - {fileID: 1072674307}
  - {fileID: 976041902}
  - {fileID: 481889309}
  m_Father: {fileID: 883039637}
  m_RootOrder: 0
  m_LocalEulerAnglesHint: {x: 0, y: 0, z: 0}
  m_AnchorMin: {x: 0, y: 0}
  m_AnchorMax: {x: 1, y: 1}
  m_AnchoredPosition: {x: 0, y: 0}
  m_SizeDelta: {x: -16, y: -16}
  m_Pivot: {x: 0.5, y: 0.5}
--- !u!114 &1981335399
MonoBehaviour:
  m_ObjectHideFlags: 0
  m_CorrespondingSourceObject: {fileID: 0}
  m_PrefabInstance: {fileID: 0}
  m_PrefabAsset: {fileID: 0}
  m_GameObject: {fileID: 1981335397}
  m_Enabled: 1
  m_EditorHideFlags: 0
  m_Script: {fileID: 11500000, guid: 67db9e8f0e2ae9c40bc1e2b64352a6b4, type: 3}
  m_Name: 
  m_EditorClassIdentifier: 
  m_Navigation:
    m_Mode: 3
    m_SelectOnUp: {fileID: 0}
    m_SelectOnDown: {fileID: 0}
    m_SelectOnLeft: {fileID: 0}
    m_SelectOnRight: {fileID: 0}
  m_Transition: 1
  m_Colors:
    m_NormalColor: {r: 1, g: 1, b: 1, a: 1}
    m_HighlightedColor: {r: 0.9607843, g: 0.9607843, b: 0.9607843, a: 1}
    m_PressedColor: {r: 0.78431374, g: 0.78431374, b: 0.78431374, a: 1}
    m_SelectedColor: {r: 0.9607843, g: 0.9607843, b: 0.9607843, a: 1}
    m_DisabledColor: {r: 0.78431374, g: 0.78431374, b: 0.78431374, a: 0.5019608}
    m_ColorMultiplier: 1
    m_FadeDuration: 0.1
  m_SpriteState:
    m_HighlightedSprite: {fileID: 0}
    m_PressedSprite: {fileID: 0}
    m_SelectedSprite: {fileID: 0}
    m_DisabledSprite: {fileID: 0}
  m_AnimationTriggers:
    m_NormalTrigger: Normal
    m_HighlightedTrigger: Highlighted
    m_PressedTrigger: Pressed
    m_SelectedTrigger: Highlighted
    m_DisabledTrigger: Disabled
  m_Interactable: 1
  m_TargetGraphic: {fileID: 1268121289}
  m_FillRect: {fileID: 1945982422}
  m_HandleRect: {fileID: 1268121288}
  m_Direction: 0
  m_MinValue: 0
  m_MaxValue: 5000
  m_WholeNumbers: 1
  m_Value: 1000
  m_OnValueChanged:
    m_PersistentCalls:
      m_Calls:
      - m_Target: {fileID: 544060992}
        m_MethodName: 
        m_Mode: 1
        m_Arguments:
          m_ObjectArgument: {fileID: 0}
          m_ObjectArgumentAssemblyTypeName: 
          m_IntArgument: 0
          m_FloatArgument: 0
          m_StringArgument: 
          m_BoolArgument: 0
        m_CallState: 2
--- !u!1 &1983726410
GameObject:
  m_ObjectHideFlags: 0
  m_CorrespondingSourceObject: {fileID: 0}
  m_PrefabInstance: {fileID: 0}
  m_PrefabAsset: {fileID: 0}
  serializedVersion: 6
  m_Component:
  - component: {fileID: 1983726411}
  - component: {fileID: 1983726413}
  - component: {fileID: 1983726412}
  m_Layer: 5
  m_Name: Label
  m_TagString: Untagged
  m_Icon: {fileID: 0}
  m_NavMeshLayer: 0
  m_StaticEditorFlags: 0
  m_IsActive: 1
--- !u!224 &1983726411
RectTransform:
  m_ObjectHideFlags: 0
  m_CorrespondingSourceObject: {fileID: 0}
  m_PrefabInstance: {fileID: 0}
  m_PrefabAsset: {fileID: 0}
  m_GameObject: {fileID: 1983726410}
  m_LocalRotation: {x: -0, y: -0, z: -0, w: 1}
  m_LocalPosition: {x: 0, y: 0, z: 0}
  m_LocalScale: {x: 1, y: 1, z: 1}
  m_Children: []
  m_Father: {fileID: 75423798}
  m_RootOrder: 0
  m_LocalEulerAnglesHint: {x: 0, y: 0, z: 0}
  m_AnchorMin: {x: 0, y: 0}
  m_AnchorMax: {x: 0, y: 1}
  m_AnchoredPosition: {x: 0.000030517578, y: 0}
  m_SizeDelta: {x: 168, y: 0}
  m_Pivot: {x: 0, y: 0.5}
--- !u!114 &1983726412
MonoBehaviour:
  m_ObjectHideFlags: 0
  m_CorrespondingSourceObject: {fileID: 0}
  m_PrefabInstance: {fileID: 0}
  m_PrefabAsset: {fileID: 0}
  m_GameObject: {fileID: 1983726410}
  m_Enabled: 1
  m_EditorHideFlags: 0
  m_Script: {fileID: 11500000, guid: f4688fdb7df04437aeb418b961361dc5, type: 3}
  m_Name: 
  m_EditorClassIdentifier: 
  m_Material: {fileID: 0}
  m_Color: {r: 1, g: 1, b: 1, a: 1}
  m_RaycastTarget: 1
  m_OnCullStateChanged:
    m_PersistentCalls:
      m_Calls: []
  m_text: host address
  m_isRightToLeft: 0
  m_fontAsset: {fileID: 11400000, guid: 5a19f4193fe2bf64089ade0b38163199, type: 2}
  m_sharedMaterial: {fileID: 21566619404874456, guid: 5a19f4193fe2bf64089ade0b38163199,
    type: 2}
  m_fontSharedMaterials: []
  m_fontMaterial: {fileID: 0}
  m_fontMaterials: []
  m_fontColor32:
    serializedVersion: 2
    rgba: 4284702540
  m_fontColor: {r: 0.30008277, g: 0.37307587, b: 0.39200002, a: 1}
  m_enableVertexGradient: 0
  m_colorMode: 3
  m_fontColorGradient:
    topLeft: {r: 1, g: 1, b: 1, a: 1}
    topRight: {r: 1, g: 1, b: 1, a: 1}
    bottomLeft: {r: 1, g: 1, b: 1, a: 1}
    bottomRight: {r: 1, g: 1, b: 1, a: 1}
  m_fontColorGradientPreset: {fileID: 0}
  m_spriteAsset: {fileID: 0}
  m_tintAllSprites: 0
  m_overrideHtmlColors: 0
  m_faceColor:
    serializedVersion: 2
    rgba: 4294967295
  m_outlineColor:
    serializedVersion: 2
    rgba: 4278190080
  m_fontSize: 24
  m_fontSizeBase: 24
  m_fontWeight: 400
  m_enableAutoSizing: 0
  m_fontSizeMin: 18
  m_fontSizeMax: 72
  m_fontStyle: 16
  m_textAlignment: 514
  m_characterSpacing: 0
  m_wordSpacing: 0
  m_lineSpacing: 0
  m_lineSpacingMax: 0
  m_paragraphSpacing: 0
  m_charWidthMaxAdj: 0
  m_enableWordWrapping: 1
  m_wordWrappingRatios: 0.4
  m_overflowMode: 0
  m_firstOverflowCharacterIndex: 5
  m_linkedTextComponent: {fileID: 0}
  m_isLinkedTextComponent: 0
  m_isTextTruncated: 0
  m_enableKerning: 1
  m_enableExtraPadding: 0
  checkPaddingRequired: 0
  m_isRichText: 1
  m_parseCtrlCharacters: 1
  m_isOrthographic: 1
  m_isCullingEnabled: 0
  m_ignoreRectMaskCulling: 0
  m_ignoreCulling: 1
  m_horizontalMapping: 0
  m_verticalMapping: 0
  m_uvLineOffset: 0
  m_geometrySortingOrder: 0
  m_VertexBufferAutoSizeReduction: 1
  m_firstVisibleCharacter: 0
  m_useMaxVisibleDescender: 1
  m_pageToDisplay: 1
  m_margin: {x: 16, y: 16, z: 16, w: 16}
  m_textInfo:
    textComponent: {fileID: 1983726412}
    characterCount: 12
    spriteCount: 0
    spaceCount: 1
    wordCount: 2
    linkCount: 0
    lineCount: 2
    pageCount: 1
    materialCount: 1
  m_isUsingLegacyAnimationComponent: 0
  m_isVolumetricText: 0
  m_spriteAnimator: {fileID: 0}
  m_hasFontAssetChanged: 0
  m_subTextObjects:
  - {fileID: 0}
  - {fileID: 0}
  - {fileID: 0}
  - {fileID: 0}
  - {fileID: 0}
  - {fileID: 0}
  - {fileID: 0}
  - {fileID: 0}
  m_baseMaterial: {fileID: 0}
  m_maskOffset: {x: 0, y: 0, z: 0, w: 0}
--- !u!222 &1983726413
CanvasRenderer:
  m_ObjectHideFlags: 0
  m_CorrespondingSourceObject: {fileID: 0}
  m_PrefabInstance: {fileID: 0}
  m_PrefabAsset: {fileID: 0}
  m_GameObject: {fileID: 1983726410}
  m_CullTransparentMesh: 0
--- !u!1001 &2004205927
PrefabInstance:
  m_ObjectHideFlags: 0
  serializedVersion: 2
  m_Modification:
    m_TransformParent: {fileID: 593888083}
    m_Modifications:
    - target: {fileID: 8804072857100535419, guid: efd51a6df70cfbf41b05e95c765d536d,
        type: 3}
      propertyPath: m_Name
      value: Radial Menu
      objectReference: {fileID: 0}
    - target: {fileID: 2484377972123640958, guid: efd51a6df70cfbf41b05e95c765d536d,
        type: 3}
      propertyPath: m_LocalPosition.x
      value: 0
      objectReference: {fileID: 0}
    - target: {fileID: 2484377972123640958, guid: efd51a6df70cfbf41b05e95c765d536d,
        type: 3}
      propertyPath: m_LocalPosition.y
      value: 0
      objectReference: {fileID: 0}
    - target: {fileID: 2484377972123640958, guid: efd51a6df70cfbf41b05e95c765d536d,
        type: 3}
      propertyPath: m_LocalPosition.z
      value: 0
      objectReference: {fileID: 0}
    - target: {fileID: 2484377972123640958, guid: efd51a6df70cfbf41b05e95c765d536d,
        type: 3}
      propertyPath: m_LocalRotation.x
      value: 0
      objectReference: {fileID: 0}
    - target: {fileID: 2484377972123640958, guid: efd51a6df70cfbf41b05e95c765d536d,
        type: 3}
      propertyPath: m_LocalRotation.y
      value: 0
      objectReference: {fileID: 0}
    - target: {fileID: 2484377972123640958, guid: efd51a6df70cfbf41b05e95c765d536d,
        type: 3}
      propertyPath: m_LocalRotation.z
      value: 0
      objectReference: {fileID: 0}
    - target: {fileID: 2484377972123640958, guid: efd51a6df70cfbf41b05e95c765d536d,
        type: 3}
      propertyPath: m_LocalRotation.w
      value: 1
      objectReference: {fileID: 0}
    - target: {fileID: 2484377972123640958, guid: efd51a6df70cfbf41b05e95c765d536d,
        type: 3}
      propertyPath: m_RootOrder
      value: 0
      objectReference: {fileID: 0}
    - target: {fileID: 2484377972123640958, guid: efd51a6df70cfbf41b05e95c765d536d,
        type: 3}
      propertyPath: m_LocalEulerAnglesHint.x
      value: 0
      objectReference: {fileID: 0}
    - target: {fileID: 2484377972123640958, guid: efd51a6df70cfbf41b05e95c765d536d,
        type: 3}
      propertyPath: m_LocalEulerAnglesHint.y
      value: 0
      objectReference: {fileID: 0}
    - target: {fileID: 2484377972123640958, guid: efd51a6df70cfbf41b05e95c765d536d,
        type: 3}
      propertyPath: m_LocalEulerAnglesHint.z
      value: 0
      objectReference: {fileID: 0}
    - target: {fileID: 2484377972123640958, guid: efd51a6df70cfbf41b05e95c765d536d,
        type: 3}
      propertyPath: m_AnchoredPosition.x
      value: 0
      objectReference: {fileID: 0}
    - target: {fileID: 2484377972123640958, guid: efd51a6df70cfbf41b05e95c765d536d,
        type: 3}
      propertyPath: m_AnchoredPosition.y
      value: 0
      objectReference: {fileID: 0}
    - target: {fileID: 2484377972123640958, guid: efd51a6df70cfbf41b05e95c765d536d,
        type: 3}
      propertyPath: m_SizeDelta.x
      value: 350
      objectReference: {fileID: 0}
    - target: {fileID: 2484377972123640958, guid: efd51a6df70cfbf41b05e95c765d536d,
        type: 3}
      propertyPath: m_SizeDelta.y
      value: 350
      objectReference: {fileID: 0}
    - target: {fileID: 2484377972123640958, guid: efd51a6df70cfbf41b05e95c765d536d,
        type: 3}
      propertyPath: m_AnchorMin.x
      value: 0.5
      objectReference: {fileID: 0}
    - target: {fileID: 2484377972123640958, guid: efd51a6df70cfbf41b05e95c765d536d,
        type: 3}
      propertyPath: m_AnchorMin.y
      value: 0.5
      objectReference: {fileID: 0}
    - target: {fileID: 2484377972123640958, guid: efd51a6df70cfbf41b05e95c765d536d,
        type: 3}
      propertyPath: m_AnchorMax.x
      value: 0.5
      objectReference: {fileID: 0}
    - target: {fileID: 2484377972123640958, guid: efd51a6df70cfbf41b05e95c765d536d,
        type: 3}
      propertyPath: m_AnchorMax.y
      value: 0.5
      objectReference: {fileID: 0}
    - target: {fileID: 2484377972123640958, guid: efd51a6df70cfbf41b05e95c765d536d,
        type: 3}
      propertyPath: m_Pivot.x
      value: 0.5
      objectReference: {fileID: 0}
    - target: {fileID: 2484377972123640958, guid: efd51a6df70cfbf41b05e95c765d536d,
        type: 3}
      propertyPath: m_Pivot.y
      value: 0.5
      objectReference: {fileID: 0}
    m_RemovedComponents: []
  m_SourcePrefab: {fileID: 100100000, guid: efd51a6df70cfbf41b05e95c765d536d, type: 3}
--- !u!224 &2004205928 stripped
RectTransform:
  m_CorrespondingSourceObject: {fileID: 2484377972123640958, guid: efd51a6df70cfbf41b05e95c765d536d,
    type: 3}
  m_PrefabInstance: {fileID: 2004205927}
  m_PrefabAsset: {fileID: 0}
--- !u!1 &2022253373
GameObject:
  m_ObjectHideFlags: 0
  m_CorrespondingSourceObject: {fileID: 0}
  m_PrefabInstance: {fileID: 0}
  m_PrefabAsset: {fileID: 0}
  serializedVersion: 6
  m_Component:
  - component: {fileID: 2022253374}
  - component: {fileID: 2022253375}
  m_Layer: 0
  m_Name: Test Renderer
  m_TagString: Untagged
  m_Icon: {fileID: 0}
  m_NavMeshLayer: 0
  m_StaticEditorFlags: 0
  m_IsActive: 0
--- !u!4 &2022253374
Transform:
  m_ObjectHideFlags: 0
  m_CorrespondingSourceObject: {fileID: 0}
  m_PrefabInstance: {fileID: 0}
  m_PrefabAsset: {fileID: 0}
  m_GameObject: {fileID: 2022253373}
  m_LocalRotation: {x: 0, y: 0, z: 0, w: 1}
  m_LocalPosition: {x: 0, y: 0, z: 0}
  m_LocalScale: {x: 1, y: 1, z: 1}
  m_Children: []
  m_Father: {fileID: 1946000298}
<<<<<<< HEAD
  m_RootOrder: 0
=======
  m_RootOrder: 2
>>>>>>> 978a566f
  m_LocalEulerAnglesHint: {x: 0, y: 0, z: 0}
--- !u!114 &2022253375
MonoBehaviour:
  m_ObjectHideFlags: 0
  m_CorrespondingSourceObject: {fileID: 0}
  m_PrefabInstance: {fileID: 0}
  m_PrefabAsset: {fileID: 0}
  m_GameObject: {fileID: 2022253373}
  m_Enabled: 1
  m_EditorHideFlags: 0
  m_Script: {fileID: 11500000, guid: 32fed961f9744b4591e673790b3df752, type: 3}
  m_Name: 
  m_EditorClassIdentifier: 
  atomMaterial: {fileID: 2100000, guid: 393f247d900223443927eecea10d89e8, type: 2}
  atomMesh: {fileID: 10202, guid: 0000000000000000e000000000000000, type: 3}
  bondMaterial: {fileID: 2100000, guid: 8ab524378960e644f9a238927b43e467, type: 2}
  bondMesh: {fileID: 10202, guid: 0000000000000000e000000000000000, type: 3}
  particleCount: 50
  bondCutoff: 1
  minSize: 0.2
  maxSize: 0.5
  maxParticleDisplacement: 2
  seed: 0
--- !u!1 &2026462788
GameObject:
  m_ObjectHideFlags: 0
  m_CorrespondingSourceObject: {fileID: 0}
  m_PrefabInstance: {fileID: 0}
  m_PrefabAsset: {fileID: 0}
  serializedVersion: 6
  m_Component:
  - component: {fileID: 2026462790}
  - component: {fileID: 2026462789}
  m_Layer: 0
  m_Name: Keyboard
  m_TagString: Untagged
  m_Icon: {fileID: 0}
  m_NavMeshLayer: 0
  m_StaticEditorFlags: 0
  m_IsActive: 1
--- !u!114 &2026462789
MonoBehaviour:
  m_ObjectHideFlags: 0
  m_CorrespondingSourceObject: {fileID: 0}
  m_PrefabInstance: {fileID: 0}
  m_PrefabAsset: {fileID: 0}
  m_GameObject: {fileID: 2026462788}
  m_Enabled: 1
  m_EditorHideFlags: 0
  m_Script: {fileID: 11500000, guid: 0b7f05a8d2ed4dddbbd7896a466aa6f9, type: 3}
  m_Name: 
  m_EditorClassIdentifier: 
  minimalMode: 0
--- !u!4 &2026462790
Transform:
  m_ObjectHideFlags: 0
  m_CorrespondingSourceObject: {fileID: 0}
  m_PrefabInstance: {fileID: 0}
  m_PrefabAsset: {fileID: 0}
  m_GameObject: {fileID: 2026462788}
  m_LocalRotation: {x: 0, y: 0, z: 0, w: 1}
  m_LocalPosition: {x: 0, y: 0, z: 0}
  m_LocalScale: {x: 1, y: 1, z: 1}
  m_Children: []
  m_Father: {fileID: 0}
  m_RootOrder: 7
  m_LocalEulerAnglesHint: {x: 0, y: 0, z: 0}
--- !u!1 &2028492786
GameObject:
  m_ObjectHideFlags: 0
  m_CorrespondingSourceObject: {fileID: 0}
  m_PrefabInstance: {fileID: 0}
  m_PrefabAsset: {fileID: 0}
  serializedVersion: 6
  m_Component:
  - component: {fileID: 2028492787}
  - component: {fileID: 2028492789}
  - component: {fileID: 2028492788}
  m_Layer: 5
  m_Name: Label
  m_TagString: Untagged
  m_Icon: {fileID: 0}
  m_NavMeshLayer: 0
  m_StaticEditorFlags: 0
  m_IsActive: 1
--- !u!224 &2028492787
RectTransform:
  m_ObjectHideFlags: 0
  m_CorrespondingSourceObject: {fileID: 0}
  m_PrefabInstance: {fileID: 0}
  m_PrefabAsset: {fileID: 0}
  m_GameObject: {fileID: 2028492786}
  m_LocalRotation: {x: -0, y: -0, z: -0, w: 1}
  m_LocalPosition: {x: 0, y: 0, z: 0}
  m_LocalScale: {x: 1, y: 1, z: 1}
  m_Children: []
  m_Father: {fileID: 936630691}
  m_RootOrder: 0
  m_LocalEulerAnglesHint: {x: 0, y: 0, z: 0}
  m_AnchorMin: {x: 0, y: 0}
  m_AnchorMax: {x: 0, y: 1}
  m_AnchoredPosition: {x: 0.000030517578, y: 0}
  m_SizeDelta: {x: 168, y: 0}
  m_Pivot: {x: 0, y: 0.5}
--- !u!114 &2028492788
MonoBehaviour:
  m_ObjectHideFlags: 0
  m_CorrespondingSourceObject: {fileID: 0}
  m_PrefabInstance: {fileID: 0}
  m_PrefabAsset: {fileID: 0}
  m_GameObject: {fileID: 2028492786}
  m_Enabled: 1
  m_EditorHideFlags: 0
  m_Script: {fileID: 11500000, guid: f4688fdb7df04437aeb418b961361dc5, type: 3}
  m_Name: 
  m_EditorClassIdentifier: 
  m_Material: {fileID: 0}
  m_Color: {r: 1, g: 1, b: 1, a: 1}
  m_RaycastTarget: 1
  m_OnCullStateChanged:
    m_PersistentCalls:
      m_Calls: []
  m_text: frame port
  m_isRightToLeft: 0
  m_fontAsset: {fileID: 11400000, guid: 5a19f4193fe2bf64089ade0b38163199, type: 2}
  m_sharedMaterial: {fileID: 21566619404874456, guid: 5a19f4193fe2bf64089ade0b38163199,
    type: 2}
  m_fontSharedMaterials: []
  m_fontMaterial: {fileID: 0}
  m_fontMaterials: []
  m_fontColor32:
    serializedVersion: 2
    rgba: 4284702540
  m_fontColor: {r: 0.30008277, g: 0.37307587, b: 0.39200002, a: 1}
  m_enableVertexGradient: 0
  m_colorMode: 3
  m_fontColorGradient:
    topLeft: {r: 1, g: 1, b: 1, a: 1}
    topRight: {r: 1, g: 1, b: 1, a: 1}
    bottomLeft: {r: 1, g: 1, b: 1, a: 1}
    bottomRight: {r: 1, g: 1, b: 1, a: 1}
  m_fontColorGradientPreset: {fileID: 0}
  m_spriteAsset: {fileID: 0}
  m_tintAllSprites: 0
  m_overrideHtmlColors: 0
  m_faceColor:
    serializedVersion: 2
    rgba: 4294967295
  m_outlineColor:
    serializedVersion: 2
    rgba: 4278190080
  m_fontSize: 24
  m_fontSizeBase: 24
  m_fontWeight: 400
  m_enableAutoSizing: 0
  m_fontSizeMin: 18
  m_fontSizeMax: 72
  m_fontStyle: 16
  m_textAlignment: 514
  m_characterSpacing: 0
  m_wordSpacing: 0
  m_lineSpacing: 0
  m_lineSpacingMax: 0
  m_paragraphSpacing: 0
  m_charWidthMaxAdj: 0
  m_enableWordWrapping: 1
  m_wordWrappingRatios: 0.4
  m_overflowMode: 0
  m_firstOverflowCharacterIndex: 6
  m_linkedTextComponent: {fileID: 0}
  m_isLinkedTextComponent: 0
  m_isTextTruncated: 0
  m_enableKerning: 1
  m_enableExtraPadding: 0
  checkPaddingRequired: 0
  m_isRichText: 1
  m_parseCtrlCharacters: 1
  m_isOrthographic: 1
  m_isCullingEnabled: 0
  m_ignoreRectMaskCulling: 0
  m_ignoreCulling: 1
  m_horizontalMapping: 0
  m_verticalMapping: 0
  m_uvLineOffset: 0
  m_geometrySortingOrder: 0
  m_VertexBufferAutoSizeReduction: 1
  m_firstVisibleCharacter: 0
  m_useMaxVisibleDescender: 1
  m_pageToDisplay: 1
  m_margin: {x: 16, y: 16, z: 16, w: 16}
  m_textInfo:
    textComponent: {fileID: 2028492788}
    characterCount: 10
    spriteCount: 0
    spaceCount: 1
    wordCount: 2
    linkCount: 0
    lineCount: 2
    pageCount: 1
    materialCount: 1
  m_isUsingLegacyAnimationComponent: 0
  m_isVolumetricText: 0
  m_spriteAnimator: {fileID: 0}
  m_hasFontAssetChanged: 0
  m_subTextObjects:
  - {fileID: 0}
  - {fileID: 0}
  - {fileID: 0}
  - {fileID: 0}
  - {fileID: 0}
  - {fileID: 0}
  - {fileID: 0}
  - {fileID: 0}
  m_baseMaterial: {fileID: 0}
  m_maskOffset: {x: 0, y: 0, z: 0, w: 0}
--- !u!222 &2028492789
CanvasRenderer:
  m_ObjectHideFlags: 0
  m_CorrespondingSourceObject: {fileID: 0}
  m_PrefabInstance: {fileID: 0}
  m_PrefabAsset: {fileID: 0}
  m_GameObject: {fileID: 2028492786}
  m_CullTransparentMesh: 0
--- !u!1 &2048555308
GameObject:
  m_ObjectHideFlags: 0
  m_CorrespondingSourceObject: {fileID: 0}
  m_PrefabInstance: {fileID: 0}
  m_PrefabAsset: {fileID: 0}
  serializedVersion: 6
  m_Component:
  - component: {fileID: 2048555309}
  - component: {fileID: 2048555311}
  - component: {fileID: 2048555310}
  m_Layer: 5
  m_Name: Placeholder
  m_TagString: Untagged
  m_Icon: {fileID: 0}
  m_NavMeshLayer: 0
  m_StaticEditorFlags: 0
  m_IsActive: 1
--- !u!224 &2048555309
RectTransform:
  m_ObjectHideFlags: 0
  m_CorrespondingSourceObject: {fileID: 0}
  m_PrefabInstance: {fileID: 0}
  m_PrefabAsset: {fileID: 0}
  m_GameObject: {fileID: 2048555308}
  m_LocalRotation: {x: 0, y: 0, z: 0, w: 1}
  m_LocalPosition: {x: 0, y: 0, z: 0}
  m_LocalScale: {x: 1, y: 1, z: 1}
  m_Children: []
  m_Father: {fileID: 1437844076}
  m_RootOrder: 0
  m_LocalEulerAnglesHint: {x: 0, y: 0, z: 0}
  m_AnchorMin: {x: 0, y: 0}
  m_AnchorMax: {x: 1, y: 1}
  m_AnchoredPosition: {x: 0, y: 0}
  m_SizeDelta: {x: 0, y: 0}
  m_Pivot: {x: 0.5, y: 0.5}
--- !u!114 &2048555310
MonoBehaviour:
  m_ObjectHideFlags: 0
  m_CorrespondingSourceObject: {fileID: 0}
  m_PrefabInstance: {fileID: 0}
  m_PrefabAsset: {fileID: 0}
  m_GameObject: {fileID: 2048555308}
  m_Enabled: 0
  m_EditorHideFlags: 0
  m_Script: {fileID: 11500000, guid: f4688fdb7df04437aeb418b961361dc5, type: 3}
  m_Name: 
  m_EditorClassIdentifier: 
  m_Material: {fileID: 0}
  m_Color: {r: 1, g: 1, b: 1, a: 1}
  m_RaycastTarget: 1
  m_OnCullStateChanged:
    m_PersistentCalls:
      m_Calls: []
  m_text: Enter port number
  m_isRightToLeft: 0
  m_fontAsset: {fileID: 11400000, guid: 0cd382c4d470f174791dd96eb8f7b786, type: 2}
  m_sharedMaterial: {fileID: 1549604112718095413, guid: 0cd382c4d470f174791dd96eb8f7b786,
    type: 2}
  m_fontSharedMaterials: []
  m_fontMaterial: {fileID: 0}
  m_fontMaterials: []
  m_fontColor32:
    serializedVersion: 2
    rgba: 4289505171
  m_fontColor: {r: 0.5764706, g: 0.654902, b: 0.6745098, a: 1}
  m_enableVertexGradient: 0
  m_colorMode: 3
  m_fontColorGradient:
    topLeft: {r: 1, g: 1, b: 1, a: 1}
    topRight: {r: 1, g: 1, b: 1, a: 1}
    bottomLeft: {r: 1, g: 1, b: 1, a: 1}
    bottomRight: {r: 1, g: 1, b: 1, a: 1}
  m_fontColorGradientPreset: {fileID: 0}
  m_spriteAsset: {fileID: 0}
  m_tintAllSprites: 0
  m_overrideHtmlColors: 0
  m_faceColor:
    serializedVersion: 2
    rgba: 4294967295
  m_outlineColor:
    serializedVersion: 2
    rgba: 4278190080
  m_fontSize: 24
  m_fontSizeBase: 24
  m_fontWeight: 400
  m_enableAutoSizing: 0
  m_fontSizeMin: 18
  m_fontSizeMax: 72
  m_fontStyle: 18
  m_textAlignment: 513
  m_characterSpacing: 0
  m_wordSpacing: 0
  m_lineSpacing: 0
  m_lineSpacingMax: 0
  m_paragraphSpacing: 0
  m_charWidthMaxAdj: 0
  m_enableWordWrapping: 0
  m_wordWrappingRatios: 0.4
  m_overflowMode: 0
  m_firstOverflowCharacterIndex: -1
  m_linkedTextComponent: {fileID: 0}
  m_isLinkedTextComponent: 0
  m_isTextTruncated: 0
  m_enableKerning: 1
  m_enableExtraPadding: 1
  checkPaddingRequired: 0
  m_isRichText: 1
  m_parseCtrlCharacters: 1
  m_isOrthographic: 1
  m_isCullingEnabled: 0
  m_ignoreRectMaskCulling: 0
  m_ignoreCulling: 1
  m_horizontalMapping: 0
  m_verticalMapping: 0
  m_uvLineOffset: 0
  m_geometrySortingOrder: 0
  m_VertexBufferAutoSizeReduction: 1
  m_firstVisibleCharacter: 0
  m_useMaxVisibleDescender: 1
  m_pageToDisplay: 1
  m_margin: {x: 0, y: 0, z: 0, w: 0}
  m_textInfo:
    textComponent: {fileID: 2048555310}
    characterCount: 0
    spriteCount: 0
    spaceCount: 0
    wordCount: 0
    linkCount: 0
    lineCount: 0
    pageCount: 0
    materialCount: 1
  m_isUsingLegacyAnimationComponent: 0
  m_isVolumetricText: 0
  m_spriteAnimator: {fileID: 0}
  m_hasFontAssetChanged: 0
  m_subTextObjects:
  - {fileID: 0}
  - {fileID: 0}
  - {fileID: 0}
  - {fileID: 0}
  - {fileID: 0}
  - {fileID: 0}
  - {fileID: 0}
  - {fileID: 0}
  m_baseMaterial: {fileID: 0}
  m_maskOffset: {x: 0, y: 0, z: 0, w: 0}
--- !u!222 &2048555311
CanvasRenderer:
  m_ObjectHideFlags: 0
  m_CorrespondingSourceObject: {fileID: 0}
  m_PrefabInstance: {fileID: 0}
  m_PrefabAsset: {fileID: 0}
  m_GameObject: {fileID: 2048555308}
  m_CullTransparentMesh: 0
--- !u!1 &2054644340
GameObject:
  m_ObjectHideFlags: 0
  m_CorrespondingSourceObject: {fileID: 0}
  m_PrefabInstance: {fileID: 0}
  m_PrefabAsset: {fileID: 0}
  serializedVersion: 6
  m_Component:
  - component: {fileID: 2054644341}
  m_Layer: 5
  m_Name: Input
  m_TagString: Untagged
  m_Icon: {fileID: 0}
  m_NavMeshLayer: 0
  m_StaticEditorFlags: 0
  m_IsActive: 1
--- !u!224 &2054644341
RectTransform:
  m_ObjectHideFlags: 0
  m_CorrespondingSourceObject: {fileID: 0}
  m_PrefabInstance: {fileID: 0}
  m_PrefabAsset: {fileID: 0}
  m_GameObject: {fileID: 2054644340}
  m_LocalRotation: {x: 0, y: 0, z: 0, w: 1}
  m_LocalPosition: {x: 0, y: 0, z: 0}
  m_LocalScale: {x: 1, y: 1, z: 1}
  m_Children:
  - {fileID: 644197856}
  m_Father: {fileID: 75423798}
  m_RootOrder: 1
  m_LocalEulerAnglesHint: {x: 0, y: 0, z: 0}
  m_AnchorMin: {x: 0, y: 0}
  m_AnchorMax: {x: 1, y: 1}
  m_AnchoredPosition: {x: 84, y: 0}
  m_SizeDelta: {x: -168, y: 0}
  m_Pivot: {x: 0.5, y: 0.5}
--- !u!1 &2054891944
GameObject:
  m_ObjectHideFlags: 0
  m_CorrespondingSourceObject: {fileID: 0}
  m_PrefabInstance: {fileID: 0}
  m_PrefabAsset: {fileID: 0}
  serializedVersion: 6
  m_Component:
  - component: {fileID: 2054891945}
  - component: {fileID: 2054891949}
  - component: {fileID: 2054891948}
  - component: {fileID: 2054891947}
  - component: {fileID: 2054891946}
  m_Layer: 5
  m_Name: Temporary Toolbar
  m_TagString: Untagged
  m_Icon: {fileID: 0}
  m_NavMeshLayer: 0
  m_StaticEditorFlags: 0
  m_IsActive: 1
--- !u!224 &2054891945
RectTransform:
  m_ObjectHideFlags: 0
  m_CorrespondingSourceObject: {fileID: 0}
  m_PrefabInstance: {fileID: 0}
  m_PrefabAsset: {fileID: 0}
  m_GameObject: {fileID: 2054891944}
  m_LocalRotation: {x: 0, y: 0, z: 0, w: 1}
  m_LocalPosition: {x: 0, y: 0, z: 0}
  m_LocalScale: {x: 1, y: 1, z: 1}
  m_Children:
  - {fileID: 780997011}
  - {fileID: 883039637}
  - {fileID: 432278073}
  - {fileID: 1427002035}
  - {fileID: 171922771}
  - {fileID: 1688168143}
  - {fileID: 1512558925}
  - {fileID: 1317877497}
  - {fileID: 825831559}
  - {fileID: 2093525893}
  m_Father: {fileID: 921160397}
  m_RootOrder: 1
  m_LocalEulerAnglesHint: {x: 0, y: 0, z: 0}
  m_AnchorMin: {x: 1, y: 1}
  m_AnchorMax: {x: 1, y: 1}
  m_AnchoredPosition: {x: -16, y: -16}
  m_SizeDelta: {x: 380, y: 592}
  m_Pivot: {x: 1, y: 1}
--- !u!114 &2054891946
MonoBehaviour:
  m_ObjectHideFlags: 0
  m_CorrespondingSourceObject: {fileID: 0}
  m_PrefabInstance: {fileID: 0}
  m_PrefabAsset: {fileID: 0}
  m_GameObject: {fileID: 2054891944}
  m_Enabled: 1
  m_EditorHideFlags: 0
  m_Script: {fileID: 11500000, guid: 3245ec927659c4140ac4f8d17403cc18, type: 3}
  m_Name: 
  m_EditorClassIdentifier: 
  m_HorizontalFit: 0
  m_VerticalFit: 2
--- !u!114 &2054891947
MonoBehaviour:
  m_ObjectHideFlags: 0
  m_CorrespondingSourceObject: {fileID: 0}
  m_PrefabInstance: {fileID: 0}
  m_PrefabAsset: {fileID: 0}
  m_GameObject: {fileID: 2054891944}
  m_Enabled: 1
  m_EditorHideFlags: 0
  m_Script: {fileID: 11500000, guid: 59f8146938fff824cb5fd77236b75775, type: 3}
  m_Name: 
  m_EditorClassIdentifier: 
  m_Padding:
    m_Left: 0
    m_Right: 0
    m_Top: 0
    m_Bottom: 0
  m_ChildAlignment: 0
  m_Spacing: 0
  m_ChildForceExpandWidth: 1
  m_ChildForceExpandHeight: 1
  m_ChildControlWidth: 1
  m_ChildControlHeight: 0
  m_ChildScaleWidth: 0
  m_ChildScaleHeight: 0
--- !u!114 &2054891948
MonoBehaviour:
  m_ObjectHideFlags: 0
  m_CorrespondingSourceObject: {fileID: 0}
  m_PrefabInstance: {fileID: 0}
  m_PrefabAsset: {fileID: 0}
  m_GameObject: {fileID: 2054891944}
  m_Enabled: 1
  m_EditorHideFlags: 0
  m_Script: {fileID: 11500000, guid: fe87c0e1cc204ed48ad3b37840f39efc, type: 3}
  m_Name: 
  m_EditorClassIdentifier: 
  m_Material: {fileID: 0}
  m_Color: {r: 0.5764706, g: 0.654902, b: 0.6745098, a: 1}
  m_RaycastTarget: 1
  m_OnCullStateChanged:
    m_PersistentCalls:
      m_Calls: []
  m_Sprite: {fileID: 0}
  m_Type: 0
  m_PreserveAspect: 0
  m_FillCenter: 1
  m_FillMethod: 4
  m_FillAmount: 1
  m_FillClockwise: 1
  m_FillOrigin: 0
  m_UseSpriteMesh: 0
  m_PixelsPerUnitMultiplier: 1
--- !u!222 &2054891949
CanvasRenderer:
  m_ObjectHideFlags: 0
  m_CorrespondingSourceObject: {fileID: 0}
  m_PrefabInstance: {fileID: 0}
  m_PrefabAsset: {fileID: 0}
  m_GameObject: {fileID: 2054891944}
  m_CullTransparentMesh: 0
--- !u!1 &2074532957
GameObject:
  m_ObjectHideFlags: 0
  m_CorrespondingSourceObject: {fileID: 0}
  m_PrefabInstance: {fileID: 0}
  m_PrefabAsset: {fileID: 0}
  serializedVersion: 6
  m_Component:
  - component: {fileID: 2074532959}
  - component: {fileID: 2074532958}
  m_Layer: 0
  m_Name: Controller Manager
  m_TagString: Untagged
  m_Icon: {fileID: 0}
  m_NavMeshLayer: 0
  m_StaticEditorFlags: 0
  m_IsActive: 1
--- !u!114 &2074532958
MonoBehaviour:
  m_ObjectHideFlags: 0
  m_CorrespondingSourceObject: {fileID: 0}
  m_PrefabInstance: {fileID: 0}
  m_PrefabAsset: {fileID: 0}
  m_GameObject: {fileID: 2074532957}
  m_Enabled: 1
  m_EditorHideFlags: 0
  m_Script: {fileID: 11500000, guid: e40c94a4c5ab5ed4e82bb6182a985fc2, type: 3}
  m_Name: 
  m_EditorClassIdentifier: 
  leftController: {fileID: 1897242036}
  rightController: {fileID: 1897242033}
  controllerActionSet:
    actionSetPath: /actions/Controller
--- !u!4 &2074532959
Transform:
  m_ObjectHideFlags: 0
  m_CorrespondingSourceObject: {fileID: 0}
  m_PrefabInstance: {fileID: 0}
  m_PrefabAsset: {fileID: 0}
  m_GameObject: {fileID: 2074532957}
  m_LocalRotation: {x: 0, y: 0, z: 0, w: 1}
  m_LocalPosition: {x: 0, y: 0, z: 0}
  m_LocalScale: {x: 1, y: 1, z: 1}
  m_Children: []
  m_Father: {fileID: 544060993}
  m_RootOrder: 3
  m_LocalEulerAnglesHint: {x: 0, y: 0, z: 0}
--- !u!1 &2093525892
GameObject:
  m_ObjectHideFlags: 0
  m_CorrespondingSourceObject: {fileID: 0}
  m_PrefabInstance: {fileID: 0}
  m_PrefabAsset: {fileID: 0}
  serializedVersion: 6
  m_Component:
  - component: {fileID: 2093525893}
  m_Layer: 5
  m_Name: Quit
  m_TagString: Untagged
  m_Icon: {fileID: 0}
  m_NavMeshLayer: 0
  m_StaticEditorFlags: 0
  m_IsActive: 1
--- !u!224 &2093525893
RectTransform:
  m_ObjectHideFlags: 0
  m_CorrespondingSourceObject: {fileID: 0}
  m_PrefabInstance: {fileID: 0}
  m_PrefabAsset: {fileID: 0}
  m_GameObject: {fileID: 2093525892}
  m_LocalRotation: {x: 0, y: 0, z: 0, w: 1}
  m_LocalPosition: {x: 0, y: 0, z: 0}
  m_LocalScale: {x: 1, y: 1, z: 1}
  m_Children:
  - {fileID: 751644516}
  m_Father: {fileID: 2054891945}
  m_RootOrder: 9
  m_LocalEulerAnglesHint: {x: 0, y: 0, z: 0}
  m_AnchorMin: {x: 0, y: 1}
  m_AnchorMax: {x: 0, y: 1}
  m_AnchoredPosition: {x: 190, y: -552}
  m_SizeDelta: {x: 380, y: 80}
  m_Pivot: {x: 0.5, y: 0.5}
--- !u!1 &2103320928
GameObject:
  m_ObjectHideFlags: 0
  m_CorrespondingSourceObject: {fileID: 0}
  m_PrefabInstance: {fileID: 0}
  m_PrefabAsset: {fileID: 0}
  serializedVersion: 6
  m_Component:
  - component: {fileID: 2103320929}
  - component: {fileID: 2103320932}
  - component: {fileID: 2103320931}
  - component: {fileID: 2103320930}
  m_Layer: 5
  m_Name: InputField (TMP)
  m_TagString: Untagged
  m_Icon: {fileID: 0}
  m_NavMeshLayer: 0
  m_StaticEditorFlags: 0
  m_IsActive: 1
--- !u!224 &2103320929
RectTransform:
  m_ObjectHideFlags: 0
  m_CorrespondingSourceObject: {fileID: 0}
  m_PrefabInstance: {fileID: 0}
  m_PrefabAsset: {fileID: 0}
  m_GameObject: {fileID: 2103320928}
  m_LocalRotation: {x: 0, y: 0, z: 0, w: 1}
  m_LocalPosition: {x: 0, y: 0, z: 0}
  m_LocalScale: {x: 1, y: 1, z: 1}
  m_Children:
  - {fileID: 1093802056}
  m_Father: {fileID: 1190993353}
  m_RootOrder: 0
  m_LocalEulerAnglesHint: {x: 0, y: 0, z: 0}
  m_AnchorMin: {x: 0, y: 0}
  m_AnchorMax: {x: 1, y: 1}
  m_AnchoredPosition: {x: 0, y: 0}
  m_SizeDelta: {x: -16, y: -16}
  m_Pivot: {x: 0.5, y: 0.5}
--- !u!114 &2103320930
MonoBehaviour:
  m_ObjectHideFlags: 0
  m_CorrespondingSourceObject: {fileID: 0}
  m_PrefabInstance: {fileID: 0}
  m_PrefabAsset: {fileID: 0}
  m_GameObject: {fileID: 2103320928}
  m_Enabled: 1
  m_EditorHideFlags: 0
  m_Script: {fileID: 11500000, guid: 2da0c512f12947e489f739169773d7ca, type: 3}
  m_Name: 
  m_EditorClassIdentifier: 
  m_Navigation:
    m_Mode: 3
    m_SelectOnUp: {fileID: 0}
    m_SelectOnDown: {fileID: 0}
    m_SelectOnLeft: {fileID: 0}
    m_SelectOnRight: {fileID: 0}
  m_Transition: 1
  m_Colors:
    m_NormalColor: {r: 1, g: 1, b: 1, a: 1}
    m_HighlightedColor: {r: 0.9607843, g: 0.9607843, b: 0.9607843, a: 1}
    m_PressedColor: {r: 0.78431374, g: 0.78431374, b: 0.78431374, a: 1}
    m_SelectedColor: {r: 0.9607843, g: 0.9607843, b: 0.9607843, a: 1}
    m_DisabledColor: {r: 0.78431374, g: 0.78431374, b: 0.78431374, a: 0.5019608}
    m_ColorMultiplier: 1
    m_FadeDuration: 0.1
  m_SpriteState:
    m_HighlightedSprite: {fileID: 0}
    m_PressedSprite: {fileID: 0}
    m_SelectedSprite: {fileID: 0}
    m_DisabledSprite: {fileID: 0}
  m_AnimationTriggers:
    m_NormalTrigger: Normal
    m_HighlightedTrigger: Highlighted
    m_PressedTrigger: Pressed
    m_SelectedTrigger: Highlighted
    m_DisabledTrigger: Disabled
  m_Interactable: 1
  m_TargetGraphic: {fileID: 2103320931}
  m_TextViewport: {fileID: 1093802056}
  m_TextComponent: {fileID: 1140701223}
  m_Placeholder: {fileID: 155875677}
  m_VerticalScrollbar: {fileID: 0}
  m_VerticalScrollbarEventHandler: {fileID: 0}
  m_ScrollSensitivity: 1
  m_ContentType: 2
  m_InputType: 0
  m_AsteriskChar: 42
  m_KeyboardType: 4
  m_LineType: 0
  m_HideMobileInput: 0
  m_HideSoftKeyboard: 0
  m_CharacterValidation: 2
  m_RegexValue: 
  m_GlobalPointSize: 24
  m_CharacterLimit: 0
  m_OnEndEdit:
    m_PersistentCalls:
      m_Calls: []
  m_OnSubmit:
    m_PersistentCalls:
      m_Calls: []
  m_OnSelect:
    m_PersistentCalls:
      m_Calls: []
  m_OnDeselect:
    m_PersistentCalls:
      m_Calls: []
  m_OnTextSelection:
    m_PersistentCalls:
      m_Calls: []
  m_OnEndTextSelection:
    m_PersistentCalls:
      m_Calls: []
  m_OnValueChanged:
    m_PersistentCalls:
      m_Calls: []
  m_OnTouchScreenKeyboardStatusChanged:
    m_PersistentCalls:
      m_Calls: []
  m_CaretColor: {r: 0.19607843, g: 0.19607843, b: 0.19607843, a: 1}
  m_CustomCaretColor: 0
  m_SelectionColor: {r: 0.65882355, g: 0.80784315, b: 1, a: 0.7529412}
  m_Text: 54323
  m_CaretBlinkRate: 0.85
  m_CaretWidth: 1
  m_ReadOnly: 0
  m_RichText: 1
  m_GlobalFontAsset: {fileID: 0}
  m_OnFocusSelectAll: 1
  m_ResetOnDeActivation: 1
  m_RestoreOriginalTextOnEscape: 1
  m_isRichTextEditingAllowed: 0
  m_LineLimit: 0
  m_InputValidator: {fileID: 0}
--- !u!114 &2103320931
MonoBehaviour:
  m_ObjectHideFlags: 0
  m_CorrespondingSourceObject: {fileID: 0}
  m_PrefabInstance: {fileID: 0}
  m_PrefabAsset: {fileID: 0}
  m_GameObject: {fileID: 2103320928}
  m_Enabled: 1
  m_EditorHideFlags: 0
  m_Script: {fileID: 11500000, guid: fe87c0e1cc204ed48ad3b37840f39efc, type: 3}
  m_Name: 
  m_EditorClassIdentifier: 
  m_Material: {fileID: 0}
  m_Color: {r: 0.43529415, g: 0.5411765, b: 0.5686275, a: 1}
  m_RaycastTarget: 1
  m_OnCullStateChanged:
    m_PersistentCalls:
      m_Calls: []
  m_Sprite: {fileID: 0}
  m_Type: 1
  m_PreserveAspect: 0
  m_FillCenter: 1
  m_FillMethod: 4
  m_FillAmount: 1
  m_FillClockwise: 1
  m_FillOrigin: 0
  m_UseSpriteMesh: 0
  m_PixelsPerUnitMultiplier: 1
--- !u!222 &2103320932
CanvasRenderer:
  m_ObjectHideFlags: 0
  m_CorrespondingSourceObject: {fileID: 0}
  m_PrefabInstance: {fileID: 0}
  m_PrefabAsset: {fileID: 0}
  m_GameObject: {fileID: 2103320928}
  m_CullTransparentMesh: 0
--- !u!1 &2109659937
GameObject:
  m_ObjectHideFlags: 0
  m_CorrespondingSourceObject: {fileID: 0}
  m_PrefabInstance: {fileID: 0}
  m_PrefabAsset: {fileID: 0}
  serializedVersion: 6
  m_Component:
  - component: {fileID: 2109659938}
  - component: {fileID: 2109659940}
  - component: {fileID: 2109659939}
  m_Layer: 5
  m_Name: Label
  m_TagString: Untagged
  m_Icon: {fileID: 0}
  m_NavMeshLayer: 0
  m_StaticEditorFlags: 0
  m_IsActive: 1
--- !u!224 &2109659938
RectTransform:
  m_ObjectHideFlags: 0
  m_CorrespondingSourceObject: {fileID: 0}
  m_PrefabInstance: {fileID: 0}
  m_PrefabAsset: {fileID: 0}
  m_GameObject: {fileID: 2109659937}
  m_LocalRotation: {x: -0, y: -0, z: -0, w: 1}
  m_LocalPosition: {x: 0, y: 0, z: 0}
  m_LocalScale: {x: 1, y: 1, z: 1}
  m_Children: []
  m_Father: {fileID: 1285424158}
  m_RootOrder: 0
  m_LocalEulerAnglesHint: {x: 0, y: 0, z: 0}
  m_AnchorMin: {x: 0, y: 0}
  m_AnchorMax: {x: 1, y: 1}
  m_AnchoredPosition: {x: 0, y: 0}
  m_SizeDelta: {x: 0, y: 0}
  m_Pivot: {x: 0.5, y: 0.5}
--- !u!114 &2109659939
MonoBehaviour:
  m_ObjectHideFlags: 0
  m_CorrespondingSourceObject: {fileID: 0}
  m_PrefabInstance: {fileID: 0}
  m_PrefabAsset: {fileID: 0}
  m_GameObject: {fileID: 2109659937}
  m_Enabled: 1
  m_EditorHideFlags: 0
  m_Script: {fileID: 11500000, guid: f4688fdb7df04437aeb418b961361dc5, type: 3}
  m_Name: 
  m_EditorClassIdentifier: 
  m_Material: {fileID: 0}
  m_Color: {r: 1, g: 1, b: 1, a: 1}
  m_RaycastTarget: 1
  m_OnCullStateChanged:
    m_PersistentCalls:
      m_Calls: []
  m_text: 'Close

'
  m_isRightToLeft: 0
  m_fontAsset: {fileID: 11400000, guid: 5a19f4193fe2bf64089ade0b38163199, type: 2}
  m_sharedMaterial: {fileID: 21566619404874456, guid: 5a19f4193fe2bf64089ade0b38163199,
    type: 2}
  m_fontSharedMaterials: []
  m_fontMaterial: {fileID: 0}
  m_fontMaterials: []
  m_fontColor32:
    serializedVersion: 2
    rgba: 4294967295
  m_fontColor: {r: 1, g: 1, b: 1, a: 1}
  m_enableVertexGradient: 0
  m_colorMode: 3
  m_fontColorGradient:
    topLeft: {r: 1, g: 1, b: 1, a: 1}
    topRight: {r: 1, g: 1, b: 1, a: 1}
    bottomLeft: {r: 1, g: 1, b: 1, a: 1}
    bottomRight: {r: 1, g: 1, b: 1, a: 1}
  m_fontColorGradientPreset: {fileID: 0}
  m_spriteAsset: {fileID: 0}
  m_tintAllSprites: 0
  m_overrideHtmlColors: 0
  m_faceColor:
    serializedVersion: 2
    rgba: 4294967295
  m_outlineColor:
    serializedVersion: 2
    rgba: 4278190080
  m_fontSize: 24
  m_fontSizeBase: 24
  m_fontWeight: 400
  m_enableAutoSizing: 0
  m_fontSizeMin: 18
  m_fontSizeMax: 72
  m_fontStyle: 16
  m_textAlignment: 514
  m_characterSpacing: 0
  m_wordSpacing: 0
  m_lineSpacing: 0
  m_lineSpacingMax: 0
  m_paragraphSpacing: 0
  m_charWidthMaxAdj: 0
  m_enableWordWrapping: 1
  m_wordWrappingRatios: 0.4
  m_overflowMode: 0
  m_firstOverflowCharacterIndex: -1
  m_linkedTextComponent: {fileID: 0}
  m_isLinkedTextComponent: 0
  m_isTextTruncated: 0
  m_enableKerning: 1
  m_enableExtraPadding: 0
  checkPaddingRequired: 0
  m_isRichText: 1
  m_parseCtrlCharacters: 1
  m_isOrthographic: 1
  m_isCullingEnabled: 0
  m_ignoreRectMaskCulling: 0
  m_ignoreCulling: 1
  m_horizontalMapping: 0
  m_verticalMapping: 0
  m_uvLineOffset: 0
  m_geometrySortingOrder: 0
  m_VertexBufferAutoSizeReduction: 1
  m_firstVisibleCharacter: 0
  m_useMaxVisibleDescender: 1
  m_pageToDisplay: 1
  m_margin: {x: 16, y: 16, z: 16, w: 16}
  m_textInfo:
    textComponent: {fileID: 2109659939}
    characterCount: 6
    spriteCount: 0
    spaceCount: 1
    wordCount: 1
    linkCount: 0
    lineCount: 1
    pageCount: 1
    materialCount: 1
  m_isUsingLegacyAnimationComponent: 0
  m_isVolumetricText: 0
  m_spriteAnimator: {fileID: 0}
  m_hasFontAssetChanged: 1
  m_subTextObjects:
  - {fileID: 0}
  - {fileID: 0}
  - {fileID: 0}
  - {fileID: 0}
  - {fileID: 0}
  - {fileID: 0}
  - {fileID: 0}
  - {fileID: 0}
  m_baseMaterial: {fileID: 0}
  m_maskOffset: {x: 0, y: 0, z: 0, w: 0}
--- !u!222 &2109659940
CanvasRenderer:
  m_ObjectHideFlags: 0
  m_CorrespondingSourceObject: {fileID: 0}
  m_PrefabInstance: {fileID: 0}
  m_PrefabAsset: {fileID: 0}
  m_GameObject: {fileID: 2109659937}
  m_CullTransparentMesh: 0
--- !u!1 &2126267226
GameObject:
  m_ObjectHideFlags: 0
  m_CorrespondingSourceObject: {fileID: 0}
  m_PrefabInstance: {fileID: 0}
  m_PrefabAsset: {fileID: 0}
  serializedVersion: 6
  m_Component:
  - component: {fileID: 2126267227}
  - component: {fileID: 2126267230}
  - component: {fileID: 2126267229}
  - component: {fileID: 2126267228}
  m_Layer: 5
  m_Name: Cancel Button
  m_TagString: Untagged
  m_Icon: {fileID: 0}
  m_NavMeshLayer: 0
  m_StaticEditorFlags: 0
  m_IsActive: 1
--- !u!224 &2126267227
RectTransform:
  m_ObjectHideFlags: 0
  m_CorrespondingSourceObject: {fileID: 0}
  m_PrefabInstance: {fileID: 0}
  m_PrefabAsset: {fileID: 0}
  m_GameObject: {fileID: 2126267226}
  m_LocalRotation: {x: 0, y: 0, z: 0, w: 1}
  m_LocalPosition: {x: 0, y: 0, z: 0}
  m_LocalScale: {x: 1, y: 1, z: 1}
  m_Children:
  - {fileID: 54241514}
  m_Father: {fileID: 162886307}
  m_RootOrder: 0
  m_LocalEulerAnglesHint: {x: 0, y: 0, z: 0}
  m_AnchorMin: {x: 0, y: 1}
  m_AnchorMax: {x: 0, y: 1}
  m_AnchoredPosition: {x: 125, y: -40}
  m_SizeDelta: {x: 234, y: 64}
  m_Pivot: {x: 0.5, y: 0.5}
--- !u!114 &2126267228
MonoBehaviour:
  m_ObjectHideFlags: 0
  m_CorrespondingSourceObject: {fileID: 0}
  m_PrefabInstance: {fileID: 0}
  m_PrefabAsset: {fileID: 0}
  m_GameObject: {fileID: 2126267226}
  m_Enabled: 1
  m_EditorHideFlags: 0
  m_Script: {fileID: 11500000, guid: 4e29b1a8efbd4b44bb3f3716e73f07ff, type: 3}
  m_Name: 
  m_EditorClassIdentifier: 
  m_Navigation:
    m_Mode: 0
    m_SelectOnUp: {fileID: 0}
    m_SelectOnDown: {fileID: 0}
    m_SelectOnLeft: {fileID: 0}
    m_SelectOnRight: {fileID: 0}
  m_Transition: 1
  m_Colors:
    m_NormalColor: {r: 0.43529415, g: 0.5411765, b: 0.5686275, a: 1}
    m_HighlightedColor: {r: 1, g: 0.40000004, b: 0, a: 1}
    m_PressedColor: {r: 0.30008277, g: 0.37307587, b: 0.39200002, a: 1}
    m_SelectedColor: {r: 1, g: 0.40000004, b: 0, a: 1}
    m_DisabledColor: {r: 0.78431374, g: 0.78431374, b: 0.78431374, a: 0.5019608}
    m_ColorMultiplier: 1
    m_FadeDuration: 0.1
  m_SpriteState:
    m_HighlightedSprite: {fileID: 0}
    m_PressedSprite: {fileID: 0}
    m_SelectedSprite: {fileID: 0}
    m_DisabledSprite: {fileID: 0}
  m_AnimationTriggers:
    m_NormalTrigger: Normal
    m_HighlightedTrigger: Highlighted
    m_PressedTrigger: Pressed
    m_SelectedTrigger: Highlighted
    m_DisabledTrigger: Disabled
  m_Interactable: 1
  m_TargetGraphic: {fileID: 2126267229}
  m_OnClick:
    m_PersistentCalls:
      m_Calls:
      - m_Target: {fileID: 1908252055}
        m_MethodName: SetActive
        m_Mode: 6
        m_Arguments:
          m_ObjectArgument: {fileID: 0}
          m_ObjectArgumentAssemblyTypeName: UnityEngine.Object, UnityEngine
          m_IntArgument: 0
          m_FloatArgument: 0
          m_StringArgument: 
          m_BoolArgument: 0
        m_CallState: 2
--- !u!114 &2126267229
MonoBehaviour:
  m_ObjectHideFlags: 0
  m_CorrespondingSourceObject: {fileID: 0}
  m_PrefabInstance: {fileID: 0}
  m_PrefabAsset: {fileID: 0}
  m_GameObject: {fileID: 2126267226}
  m_Enabled: 1
  m_EditorHideFlags: 0
  m_Script: {fileID: 11500000, guid: fe87c0e1cc204ed48ad3b37840f39efc, type: 3}
  m_Name: 
  m_EditorClassIdentifier: 
  m_Material: {fileID: 0}
  m_Color: {r: 1, g: 1, b: 1, a: 1}
  m_RaycastTarget: 1
  m_OnCullStateChanged:
    m_PersistentCalls:
      m_Calls: []
  m_Sprite: {fileID: 0}
  m_Type: 0
  m_PreserveAspect: 0
  m_FillCenter: 1
  m_FillMethod: 4
  m_FillAmount: 1
  m_FillClockwise: 1
  m_FillOrigin: 0
  m_UseSpriteMesh: 0
  m_PixelsPerUnitMultiplier: 1
--- !u!222 &2126267230
CanvasRenderer:
  m_ObjectHideFlags: 0
  m_CorrespondingSourceObject: {fileID: 0}
  m_PrefabInstance: {fileID: 0}
  m_PrefabAsset: {fileID: 0}
  m_GameObject: {fileID: 2126267226}
  m_CullTransparentMesh: 0
--- !u!1 &2133969600
GameObject:
  m_ObjectHideFlags: 0
  m_CorrespondingSourceObject: {fileID: 0}
  m_PrefabInstance: {fileID: 0}
  m_PrefabAsset: {fileID: 0}
  serializedVersion: 6
  m_Component:
  - component: {fileID: 2133969604}
  - component: {fileID: 2133969603}
  - component: {fileID: 2133969602}
  - component: {fileID: 2133969601}
  m_Layer: 0
  m_Name: Plane
  m_TagString: Untagged
  m_Icon: {fileID: 0}
  m_NavMeshLayer: 0
  m_StaticEditorFlags: 0
  m_IsActive: 1
--- !u!64 &2133969601
MeshCollider:
  m_ObjectHideFlags: 0
  m_CorrespondingSourceObject: {fileID: 0}
  m_PrefabInstance: {fileID: 0}
  m_PrefabAsset: {fileID: 0}
  m_GameObject: {fileID: 2133969600}
  m_Material: {fileID: 0}
  m_IsTrigger: 0
  m_Enabled: 1
  serializedVersion: 3
  m_Convex: 0
  m_CookingOptions: 14
  m_Mesh: {fileID: 10209, guid: 0000000000000000e000000000000000, type: 0}
--- !u!23 &2133969602
MeshRenderer:
  m_ObjectHideFlags: 0
  m_CorrespondingSourceObject: {fileID: 0}
  m_PrefabInstance: {fileID: 0}
  m_PrefabAsset: {fileID: 0}
  m_GameObject: {fileID: 2133969600}
  m_Enabled: 1
  m_CastShadows: 1
  m_ReceiveShadows: 1
  m_DynamicOccludee: 1
  m_MotionVectors: 1
  m_LightProbeUsage: 1
  m_ReflectionProbeUsage: 1
  m_RenderingLayerMask: 1
  m_RendererPriority: 0
  m_Materials:
  - {fileID: 2100000, guid: cb06fc62c68a8194780ba71b39e9e1ae, type: 2}
  m_StaticBatchInfo:
    firstSubMesh: 0
    subMeshCount: 0
  m_StaticBatchRoot: {fileID: 0}
  m_ProbeAnchor: {fileID: 0}
  m_LightProbeVolumeOverride: {fileID: 0}
  m_ScaleInLightmap: 1
  m_ReceiveGI: 1
  m_PreserveUVs: 0
  m_IgnoreNormalsForChartDetection: 0
  m_ImportantGI: 0
  m_StitchLightmapSeams: 1
  m_SelectedEditorRenderState: 3
  m_MinimumChartSize: 4
  m_AutoUVMaxDistance: 0.5
  m_AutoUVMaxAngle: 89
  m_LightmapParameters: {fileID: 0}
  m_SortingLayerID: 0
  m_SortingLayer: 0
  m_SortingOrder: 0
--- !u!33 &2133969603
MeshFilter:
  m_ObjectHideFlags: 0
  m_CorrespondingSourceObject: {fileID: 0}
  m_PrefabInstance: {fileID: 0}
  m_PrefabAsset: {fileID: 0}
  m_GameObject: {fileID: 2133969600}
  m_Mesh: {fileID: 10209, guid: 0000000000000000e000000000000000, type: 0}
--- !u!4 &2133969604
Transform:
  m_ObjectHideFlags: 0
  m_CorrespondingSourceObject: {fileID: 0}
  m_PrefabInstance: {fileID: 0}
  m_PrefabAsset: {fileID: 0}
  m_GameObject: {fileID: 2133969600}
  m_LocalRotation: {x: 0, y: 0, z: 0, w: 1}
  m_LocalPosition: {x: 0, y: 0, z: 0}
  m_LocalScale: {x: 10, y: 10, z: 10}
  m_Children: []
  m_Father: {fileID: 0}
  m_RootOrder: 4
  m_LocalEulerAnglesHint: {x: 0, y: 0, z: 0}
--- !u!1 &2136049272
GameObject:
  m_ObjectHideFlags: 0
  m_CorrespondingSourceObject: {fileID: 0}
  m_PrefabInstance: {fileID: 0}
  m_PrefabAsset: {fileID: 0}
  serializedVersion: 6
  m_Component:
  - component: {fileID: 2136049273}
  - component: {fileID: 2136049275}
  - component: {fileID: 2136049274}
  m_Layer: 5
  m_Name: Placeholder
  m_TagString: Untagged
  m_Icon: {fileID: 0}
  m_NavMeshLayer: 0
  m_StaticEditorFlags: 0
  m_IsActive: 1
--- !u!224 &2136049273
RectTransform:
  m_ObjectHideFlags: 0
  m_CorrespondingSourceObject: {fileID: 0}
  m_PrefabInstance: {fileID: 0}
  m_PrefabAsset: {fileID: 0}
  m_GameObject: {fileID: 2136049272}
  m_LocalRotation: {x: 0, y: 0, z: 0, w: 1}
  m_LocalPosition: {x: 0, y: 0, z: 0}
  m_LocalScale: {x: 1, y: 1, z: 1}
  m_Children: []
  m_Father: {fileID: 969341981}
  m_RootOrder: 0
  m_LocalEulerAnglesHint: {x: 0, y: 0, z: 0}
  m_AnchorMin: {x: 0, y: 0}
  m_AnchorMax: {x: 1, y: 1}
  m_AnchoredPosition: {x: 0, y: 0}
  m_SizeDelta: {x: 0, y: 0}
  m_Pivot: {x: 0.5, y: 0.5}
--- !u!114 &2136049274
MonoBehaviour:
  m_ObjectHideFlags: 0
  m_CorrespondingSourceObject: {fileID: 0}
  m_PrefabInstance: {fileID: 0}
  m_PrefabAsset: {fileID: 0}
  m_GameObject: {fileID: 2136049272}
  m_Enabled: 0
  m_EditorHideFlags: 0
  m_Script: {fileID: 11500000, guid: f4688fdb7df04437aeb418b961361dc5, type: 3}
  m_Name: 
  m_EditorClassIdentifier: 
  m_Material: {fileID: 0}
  m_Color: {r: 1, g: 1, b: 1, a: 1}
  m_RaycastTarget: 1
  m_OnCullStateChanged:
    m_PersistentCalls:
      m_Calls: []
  m_text: Enter port number
  m_isRightToLeft: 0
  m_fontAsset: {fileID: 11400000, guid: 0cd382c4d470f174791dd96eb8f7b786, type: 2}
  m_sharedMaterial: {fileID: 1549604112718095413, guid: 0cd382c4d470f174791dd96eb8f7b786,
    type: 2}
  m_fontSharedMaterials: []
  m_fontMaterial: {fileID: 0}
  m_fontMaterials: []
  m_fontColor32:
    serializedVersion: 2
    rgba: 4289505171
  m_fontColor: {r: 0.5764706, g: 0.654902, b: 0.6745098, a: 1}
  m_enableVertexGradient: 0
  m_colorMode: 3
  m_fontColorGradient:
    topLeft: {r: 1, g: 1, b: 1, a: 1}
    topRight: {r: 1, g: 1, b: 1, a: 1}
    bottomLeft: {r: 1, g: 1, b: 1, a: 1}
    bottomRight: {r: 1, g: 1, b: 1, a: 1}
  m_fontColorGradientPreset: {fileID: 0}
  m_spriteAsset: {fileID: 0}
  m_tintAllSprites: 0
  m_overrideHtmlColors: 0
  m_faceColor:
    serializedVersion: 2
    rgba: 4294967295
  m_outlineColor:
    serializedVersion: 2
    rgba: 4278190080
  m_fontSize: 24
  m_fontSizeBase: 24
  m_fontWeight: 400
  m_enableAutoSizing: 0
  m_fontSizeMin: 18
  m_fontSizeMax: 72
  m_fontStyle: 18
  m_textAlignment: 513
  m_characterSpacing: 0
  m_wordSpacing: 0
  m_lineSpacing: 0
  m_lineSpacingMax: 0
  m_paragraphSpacing: 0
  m_charWidthMaxAdj: 0
  m_enableWordWrapping: 0
  m_wordWrappingRatios: 0.4
  m_overflowMode: 0
  m_firstOverflowCharacterIndex: -1
  m_linkedTextComponent: {fileID: 0}
  m_isLinkedTextComponent: 0
  m_isTextTruncated: 0
  m_enableKerning: 1
  m_enableExtraPadding: 1
  checkPaddingRequired: 0
  m_isRichText: 1
  m_parseCtrlCharacters: 1
  m_isOrthographic: 1
  m_isCullingEnabled: 0
  m_ignoreRectMaskCulling: 0
  m_ignoreCulling: 1
  m_horizontalMapping: 0
  m_verticalMapping: 0
  m_uvLineOffset: 0
  m_geometrySortingOrder: 0
  m_VertexBufferAutoSizeReduction: 1
  m_firstVisibleCharacter: 0
  m_useMaxVisibleDescender: 1
  m_pageToDisplay: 1
  m_margin: {x: 0, y: 0, z: 0, w: 0}
  m_textInfo:
    textComponent: {fileID: 2136049274}
    characterCount: 0
    spriteCount: 0
    spaceCount: 0
    wordCount: 0
    linkCount: 0
    lineCount: 0
    pageCount: 0
    materialCount: 1
  m_isUsingLegacyAnimationComponent: 0
  m_isVolumetricText: 0
  m_spriteAnimator: {fileID: 0}
  m_hasFontAssetChanged: 0
  m_subTextObjects:
  - {fileID: 0}
  - {fileID: 0}
  - {fileID: 0}
  - {fileID: 0}
  - {fileID: 0}
  - {fileID: 0}
  - {fileID: 0}
  - {fileID: 0}
  m_baseMaterial: {fileID: 0}
  m_maskOffset: {x: 0, y: 0, z: 0, w: 0}
--- !u!222 &2136049275
CanvasRenderer:
  m_ObjectHideFlags: 0
  m_CorrespondingSourceObject: {fileID: 0}
  m_PrefabInstance: {fileID: 0}
  m_PrefabAsset: {fileID: 0}
  m_GameObject: {fileID: 2136049272}
  m_CullTransparentMesh: 0
--- !u!1001 &92639405931747985
PrefabInstance:
  m_ObjectHideFlags: 0
  serializedVersion: 2
  m_Modification:
    m_TransformParent: {fileID: 1946000298}
    m_Modifications:
    - target: {fileID: 7653820068382736618, guid: 667cc4daec5d5a44cb6c3ec450d505ab,
        type: 3}
      propertyPath: m_Name
      value: Visualisation Scene
      objectReference: {fileID: 0}
    - target: {fileID: 7653820068382736618, guid: 667cc4daec5d5a44cb6c3ec450d505ab,
        type: 3}
      propertyPath: m_StaticEditorFlags
      value: 0
      objectReference: {fileID: 0}
    - target: {fileID: 4991043161427722009, guid: 667cc4daec5d5a44cb6c3ec450d505ab,
        type: 3}
      propertyPath: m_LocalPosition.x
      value: 0
      objectReference: {fileID: 0}
    - target: {fileID: 4991043161427722009, guid: 667cc4daec5d5a44cb6c3ec450d505ab,
        type: 3}
      propertyPath: m_LocalPosition.y
      value: 0
      objectReference: {fileID: 0}
    - target: {fileID: 4991043161427722009, guid: 667cc4daec5d5a44cb6c3ec450d505ab,
        type: 3}
      propertyPath: m_LocalPosition.z
      value: 0
      objectReference: {fileID: 0}
    - target: {fileID: 4991043161427722009, guid: 667cc4daec5d5a44cb6c3ec450d505ab,
        type: 3}
      propertyPath: m_LocalRotation.x
      value: -0
      objectReference: {fileID: 0}
    - target: {fileID: 4991043161427722009, guid: 667cc4daec5d5a44cb6c3ec450d505ab,
        type: 3}
      propertyPath: m_LocalRotation.y
      value: -0
      objectReference: {fileID: 0}
    - target: {fileID: 4991043161427722009, guid: 667cc4daec5d5a44cb6c3ec450d505ab,
        type: 3}
      propertyPath: m_LocalRotation.z
      value: -0
      objectReference: {fileID: 0}
    - target: {fileID: 4991043161427722009, guid: 667cc4daec5d5a44cb6c3ec450d505ab,
        type: 3}
      propertyPath: m_LocalRotation.w
      value: 1
      objectReference: {fileID: 0}
    - target: {fileID: 4991043161427722009, guid: 667cc4daec5d5a44cb6c3ec450d505ab,
        type: 3}
      propertyPath: m_RootOrder
      value: 1
      objectReference: {fileID: 0}
    - target: {fileID: 4991043161427722009, guid: 667cc4daec5d5a44cb6c3ec450d505ab,
        type: 3}
      propertyPath: m_LocalEulerAnglesHint.x
      value: 0
      objectReference: {fileID: 0}
    - target: {fileID: 4991043161427722009, guid: 667cc4daec5d5a44cb6c3ec450d505ab,
        type: 3}
      propertyPath: m_LocalEulerAnglesHint.y
      value: 0
      objectReference: {fileID: 0}
    - target: {fileID: 4991043161427722009, guid: 667cc4daec5d5a44cb6c3ec450d505ab,
        type: 3}
      propertyPath: m_LocalEulerAnglesHint.z
      value: 0
      objectReference: {fileID: 0}
    - target: {fileID: 1391474368386691779, guid: 667cc4daec5d5a44cb6c3ec450d505ab,
        type: 3}
      propertyPath: visualiserPrefabs.Array.size
      value: 4
      objectReference: {fileID: 0}
    - target: {fileID: 1391474368386691779, guid: 667cc4daec5d5a44cb6c3ec450d505ab,
        type: 3}
      propertyPath: renderSubgraphs.Array.size
      value: 3
      objectReference: {fileID: 0}
    - target: {fileID: 1391474368386691779, guid: 667cc4daec5d5a44cb6c3ec450d505ab,
        type: 3}
      propertyPath: frameSource
      value: 
      objectReference: {fileID: 544060996}
    - target: {fileID: 1391474368386691779, guid: 667cc4daec5d5a44cb6c3ec450d505ab,
        type: 3}
      propertyPath: defaultVisualiser
      value: 
      objectReference: {fileID: 8528582866378757822, guid: 8c139f1aab8264d498d1a2c9fc37f5d7,
        type: 3}
    - target: {fileID: 1391474368386691779, guid: 667cc4daec5d5a44cb6c3ec450d505ab,
        type: 3}
      propertyPath: narupaIMD
      value: 
      objectReference: {fileID: 544060994}
    - target: {fileID: 1391474368386691779, guid: 667cc4daec5d5a44cb6c3ec450d505ab,
        type: 3}
      propertyPath: visualiserPrefabs.Array.data[0]
      value: 
      objectReference: {fileID: 8528582866378757822, guid: 8c139f1aab8264d498d1a2c9fc37f5d7,
        type: 3}
    - target: {fileID: 1391474368386691779, guid: 667cc4daec5d5a44cb6c3ec450d505ab,
        type: 3}
      propertyPath: visualiserPrefabs.Array.data[1]
      value: 
      objectReference: {fileID: 8528582866378757822, guid: 6b5cf0e13b3e36149adb2e6cb6acf737,
        type: 3}
    - target: {fileID: 1391474368386691779, guid: 667cc4daec5d5a44cb6c3ec450d505ab,
        type: 3}
      propertyPath: visualiserPrefabs.Array.data[2]
      value: 
      objectReference: {fileID: 8528582866378757822, guid: 128450b537d13874da8f4fe0b26735a0,
        type: 3}
    - target: {fileID: 1391474368386691779, guid: 667cc4daec5d5a44cb6c3ec450d505ab,
        type: 3}
      propertyPath: visualiserPrefabs.Array.data[3]
      value: 
      objectReference: {fileID: 8528582866378757822, guid: e5aa521ad383de44bbd485bc96f7fa17,
        type: 3}
    - target: {fileID: 1391474368386691779, guid: 667cc4daec5d5a44cb6c3ec450d505ab,
        type: 3}
      propertyPath: renderSubgraphs.Array.data[0]
      value: 
      objectReference: {fileID: 1900448658886156695, guid: 9572ecae4cb8fc14698248ffb1dc72c3,
        type: 3}
    - target: {fileID: 1391474368386691779, guid: 667cc4daec5d5a44cb6c3ec450d505ab,
        type: 3}
      propertyPath: renderSubgraphs.Array.data[1]
      value: 
      objectReference: {fileID: 6914795531129879088, guid: 4d8702b24a6b0424cbb5fc18ab856197,
        type: 3}
    - target: {fileID: 1391474368386691779, guid: 667cc4daec5d5a44cb6c3ec450d505ab,
        type: 3}
      propertyPath: renderSubgraphs.Array.data[2]
      value: 
      objectReference: {fileID: 1900448658886156695, guid: 251a1918ca61aab4c9d8a4f3ddd850f0,
        type: 3}
    m_RemovedComponents: []
  m_SourcePrefab: {fileID: 100100000, guid: 667cc4daec5d5a44cb6c3ec450d505ab, type: 3}
--- !u!1001 &3529211919708838411
PrefabInstance:
  m_ObjectHideFlags: 0
  serializedVersion: 2
  m_Modification:
    m_TransformParent: {fileID: 1534800856}
    m_Modifications:
    - target: {fileID: 3529211918886009462, guid: 44e6cce32ce12e0468da54bc4179b425,
        type: 3}
      propertyPath: m_Name
      value: SteamVR Rig
      objectReference: {fileID: 0}
    - target: {fileID: 3529211918885727118, guid: 44e6cce32ce12e0468da54bc4179b425,
        type: 3}
      propertyPath: m_LocalPosition.x
      value: 0
      objectReference: {fileID: 0}
    - target: {fileID: 3529211918885727118, guid: 44e6cce32ce12e0468da54bc4179b425,
        type: 3}
      propertyPath: m_LocalPosition.y
      value: 0
      objectReference: {fileID: 0}
    - target: {fileID: 3529211918885727118, guid: 44e6cce32ce12e0468da54bc4179b425,
        type: 3}
      propertyPath: m_LocalPosition.z
      value: 0
      objectReference: {fileID: 0}
    - target: {fileID: 3529211918885727118, guid: 44e6cce32ce12e0468da54bc4179b425,
        type: 3}
      propertyPath: m_LocalRotation.x
      value: -0
      objectReference: {fileID: 0}
    - target: {fileID: 3529211918885727118, guid: 44e6cce32ce12e0468da54bc4179b425,
        type: 3}
      propertyPath: m_LocalRotation.y
      value: -0
      objectReference: {fileID: 0}
    - target: {fileID: 3529211918885727118, guid: 44e6cce32ce12e0468da54bc4179b425,
        type: 3}
      propertyPath: m_LocalRotation.z
      value: -0
      objectReference: {fileID: 0}
    - target: {fileID: 3529211918885727118, guid: 44e6cce32ce12e0468da54bc4179b425,
        type: 3}
      propertyPath: m_LocalRotation.w
      value: 1
      objectReference: {fileID: 0}
    - target: {fileID: 3529211918885727118, guid: 44e6cce32ce12e0468da54bc4179b425,
        type: 3}
      propertyPath: m_RootOrder
      value: 0
      objectReference: {fileID: 0}
    - target: {fileID: 3529211918885727118, guid: 44e6cce32ce12e0468da54bc4179b425,
        type: 3}
      propertyPath: m_LocalEulerAnglesHint.x
      value: 0
      objectReference: {fileID: 0}
    - target: {fileID: 3529211918885727118, guid: 44e6cce32ce12e0468da54bc4179b425,
        type: 3}
      propertyPath: m_LocalEulerAnglesHint.y
      value: 0
      objectReference: {fileID: 0}
    - target: {fileID: 3529211918885727118, guid: 44e6cce32ce12e0468da54bc4179b425,
        type: 3}
      propertyPath: m_LocalEulerAnglesHint.z
      value: 0
      objectReference: {fileID: 0}
    - target: {fileID: 1897242033, guid: 44e6cce32ce12e0468da54bc4179b425, type: 3}
      propertyPath: inputSource
      value: 2
      objectReference: {fileID: 0}
    - target: {fileID: 1897242036, guid: 44e6cce32ce12e0468da54bc4179b425, type: 3}
      propertyPath: inputSource
      value: 1
      objectReference: {fileID: 0}
    - target: {fileID: 3529211918888177872, guid: 44e6cce32ce12e0468da54bc4179b425,
        type: 3}
      propertyPath: m_Materials.Array.data[0]
      value: 
<<<<<<< HEAD
      objectReference: {fileID: 1774738529}
=======
      objectReference: {fileID: 586033277}
>>>>>>> 978a566f
    - target: {fileID: 3529211918889242964, guid: 44e6cce32ce12e0468da54bc4179b425,
        type: 3}
      propertyPath: m_Mesh
      value: 
<<<<<<< HEAD
      objectReference: {fileID: 1859158789}
    - target: {fileID: 3529073933161018250, guid: 44e6cce32ce12e0468da54bc4179b425,
        type: 3}
      propertyPath: m_TagString
      value: MainCamera
      objectReference: {fileID: 0}
    - target: {fileID: 3562142715606239994, guid: 44e6cce32ce12e0468da54bc4179b425,
        type: 3}
      propertyPath: poseAction.actionPath
      value: /actions/Controller/in/Pose
      objectReference: {fileID: 0}
    - target: {fileID: 3562142714772559218, guid: 44e6cce32ce12e0468da54bc4179b425,
        type: 3}
      propertyPath: poseAction.actionPath
      value: /actions/Controller/in/Pose
      objectReference: {fileID: 0}
=======
      objectReference: {fileID: 477184458}
>>>>>>> 978a566f
    m_RemovedComponents: []
  m_SourcePrefab: {fileID: 100100000, guid: 44e6cce32ce12e0468da54bc4179b425, type: 3}<|MERGE_RESOLUTION|>--- conflicted
+++ resolved
@@ -379,51 +379,6 @@
   m_PrefabAsset: {fileID: 0}
   m_GameObject: {fileID: 54241513}
   m_CullTransparentMesh: 0
---- !u!1 &54429684
-GameObject:
-  m_ObjectHideFlags: 0
-  m_CorrespondingSourceObject: {fileID: 0}
-  m_PrefabInstance: {fileID: 0}
-  m_PrefabAsset: {fileID: 0}
-  serializedVersion: 6
-  m_Component:
-  - component: {fileID: 54429686}
-  - component: {fileID: 54429685}
-  m_Layer: 0
-  m_Name: Interactable Scene
-  m_TagString: Untagged
-  m_Icon: {fileID: 0}
-  m_NavMeshLayer: 0
-  m_StaticEditorFlags: 0
-  m_IsActive: 1
---- !u!114 &54429685
-MonoBehaviour:
-  m_ObjectHideFlags: 0
-  m_CorrespondingSourceObject: {fileID: 0}
-  m_PrefabInstance: {fileID: 0}
-  m_PrefabAsset: {fileID: 0}
-  m_GameObject: {fileID: 54429684}
-  m_Enabled: 1
-  m_EditorHideFlags: 0
-  m_Script: {fileID: 11500000, guid: 0549da6461984908996c463bef27c729, type: 3}
-  m_Name: 
-  m_EditorClassIdentifier: 
-  frameSource: {fileID: 544060996}
-  visualisationScene: {fileID: 496324176}
---- !u!4 &54429686
-Transform:
-  m_ObjectHideFlags: 0
-  m_CorrespondingSourceObject: {fileID: 0}
-  m_PrefabInstance: {fileID: 0}
-  m_PrefabAsset: {fileID: 0}
-  m_GameObject: {fileID: 54429684}
-  m_LocalRotation: {x: 0, y: 0, z: 0, w: 1}
-  m_LocalPosition: {x: 0, y: 0, z: 0}
-  m_LocalScale: {x: 1, y: 1, z: 1}
-  m_Children: []
-  m_Father: {fileID: 1946000298}
-  m_RootOrder: 0
-  m_LocalEulerAnglesHint: {x: 0, y: 0, z: 0}
 --- !u!1 &55615652
 GameObject:
   m_ObjectHideFlags: 0
@@ -2059,6 +2014,40 @@
   m_PrefabAsset: {fileID: 0}
   m_GameObject: {fileID: 342727987}
   m_CullTransparentMesh: 0
+--- !u!21 &395054723
+Material:
+  serializedVersion: 6
+  m_ObjectHideFlags: 0
+  m_CorrespondingSourceObject: {fileID: 0}
+  m_PrefabInstance: {fileID: 0}
+  m_PrefabAsset: {fileID: 0}
+  m_Name: Sprites/Default
+  m_Shader: {fileID: 10753, guid: 0000000000000000f000000000000000, type: 0}
+  m_ShaderKeywords: 
+  m_LightmapFlags: 4
+  m_EnableInstancingVariants: 0
+  m_DoubleSidedGI: 0
+  m_CustomRenderQueue: -1
+  stringTagMap: {}
+  disabledShaderPasses: []
+  m_SavedProperties:
+    serializedVersion: 3
+    m_TexEnvs:
+    - _AlphaTex:
+        m_Texture: {fileID: 0}
+        m_Scale: {x: 1, y: 1}
+        m_Offset: {x: 0, y: 0}
+    - _MainTex:
+        m_Texture: {fileID: 0}
+        m_Scale: {x: 1, y: 1}
+        m_Offset: {x: 0, y: 0}
+    m_Floats:
+    - PixelSnap: 0
+    - _EnableExternalAlpha: 0
+    m_Colors:
+    - _Color: {r: 1, g: 1, b: 1, a: 1}
+    - _Flip: {r: 1, g: 1, b: 1, a: 1}
+    - _RendererColor: {r: 1, g: 1, b: 1, a: 1}
 --- !u!1 &418898940
 GameObject:
   m_ObjectHideFlags: 0
@@ -2324,7 +2313,6 @@
   m_AnchoredPosition: {x: 190, y: -136}
   m_SizeDelta: {x: 380, y: 80}
   m_Pivot: {x: 0.5, y: 0.5}
-<<<<<<< HEAD
 --- !u!114 &440742212 stripped
 MonoBehaviour:
   m_CorrespondingSourceObject: {fileID: 8744171019283972345, guid: c7ed4e9e21146d7439ed6e6d7d501536,
@@ -2337,8 +2325,8696 @@
   m_Script: {fileID: 11500000, guid: 6fa6b15e47534a72954f28ed470537f6, type: 3}
   m_Name: 
   m_EditorClassIdentifier: 
-=======
---- !u!43 &477184458
+--- !u!1 &481889308
+GameObject:
+  m_ObjectHideFlags: 0
+  m_CorrespondingSourceObject: {fileID: 0}
+  m_PrefabInstance: {fileID: 0}
+  m_PrefabAsset: {fileID: 0}
+  serializedVersion: 6
+  m_Component:
+  - component: {fileID: 481889309}
+  - component: {fileID: 481889311}
+  - component: {fileID: 481889310}
+  m_Layer: 5
+  m_Name: Value Label
+  m_TagString: Untagged
+  m_Icon: {fileID: 0}
+  m_NavMeshLayer: 0
+  m_StaticEditorFlags: 0
+  m_IsActive: 1
+--- !u!224 &481889309
+RectTransform:
+  m_ObjectHideFlags: 0
+  m_CorrespondingSourceObject: {fileID: 0}
+  m_PrefabInstance: {fileID: 0}
+  m_PrefabAsset: {fileID: 0}
+  m_GameObject: {fileID: 481889308}
+  m_LocalRotation: {x: -0, y: -0, z: -0, w: 1}
+  m_LocalPosition: {x: 0, y: 0, z: 0}
+  m_LocalScale: {x: 1, y: 1, z: 1}
+  m_Children: []
+  m_Father: {fileID: 1981335398}
+  m_RootOrder: 4
+  m_LocalEulerAnglesHint: {x: 0, y: 0, z: 0}
+  m_AnchorMin: {x: 0, y: 0}
+  m_AnchorMax: {x: 1, y: 1}
+  m_AnchoredPosition: {x: 0, y: -18}
+  m_SizeDelta: {x: 0, y: -36}
+  m_Pivot: {x: 0.5, y: 0.5}
+--- !u!114 &481889310
+MonoBehaviour:
+  m_ObjectHideFlags: 0
+  m_CorrespondingSourceObject: {fileID: 0}
+  m_PrefabInstance: {fileID: 0}
+  m_PrefabAsset: {fileID: 0}
+  m_GameObject: {fileID: 481889308}
+  m_Enabled: 1
+  m_EditorHideFlags: 0
+  m_Script: {fileID: 11500000, guid: f4688fdb7df04437aeb418b961361dc5, type: 3}
+  m_Name: 
+  m_EditorClassIdentifier: 
+  m_Material: {fileID: 0}
+  m_Color: {r: 1, g: 1, b: 1, a: 1}
+  m_RaycastTarget: 0
+  m_OnCullStateChanged:
+    m_PersistentCalls:
+      m_Calls: []
+  m_text: 500x
+  m_isRightToLeft: 0
+  m_fontAsset: {fileID: 11400000, guid: 0cd382c4d470f174791dd96eb8f7b786, type: 2}
+  m_sharedMaterial: {fileID: 1549604112718095413, guid: 0cd382c4d470f174791dd96eb8f7b786,
+    type: 2}
+  m_fontSharedMaterials: []
+  m_fontMaterial: {fileID: 0}
+  m_fontMaterials: []
+  m_fontColor32:
+    serializedVersion: 2
+    rgba: 4294967295
+  m_fontColor: {r: 1, g: 1, b: 1, a: 1}
+  m_enableVertexGradient: 0
+  m_colorMode: 3
+  m_fontColorGradient:
+    topLeft: {r: 1, g: 1, b: 1, a: 1}
+    topRight: {r: 1, g: 1, b: 1, a: 1}
+    bottomLeft: {r: 1, g: 1, b: 1, a: 1}
+    bottomRight: {r: 1, g: 1, b: 1, a: 1}
+  m_fontColorGradientPreset: {fileID: 0}
+  m_spriteAsset: {fileID: 0}
+  m_tintAllSprites: 0
+  m_overrideHtmlColors: 0
+  m_faceColor:
+    serializedVersion: 2
+    rgba: 4294967295
+  m_outlineColor:
+    serializedVersion: 2
+    rgba: 4278190080
+  m_fontSize: 20
+  m_fontSizeBase: 20
+  m_fontWeight: 400
+  m_enableAutoSizing: 0
+  m_fontSizeMin: 18
+  m_fontSizeMax: 72
+  m_fontStyle: 8
+  m_textAlignment: 514
+  m_characterSpacing: 0
+  m_wordSpacing: 0
+  m_lineSpacing: 0
+  m_lineSpacingMax: 0
+  m_paragraphSpacing: 0
+  m_charWidthMaxAdj: 0
+  m_enableWordWrapping: 1
+  m_wordWrappingRatios: 0.4
+  m_overflowMode: 0
+  m_firstOverflowCharacterIndex: -1
+  m_linkedTextComponent: {fileID: 0}
+  m_isLinkedTextComponent: 0
+  m_isTextTruncated: 0
+  m_enableKerning: 1
+  m_enableExtraPadding: 0
+  checkPaddingRequired: 0
+  m_isRichText: 1
+  m_parseCtrlCharacters: 1
+  m_isOrthographic: 1
+  m_isCullingEnabled: 0
+  m_ignoreRectMaskCulling: 0
+  m_ignoreCulling: 1
+  m_horizontalMapping: 0
+  m_verticalMapping: 0
+  m_uvLineOffset: 0
+  m_geometrySortingOrder: 0
+  m_VertexBufferAutoSizeReduction: 1
+  m_firstVisibleCharacter: 0
+  m_useMaxVisibleDescender: 1
+  m_pageToDisplay: 1
+  m_margin: {x: 0, y: 0, z: 0, w: 0}
+  m_textInfo:
+    textComponent: {fileID: 481889310}
+    characterCount: 4
+    spriteCount: 0
+    spaceCount: 0
+    wordCount: 1
+    linkCount: 0
+    lineCount: 1
+    pageCount: 1
+    materialCount: 1
+  m_isUsingLegacyAnimationComponent: 0
+  m_isVolumetricText: 0
+  m_spriteAnimator: {fileID: 0}
+  m_hasFontAssetChanged: 0
+  m_subTextObjects:
+  - {fileID: 0}
+  - {fileID: 0}
+  - {fileID: 0}
+  - {fileID: 0}
+  - {fileID: 0}
+  - {fileID: 0}
+  - {fileID: 0}
+  - {fileID: 0}
+  m_baseMaterial: {fileID: 0}
+  m_maskOffset: {x: 0, y: 0, z: 0, w: 0}
+--- !u!222 &481889311
+CanvasRenderer:
+  m_ObjectHideFlags: 0
+  m_CorrespondingSourceObject: {fileID: 0}
+  m_PrefabInstance: {fileID: 0}
+  m_PrefabAsset: {fileID: 0}
+  m_GameObject: {fileID: 481889308}
+  m_CullTransparentMesh: 0
+--- !u!1 &488333122
+GameObject:
+  m_ObjectHideFlags: 0
+  m_CorrespondingSourceObject: {fileID: 0}
+  m_PrefabInstance: {fileID: 0}
+  m_PrefabAsset: {fileID: 0}
+  serializedVersion: 6
+  m_Component:
+  - component: {fileID: 488333123}
+  - component: {fileID: 488333125}
+  - component: {fileID: 488333124}
+  m_Layer: 5
+  m_Name: Label
+  m_TagString: Untagged
+  m_Icon: {fileID: 0}
+  m_NavMeshLayer: 0
+  m_StaticEditorFlags: 0
+  m_IsActive: 1
+--- !u!224 &488333123
+RectTransform:
+  m_ObjectHideFlags: 0
+  m_CorrespondingSourceObject: {fileID: 0}
+  m_PrefabInstance: {fileID: 0}
+  m_PrefabAsset: {fileID: 0}
+  m_GameObject: {fileID: 488333122}
+  m_LocalRotation: {x: -0, y: -0, z: -0, w: 1}
+  m_LocalPosition: {x: 0, y: 0, z: 0}
+  m_LocalScale: {x: 1, y: 1, z: 1}
+  m_Children: []
+  m_Father: {fileID: 513966903}
+  m_RootOrder: 0
+  m_LocalEulerAnglesHint: {x: 0, y: 0, z: 0}
+  m_AnchorMin: {x: 0, y: 0}
+  m_AnchorMax: {x: 1, y: 1}
+  m_AnchoredPosition: {x: 0, y: 0}
+  m_SizeDelta: {x: 0, y: 0}
+  m_Pivot: {x: 0.5, y: 0.5}
+--- !u!114 &488333124
+MonoBehaviour:
+  m_ObjectHideFlags: 0
+  m_CorrespondingSourceObject: {fileID: 0}
+  m_PrefabInstance: {fileID: 0}
+  m_PrefabAsset: {fileID: 0}
+  m_GameObject: {fileID: 488333122}
+  m_Enabled: 1
+  m_EditorHideFlags: 0
+  m_Script: {fileID: 11500000, guid: f4688fdb7df04437aeb418b961361dc5, type: 3}
+  m_Name: 
+  m_EditorClassIdentifier: 
+  m_Material: {fileID: 0}
+  m_Color: {r: 1, g: 1, b: 1, a: 1}
+  m_RaycastTarget: 1
+  m_OnCullStateChanged:
+    m_PersistentCalls:
+      m_Calls: []
+  m_text: reconnect
+  m_isRightToLeft: 0
+  m_fontAsset: {fileID: 11400000, guid: 5a19f4193fe2bf64089ade0b38163199, type: 2}
+  m_sharedMaterial: {fileID: 21566619404874456, guid: 5a19f4193fe2bf64089ade0b38163199,
+    type: 2}
+  m_fontSharedMaterials: []
+  m_fontMaterial: {fileID: 0}
+  m_fontMaterials: []
+  m_fontColor32:
+    serializedVersion: 2
+    rgba: 4294967295
+  m_fontColor: {r: 1, g: 1, b: 1, a: 1}
+  m_enableVertexGradient: 0
+  m_colorMode: 3
+  m_fontColorGradient:
+    topLeft: {r: 1, g: 1, b: 1, a: 1}
+    topRight: {r: 1, g: 1, b: 1, a: 1}
+    bottomLeft: {r: 1, g: 1, b: 1, a: 1}
+    bottomRight: {r: 1, g: 1, b: 1, a: 1}
+  m_fontColorGradientPreset: {fileID: 0}
+  m_spriteAsset: {fileID: 0}
+  m_tintAllSprites: 0
+  m_overrideHtmlColors: 0
+  m_faceColor:
+    serializedVersion: 2
+    rgba: 4294967295
+  m_outlineColor:
+    serializedVersion: 2
+    rgba: 4278190080
+  m_fontSize: 24
+  m_fontSizeBase: 24
+  m_fontWeight: 400
+  m_enableAutoSizing: 0
+  m_fontSizeMin: 18
+  m_fontSizeMax: 72
+  m_fontStyle: 16
+  m_textAlignment: 514
+  m_characterSpacing: 0
+  m_wordSpacing: 0
+  m_lineSpacing: 0
+  m_lineSpacingMax: 0
+  m_paragraphSpacing: 0
+  m_charWidthMaxAdj: 0
+  m_enableWordWrapping: 1
+  m_wordWrappingRatios: 0.4
+  m_overflowMode: 0
+  m_firstOverflowCharacterIndex: -1
+  m_linkedTextComponent: {fileID: 0}
+  m_isLinkedTextComponent: 0
+  m_isTextTruncated: 0
+  m_enableKerning: 1
+  m_enableExtraPadding: 0
+  checkPaddingRequired: 0
+  m_isRichText: 1
+  m_parseCtrlCharacters: 1
+  m_isOrthographic: 1
+  m_isCullingEnabled: 0
+  m_ignoreRectMaskCulling: 0
+  m_ignoreCulling: 1
+  m_horizontalMapping: 0
+  m_verticalMapping: 0
+  m_uvLineOffset: 0
+  m_geometrySortingOrder: 0
+  m_VertexBufferAutoSizeReduction: 1
+  m_firstVisibleCharacter: 0
+  m_useMaxVisibleDescender: 1
+  m_pageToDisplay: 1
+  m_margin: {x: 16, y: 16, z: 16, w: 16}
+  m_textInfo:
+    textComponent: {fileID: 488333124}
+    characterCount: 9
+    spriteCount: 0
+    spaceCount: 0
+    wordCount: 1
+    linkCount: 0
+    lineCount: 1
+    pageCount: 1
+    materialCount: 1
+  m_isUsingLegacyAnimationComponent: 0
+  m_isVolumetricText: 0
+  m_spriteAnimator: {fileID: 0}
+  m_hasFontAssetChanged: 0
+  m_subTextObjects:
+  - {fileID: 0}
+  - {fileID: 0}
+  - {fileID: 0}
+  - {fileID: 0}
+  - {fileID: 0}
+  - {fileID: 0}
+  - {fileID: 0}
+  - {fileID: 0}
+  m_baseMaterial: {fileID: 0}
+  m_maskOffset: {x: 0, y: 0, z: 0, w: 0}
+--- !u!222 &488333125
+CanvasRenderer:
+  m_ObjectHideFlags: 0
+  m_CorrespondingSourceObject: {fileID: 0}
+  m_PrefabInstance: {fileID: 0}
+  m_PrefabAsset: {fileID: 0}
+  m_GameObject: {fileID: 488333122}
+  m_CullTransparentMesh: 0
+--- !u!1 &513042378
+GameObject:
+  m_ObjectHideFlags: 0
+  m_CorrespondingSourceObject: {fileID: 0}
+  m_PrefabInstance: {fileID: 0}
+  m_PrefabAsset: {fileID: 0}
+  serializedVersion: 6
+  m_Component:
+  - component: {fileID: 513042379}
+  - component: {fileID: 513042380}
+  m_Layer: 0
+  m_Name: XR Simulator
+  m_TagString: Untagged
+  m_Icon: {fileID: 0}
+  m_NavMeshLayer: 0
+  m_StaticEditorFlags: 0
+  m_IsActive: 0
+--- !u!4 &513042379
+Transform:
+  m_ObjectHideFlags: 0
+  m_CorrespondingSourceObject: {fileID: 0}
+  m_PrefabInstance: {fileID: 0}
+  m_PrefabAsset: {fileID: 0}
+  m_GameObject: {fileID: 513042378}
+  m_LocalRotation: {x: 0, y: 0, z: 0, w: 1}
+  m_LocalPosition: {x: 0, y: 0, z: 0}
+  m_LocalScale: {x: 1, y: 1, z: 1}
+  m_Children: []
+  m_Father: {fileID: 544060993}
+  m_RootOrder: 2
+  m_LocalEulerAnglesHint: {x: 0, y: 0, z: 0}
+--- !u!114 &513042380
+MonoBehaviour:
+  m_ObjectHideFlags: 0
+  m_CorrespondingSourceObject: {fileID: 0}
+  m_PrefabInstance: {fileID: 0}
+  m_PrefabAsset: {fileID: 0}
+  m_GameObject: {fileID: 513042378}
+  m_Enabled: 1
+  m_EditorHideFlags: 0
+  m_Script: {fileID: 11500000, guid: 48bf8293fdd443641bee91df7ef93fd2, type: 3}
+  m_Name: 
+  m_EditorClassIdentifier: 
+  narupaXR: {fileID: 544060994}
+--- !u!1 &513966902
+GameObject:
+  m_ObjectHideFlags: 0
+  m_CorrespondingSourceObject: {fileID: 0}
+  m_PrefabInstance: {fileID: 0}
+  m_PrefabAsset: {fileID: 0}
+  serializedVersion: 6
+  m_Component:
+  - component: {fileID: 513966903}
+  - component: {fileID: 513966906}
+  - component: {fileID: 513966905}
+  - component: {fileID: 513966904}
+  m_Layer: 5
+  m_Name: Button
+  m_TagString: Untagged
+  m_Icon: {fileID: 0}
+  m_NavMeshLayer: 0
+  m_StaticEditorFlags: 0
+  m_IsActive: 1
+--- !u!224 &513966903
+RectTransform:
+  m_ObjectHideFlags: 0
+  m_CorrespondingSourceObject: {fileID: 0}
+  m_PrefabInstance: {fileID: 0}
+  m_PrefabAsset: {fileID: 0}
+  m_GameObject: {fileID: 513966902}
+  m_LocalRotation: {x: 0, y: 0, z: 0, w: 1}
+  m_LocalPosition: {x: 0, y: 0, z: 0}
+  m_LocalScale: {x: 1, y: 1, z: 1}
+  m_Children:
+  - {fileID: 488333123}
+  m_Father: {fileID: 432278073}
+  m_RootOrder: 0
+  m_LocalEulerAnglesHint: {x: 0, y: 0, z: 0}
+  m_AnchorMin: {x: 0, y: 0}
+  m_AnchorMax: {x: 1, y: 1}
+  m_AnchoredPosition: {x: 0, y: 0}
+  m_SizeDelta: {x: -16, y: -16}
+  m_Pivot: {x: 0.5, y: 0.5}
+--- !u!114 &513966904
+MonoBehaviour:
+  m_ObjectHideFlags: 0
+  m_CorrespondingSourceObject: {fileID: 0}
+  m_PrefabInstance: {fileID: 0}
+  m_PrefabAsset: {fileID: 0}
+  m_GameObject: {fileID: 513966902}
+  m_Enabled: 1
+  m_EditorHideFlags: 0
+  m_Script: {fileID: 11500000, guid: 4e29b1a8efbd4b44bb3f3716e73f07ff, type: 3}
+  m_Name: 
+  m_EditorClassIdentifier: 
+  m_Navigation:
+    m_Mode: 0
+    m_SelectOnUp: {fileID: 0}
+    m_SelectOnDown: {fileID: 0}
+    m_SelectOnLeft: {fileID: 0}
+    m_SelectOnRight: {fileID: 0}
+  m_Transition: 1
+  m_Colors:
+    m_NormalColor: {r: 0.43529415, g: 0.5411765, b: 0.5686275, a: 1}
+    m_HighlightedColor: {r: 1, g: 0.40000004, b: 0, a: 1}
+    m_PressedColor: {r: 0.30008277, g: 0.37307587, b: 0.39200002, a: 1}
+    m_SelectedColor: {r: 1, g: 0.40000004, b: 0, a: 1}
+    m_DisabledColor: {r: 0.78431374, g: 0.78431374, b: 0.78431374, a: 0.5019608}
+    m_ColorMultiplier: 1
+    m_FadeDuration: 0.1
+  m_SpriteState:
+    m_HighlightedSprite: {fileID: 0}
+    m_PressedSprite: {fileID: 0}
+    m_SelectedSprite: {fileID: 0}
+    m_DisabledSprite: {fileID: 0}
+  m_AnimationTriggers:
+    m_NormalTrigger: Normal
+    m_HighlightedTrigger: Highlighted
+    m_PressedTrigger: Pressed
+    m_SelectedTrigger: Highlighted
+    m_DisabledTrigger: Disabled
+  m_Interactable: 1
+  m_TargetGraphic: {fileID: 513966905}
+  m_OnClick:
+    m_PersistentCalls:
+      m_Calls:
+      - m_Target: {fileID: 1908252059}
+        m_MethodName: OnConnectButtonPressed
+        m_Mode: 1
+        m_Arguments:
+          m_ObjectArgument: {fileID: 0}
+          m_ObjectArgumentAssemblyTypeName: UnityEngine.Object, UnityEngine
+          m_IntArgument: 0
+          m_FloatArgument: 0
+          m_StringArgument: 
+          m_BoolArgument: 1
+        m_CallState: 2
+--- !u!114 &513966905
+MonoBehaviour:
+  m_ObjectHideFlags: 0
+  m_CorrespondingSourceObject: {fileID: 0}
+  m_PrefabInstance: {fileID: 0}
+  m_PrefabAsset: {fileID: 0}
+  m_GameObject: {fileID: 513966902}
+  m_Enabled: 1
+  m_EditorHideFlags: 0
+  m_Script: {fileID: 11500000, guid: fe87c0e1cc204ed48ad3b37840f39efc, type: 3}
+  m_Name: 
+  m_EditorClassIdentifier: 
+  m_Material: {fileID: 0}
+  m_Color: {r: 1, g: 1, b: 1, a: 1}
+  m_RaycastTarget: 1
+  m_OnCullStateChanged:
+    m_PersistentCalls:
+      m_Calls: []
+  m_Sprite: {fileID: 0}
+  m_Type: 0
+  m_PreserveAspect: 0
+  m_FillCenter: 1
+  m_FillMethod: 4
+  m_FillAmount: 1
+  m_FillClockwise: 1
+  m_FillOrigin: 0
+  m_UseSpriteMesh: 0
+  m_PixelsPerUnitMultiplier: 1
+--- !u!222 &513966906
+CanvasRenderer:
+  m_ObjectHideFlags: 0
+  m_CorrespondingSourceObject: {fileID: 0}
+  m_PrefabInstance: {fileID: 0}
+  m_PrefabAsset: {fileID: 0}
+  m_GameObject: {fileID: 513966902}
+  m_CullTransparentMesh: 0
+--- !u!1 &544060992
+GameObject:
+  m_ObjectHideFlags: 0
+  m_CorrespondingSourceObject: {fileID: 0}
+  m_PrefabInstance: {fileID: 0}
+  m_PrefabAsset: {fileID: 0}
+  serializedVersion: 6
+  m_Component:
+  - component: {fileID: 544060993}
+  - component: {fileID: 544060994}
+  - component: {fileID: 544060995}
+  - component: {fileID: 544060996}
+  m_Layer: 0
+  m_Name: NarupaXR
+  m_TagString: Untagged
+  m_Icon: {fileID: 0}
+  m_NavMeshLayer: 0
+  m_StaticEditorFlags: 0
+  m_IsActive: 1
+--- !u!4 &544060993
+Transform:
+  m_ObjectHideFlags: 0
+  m_CorrespondingSourceObject: {fileID: 0}
+  m_PrefabInstance: {fileID: 0}
+  m_PrefabAsset: {fileID: 0}
+  m_GameObject: {fileID: 544060992}
+  m_LocalRotation: {x: 0, y: 0, z: 0, w: 1}
+  m_LocalPosition: {x: 0, y: 0, z: 0}
+  m_LocalScale: {x: 1, y: 1, z: 1}
+  m_Children:
+  - {fileID: 1042607094}
+  - {fileID: 185265282}
+  - {fileID: 513042379}
+  - {fileID: 2074532959}
+  - {fileID: 418898941}
+  - {fileID: 1594420691}
+  - {fileID: 266520762}
+  m_Father: {fileID: 0}
+  m_RootOrder: 0
+  m_LocalEulerAnglesHint: {x: 0, y: 0, z: 0}
+--- !u!114 &544060994
+MonoBehaviour:
+  m_ObjectHideFlags: 0
+  m_CorrespondingSourceObject: {fileID: 0}
+  m_PrefabInstance: {fileID: 0}
+  m_PrefabAsset: {fileID: 0}
+  m_GameObject: {fileID: 544060992}
+  m_Enabled: 1
+  m_EditorHideFlags: 0
+  m_Script: {fileID: 11500000, guid: b95e243630ef1ea4c935048688e07e25, type: 3}
+  m_Name: 
+  m_EditorClassIdentifier: 
+  application: {fileID: 11400000, guid: 2487350bc5fb20b4fa0d7f053e2510d0, type: 2}
+  simulationSpaceTransform: {fileID: 1946000298}
+  forceScaleSlider: {fileID: 1981335399}
+  forceScaleValueLabel: {fileID: 481889310}
+  debugText: {fileID: 603696412}
+  interactableScene: {fileID: 0}
+  xrBoxInteraction: {fileID: 1042607095}
+  avatars: {fileID: 838290071}
+  interactionMode: {fileID: 418898942}
+  uiMode: {fileID: 1594420692}
+--- !u!114 &544060995
+MonoBehaviour:
+  m_ObjectHideFlags: 0
+  m_CorrespondingSourceObject: {fileID: 0}
+  m_PrefabInstance: {fileID: 0}
+  m_PrefabAsset: {fileID: 0}
+  m_GameObject: {fileID: 544060992}
+  m_Enabled: 1
+  m_EditorHideFlags: 0
+  m_Script: {fileID: 11500000, guid: d774d3b13ec9946499f8d115b1691e9f, type: 3}
+  m_Name: 
+  m_EditorClassIdentifier: 
+  outputTextField: {fileID: 1387937676}
+  lineLimit: 32
+--- !u!114 &544060996
+MonoBehaviour:
+  m_ObjectHideFlags: 0
+  m_CorrespondingSourceObject: {fileID: 0}
+  m_PrefabInstance: {fileID: 0}
+  m_PrefabAsset: {fileID: 0}
+  m_GameObject: {fileID: 544060992}
+  m_Enabled: 1
+  m_EditorHideFlags: 0
+  m_Script: {fileID: 11500000, guid: 0cb55e146b72f4a7398b0a0788ad1cee, type: 3}
+  m_Name: 
+  m_EditorClassIdentifier: 
+--- !u!1 &561091200
+GameObject:
+  m_ObjectHideFlags: 0
+  m_CorrespondingSourceObject: {fileID: 0}
+  m_PrefabInstance: {fileID: 0}
+  m_PrefabAsset: {fileID: 0}
+  serializedVersion: 6
+  m_Component:
+  - component: {fileID: 561091201}
+  - component: {fileID: 561091204}
+  - component: {fileID: 561091203}
+  - component: {fileID: 561091202}
+  m_Layer: 5
+  m_Name: InputField (TMP)
+  m_TagString: Untagged
+  m_Icon: {fileID: 0}
+  m_NavMeshLayer: 0
+  m_StaticEditorFlags: 0
+  m_IsActive: 1
+--- !u!224 &561091201
+RectTransform:
+  m_ObjectHideFlags: 0
+  m_CorrespondingSourceObject: {fileID: 0}
+  m_PrefabInstance: {fileID: 0}
+  m_PrefabAsset: {fileID: 0}
+  m_GameObject: {fileID: 561091200}
+  m_LocalRotation: {x: 0, y: 0, z: 0, w: 1}
+  m_LocalPosition: {x: 0, y: 0, z: 0}
+  m_LocalScale: {x: 1, y: 1, z: 1}
+  m_Children:
+  - {fileID: 969341981}
+  m_Father: {fileID: 49283541}
+  m_RootOrder: 0
+  m_LocalEulerAnglesHint: {x: 0, y: 0, z: 0}
+  m_AnchorMin: {x: 0, y: 0}
+  m_AnchorMax: {x: 1, y: 1}
+  m_AnchoredPosition: {x: 0, y: 0}
+  m_SizeDelta: {x: -16, y: -16}
+  m_Pivot: {x: 0.5, y: 0.5}
+--- !u!114 &561091202
+MonoBehaviour:
+  m_ObjectHideFlags: 0
+  m_CorrespondingSourceObject: {fileID: 0}
+  m_PrefabInstance: {fileID: 0}
+  m_PrefabAsset: {fileID: 0}
+  m_GameObject: {fileID: 561091200}
+  m_Enabled: 1
+  m_EditorHideFlags: 0
+  m_Script: {fileID: 11500000, guid: 2da0c512f12947e489f739169773d7ca, type: 3}
+  m_Name: 
+  m_EditorClassIdentifier: 
+  m_Navigation:
+    m_Mode: 3
+    m_SelectOnUp: {fileID: 0}
+    m_SelectOnDown: {fileID: 0}
+    m_SelectOnLeft: {fileID: 0}
+    m_SelectOnRight: {fileID: 0}
+  m_Transition: 1
+  m_Colors:
+    m_NormalColor: {r: 1, g: 1, b: 1, a: 1}
+    m_HighlightedColor: {r: 0.9607843, g: 0.9607843, b: 0.9607843, a: 1}
+    m_PressedColor: {r: 0.78431374, g: 0.78431374, b: 0.78431374, a: 1}
+    m_SelectedColor: {r: 0.9607843, g: 0.9607843, b: 0.9607843, a: 1}
+    m_DisabledColor: {r: 0.78431374, g: 0.78431374, b: 0.78431374, a: 0.5019608}
+    m_ColorMultiplier: 1
+    m_FadeDuration: 0.1
+  m_SpriteState:
+    m_HighlightedSprite: {fileID: 0}
+    m_PressedSprite: {fileID: 0}
+    m_SelectedSprite: {fileID: 0}
+    m_DisabledSprite: {fileID: 0}
+  m_AnimationTriggers:
+    m_NormalTrigger: Normal
+    m_HighlightedTrigger: Highlighted
+    m_PressedTrigger: Pressed
+    m_SelectedTrigger: Highlighted
+    m_DisabledTrigger: Disabled
+  m_Interactable: 1
+  m_TargetGraphic: {fileID: 561091203}
+  m_TextViewport: {fileID: 969341981}
+  m_TextComponent: {fileID: 132386943}
+  m_Placeholder: {fileID: 2136049274}
+  m_VerticalScrollbar: {fileID: 0}
+  m_VerticalScrollbarEventHandler: {fileID: 0}
+  m_ScrollSensitivity: 1
+  m_ContentType: 2
+  m_InputType: 0
+  m_AsteriskChar: 42
+  m_KeyboardType: 4
+  m_LineType: 0
+  m_HideMobileInput: 0
+  m_HideSoftKeyboard: 0
+  m_CharacterValidation: 2
+  m_RegexValue: 
+  m_GlobalPointSize: 24
+  m_CharacterLimit: 0
+  m_OnEndEdit:
+    m_PersistentCalls:
+      m_Calls: []
+  m_OnSubmit:
+    m_PersistentCalls:
+      m_Calls: []
+  m_OnSelect:
+    m_PersistentCalls:
+      m_Calls: []
+  m_OnDeselect:
+    m_PersistentCalls:
+      m_Calls: []
+  m_OnTextSelection:
+    m_PersistentCalls:
+      m_Calls: []
+  m_OnEndTextSelection:
+    m_PersistentCalls:
+      m_Calls: []
+  m_OnValueChanged:
+    m_PersistentCalls:
+      m_Calls: []
+  m_OnTouchScreenKeyboardStatusChanged:
+    m_PersistentCalls:
+      m_Calls: []
+  m_CaretColor: {r: 0.19607843, g: 0.19607843, b: 0.19607843, a: 1}
+  m_CustomCaretColor: 0
+  m_SelectionColor: {r: 0.65882355, g: 0.80784315, b: 1, a: 0.7529412}
+  m_Text: 54321
+  m_CaretBlinkRate: 0.85
+  m_CaretWidth: 1
+  m_ReadOnly: 0
+  m_RichText: 1
+  m_GlobalFontAsset: {fileID: 0}
+  m_OnFocusSelectAll: 1
+  m_ResetOnDeActivation: 1
+  m_RestoreOriginalTextOnEscape: 1
+  m_isRichTextEditingAllowed: 0
+  m_LineLimit: 0
+  m_InputValidator: {fileID: 0}
+--- !u!114 &561091203
+MonoBehaviour:
+  m_ObjectHideFlags: 0
+  m_CorrespondingSourceObject: {fileID: 0}
+  m_PrefabInstance: {fileID: 0}
+  m_PrefabAsset: {fileID: 0}
+  m_GameObject: {fileID: 561091200}
+  m_Enabled: 1
+  m_EditorHideFlags: 0
+  m_Script: {fileID: 11500000, guid: fe87c0e1cc204ed48ad3b37840f39efc, type: 3}
+  m_Name: 
+  m_EditorClassIdentifier: 
+  m_Material: {fileID: 0}
+  m_Color: {r: 0.43529415, g: 0.5411765, b: 0.5686275, a: 1}
+  m_RaycastTarget: 1
+  m_OnCullStateChanged:
+    m_PersistentCalls:
+      m_Calls: []
+  m_Sprite: {fileID: 0}
+  m_Type: 1
+  m_PreserveAspect: 0
+  m_FillCenter: 1
+  m_FillMethod: 4
+  m_FillAmount: 1
+  m_FillClockwise: 1
+  m_FillOrigin: 0
+  m_UseSpriteMesh: 0
+  m_PixelsPerUnitMultiplier: 1
+--- !u!222 &561091204
+CanvasRenderer:
+  m_ObjectHideFlags: 0
+  m_CorrespondingSourceObject: {fileID: 0}
+  m_PrefabInstance: {fileID: 0}
+  m_PrefabAsset: {fileID: 0}
+  m_GameObject: {fileID: 561091200}
+  m_CullTransparentMesh: 0
+--- !u!1 &579529193
+GameObject:
+  m_ObjectHideFlags: 0
+  m_CorrespondingSourceObject: {fileID: 0}
+  m_PrefabInstance: {fileID: 0}
+  m_PrefabAsset: {fileID: 0}
+  serializedVersion: 6
+  m_Component:
+  - component: {fileID: 579529194}
+  - component: {fileID: 579529196}
+  - component: {fileID: 579529195}
+  m_Layer: 5
+  m_Name: Label
+  m_TagString: Untagged
+  m_Icon: {fileID: 0}
+  m_NavMeshLayer: 0
+  m_StaticEditorFlags: 0
+  m_IsActive: 1
+--- !u!224 &579529194
+RectTransform:
+  m_ObjectHideFlags: 0
+  m_CorrespondingSourceObject: {fileID: 0}
+  m_PrefabInstance: {fileID: 0}
+  m_PrefabAsset: {fileID: 0}
+  m_GameObject: {fileID: 579529193}
+  m_LocalRotation: {x: -0, y: -0, z: -0, w: 1}
+  m_LocalPosition: {x: 0, y: 0, z: 0}
+  m_LocalScale: {x: 1, y: 1, z: 1}
+  m_Children: []
+  m_Father: {fileID: 816994074}
+  m_RootOrder: 0
+  m_LocalEulerAnglesHint: {x: 0, y: 0, z: 0}
+  m_AnchorMin: {x: 0, y: 0}
+  m_AnchorMax: {x: 0, y: 1}
+  m_AnchoredPosition: {x: 0.000030517578, y: 0}
+  m_SizeDelta: {x: 168, y: 0}
+  m_Pivot: {x: 0, y: 0.5}
+--- !u!114 &579529195
+MonoBehaviour:
+  m_ObjectHideFlags: 0
+  m_CorrespondingSourceObject: {fileID: 0}
+  m_PrefabInstance: {fileID: 0}
+  m_PrefabAsset: {fileID: 0}
+  m_GameObject: {fileID: 579529193}
+  m_Enabled: 1
+  m_EditorHideFlags: 0
+  m_Script: {fileID: 11500000, guid: f4688fdb7df04437aeb418b961361dc5, type: 3}
+  m_Name: 
+  m_EditorClassIdentifier: 
+  m_Material: {fileID: 0}
+  m_Color: {r: 1, g: 1, b: 1, a: 1}
+  m_RaycastTarget: 1
+  m_OnCullStateChanged:
+    m_PersistentCalls:
+      m_Calls: []
+  m_text: imd port
+  m_isRightToLeft: 0
+  m_fontAsset: {fileID: 11400000, guid: 5a19f4193fe2bf64089ade0b38163199, type: 2}
+  m_sharedMaterial: {fileID: 21566619404874456, guid: 5a19f4193fe2bf64089ade0b38163199,
+    type: 2}
+  m_fontSharedMaterials: []
+  m_fontMaterial: {fileID: 0}
+  m_fontMaterials: []
+  m_fontColor32:
+    serializedVersion: 2
+    rgba: 4284702540
+  m_fontColor: {r: 0.30008277, g: 0.37307587, b: 0.39200002, a: 1}
+  m_enableVertexGradient: 0
+  m_colorMode: 3
+  m_fontColorGradient:
+    topLeft: {r: 1, g: 1, b: 1, a: 1}
+    topRight: {r: 1, g: 1, b: 1, a: 1}
+    bottomLeft: {r: 1, g: 1, b: 1, a: 1}
+    bottomRight: {r: 1, g: 1, b: 1, a: 1}
+  m_fontColorGradientPreset: {fileID: 0}
+  m_spriteAsset: {fileID: 0}
+  m_tintAllSprites: 0
+  m_overrideHtmlColors: 0
+  m_faceColor:
+    serializedVersion: 2
+    rgba: 4294967295
+  m_outlineColor:
+    serializedVersion: 2
+    rgba: 4278190080
+  m_fontSize: 24
+  m_fontSizeBase: 24
+  m_fontWeight: 400
+  m_enableAutoSizing: 0
+  m_fontSizeMin: 18
+  m_fontSizeMax: 72
+  m_fontStyle: 16
+  m_textAlignment: 514
+  m_characterSpacing: 0
+  m_wordSpacing: 0
+  m_lineSpacing: 0
+  m_lineSpacingMax: 0
+  m_paragraphSpacing: 0
+  m_charWidthMaxAdj: 0
+  m_enableWordWrapping: 1
+  m_wordWrappingRatios: 0.4
+  m_overflowMode: 0
+  m_firstOverflowCharacterIndex: -1
+  m_linkedTextComponent: {fileID: 0}
+  m_isLinkedTextComponent: 0
+  m_isTextTruncated: 0
+  m_enableKerning: 1
+  m_enableExtraPadding: 0
+  checkPaddingRequired: 0
+  m_isRichText: 1
+  m_parseCtrlCharacters: 1
+  m_isOrthographic: 1
+  m_isCullingEnabled: 0
+  m_ignoreRectMaskCulling: 0
+  m_ignoreCulling: 1
+  m_horizontalMapping: 0
+  m_verticalMapping: 0
+  m_uvLineOffset: 0
+  m_geometrySortingOrder: 0
+  m_VertexBufferAutoSizeReduction: 1
+  m_firstVisibleCharacter: 0
+  m_useMaxVisibleDescender: 1
+  m_pageToDisplay: 1
+  m_margin: {x: 16, y: 16, z: 16, w: 16}
+  m_textInfo:
+    textComponent: {fileID: 579529195}
+    characterCount: 8
+    spriteCount: 0
+    spaceCount: 1
+    wordCount: 2
+    linkCount: 0
+    lineCount: 1
+    pageCount: 1
+    materialCount: 1
+  m_isUsingLegacyAnimationComponent: 0
+  m_isVolumetricText: 0
+  m_spriteAnimator: {fileID: 0}
+  m_hasFontAssetChanged: 0
+  m_subTextObjects:
+  - {fileID: 0}
+  - {fileID: 0}
+  - {fileID: 0}
+  - {fileID: 0}
+  - {fileID: 0}
+  - {fileID: 0}
+  - {fileID: 0}
+  - {fileID: 0}
+  m_baseMaterial: {fileID: 0}
+  m_maskOffset: {x: 0, y: 0, z: 0, w: 0}
+--- !u!222 &579529196
+CanvasRenderer:
+  m_ObjectHideFlags: 0
+  m_CorrespondingSourceObject: {fileID: 0}
+  m_PrefabInstance: {fileID: 0}
+  m_PrefabAsset: {fileID: 0}
+  m_GameObject: {fileID: 579529193}
+  m_CullTransparentMesh: 0
+--- !u!1 &586438650
+GameObject:
+  m_ObjectHideFlags: 0
+  m_CorrespondingSourceObject: {fileID: 0}
+  m_PrefabInstance: {fileID: 0}
+  m_PrefabAsset: {fileID: 0}
+  serializedVersion: 6
+  m_Component:
+  - component: {fileID: 586438651}
+  - component: {fileID: 586438654}
+  - component: {fileID: 586438653}
+  - component: {fileID: 586438652}
+  m_Layer: 5
+  m_Name: InputField (TMP)
+  m_TagString: Untagged
+  m_Icon: {fileID: 0}
+  m_NavMeshLayer: 0
+  m_StaticEditorFlags: 0
+  m_IsActive: 1
+--- !u!224 &586438651
+RectTransform:
+  m_ObjectHideFlags: 0
+  m_CorrespondingSourceObject: {fileID: 0}
+  m_PrefabInstance: {fileID: 0}
+  m_PrefabAsset: {fileID: 0}
+  m_GameObject: {fileID: 586438650}
+  m_LocalRotation: {x: 0, y: 0, z: 0, w: 1}
+  m_LocalPosition: {x: 0, y: 0, z: 0}
+  m_LocalScale: {x: 1, y: 1, z: 1}
+  m_Children:
+  - {fileID: 1437844076}
+  m_Father: {fileID: 1574251813}
+  m_RootOrder: 0
+  m_LocalEulerAnglesHint: {x: 0, y: 0, z: 0}
+  m_AnchorMin: {x: 0, y: 0}
+  m_AnchorMax: {x: 1, y: 1}
+  m_AnchoredPosition: {x: 0, y: 0}
+  m_SizeDelta: {x: -16, y: -16}
+  m_Pivot: {x: 0.5, y: 0.5}
+--- !u!114 &586438652
+MonoBehaviour:
+  m_ObjectHideFlags: 0
+  m_CorrespondingSourceObject: {fileID: 0}
+  m_PrefabInstance: {fileID: 0}
+  m_PrefabAsset: {fileID: 0}
+  m_GameObject: {fileID: 586438650}
+  m_Enabled: 1
+  m_EditorHideFlags: 0
+  m_Script: {fileID: 11500000, guid: 2da0c512f12947e489f739169773d7ca, type: 3}
+  m_Name: 
+  m_EditorClassIdentifier: 
+  m_Navigation:
+    m_Mode: 3
+    m_SelectOnUp: {fileID: 0}
+    m_SelectOnDown: {fileID: 0}
+    m_SelectOnLeft: {fileID: 0}
+    m_SelectOnRight: {fileID: 0}
+  m_Transition: 1
+  m_Colors:
+    m_NormalColor: {r: 1, g: 1, b: 1, a: 1}
+    m_HighlightedColor: {r: 0.9607843, g: 0.9607843, b: 0.9607843, a: 1}
+    m_PressedColor: {r: 0.78431374, g: 0.78431374, b: 0.78431374, a: 1}
+    m_SelectedColor: {r: 0.9607843, g: 0.9607843, b: 0.9607843, a: 1}
+    m_DisabledColor: {r: 0.78431374, g: 0.78431374, b: 0.78431374, a: 0.5019608}
+    m_ColorMultiplier: 1
+    m_FadeDuration: 0.1
+  m_SpriteState:
+    m_HighlightedSprite: {fileID: 0}
+    m_PressedSprite: {fileID: 0}
+    m_SelectedSprite: {fileID: 0}
+    m_DisabledSprite: {fileID: 0}
+  m_AnimationTriggers:
+    m_NormalTrigger: Normal
+    m_HighlightedTrigger: Highlighted
+    m_PressedTrigger: Pressed
+    m_SelectedTrigger: Highlighted
+    m_DisabledTrigger: Disabled
+  m_Interactable: 1
+  m_TargetGraphic: {fileID: 586438653}
+  m_TextViewport: {fileID: 1437844076}
+  m_TextComponent: {fileID: 1627060380}
+  m_Placeholder: {fileID: 2048555310}
+  m_VerticalScrollbar: {fileID: 0}
+  m_VerticalScrollbarEventHandler: {fileID: 0}
+  m_ScrollSensitivity: 1
+  m_ContentType: 2
+  m_InputType: 0
+  m_AsteriskChar: 42
+  m_KeyboardType: 4
+  m_LineType: 0
+  m_HideMobileInput: 0
+  m_HideSoftKeyboard: 0
+  m_CharacterValidation: 2
+  m_RegexValue: 
+  m_GlobalPointSize: 24
+  m_CharacterLimit: 0
+  m_OnEndEdit:
+    m_PersistentCalls:
+      m_Calls: []
+  m_OnSubmit:
+    m_PersistentCalls:
+      m_Calls: []
+  m_OnSelect:
+    m_PersistentCalls:
+      m_Calls: []
+  m_OnDeselect:
+    m_PersistentCalls:
+      m_Calls: []
+  m_OnTextSelection:
+    m_PersistentCalls:
+      m_Calls: []
+  m_OnEndTextSelection:
+    m_PersistentCalls:
+      m_Calls: []
+  m_OnValueChanged:
+    m_PersistentCalls:
+      m_Calls: []
+  m_OnTouchScreenKeyboardStatusChanged:
+    m_PersistentCalls:
+      m_Calls: []
+  m_CaretColor: {r: 0.19607843, g: 0.19607843, b: 0.19607843, a: 1}
+  m_CustomCaretColor: 0
+  m_SelectionColor: {r: 0.65882355, g: 0.80784315, b: 1, a: 0.7529412}
+  m_Text: 54322
+  m_CaretBlinkRate: 0.85
+  m_CaretWidth: 1
+  m_ReadOnly: 0
+  m_RichText: 1
+  m_GlobalFontAsset: {fileID: 0}
+  m_OnFocusSelectAll: 1
+  m_ResetOnDeActivation: 1
+  m_RestoreOriginalTextOnEscape: 1
+  m_isRichTextEditingAllowed: 0
+  m_LineLimit: 0
+  m_InputValidator: {fileID: 0}
+--- !u!114 &586438653
+MonoBehaviour:
+  m_ObjectHideFlags: 0
+  m_CorrespondingSourceObject: {fileID: 0}
+  m_PrefabInstance: {fileID: 0}
+  m_PrefabAsset: {fileID: 0}
+  m_GameObject: {fileID: 586438650}
+  m_Enabled: 1
+  m_EditorHideFlags: 0
+  m_Script: {fileID: 11500000, guid: fe87c0e1cc204ed48ad3b37840f39efc, type: 3}
+  m_Name: 
+  m_EditorClassIdentifier: 
+  m_Material: {fileID: 0}
+  m_Color: {r: 0.43529415, g: 0.5411765, b: 0.5686275, a: 1}
+  m_RaycastTarget: 1
+  m_OnCullStateChanged:
+    m_PersistentCalls:
+      m_Calls: []
+  m_Sprite: {fileID: 0}
+  m_Type: 1
+  m_PreserveAspect: 0
+  m_FillCenter: 1
+  m_FillMethod: 4
+  m_FillAmount: 1
+  m_FillClockwise: 1
+  m_FillOrigin: 0
+  m_UseSpriteMesh: 0
+  m_PixelsPerUnitMultiplier: 1
+--- !u!222 &586438654
+CanvasRenderer:
+  m_ObjectHideFlags: 0
+  m_CorrespondingSourceObject: {fileID: 0}
+  m_PrefabInstance: {fileID: 0}
+  m_PrefabAsset: {fileID: 0}
+  m_GameObject: {fileID: 586438650}
+  m_CullTransparentMesh: 0
+--- !u!1 &593888082
+GameObject:
+  m_ObjectHideFlags: 0
+  m_CorrespondingSourceObject: {fileID: 0}
+  m_PrefabInstance: {fileID: 0}
+  m_PrefabAsset: {fileID: 0}
+  serializedVersion: 6
+  m_Component:
+  - component: {fileID: 593888083}
+  - component: {fileID: 593888087}
+  - component: {fileID: 593888086}
+  - component: {fileID: 593888085}
+  - component: {fileID: 593888084}
+  m_Layer: 0
+  m_Name: Canvas
+  m_TagString: Untagged
+  m_Icon: {fileID: 0}
+  m_NavMeshLayer: 0
+  m_StaticEditorFlags: 0
+  m_IsActive: 0
+--- !u!224 &593888083
+RectTransform:
+  m_ObjectHideFlags: 0
+  m_CorrespondingSourceObject: {fileID: 0}
+  m_PrefabInstance: {fileID: 0}
+  m_PrefabAsset: {fileID: 0}
+  m_GameObject: {fileID: 593888082}
+  m_LocalRotation: {x: -0, y: -0, z: -0, w: 1}
+  m_LocalPosition: {x: 0, y: 0, z: 0}
+  m_LocalScale: {x: 0.001, y: 0.001, z: 0.001}
+  m_Children:
+  - {fileID: 2004205928}
+  m_Father: {fileID: 1471469551}
+  m_RootOrder: 0
+  m_LocalEulerAnglesHint: {x: 0, y: 0, z: 0}
+  m_AnchorMin: {x: 0, y: 0}
+  m_AnchorMax: {x: 0, y: 0}
+  m_AnchoredPosition: {x: 0, y: 0}
+  m_SizeDelta: {x: 0, y: 0}
+  m_Pivot: {x: 0.5, y: 0.5}
+--- !u!114 &593888084
+MonoBehaviour:
+  m_ObjectHideFlags: 0
+  m_CorrespondingSourceObject: {fileID: 0}
+  m_PrefabInstance: {fileID: 0}
+  m_PrefabAsset: {fileID: 0}
+  m_GameObject: {fileID: 593888082}
+  m_Enabled: 1
+  m_EditorHideFlags: 0
+  m_Script: {fileID: 11500000, guid: c27b730d2af941bc98f1cb7808a1876a, type: 3}
+  m_Name: 
+  m_EditorClassIdentifier: 
+  cursor: {fileID: 0}
+--- !u!114 &593888085
+MonoBehaviour:
+  m_ObjectHideFlags: 0
+  m_CorrespondingSourceObject: {fileID: 0}
+  m_PrefabInstance: {fileID: 0}
+  m_PrefabAsset: {fileID: 0}
+  m_GameObject: {fileID: 593888082}
+  m_Enabled: 1
+  m_EditorHideFlags: 0
+  m_Script: {fileID: 11500000, guid: dc42784cf147c0c48a680349fa168899, type: 3}
+  m_Name: 
+  m_EditorClassIdentifier: 
+  m_IgnoreReversedGraphics: 1
+  m_BlockingObjects: 0
+  m_BlockingMask:
+    serializedVersion: 2
+    m_Bits: 4294967295
+--- !u!114 &593888086
+MonoBehaviour:
+  m_ObjectHideFlags: 0
+  m_CorrespondingSourceObject: {fileID: 0}
+  m_PrefabInstance: {fileID: 0}
+  m_PrefabAsset: {fileID: 0}
+  m_GameObject: {fileID: 593888082}
+  m_Enabled: 1
+  m_EditorHideFlags: 0
+  m_Script: {fileID: 11500000, guid: 0cd44c1031e13a943bb63640046fad76, type: 3}
+  m_Name: 
+  m_EditorClassIdentifier: 
+  m_UiScaleMode: 0
+  m_ReferencePixelsPerUnit: 100
+  m_ScaleFactor: 1
+  m_ReferenceResolution: {x: 800, y: 600}
+  m_ScreenMatchMode: 0
+  m_MatchWidthOrHeight: 0
+  m_PhysicalUnit: 3
+  m_FallbackScreenDPI: 96
+  m_DefaultSpriteDPI: 96
+  m_DynamicPixelsPerUnit: 1
+--- !u!223 &593888087
+Canvas:
+  m_ObjectHideFlags: 0
+  m_CorrespondingSourceObject: {fileID: 0}
+  m_PrefabInstance: {fileID: 0}
+  m_PrefabAsset: {fileID: 0}
+  m_GameObject: {fileID: 593888082}
+  m_Enabled: 1
+  serializedVersion: 3
+  m_RenderMode: 2
+  m_Camera: {fileID: 0}
+  m_PlaneDistance: 100
+  m_PixelPerfect: 0
+  m_ReceivesEvents: 1
+  m_OverrideSorting: 0
+  m_OverridePixelPerfect: 0
+  m_SortingBucketNormalizedSize: 0
+  m_AdditionalShaderChannelsFlag: 0
+  m_SortingLayerID: 0
+  m_SortingOrder: 0
+  m_TargetDisplay: 0
+--- !u!1 &603696410
+GameObject:
+  m_ObjectHideFlags: 0
+  m_CorrespondingSourceObject: {fileID: 0}
+  m_PrefabInstance: {fileID: 0}
+  m_PrefabAsset: {fileID: 0}
+  serializedVersion: 6
+  m_Component:
+  - component: {fileID: 603696411}
+  - component: {fileID: 603696413}
+  - component: {fileID: 603696412}
+  m_Layer: 5
+  m_Name: Debug Text
+  m_TagString: Untagged
+  m_Icon: {fileID: 0}
+  m_NavMeshLayer: 0
+  m_StaticEditorFlags: 0
+  m_IsActive: 1
+--- !u!224 &603696411
+RectTransform:
+  m_ObjectHideFlags: 0
+  m_CorrespondingSourceObject: {fileID: 0}
+  m_PrefabInstance: {fileID: 0}
+  m_PrefabAsset: {fileID: 0}
+  m_GameObject: {fileID: 603696410}
+  m_LocalRotation: {x: 0, y: 0, z: 0, w: 1}
+  m_LocalPosition: {x: 0, y: 0, z: 0}
+  m_LocalScale: {x: 1, y: 1, z: 1}
+  m_Children: []
+  m_Father: {fileID: 1588991416}
+  m_RootOrder: 0
+  m_LocalEulerAnglesHint: {x: 0, y: 0, z: 0}
+  m_AnchorMin: {x: 0, y: 0}
+  m_AnchorMax: {x: 1, y: 1}
+  m_AnchoredPosition: {x: 0, y: 0}
+  m_SizeDelta: {x: -32, y: -32}
+  m_Pivot: {x: 0.5, y: 0.5}
+--- !u!114 &603696412
+MonoBehaviour:
+  m_ObjectHideFlags: 0
+  m_CorrespondingSourceObject: {fileID: 0}
+  m_PrefabInstance: {fileID: 0}
+  m_PrefabAsset: {fileID: 0}
+  m_GameObject: {fileID: 603696410}
+  m_Enabled: 1
+  m_EditorHideFlags: 0
+  m_Script: {fileID: 11500000, guid: f4688fdb7df04437aeb418b961361dc5, type: 3}
+  m_Name: 
+  m_EditorClassIdentifier: 
+  m_Material: {fileID: 0}
+  m_Color: {r: 1, g: 1, b: 1, a: 1}
+  m_RaycastTarget: 1
+  m_OnCullStateChanged:
+    m_PersistentCalls:
+      m_Calls: []
+  m_text: 'Frame Index: 400'
+  m_isRightToLeft: 0
+  m_fontAsset: {fileID: 11400000, guid: 0cd382c4d470f174791dd96eb8f7b786, type: 2}
+  m_sharedMaterial: {fileID: 1549604112718095413, guid: 0cd382c4d470f174791dd96eb8f7b786,
+    type: 2}
+  m_fontSharedMaterials: []
+  m_fontMaterial: {fileID: 0}
+  m_fontMaterials: []
+  m_fontColor32:
+    serializedVersion: 2
+    rgba: 4294967295
+  m_fontColor: {r: 1, g: 1, b: 1, a: 1}
+  m_enableVertexGradient: 0
+  m_colorMode: 3
+  m_fontColorGradient:
+    topLeft: {r: 1, g: 1, b: 1, a: 1}
+    topRight: {r: 1, g: 1, b: 1, a: 1}
+    bottomLeft: {r: 1, g: 1, b: 1, a: 1}
+    bottomRight: {r: 1, g: 1, b: 1, a: 1}
+  m_fontColorGradientPreset: {fileID: 0}
+  m_spriteAsset: {fileID: 0}
+  m_tintAllSprites: 0
+  m_overrideHtmlColors: 0
+  m_faceColor:
+    serializedVersion: 2
+    rgba: 4294967295
+  m_outlineColor:
+    serializedVersion: 2
+    rgba: 4278190080
+  m_fontSize: 48
+  m_fontSizeBase: 48
+  m_fontWeight: 400
+  m_enableAutoSizing: 1
+  m_fontSizeMin: 24
+  m_fontSizeMax: 48
+  m_fontStyle: 0
+  m_textAlignment: 257
+  m_characterSpacing: 0
+  m_wordSpacing: 0
+  m_lineSpacing: 0
+  m_lineSpacingMax: 0
+  m_paragraphSpacing: 0
+  m_charWidthMaxAdj: 0
+  m_enableWordWrapping: 1
+  m_wordWrappingRatios: 0.4
+  m_overflowMode: 4
+  m_firstOverflowCharacterIndex: -1
+  m_linkedTextComponent: {fileID: 0}
+  m_isLinkedTextComponent: 0
+  m_isTextTruncated: 0
+  m_enableKerning: 1
+  m_enableExtraPadding: 0
+  checkPaddingRequired: 0
+  m_isRichText: 1
+  m_parseCtrlCharacters: 1
+  m_isOrthographic: 1
+  m_isCullingEnabled: 0
+  m_ignoreRectMaskCulling: 0
+  m_ignoreCulling: 1
+  m_horizontalMapping: 0
+  m_verticalMapping: 0
+  m_uvLineOffset: 0
+  m_geometrySortingOrder: 0
+  m_VertexBufferAutoSizeReduction: 1
+  m_firstVisibleCharacter: 0
+  m_useMaxVisibleDescender: 1
+  m_pageToDisplay: 1
+  m_margin: {x: 0, y: 0, z: 0, w: 0}
+  m_textInfo:
+    textComponent: {fileID: 603696412}
+    characterCount: 16
+    spriteCount: 0
+    spaceCount: 2
+    wordCount: 3
+    linkCount: 0
+    lineCount: 1
+    pageCount: 1
+    materialCount: 1
+  m_isUsingLegacyAnimationComponent: 0
+  m_isVolumetricText: 0
+  m_spriteAnimator: {fileID: 0}
+  m_hasFontAssetChanged: 0
+  m_subTextObjects:
+  - {fileID: 0}
+  - {fileID: 0}
+  - {fileID: 0}
+  - {fileID: 0}
+  - {fileID: 0}
+  - {fileID: 0}
+  - {fileID: 0}
+  - {fileID: 0}
+  m_baseMaterial: {fileID: 0}
+  m_maskOffset: {x: 0, y: 0, z: 0, w: 0}
+--- !u!222 &603696413
+CanvasRenderer:
+  m_ObjectHideFlags: 0
+  m_CorrespondingSourceObject: {fileID: 0}
+  m_PrefabInstance: {fileID: 0}
+  m_PrefabAsset: {fileID: 0}
+  m_GameObject: {fileID: 603696410}
+  m_CullTransparentMesh: 0
+--- !u!1 &624357299
+GameObject:
+  m_ObjectHideFlags: 0
+  m_CorrespondingSourceObject: {fileID: 0}
+  m_PrefabInstance: {fileID: 0}
+  m_PrefabAsset: {fileID: 0}
+  serializedVersion: 6
+  m_Component:
+  - component: {fileID: 624357300}
+  - component: {fileID: 624357302}
+  - component: {fileID: 624357301}
+  m_Layer: 5
+  m_Name: Label
+  m_TagString: Untagged
+  m_Icon: {fileID: 0}
+  m_NavMeshLayer: 0
+  m_StaticEditorFlags: 0
+  m_IsActive: 1
+--- !u!224 &624357300
+RectTransform:
+  m_ObjectHideFlags: 0
+  m_CorrespondingSourceObject: {fileID: 0}
+  m_PrefabInstance: {fileID: 0}
+  m_PrefabAsset: {fileID: 0}
+  m_GameObject: {fileID: 624357299}
+  m_LocalRotation: {x: -0, y: -0, z: -0, w: 1}
+  m_LocalPosition: {x: 0, y: 0, z: 0}
+  m_LocalScale: {x: 1, y: 1, z: 1}
+  m_Children: []
+  m_Father: {fileID: 159567282}
+  m_RootOrder: 1
+  m_LocalEulerAnglesHint: {x: 0, y: 0, z: 0}
+  m_AnchorMin: {x: 0, y: 0}
+  m_AnchorMax: {x: 1, y: 1}
+  m_AnchoredPosition: {x: 0, y: 0}
+  m_SizeDelta: {x: 0, y: 0}
+  m_Pivot: {x: 0.5, y: 0.5}
+--- !u!114 &624357301
+MonoBehaviour:
+  m_ObjectHideFlags: 0
+  m_CorrespondingSourceObject: {fileID: 0}
+  m_PrefabInstance: {fileID: 0}
+  m_PrefabAsset: {fileID: 0}
+  m_GameObject: {fileID: 624357299}
+  m_Enabled: 1
+  m_EditorHideFlags: 0
+  m_Script: {fileID: 11500000, guid: f4688fdb7df04437aeb418b961361dc5, type: 3}
+  m_Name: 
+  m_EditorClassIdentifier: 
+  m_Material: {fileID: 0}
+  m_Color: {r: 1, g: 1, b: 1, a: 1}
+  m_RaycastTarget: 1
+  m_OnCullStateChanged:
+    m_PersistentCalls:
+      m_Calls: []
+  m_text: show test renderer
+  m_isRightToLeft: 0
+  m_fontAsset: {fileID: 11400000, guid: 5a19f4193fe2bf64089ade0b38163199, type: 2}
+  m_sharedMaterial: {fileID: 21566619404874456, guid: 5a19f4193fe2bf64089ade0b38163199,
+    type: 2}
+  m_fontSharedMaterials: []
+  m_fontMaterial: {fileID: 0}
+  m_fontMaterials: []
+  m_fontColor32:
+    serializedVersion: 2
+    rgba: 4294967295
+  m_fontColor: {r: 1, g: 1, b: 1, a: 1}
+  m_enableVertexGradient: 0
+  m_colorMode: 3
+  m_fontColorGradient:
+    topLeft: {r: 1, g: 1, b: 1, a: 1}
+    topRight: {r: 1, g: 1, b: 1, a: 1}
+    bottomLeft: {r: 1, g: 1, b: 1, a: 1}
+    bottomRight: {r: 1, g: 1, b: 1, a: 1}
+  m_fontColorGradientPreset: {fileID: 0}
+  m_spriteAsset: {fileID: 0}
+  m_tintAllSprites: 0
+  m_overrideHtmlColors: 0
+  m_faceColor:
+    serializedVersion: 2
+    rgba: 4294967295
+  m_outlineColor:
+    serializedVersion: 2
+    rgba: 4278190080
+  m_fontSize: 24
+  m_fontSizeBase: 24
+  m_fontWeight: 400
+  m_enableAutoSizing: 0
+  m_fontSizeMin: 18
+  m_fontSizeMax: 72
+  m_fontStyle: 16
+  m_textAlignment: 514
+  m_characterSpacing: 0
+  m_wordSpacing: 0
+  m_lineSpacing: 0
+  m_lineSpacingMax: 0
+  m_paragraphSpacing: 0
+  m_charWidthMaxAdj: 0
+  m_enableWordWrapping: 1
+  m_wordWrappingRatios: 0.4
+  m_overflowMode: 0
+  m_firstOverflowCharacterIndex: -1
+  m_linkedTextComponent: {fileID: 0}
+  m_isLinkedTextComponent: 0
+  m_isTextTruncated: 0
+  m_enableKerning: 1
+  m_enableExtraPadding: 0
+  checkPaddingRequired: 0
+  m_isRichText: 1
+  m_parseCtrlCharacters: 1
+  m_isOrthographic: 1
+  m_isCullingEnabled: 0
+  m_ignoreRectMaskCulling: 0
+  m_ignoreCulling: 1
+  m_horizontalMapping: 0
+  m_verticalMapping: 0
+  m_uvLineOffset: 0
+  m_geometrySortingOrder: 0
+  m_VertexBufferAutoSizeReduction: 1
+  m_firstVisibleCharacter: 0
+  m_useMaxVisibleDescender: 1
+  m_pageToDisplay: 1
+  m_margin: {x: 16, y: 16, z: 16, w: 16}
+  m_textInfo:
+    textComponent: {fileID: 624357301}
+    characterCount: 18
+    spriteCount: 0
+    spaceCount: 2
+    wordCount: 3
+    linkCount: 0
+    lineCount: 1
+    pageCount: 1
+    materialCount: 1
+  m_isUsingLegacyAnimationComponent: 0
+  m_isVolumetricText: 0
+  m_spriteAnimator: {fileID: 0}
+  m_hasFontAssetChanged: 0
+  m_subTextObjects:
+  - {fileID: 0}
+  - {fileID: 0}
+  - {fileID: 0}
+  - {fileID: 0}
+  - {fileID: 0}
+  - {fileID: 0}
+  - {fileID: 0}
+  - {fileID: 0}
+  m_baseMaterial: {fileID: 0}
+  m_maskOffset: {x: 0, y: 0, z: 0, w: 0}
+--- !u!222 &624357302
+CanvasRenderer:
+  m_ObjectHideFlags: 0
+  m_CorrespondingSourceObject: {fileID: 0}
+  m_PrefabInstance: {fileID: 0}
+  m_PrefabAsset: {fileID: 0}
+  m_GameObject: {fileID: 624357299}
+  m_CullTransparentMesh: 0
+--- !u!1 &644197855
+GameObject:
+  m_ObjectHideFlags: 0
+  m_CorrespondingSourceObject: {fileID: 0}
+  m_PrefabInstance: {fileID: 0}
+  m_PrefabAsset: {fileID: 0}
+  serializedVersion: 6
+  m_Component:
+  - component: {fileID: 644197856}
+  - component: {fileID: 644197859}
+  - component: {fileID: 644197858}
+  - component: {fileID: 644197857}
+  m_Layer: 5
+  m_Name: InputField (TMP)
+  m_TagString: Untagged
+  m_Icon: {fileID: 0}
+  m_NavMeshLayer: 0
+  m_StaticEditorFlags: 0
+  m_IsActive: 1
+--- !u!224 &644197856
+RectTransform:
+  m_ObjectHideFlags: 0
+  m_CorrespondingSourceObject: {fileID: 0}
+  m_PrefabInstance: {fileID: 0}
+  m_PrefabAsset: {fileID: 0}
+  m_GameObject: {fileID: 644197855}
+  m_LocalRotation: {x: 0, y: 0, z: 0, w: 1}
+  m_LocalPosition: {x: 0, y: 0, z: 0}
+  m_LocalScale: {x: 1, y: 1, z: 1}
+  m_Children:
+  - {fileID: 244093879}
+  m_Father: {fileID: 2054644341}
+  m_RootOrder: 0
+  m_LocalEulerAnglesHint: {x: 0, y: 0, z: 0}
+  m_AnchorMin: {x: 0, y: 0}
+  m_AnchorMax: {x: 1, y: 1}
+  m_AnchoredPosition: {x: 0, y: 0}
+  m_SizeDelta: {x: -16, y: -16}
+  m_Pivot: {x: 0.5, y: 0.5}
+--- !u!114 &644197857
+MonoBehaviour:
+  m_ObjectHideFlags: 0
+  m_CorrespondingSourceObject: {fileID: 0}
+  m_PrefabInstance: {fileID: 0}
+  m_PrefabAsset: {fileID: 0}
+  m_GameObject: {fileID: 644197855}
+  m_Enabled: 1
+  m_EditorHideFlags: 0
+  m_Script: {fileID: 11500000, guid: 2da0c512f12947e489f739169773d7ca, type: 3}
+  m_Name: 
+  m_EditorClassIdentifier: 
+  m_Navigation:
+    m_Mode: 3
+    m_SelectOnUp: {fileID: 0}
+    m_SelectOnDown: {fileID: 0}
+    m_SelectOnLeft: {fileID: 0}
+    m_SelectOnRight: {fileID: 0}
+  m_Transition: 1
+  m_Colors:
+    m_NormalColor: {r: 1, g: 1, b: 1, a: 1}
+    m_HighlightedColor: {r: 0.9607843, g: 0.9607843, b: 0.9607843, a: 1}
+    m_PressedColor: {r: 0.78431374, g: 0.78431374, b: 0.78431374, a: 1}
+    m_SelectedColor: {r: 0.9607843, g: 0.9607843, b: 0.9607843, a: 1}
+    m_DisabledColor: {r: 0.78431374, g: 0.78431374, b: 0.78431374, a: 0.5019608}
+    m_ColorMultiplier: 1
+    m_FadeDuration: 0.1
+  m_SpriteState:
+    m_HighlightedSprite: {fileID: 0}
+    m_PressedSprite: {fileID: 0}
+    m_SelectedSprite: {fileID: 0}
+    m_DisabledSprite: {fileID: 0}
+  m_AnimationTriggers:
+    m_NormalTrigger: Normal
+    m_HighlightedTrigger: Highlighted
+    m_PressedTrigger: Pressed
+    m_SelectedTrigger: Highlighted
+    m_DisabledTrigger: Disabled
+  m_Interactable: 1
+  m_TargetGraphic: {fileID: 644197858}
+  m_TextViewport: {fileID: 244093879}
+  m_TextComponent: {fileID: 193686853}
+  m_Placeholder: {fileID: 270656327}
+  m_VerticalScrollbar: {fileID: 0}
+  m_VerticalScrollbarEventHandler: {fileID: 0}
+  m_ScrollSensitivity: 1
+  m_ContentType: 0
+  m_InputType: 0
+  m_AsteriskChar: 42
+  m_KeyboardType: 0
+  m_LineType: 0
+  m_HideMobileInput: 0
+  m_HideSoftKeyboard: 0
+  m_CharacterValidation: 0
+  m_RegexValue: 
+  m_GlobalPointSize: 24
+  m_CharacterLimit: 0
+  m_OnEndEdit:
+    m_PersistentCalls:
+      m_Calls: []
+  m_OnSubmit:
+    m_PersistentCalls:
+      m_Calls: []
+  m_OnSelect:
+    m_PersistentCalls:
+      m_Calls: []
+  m_OnDeselect:
+    m_PersistentCalls:
+      m_Calls: []
+  m_OnTextSelection:
+    m_PersistentCalls:
+      m_Calls: []
+  m_OnEndTextSelection:
+    m_PersistentCalls:
+      m_Calls: []
+  m_OnValueChanged:
+    m_PersistentCalls:
+      m_Calls: []
+  m_OnTouchScreenKeyboardStatusChanged:
+    m_PersistentCalls:
+      m_Calls: []
+  m_CaretColor: {r: 0.19607843, g: 0.19607843, b: 0.19607843, a: 1}
+  m_CustomCaretColor: 0
+  m_SelectionColor: {r: 0.65882355, g: 0.80784315, b: 1, a: 0.7529412}
+  m_Text: localhost
+  m_CaretBlinkRate: 0.85
+  m_CaretWidth: 1
+  m_ReadOnly: 0
+  m_RichText: 1
+  m_GlobalFontAsset: {fileID: 0}
+  m_OnFocusSelectAll: 1
+  m_ResetOnDeActivation: 1
+  m_RestoreOriginalTextOnEscape: 1
+  m_isRichTextEditingAllowed: 0
+  m_LineLimit: 0
+  m_InputValidator: {fileID: 0}
+--- !u!114 &644197858
+MonoBehaviour:
+  m_ObjectHideFlags: 0
+  m_CorrespondingSourceObject: {fileID: 0}
+  m_PrefabInstance: {fileID: 0}
+  m_PrefabAsset: {fileID: 0}
+  m_GameObject: {fileID: 644197855}
+  m_Enabled: 1
+  m_EditorHideFlags: 0
+  m_Script: {fileID: 11500000, guid: fe87c0e1cc204ed48ad3b37840f39efc, type: 3}
+  m_Name: 
+  m_EditorClassIdentifier: 
+  m_Material: {fileID: 0}
+  m_Color: {r: 0.43529415, g: 0.5411765, b: 0.5686275, a: 1}
+  m_RaycastTarget: 1
+  m_OnCullStateChanged:
+    m_PersistentCalls:
+      m_Calls: []
+  m_Sprite: {fileID: 0}
+  m_Type: 1
+  m_PreserveAspect: 0
+  m_FillCenter: 1
+  m_FillMethod: 4
+  m_FillAmount: 1
+  m_FillClockwise: 1
+  m_FillOrigin: 0
+  m_UseSpriteMesh: 0
+  m_PixelsPerUnitMultiplier: 1
+--- !u!222 &644197859
+CanvasRenderer:
+  m_ObjectHideFlags: 0
+  m_CorrespondingSourceObject: {fileID: 0}
+  m_PrefabInstance: {fileID: 0}
+  m_PrefabAsset: {fileID: 0}
+  m_GameObject: {fileID: 644197855}
+  m_CullTransparentMesh: 0
+--- !u!1 &751644515
+GameObject:
+  m_ObjectHideFlags: 0
+  m_CorrespondingSourceObject: {fileID: 0}
+  m_PrefabInstance: {fileID: 0}
+  m_PrefabAsset: {fileID: 0}
+  serializedVersion: 6
+  m_Component:
+  - component: {fileID: 751644516}
+  - component: {fileID: 751644519}
+  - component: {fileID: 751644518}
+  - component: {fileID: 751644517}
+  m_Layer: 5
+  m_Name: Button
+  m_TagString: Untagged
+  m_Icon: {fileID: 0}
+  m_NavMeshLayer: 0
+  m_StaticEditorFlags: 0
+  m_IsActive: 1
+--- !u!224 &751644516
+RectTransform:
+  m_ObjectHideFlags: 0
+  m_CorrespondingSourceObject: {fileID: 0}
+  m_PrefabInstance: {fileID: 0}
+  m_PrefabAsset: {fileID: 0}
+  m_GameObject: {fileID: 751644515}
+  m_LocalRotation: {x: 0, y: 0, z: 0, w: 1}
+  m_LocalPosition: {x: 0, y: 0, z: 0}
+  m_LocalScale: {x: 1, y: 1, z: 1}
+  m_Children:
+  - {fileID: 984758405}
+  m_Father: {fileID: 2093525893}
+  m_RootOrder: 0
+  m_LocalEulerAnglesHint: {x: 0, y: 0, z: 0}
+  m_AnchorMin: {x: 0, y: 0}
+  m_AnchorMax: {x: 1, y: 1}
+  m_AnchoredPosition: {x: 0, y: 0}
+  m_SizeDelta: {x: -16, y: -16}
+  m_Pivot: {x: 0.5, y: 0.5}
+--- !u!114 &751644517
+MonoBehaviour:
+  m_ObjectHideFlags: 0
+  m_CorrespondingSourceObject: {fileID: 0}
+  m_PrefabInstance: {fileID: 0}
+  m_PrefabAsset: {fileID: 0}
+  m_GameObject: {fileID: 751644515}
+  m_Enabled: 1
+  m_EditorHideFlags: 0
+  m_Script: {fileID: 11500000, guid: 4e29b1a8efbd4b44bb3f3716e73f07ff, type: 3}
+  m_Name: 
+  m_EditorClassIdentifier: 
+  m_Navigation:
+    m_Mode: 0
+    m_SelectOnUp: {fileID: 0}
+    m_SelectOnDown: {fileID: 0}
+    m_SelectOnLeft: {fileID: 0}
+    m_SelectOnRight: {fileID: 0}
+  m_Transition: 1
+  m_Colors:
+    m_NormalColor: {r: 0.43529415, g: 0.5411765, b: 0.5686275, a: 1}
+    m_HighlightedColor: {r: 1, g: 0.40000004, b: 0, a: 1}
+    m_PressedColor: {r: 0.30008277, g: 0.37307587, b: 0.39200002, a: 1}
+    m_SelectedColor: {r: 1, g: 0.40000004, b: 0, a: 1}
+    m_DisabledColor: {r: 0.78431374, g: 0.78431374, b: 0.78431374, a: 0.5019608}
+    m_ColorMultiplier: 1
+    m_FadeDuration: 0.1
+  m_SpriteState:
+    m_HighlightedSprite: {fileID: 0}
+    m_PressedSprite: {fileID: 0}
+    m_SelectedSprite: {fileID: 0}
+    m_DisabledSprite: {fileID: 0}
+  m_AnimationTriggers:
+    m_NormalTrigger: Normal
+    m_HighlightedTrigger: Highlighted
+    m_PressedTrigger: Pressed
+    m_SelectedTrigger: Highlighted
+    m_DisabledTrigger: Disabled
+  m_Interactable: 1
+  m_TargetGraphic: {fileID: 751644518}
+  m_OnClick:
+    m_PersistentCalls:
+      m_Calls:
+      - m_Target: {fileID: 544060994}
+        m_MethodName: Quit
+        m_Mode: 1
+        m_Arguments:
+          m_ObjectArgument: {fileID: 0}
+          m_ObjectArgumentAssemblyTypeName: UnityEngine.Object, UnityEngine
+          m_IntArgument: 0
+          m_FloatArgument: 0
+          m_StringArgument: 
+          m_BoolArgument: 1
+        m_CallState: 2
+--- !u!114 &751644518
+MonoBehaviour:
+  m_ObjectHideFlags: 0
+  m_CorrespondingSourceObject: {fileID: 0}
+  m_PrefabInstance: {fileID: 0}
+  m_PrefabAsset: {fileID: 0}
+  m_GameObject: {fileID: 751644515}
+  m_Enabled: 1
+  m_EditorHideFlags: 0
+  m_Script: {fileID: 11500000, guid: fe87c0e1cc204ed48ad3b37840f39efc, type: 3}
+  m_Name: 
+  m_EditorClassIdentifier: 
+  m_Material: {fileID: 0}
+  m_Color: {r: 1, g: 1, b: 1, a: 1}
+  m_RaycastTarget: 1
+  m_OnCullStateChanged:
+    m_PersistentCalls:
+      m_Calls: []
+  m_Sprite: {fileID: 0}
+  m_Type: 0
+  m_PreserveAspect: 0
+  m_FillCenter: 1
+  m_FillMethod: 4
+  m_FillAmount: 1
+  m_FillClockwise: 1
+  m_FillOrigin: 0
+  m_UseSpriteMesh: 0
+  m_PixelsPerUnitMultiplier: 1
+--- !u!222 &751644519
+CanvasRenderer:
+  m_ObjectHideFlags: 0
+  m_CorrespondingSourceObject: {fileID: 0}
+  m_PrefabInstance: {fileID: 0}
+  m_PrefabAsset: {fileID: 0}
+  m_GameObject: {fileID: 751644515}
+  m_CullTransparentMesh: 0
+--- !u!1 &752444915
+GameObject:
+  m_ObjectHideFlags: 0
+  m_CorrespondingSourceObject: {fileID: 0}
+  m_PrefabInstance: {fileID: 0}
+  m_PrefabAsset: {fileID: 0}
+  serializedVersion: 6
+  m_Component:
+  - component: {fileID: 752444916}
+  - component: {fileID: 752444918}
+  - component: {fileID: 752444917}
+  m_Layer: 0
+  m_Name: EventSystem
+  m_TagString: Untagged
+  m_Icon: {fileID: 0}
+  m_NavMeshLayer: 0
+  m_StaticEditorFlags: 0
+  m_IsActive: 1
+--- !u!4 &752444916
+Transform:
+  m_ObjectHideFlags: 0
+  m_CorrespondingSourceObject: {fileID: 0}
+  m_PrefabInstance: {fileID: 0}
+  m_PrefabAsset: {fileID: 0}
+  m_GameObject: {fileID: 752444915}
+  m_LocalRotation: {x: -0, y: -0, z: -0, w: 1}
+  m_LocalPosition: {x: -764.858, y: -539.99994, z: 0}
+  m_LocalScale: {x: 1.1356466, y: 1.1356466, z: 1.1356466}
+  m_Children: []
+  m_Father: {fileID: 921160397}
+  m_RootOrder: 0
+  m_LocalEulerAnglesHint: {x: 0, y: 0, z: 0}
+--- !u!114 &752444917
+MonoBehaviour:
+  m_ObjectHideFlags: 0
+  m_CorrespondingSourceObject: {fileID: 0}
+  m_PrefabInstance: {fileID: 0}
+  m_PrefabAsset: {fileID: 0}
+  m_GameObject: {fileID: 752444915}
+  m_Enabled: 1
+  m_EditorHideFlags: 0
+  m_Script: {fileID: 11500000, guid: 4f231c4fb786f3946a6b90b886c48677, type: 3}
+  m_Name: 
+  m_EditorClassIdentifier: 
+  m_HorizontalAxis: Horizontal
+  m_VerticalAxis: Vertical
+  m_SubmitButton: Submit
+  m_CancelButton: Cancel
+  m_InputActionsPerSecond: 10
+  m_RepeatDelay: 0.5
+  m_ForceModuleActive: 0
+--- !u!114 &752444918
+MonoBehaviour:
+  m_ObjectHideFlags: 0
+  m_CorrespondingSourceObject: {fileID: 0}
+  m_PrefabInstance: {fileID: 0}
+  m_PrefabAsset: {fileID: 0}
+  m_GameObject: {fileID: 752444915}
+  m_Enabled: 1
+  m_EditorHideFlags: 0
+  m_Script: {fileID: 11500000, guid: 76c392e42b5098c458856cdf6ecaaaa1, type: 3}
+  m_Name: 
+  m_EditorClassIdentifier: 
+  m_FirstSelected: {fileID: 0}
+  m_sendNavigationEvents: 1
+  m_DragThreshold: 10
+--- !u!1 &767694553
+GameObject:
+  m_ObjectHideFlags: 0
+  m_CorrespondingSourceObject: {fileID: 0}
+  m_PrefabInstance: {fileID: 0}
+  m_PrefabAsset: {fileID: 0}
+  serializedVersion: 6
+  m_Component:
+  - component: {fileID: 767694554}
+  - component: {fileID: 767694557}
+  - component: {fileID: 767694556}
+  - component: {fileID: 767694555}
+  m_Layer: 5
+  m_Name: Toggle
+  m_TagString: Untagged
+  m_Icon: {fileID: 0}
+  m_NavMeshLayer: 0
+  m_StaticEditorFlags: 0
+  m_IsActive: 1
+--- !u!224 &767694554
+RectTransform:
+  m_ObjectHideFlags: 0
+  m_CorrespondingSourceObject: {fileID: 0}
+  m_PrefabInstance: {fileID: 0}
+  m_PrefabAsset: {fileID: 0}
+  m_GameObject: {fileID: 767694553}
+  m_LocalRotation: {x: 0, y: 0, z: 0, w: 1}
+  m_LocalPosition: {x: 0, y: 0, z: 0}
+  m_LocalScale: {x: 1, y: 1, z: 1}
+  m_Children:
+  - {fileID: 423316706}
+  - {fileID: 1843325384}
+  m_Father: {fileID: 1512558925}
+  m_RootOrder: 0
+  m_LocalEulerAnglesHint: {x: 0, y: 0, z: 0}
+  m_AnchorMin: {x: 0, y: 0}
+  m_AnchorMax: {x: 1, y: 1}
+  m_AnchoredPosition: {x: 0, y: 0}
+  m_SizeDelta: {x: -16, y: -16}
+  m_Pivot: {x: 0.5, y: 0.5}
+--- !u!114 &767694555
+MonoBehaviour:
+  m_ObjectHideFlags: 0
+  m_CorrespondingSourceObject: {fileID: 0}
+  m_PrefabInstance: {fileID: 0}
+  m_PrefabAsset: {fileID: 0}
+  m_GameObject: {fileID: 767694553}
+  m_Enabled: 1
+  m_EditorHideFlags: 0
+  m_Script: {fileID: 11500000, guid: 9085046f02f69544eb97fd06b6048fe2, type: 3}
+  m_Name: 
+  m_EditorClassIdentifier: 
+  m_Navigation:
+    m_Mode: 0
+    m_SelectOnUp: {fileID: 0}
+    m_SelectOnDown: {fileID: 0}
+    m_SelectOnLeft: {fileID: 0}
+    m_SelectOnRight: {fileID: 0}
+  m_Transition: 1
+  m_Colors:
+    m_NormalColor: {r: 0.43529415, g: 0.5411765, b: 0.5686275, a: 1}
+    m_HighlightedColor: {r: 1, g: 0.40000004, b: 0, a: 1}
+    m_PressedColor: {r: 0.8313726, g: 0.33333334, b: 0, a: 1}
+    m_SelectedColor: {r: 1, g: 0.40000004, b: 0, a: 1}
+    m_DisabledColor: {r: 0.30008277, g: 0.37307587, b: 0.39200002, a: 1}
+    m_ColorMultiplier: 1
+    m_FadeDuration: 0.1
+  m_SpriteState:
+    m_HighlightedSprite: {fileID: 0}
+    m_PressedSprite: {fileID: 0}
+    m_SelectedSprite: {fileID: 0}
+    m_DisabledSprite: {fileID: 0}
+  m_AnimationTriggers:
+    m_NormalTrigger: Normal
+    m_HighlightedTrigger: Highlighted
+    m_PressedTrigger: Pressed
+    m_SelectedTrigger: Highlighted
+    m_DisabledTrigger: Disabled
+  m_Interactable: 1
+  m_TargetGraphic: {fileID: 767694556}
+  toggleTransition: 1
+  graphic: {fileID: 423316707}
+  m_Group: {fileID: 0}
+  onValueChanged:
+    m_PersistentCalls:
+      m_Calls:
+      - m_Target: {fileID: 513042378}
+        m_MethodName: SetActive
+        m_Mode: 0
+        m_Arguments:
+          m_ObjectArgument: {fileID: 0}
+          m_ObjectArgumentAssemblyTypeName: UnityEngine.Object, UnityEngine
+          m_IntArgument: 0
+          m_FloatArgument: 0
+          m_StringArgument: 
+          m_BoolArgument: 0
+        m_CallState: 2
+  m_IsOn: 0
+--- !u!114 &767694556
+MonoBehaviour:
+  m_ObjectHideFlags: 0
+  m_CorrespondingSourceObject: {fileID: 0}
+  m_PrefabInstance: {fileID: 0}
+  m_PrefabAsset: {fileID: 0}
+  m_GameObject: {fileID: 767694553}
+  m_Enabled: 1
+  m_EditorHideFlags: 0
+  m_Script: {fileID: 11500000, guid: fe87c0e1cc204ed48ad3b37840f39efc, type: 3}
+  m_Name: 
+  m_EditorClassIdentifier: 
+  m_Material: {fileID: 0}
+  m_Color: {r: 1, g: 1, b: 1, a: 1}
+  m_RaycastTarget: 1
+  m_OnCullStateChanged:
+    m_PersistentCalls:
+      m_Calls: []
+  m_Sprite: {fileID: 0}
+  m_Type: 0
+  m_PreserveAspect: 0
+  m_FillCenter: 1
+  m_FillMethod: 4
+  m_FillAmount: 1
+  m_FillClockwise: 1
+  m_FillOrigin: 0
+  m_UseSpriteMesh: 0
+  m_PixelsPerUnitMultiplier: 1
+--- !u!222 &767694557
+CanvasRenderer:
+  m_ObjectHideFlags: 0
+  m_CorrespondingSourceObject: {fileID: 0}
+  m_PrefabInstance: {fileID: 0}
+  m_PrefabAsset: {fileID: 0}
+  m_GameObject: {fileID: 767694553}
+  m_CullTransparentMesh: 0
+--- !u!1 &780997010
+GameObject:
+  m_ObjectHideFlags: 0
+  m_CorrespondingSourceObject: {fileID: 0}
+  m_PrefabInstance: {fileID: 0}
+  m_PrefabAsset: {fileID: 0}
+  serializedVersion: 6
+  m_Component:
+  - component: {fileID: 780997011}
+  - component: {fileID: 780997013}
+  - component: {fileID: 780997012}
+  m_Layer: 5
+  m_Name: Header
+  m_TagString: Untagged
+  m_Icon: {fileID: 0}
+  m_NavMeshLayer: 0
+  m_StaticEditorFlags: 0
+  m_IsActive: 1
+--- !u!224 &780997011
+RectTransform:
+  m_ObjectHideFlags: 0
+  m_CorrespondingSourceObject: {fileID: 0}
+  m_PrefabInstance: {fileID: 0}
+  m_PrefabAsset: {fileID: 0}
+  m_GameObject: {fileID: 780997010}
+  m_LocalRotation: {x: 0, y: 0, z: 0, w: 1}
+  m_LocalPosition: {x: 0, y: 0, z: 0}
+  m_LocalScale: {x: 1, y: 1, z: 1}
+  m_Children:
+  - {fileID: 1787736711}
+  m_Father: {fileID: 2054891945}
+  m_RootOrder: 0
+  m_LocalEulerAnglesHint: {x: 0, y: 0, z: 0}
+  m_AnchorMin: {x: 0, y: 1}
+  m_AnchorMax: {x: 0, y: 1}
+  m_AnchoredPosition: {x: 190, y: -48}
+  m_SizeDelta: {x: 380, y: 96}
+  m_Pivot: {x: 0.5, y: 0.5}
+--- !u!114 &780997012
+MonoBehaviour:
+  m_ObjectHideFlags: 0
+  m_CorrespondingSourceObject: {fileID: 0}
+  m_PrefabInstance: {fileID: 0}
+  m_PrefabAsset: {fileID: 0}
+  m_GameObject: {fileID: 780997010}
+  m_Enabled: 1
+  m_EditorHideFlags: 0
+  m_Script: {fileID: 11500000, guid: fe87c0e1cc204ed48ad3b37840f39efc, type: 3}
+  m_Name: 
+  m_EditorClassIdentifier: 
+  m_Material: {fileID: 0}
+  m_Color: {r: 1, g: 0.40000004, b: 0, a: 1}
+  m_RaycastTarget: 1
+  m_OnCullStateChanged:
+    m_PersistentCalls:
+      m_Calls: []
+  m_Sprite: {fileID: 0}
+  m_Type: 0
+  m_PreserveAspect: 0
+  m_FillCenter: 1
+  m_FillMethod: 4
+  m_FillAmount: 1
+  m_FillClockwise: 1
+  m_FillOrigin: 0
+  m_UseSpriteMesh: 0
+  m_PixelsPerUnitMultiplier: 1
+--- !u!222 &780997013
+CanvasRenderer:
+  m_ObjectHideFlags: 0
+  m_CorrespondingSourceObject: {fileID: 0}
+  m_PrefabInstance: {fileID: 0}
+  m_PrefabAsset: {fileID: 0}
+  m_GameObject: {fileID: 780997010}
+  m_CullTransparentMesh: 0
+--- !u!1 &816994073
+GameObject:
+  m_ObjectHideFlags: 0
+  m_CorrespondingSourceObject: {fileID: 0}
+  m_PrefabInstance: {fileID: 0}
+  m_PrefabAsset: {fileID: 0}
+  serializedVersion: 6
+  m_Component:
+  - component: {fileID: 816994074}
+  m_Layer: 5
+  m_Name: IMD Port Row
+  m_TagString: Untagged
+  m_Icon: {fileID: 0}
+  m_NavMeshLayer: 0
+  m_StaticEditorFlags: 0
+  m_IsActive: 1
+--- !u!224 &816994074
+RectTransform:
+  m_ObjectHideFlags: 0
+  m_CorrespondingSourceObject: {fileID: 0}
+  m_PrefabInstance: {fileID: 0}
+  m_PrefabAsset: {fileID: 0}
+  m_GameObject: {fileID: 816994073}
+  m_LocalRotation: {x: 0, y: 0, z: 0, w: 1}
+  m_LocalPosition: {x: 0, y: 0, z: 0}
+  m_LocalScale: {x: 1, y: 1, z: 1}
+  m_Children:
+  - {fileID: 579529194}
+  - {fileID: 1574251813}
+  m_Father: {fileID: 1322106252}
+  m_RootOrder: 3
+  m_LocalEulerAnglesHint: {x: 0, y: 0, z: 0}
+  m_AnchorMin: {x: 0, y: 1}
+  m_AnchorMax: {x: 0, y: 1}
+  m_AnchoredPosition: {x: 250, y: -296}
+  m_SizeDelta: {x: 500, y: 80}
+  m_Pivot: {x: 0.5, y: 0.5}
+--- !u!1 &825831558
+GameObject:
+  m_ObjectHideFlags: 0
+  m_CorrespondingSourceObject: {fileID: 0}
+  m_PrefabInstance: {fileID: 0}
+  m_PrefabAsset: {fileID: 0}
+  serializedVersion: 6
+  m_Component:
+  - component: {fileID: 825831559}
+  - component: {fileID: 825831561}
+  - component: {fileID: 825831560}
+  m_Layer: 5
+  m_Name: Divider
+  m_TagString: Untagged
+  m_Icon: {fileID: 0}
+  m_NavMeshLayer: 0
+  m_StaticEditorFlags: 0
+  m_IsActive: 1
+--- !u!224 &825831559
+RectTransform:
+  m_ObjectHideFlags: 0
+  m_CorrespondingSourceObject: {fileID: 0}
+  m_PrefabInstance: {fileID: 0}
+  m_PrefabAsset: {fileID: 0}
+  m_GameObject: {fileID: 825831558}
+  m_LocalRotation: {x: 0, y: 0, z: 0, w: 1}
+  m_LocalPosition: {x: 0, y: 0, z: 0}
+  m_LocalScale: {x: 1, y: 1, z: 1}
+  m_Children: []
+  m_Father: {fileID: 2054891945}
+  m_RootOrder: 8
+  m_LocalEulerAnglesHint: {x: 0, y: 0, z: 0}
+  m_AnchorMin: {x: 0, y: 1}
+  m_AnchorMax: {x: 0, y: 1}
+  m_AnchoredPosition: {x: 190, y: -508}
+  m_SizeDelta: {x: 380, y: 8}
+  m_Pivot: {x: 0.5, y: 0.5}
+--- !u!114 &825831560
+MonoBehaviour:
+  m_ObjectHideFlags: 0
+  m_CorrespondingSourceObject: {fileID: 0}
+  m_PrefabInstance: {fileID: 0}
+  m_PrefabAsset: {fileID: 0}
+  m_GameObject: {fileID: 825831558}
+  m_Enabled: 1
+  m_EditorHideFlags: 0
+  m_Script: {fileID: 11500000, guid: fe87c0e1cc204ed48ad3b37840f39efc, type: 3}
+  m_Name: 
+  m_EditorClassIdentifier: 
+  m_Material: {fileID: 0}
+  m_Color: {r: 1, g: 0.40000004, b: 0, a: 1}
+  m_RaycastTarget: 1
+  m_OnCullStateChanged:
+    m_PersistentCalls:
+      m_Calls: []
+  m_Sprite: {fileID: 0}
+  m_Type: 0
+  m_PreserveAspect: 0
+  m_FillCenter: 1
+  m_FillMethod: 4
+  m_FillAmount: 1
+  m_FillClockwise: 1
+  m_FillOrigin: 0
+  m_UseSpriteMesh: 0
+  m_PixelsPerUnitMultiplier: 1
+--- !u!222 &825831561
+CanvasRenderer:
+  m_ObjectHideFlags: 0
+  m_CorrespondingSourceObject: {fileID: 0}
+  m_PrefabInstance: {fileID: 0}
+  m_PrefabAsset: {fileID: 0}
+  m_GameObject: {fileID: 825831558}
+  m_CullTransparentMesh: 0
+--- !u!1 &838290069
+GameObject:
+  m_ObjectHideFlags: 0
+  m_CorrespondingSourceObject: {fileID: 0}
+  m_PrefabInstance: {fileID: 0}
+  m_PrefabAsset: {fileID: 0}
+  serializedVersion: 6
+  m_Component:
+  - component: {fileID: 838290070}
+  - component: {fileID: 838290071}
+  m_Layer: 0
+  m_Name: Avatar Manager
+  m_TagString: Untagged
+  m_Icon: {fileID: 0}
+  m_NavMeshLayer: 0
+  m_StaticEditorFlags: 0
+  m_IsActive: 1
+--- !u!4 &838290070
+Transform:
+  m_ObjectHideFlags: 0
+  m_CorrespondingSourceObject: {fileID: 0}
+  m_PrefabInstance: {fileID: 0}
+  m_PrefabAsset: {fileID: 0}
+  m_GameObject: {fileID: 838290069}
+  m_LocalRotation: {x: 0, y: 0, z: 0, w: 1}
+  m_LocalPosition: {x: 0, y: 0, z: 0}
+  m_LocalScale: {x: 1, y: 1, z: 1}
+  m_Children: []
+  m_Father: {fileID: 431384313}
+  m_RootOrder: 1
+  m_LocalEulerAnglesHint: {x: 0, y: 0, z: 0}
+--- !u!114 &838290071
+MonoBehaviour:
+  m_ObjectHideFlags: 0
+  m_CorrespondingSourceObject: {fileID: 0}
+  m_PrefabInstance: {fileID: 0}
+  m_PrefabAsset: {fileID: 0}
+  m_GameObject: {fileID: 838290069}
+  m_Enabled: 1
+  m_EditorHideFlags: 0
+  m_Script: {fileID: 11500000, guid: 633b34a1a229b0f4085c814cc2189bf9, type: 3}
+  m_Name: 
+  m_EditorClassIdentifier: 
+  narupa: {fileID: 544060994}
+--- !u!1 &883039636
+GameObject:
+  m_ObjectHideFlags: 0
+  m_CorrespondingSourceObject: {fileID: 0}
+  m_PrefabInstance: {fileID: 0}
+  m_PrefabAsset: {fileID: 0}
+  serializedVersion: 6
+  m_Component:
+  - component: {fileID: 883039637}
+  m_Layer: 5
+  m_Name: Interaction Force
+  m_TagString: Untagged
+  m_Icon: {fileID: 0}
+  m_NavMeshLayer: 0
+  m_StaticEditorFlags: 0
+  m_IsActive: 1
+--- !u!224 &883039637
+RectTransform:
+  m_ObjectHideFlags: 0
+  m_CorrespondingSourceObject: {fileID: 0}
+  m_PrefabInstance: {fileID: 0}
+  m_PrefabAsset: {fileID: 0}
+  m_GameObject: {fileID: 883039636}
+  m_LocalRotation: {x: 0, y: 0, z: 0, w: 1}
+  m_LocalPosition: {x: 0, y: 0, z: 0}
+  m_LocalScale: {x: 1, y: 1, z: 1}
+  m_Children:
+  - {fileID: 1981335398}
+  m_Father: {fileID: 2054891945}
+  m_RootOrder: 1
+  m_LocalEulerAnglesHint: {x: 0, y: 0, z: 0}
+  m_AnchorMin: {x: 0, y: 1}
+  m_AnchorMax: {x: 0, y: 1}
+  m_AnchoredPosition: {x: 190, y: -136}
+  m_SizeDelta: {x: 380, y: 80}
+  m_Pivot: {x: 0.5, y: 0.5}
+--- !u!1 &891408488
+GameObject:
+  m_ObjectHideFlags: 0
+  m_CorrespondingSourceObject: {fileID: 0}
+  m_PrefabInstance: {fileID: 0}
+  m_PrefabAsset: {fileID: 0}
+  serializedVersion: 6
+  m_Component:
+  - component: {fileID: 891408489}
+  - component: {fileID: 891408491}
+  - component: {fileID: 891408490}
+  m_Layer: 5
+  m_Name: Label
+  m_TagString: Untagged
+  m_Icon: {fileID: 0}
+  m_NavMeshLayer: 0
+  m_StaticEditorFlags: 0
+  m_IsActive: 1
+--- !u!224 &891408489
+RectTransform:
+  m_ObjectHideFlags: 0
+  m_CorrespondingSourceObject: {fileID: 0}
+  m_PrefabInstance: {fileID: 0}
+  m_PrefabAsset: {fileID: 0}
+  m_GameObject: {fileID: 891408488}
+  m_LocalRotation: {x: -0, y: -0, z: -0, w: 1}
+  m_LocalPosition: {x: 0, y: 0, z: 0}
+  m_LocalScale: {x: 1, y: 1, z: 1}
+  m_Children: []
+  m_Father: {fileID: 1243937901}
+  m_RootOrder: 0
+  m_LocalEulerAnglesHint: {x: 0, y: 0, z: 0}
+  m_AnchorMin: {x: 0, y: 0}
+  m_AnchorMax: {x: 1, y: 1}
+  m_AnchoredPosition: {x: 0, y: 0}
+  m_SizeDelta: {x: 0, y: 0}
+  m_Pivot: {x: 0.5, y: 0.5}
+--- !u!114 &891408490
+MonoBehaviour:
+  m_ObjectHideFlags: 0
+  m_CorrespondingSourceObject: {fileID: 0}
+  m_PrefabInstance: {fileID: 0}
+  m_PrefabAsset: {fileID: 0}
+  m_GameObject: {fileID: 891408488}
+  m_Enabled: 1
+  m_EditorHideFlags: 0
+  m_Script: {fileID: 11500000, guid: f4688fdb7df04437aeb418b961361dc5, type: 3}
+  m_Name: 
+  m_EditorClassIdentifier: 
+  m_Material: {fileID: 0}
+  m_Color: {r: 1, g: 1, b: 1, a: 1}
+  m_RaycastTarget: 1
+  m_OnCullStateChanged:
+    m_PersistentCalls:
+      m_Calls: []
+  m_text: connect to server
+  m_isRightToLeft: 0
+  m_fontAsset: {fileID: 11400000, guid: 5a19f4193fe2bf64089ade0b38163199, type: 2}
+  m_sharedMaterial: {fileID: 21566619404874456, guid: 5a19f4193fe2bf64089ade0b38163199,
+    type: 2}
+  m_fontSharedMaterials: []
+  m_fontMaterial: {fileID: 0}
+  m_fontMaterials: []
+  m_fontColor32:
+    serializedVersion: 2
+    rgba: 4294967295
+  m_fontColor: {r: 1, g: 1, b: 1, a: 1}
+  m_enableVertexGradient: 0
+  m_colorMode: 3
+  m_fontColorGradient:
+    topLeft: {r: 1, g: 1, b: 1, a: 1}
+    topRight: {r: 1, g: 1, b: 1, a: 1}
+    bottomLeft: {r: 1, g: 1, b: 1, a: 1}
+    bottomRight: {r: 1, g: 1, b: 1, a: 1}
+  m_fontColorGradientPreset: {fileID: 0}
+  m_spriteAsset: {fileID: 0}
+  m_tintAllSprites: 0
+  m_overrideHtmlColors: 0
+  m_faceColor:
+    serializedVersion: 2
+    rgba: 4294967295
+  m_outlineColor:
+    serializedVersion: 2
+    rgba: 4278190080
+  m_fontSize: 24
+  m_fontSizeBase: 24
+  m_fontWeight: 400
+  m_enableAutoSizing: 0
+  m_fontSizeMin: 18
+  m_fontSizeMax: 72
+  m_fontStyle: 16
+  m_textAlignment: 514
+  m_characterSpacing: 0
+  m_wordSpacing: 0
+  m_lineSpacing: 0
+  m_lineSpacingMax: 0
+  m_paragraphSpacing: 0
+  m_charWidthMaxAdj: 0
+  m_enableWordWrapping: 1
+  m_wordWrappingRatios: 0.4
+  m_overflowMode: 0
+  m_firstOverflowCharacterIndex: -1
+  m_linkedTextComponent: {fileID: 0}
+  m_isLinkedTextComponent: 0
+  m_isTextTruncated: 0
+  m_enableKerning: 1
+  m_enableExtraPadding: 0
+  checkPaddingRequired: 0
+  m_isRichText: 1
+  m_parseCtrlCharacters: 1
+  m_isOrthographic: 1
+  m_isCullingEnabled: 0
+  m_ignoreRectMaskCulling: 0
+  m_ignoreCulling: 1
+  m_horizontalMapping: 0
+  m_verticalMapping: 0
+  m_uvLineOffset: 0
+  m_geometrySortingOrder: 0
+  m_VertexBufferAutoSizeReduction: 1
+  m_firstVisibleCharacter: 0
+  m_useMaxVisibleDescender: 1
+  m_pageToDisplay: 1
+  m_margin: {x: 16, y: 16, z: 16, w: 16}
+  m_textInfo:
+    textComponent: {fileID: 891408490}
+    characterCount: 17
+    spriteCount: 0
+    spaceCount: 2
+    wordCount: 3
+    linkCount: 0
+    lineCount: 1
+    pageCount: 1
+    materialCount: 1
+  m_isUsingLegacyAnimationComponent: 0
+  m_isVolumetricText: 0
+  m_spriteAnimator: {fileID: 0}
+  m_hasFontAssetChanged: 0
+  m_subTextObjects:
+  - {fileID: 0}
+  - {fileID: 0}
+  - {fileID: 0}
+  - {fileID: 0}
+  - {fileID: 0}
+  - {fileID: 0}
+  - {fileID: 0}
+  - {fileID: 0}
+  m_baseMaterial: {fileID: 0}
+  m_maskOffset: {x: 0, y: 0, z: 0, w: 0}
+--- !u!222 &891408491
+CanvasRenderer:
+  m_ObjectHideFlags: 0
+  m_CorrespondingSourceObject: {fileID: 0}
+  m_PrefabInstance: {fileID: 0}
+  m_PrefabAsset: {fileID: 0}
+  m_GameObject: {fileID: 891408488}
+  m_CullTransparentMesh: 0
+--- !u!1 &921160393
+GameObject:
+  m_ObjectHideFlags: 0
+  m_CorrespondingSourceObject: {fileID: 0}
+  m_PrefabInstance: {fileID: 0}
+  m_PrefabAsset: {fileID: 0}
+  serializedVersion: 6
+  m_Component:
+  - component: {fileID: 921160397}
+  - component: {fileID: 921160396}
+  - component: {fileID: 921160395}
+  - component: {fileID: 921160394}
+  m_Layer: 5
+  m_Name: Desktop UI
+  m_TagString: Untagged
+  m_Icon: {fileID: 0}
+  m_NavMeshLayer: 0
+  m_StaticEditorFlags: 0
+  m_IsActive: 0
+--- !u!114 &921160394
+MonoBehaviour:
+  m_ObjectHideFlags: 0
+  m_CorrespondingSourceObject: {fileID: 0}
+  m_PrefabInstance: {fileID: 0}
+  m_PrefabAsset: {fileID: 0}
+  m_GameObject: {fileID: 921160393}
+  m_Enabled: 1
+  m_EditorHideFlags: 0
+  m_Script: {fileID: 11500000, guid: dc42784cf147c0c48a680349fa168899, type: 3}
+  m_Name: 
+  m_EditorClassIdentifier: 
+  m_IgnoreReversedGraphics: 1
+  m_BlockingObjects: 0
+  m_BlockingMask:
+    serializedVersion: 2
+    m_Bits: 4294967295
+--- !u!114 &921160395
+MonoBehaviour:
+  m_ObjectHideFlags: 0
+  m_CorrespondingSourceObject: {fileID: 0}
+  m_PrefabInstance: {fileID: 0}
+  m_PrefabAsset: {fileID: 0}
+  m_GameObject: {fileID: 921160393}
+  m_Enabled: 1
+  m_EditorHideFlags: 0
+  m_Script: {fileID: 11500000, guid: 0cd44c1031e13a943bb63640046fad76, type: 3}
+  m_Name: 
+  m_EditorClassIdentifier: 
+  m_UiScaleMode: 1
+  m_ReferencePixelsPerUnit: 100
+  m_ScaleFactor: 1
+  m_ReferenceResolution: {x: 1920, y: 1080}
+  m_ScreenMatchMode: 0
+  m_MatchWidthOrHeight: 1
+  m_PhysicalUnit: 3
+  m_FallbackScreenDPI: 96
+  m_DefaultSpriteDPI: 96
+  m_DynamicPixelsPerUnit: 1
+--- !u!223 &921160396
+Canvas:
+  m_ObjectHideFlags: 0
+  m_CorrespondingSourceObject: {fileID: 0}
+  m_PrefabInstance: {fileID: 0}
+  m_PrefabAsset: {fileID: 0}
+  m_GameObject: {fileID: 921160393}
+  m_Enabled: 1
+  serializedVersion: 3
+  m_RenderMode: 0
+  m_Camera: {fileID: 0}
+  m_PlaneDistance: 100
+  m_PixelPerfect: 0
+  m_ReceivesEvents: 1
+  m_OverrideSorting: 0
+  m_OverridePixelPerfect: 0
+  m_SortingBucketNormalizedSize: 0
+  m_AdditionalShaderChannelsFlag: 25
+  m_SortingLayerID: 0
+  m_SortingOrder: 0
+  m_TargetDisplay: 0
+--- !u!224 &921160397
+RectTransform:
+  m_ObjectHideFlags: 0
+  m_CorrespondingSourceObject: {fileID: 0}
+  m_PrefabInstance: {fileID: 0}
+  m_PrefabAsset: {fileID: 0}
+  m_GameObject: {fileID: 921160393}
+  m_LocalRotation: {x: 0, y: 0, z: 0, w: 1}
+  m_LocalPosition: {x: 0, y: 0, z: 0}
+  m_LocalScale: {x: 0, y: 0, z: 0}
+  m_Children:
+  - {fileID: 752444916}
+  - {fileID: 2054891945}
+  - {fileID: 1588991416}
+  - {fileID: 1908252056}
+  - {fileID: 430995091}
+  m_Father: {fileID: 0}
+  m_RootOrder: 3
+  m_LocalEulerAnglesHint: {x: 0, y: 0, z: 0}
+  m_AnchorMin: {x: 0, y: 0}
+  m_AnchorMax: {x: 0, y: 0}
+  m_AnchoredPosition: {x: 0, y: 0}
+  m_SizeDelta: {x: 0, y: 0}
+  m_Pivot: {x: 0, y: 0}
+--- !u!1 &936630690
+GameObject:
+  m_ObjectHideFlags: 0
+  m_CorrespondingSourceObject: {fileID: 0}
+  m_PrefabInstance: {fileID: 0}
+  m_PrefabAsset: {fileID: 0}
+  serializedVersion: 6
+  m_Component:
+  - component: {fileID: 936630691}
+  m_Layer: 5
+  m_Name: Trajectory Port Row
+  m_TagString: Untagged
+  m_Icon: {fileID: 0}
+  m_NavMeshLayer: 0
+  m_StaticEditorFlags: 0
+  m_IsActive: 1
+--- !u!224 &936630691
+RectTransform:
+  m_ObjectHideFlags: 0
+  m_CorrespondingSourceObject: {fileID: 0}
+  m_PrefabInstance: {fileID: 0}
+  m_PrefabAsset: {fileID: 0}
+  m_GameObject: {fileID: 936630690}
+  m_LocalRotation: {x: 0, y: 0, z: 0, w: 1}
+  m_LocalPosition: {x: 0, y: 0, z: 0}
+  m_LocalScale: {x: 1, y: 1, z: 1}
+  m_Children:
+  - {fileID: 2028492787}
+  - {fileID: 49283541}
+  m_Father: {fileID: 1322106252}
+  m_RootOrder: 2
+  m_LocalEulerAnglesHint: {x: 0, y: 0, z: 0}
+  m_AnchorMin: {x: 0, y: 1}
+  m_AnchorMax: {x: 0, y: 1}
+  m_AnchoredPosition: {x: 250, y: -216}
+  m_SizeDelta: {x: 500, y: 80}
+  m_Pivot: {x: 0.5, y: 0.5}
+--- !u!1 &942692456
+GameObject:
+  m_ObjectHideFlags: 0
+  m_CorrespondingSourceObject: {fileID: 0}
+  m_PrefabInstance: {fileID: 0}
+  m_PrefabAsset: {fileID: 0}
+  serializedVersion: 6
+  m_Component:
+  - component: {fileID: 942692457}
+  - component: {fileID: 942692459}
+  - component: {fileID: 942692458}
+  m_Layer: 5
+  m_Name: Label
+  m_TagString: Untagged
+  m_Icon: {fileID: 0}
+  m_NavMeshLayer: 0
+  m_StaticEditorFlags: 0
+  m_IsActive: 1
+--- !u!224 &942692457
+RectTransform:
+  m_ObjectHideFlags: 0
+  m_CorrespondingSourceObject: {fileID: 0}
+  m_PrefabInstance: {fileID: 0}
+  m_PrefabAsset: {fileID: 0}
+  m_GameObject: {fileID: 942692456}
+  m_LocalRotation: {x: -0, y: -0, z: -0, w: 1}
+  m_LocalPosition: {x: 0, y: 0, z: 0}
+  m_LocalScale: {x: 1, y: 1, z: 1}
+  m_Children: []
+  m_Father: {fileID: 252551621}
+  m_RootOrder: 0
+  m_LocalEulerAnglesHint: {x: 0, y: 0, z: 0}
+  m_AnchorMin: {x: 0, y: 0}
+  m_AnchorMax: {x: 1, y: 1}
+  m_AnchoredPosition: {x: 0, y: 0}
+  m_SizeDelta: {x: 0, y: 0}
+  m_Pivot: {x: 0.5, y: 0.5}
+--- !u!114 &942692458
+MonoBehaviour:
+  m_ObjectHideFlags: 0
+  m_CorrespondingSourceObject: {fileID: 0}
+  m_PrefabInstance: {fileID: 0}
+  m_PrefabAsset: {fileID: 0}
+  m_GameObject: {fileID: 942692456}
+  m_Enabled: 1
+  m_EditorHideFlags: 0
+  m_Script: {fileID: 11500000, guid: f4688fdb7df04437aeb418b961361dc5, type: 3}
+  m_Name: 
+  m_EditorClassIdentifier: 
+  m_Material: {fileID: 0}
+  m_Color: {r: 1, g: 1, b: 1, a: 1}
+  m_RaycastTarget: 1
+  m_OnCullStateChanged:
+    m_PersistentCalls:
+      m_Calls: []
+  m_text: 'Close
+
+'
+  m_isRightToLeft: 0
+  m_fontAsset: {fileID: 11400000, guid: 5a19f4193fe2bf64089ade0b38163199, type: 2}
+  m_sharedMaterial: {fileID: 21566619404874456, guid: 5a19f4193fe2bf64089ade0b38163199,
+    type: 2}
+  m_fontSharedMaterials: []
+  m_fontMaterial: {fileID: 0}
+  m_fontMaterials: []
+  m_fontColor32:
+    serializedVersion: 2
+    rgba: 4294967295
+  m_fontColor: {r: 1, g: 1, b: 1, a: 1}
+  m_enableVertexGradient: 0
+  m_colorMode: 3
+  m_fontColorGradient:
+    topLeft: {r: 1, g: 1, b: 1, a: 1}
+    topRight: {r: 1, g: 1, b: 1, a: 1}
+    bottomLeft: {r: 1, g: 1, b: 1, a: 1}
+    bottomRight: {r: 1, g: 1, b: 1, a: 1}
+  m_fontColorGradientPreset: {fileID: 0}
+  m_spriteAsset: {fileID: 0}
+  m_tintAllSprites: 0
+  m_overrideHtmlColors: 0
+  m_faceColor:
+    serializedVersion: 2
+    rgba: 4294967295
+  m_outlineColor:
+    serializedVersion: 2
+    rgba: 4278190080
+  m_fontSize: 24
+  m_fontSizeBase: 24
+  m_fontWeight: 400
+  m_enableAutoSizing: 0
+  m_fontSizeMin: 18
+  m_fontSizeMax: 72
+  m_fontStyle: 16
+  m_textAlignment: 514
+  m_characterSpacing: 0
+  m_wordSpacing: 0
+  m_lineSpacing: 0
+  m_lineSpacingMax: 0
+  m_paragraphSpacing: 0
+  m_charWidthMaxAdj: 0
+  m_enableWordWrapping: 1
+  m_wordWrappingRatios: 0.4
+  m_overflowMode: 0
+  m_firstOverflowCharacterIndex: -1
+  m_linkedTextComponent: {fileID: 0}
+  m_isLinkedTextComponent: 0
+  m_isTextTruncated: 0
+  m_enableKerning: 1
+  m_enableExtraPadding: 0
+  checkPaddingRequired: 0
+  m_isRichText: 1
+  m_parseCtrlCharacters: 1
+  m_isOrthographic: 1
+  m_isCullingEnabled: 0
+  m_ignoreRectMaskCulling: 0
+  m_ignoreCulling: 1
+  m_horizontalMapping: 0
+  m_verticalMapping: 0
+  m_uvLineOffset: 0
+  m_geometrySortingOrder: 0
+  m_VertexBufferAutoSizeReduction: 1
+  m_firstVisibleCharacter: 0
+  m_useMaxVisibleDescender: 1
+  m_pageToDisplay: 1
+  m_margin: {x: 16, y: 16, z: 16, w: 16}
+  m_textInfo:
+    textComponent: {fileID: 942692458}
+    characterCount: 6
+    spriteCount: 0
+    spaceCount: 1
+    wordCount: 1
+    linkCount: 0
+    lineCount: 1
+    pageCount: 1
+    materialCount: 1
+  m_isUsingLegacyAnimationComponent: 0
+  m_isVolumetricText: 0
+  m_spriteAnimator: {fileID: 0}
+  m_hasFontAssetChanged: 0
+  m_subTextObjects:
+  - {fileID: 0}
+  - {fileID: 0}
+  - {fileID: 0}
+  - {fileID: 0}
+  - {fileID: 0}
+  - {fileID: 0}
+  - {fileID: 0}
+  - {fileID: 0}
+  m_baseMaterial: {fileID: 0}
+  m_maskOffset: {x: 0, y: 0, z: 0, w: 0}
+--- !u!222 &942692459
+CanvasRenderer:
+  m_ObjectHideFlags: 0
+  m_CorrespondingSourceObject: {fileID: 0}
+  m_PrefabInstance: {fileID: 0}
+  m_PrefabAsset: {fileID: 0}
+  m_GameObject: {fileID: 942692456}
+  m_CullTransparentMesh: 0
+--- !u!114 &956100693 stripped
+MonoBehaviour:
+  m_CorrespondingSourceObject: {fileID: 4567258239358268694, guid: c7ed4e9e21146d7439ed6e6d7d501536,
+    type: 3}
+  m_PrefabInstance: {fileID: 1645794189}
+  m_PrefabAsset: {fileID: 0}
+  m_GameObject: {fileID: 0}
+  m_Enabled: 1
+  m_EditorHideFlags: 0
+  m_Script: {fileID: 11500000, guid: 209ef939aec549c29d285b89ed228161, type: 3}
+  m_Name: 
+  m_EditorClassIdentifier: 
+--- !u!224 &956100698 stripped
+RectTransform:
+  m_CorrespondingSourceObject: {fileID: 4567258239358268698, guid: c7ed4e9e21146d7439ed6e6d7d501536,
+    type: 3}
+  m_PrefabInstance: {fileID: 1645794189}
+  m_PrefabAsset: {fileID: 0}
+--- !u!1 &969341980
+GameObject:
+  m_ObjectHideFlags: 0
+  m_CorrespondingSourceObject: {fileID: 0}
+  m_PrefabInstance: {fileID: 0}
+  m_PrefabAsset: {fileID: 0}
+  serializedVersion: 6
+  m_Component:
+  - component: {fileID: 969341981}
+  - component: {fileID: 969341982}
+  m_Layer: 5
+  m_Name: Text Area
+  m_TagString: Untagged
+  m_Icon: {fileID: 0}
+  m_NavMeshLayer: 0
+  m_StaticEditorFlags: 0
+  m_IsActive: 1
+--- !u!224 &969341981
+RectTransform:
+  m_ObjectHideFlags: 0
+  m_CorrespondingSourceObject: {fileID: 0}
+  m_PrefabInstance: {fileID: 0}
+  m_PrefabAsset: {fileID: 0}
+  m_GameObject: {fileID: 969341980}
+  m_LocalRotation: {x: 0, y: 0, z: 0, w: 1}
+  m_LocalPosition: {x: 0, y: 0, z: 0}
+  m_LocalScale: {x: 1, y: 1, z: 1}
+  m_Children:
+  - {fileID: 2136049273}
+  - {fileID: 132386942}
+  m_Father: {fileID: 561091201}
+  m_RootOrder: 0
+  m_LocalEulerAnglesHint: {x: 0, y: 0, z: 0}
+  m_AnchorMin: {x: 0, y: 0}
+  m_AnchorMax: {x: 1, y: 1}
+  m_AnchoredPosition: {x: 0, y: -0.5}
+  m_SizeDelta: {x: -20, y: -13}
+  m_Pivot: {x: 0.5, y: 0.5}
+--- !u!114 &969341982
+MonoBehaviour:
+  m_ObjectHideFlags: 0
+  m_CorrespondingSourceObject: {fileID: 0}
+  m_PrefabInstance: {fileID: 0}
+  m_PrefabAsset: {fileID: 0}
+  m_GameObject: {fileID: 969341980}
+  m_Enabled: 1
+  m_EditorHideFlags: 0
+  m_Script: {fileID: 11500000, guid: 3312d7739989d2b4e91e6319e9a96d76, type: 3}
+  m_Name: 
+  m_EditorClassIdentifier: 
+--- !u!1 &976041901
+GameObject:
+  m_ObjectHideFlags: 0
+  m_CorrespondingSourceObject: {fileID: 0}
+  m_PrefabInstance: {fileID: 0}
+  m_PrefabAsset: {fileID: 0}
+  serializedVersion: 6
+  m_Component:
+  - component: {fileID: 976041902}
+  - component: {fileID: 976041904}
+  - component: {fileID: 976041903}
+  m_Layer: 5
+  m_Name: Label
+  m_TagString: Untagged
+  m_Icon: {fileID: 0}
+  m_NavMeshLayer: 0
+  m_StaticEditorFlags: 0
+  m_IsActive: 1
+--- !u!224 &976041902
+RectTransform:
+  m_ObjectHideFlags: 0
+  m_CorrespondingSourceObject: {fileID: 0}
+  m_PrefabInstance: {fileID: 0}
+  m_PrefabAsset: {fileID: 0}
+  m_GameObject: {fileID: 976041901}
+  m_LocalRotation: {x: -0, y: -0, z: -0, w: 1}
+  m_LocalPosition: {x: 0, y: 0, z: 0}
+  m_LocalScale: {x: 1, y: 1, z: 1}
+  m_Children: []
+  m_Father: {fileID: 1981335398}
+  m_RootOrder: 3
+  m_LocalEulerAnglesHint: {x: 0, y: 0, z: 0}
+  m_AnchorMin: {x: 0, y: 0}
+  m_AnchorMax: {x: 1, y: 1}
+  m_AnchoredPosition: {x: 0, y: 14.025}
+  m_SizeDelta: {x: 0, y: -27.949999}
+  m_Pivot: {x: 0.5, y: 0.5}
+--- !u!114 &976041903
+MonoBehaviour:
+  m_ObjectHideFlags: 0
+  m_CorrespondingSourceObject: {fileID: 0}
+  m_PrefabInstance: {fileID: 0}
+  m_PrefabAsset: {fileID: 0}
+  m_GameObject: {fileID: 976041901}
+  m_Enabled: 1
+  m_EditorHideFlags: 0
+  m_Script: {fileID: 11500000, guid: f4688fdb7df04437aeb418b961361dc5, type: 3}
+  m_Name: 
+  m_EditorClassIdentifier: 
+  m_Material: {fileID: 0}
+  m_Color: {r: 1, g: 1, b: 1, a: 1}
+  m_RaycastTarget: 0
+  m_OnCullStateChanged:
+    m_PersistentCalls:
+      m_Calls: []
+  m_text: interaction force
+  m_isRightToLeft: 0
+  m_fontAsset: {fileID: 11400000, guid: 5a19f4193fe2bf64089ade0b38163199, type: 2}
+  m_sharedMaterial: {fileID: 21566619404874456, guid: 5a19f4193fe2bf64089ade0b38163199,
+    type: 2}
+  m_fontSharedMaterials: []
+  m_fontMaterial: {fileID: 0}
+  m_fontMaterials: []
+  m_fontColor32:
+    serializedVersion: 2
+    rgba: 4294967295
+  m_fontColor: {r: 1, g: 1, b: 1, a: 1}
+  m_enableVertexGradient: 0
+  m_colorMode: 3
+  m_fontColorGradient:
+    topLeft: {r: 1, g: 1, b: 1, a: 1}
+    topRight: {r: 1, g: 1, b: 1, a: 1}
+    bottomLeft: {r: 1, g: 1, b: 1, a: 1}
+    bottomRight: {r: 1, g: 1, b: 1, a: 1}
+  m_fontColorGradientPreset: {fileID: 0}
+  m_spriteAsset: {fileID: 0}
+  m_tintAllSprites: 0
+  m_overrideHtmlColors: 0
+  m_faceColor:
+    serializedVersion: 2
+    rgba: 4294967295
+  m_outlineColor:
+    serializedVersion: 2
+    rgba: 4278190080
+  m_fontSize: 24
+  m_fontSizeBase: 24
+  m_fontWeight: 400
+  m_enableAutoSizing: 0
+  m_fontSizeMin: 18
+  m_fontSizeMax: 72
+  m_fontStyle: 16
+  m_textAlignment: 514
+  m_characterSpacing: 0
+  m_wordSpacing: 0
+  m_lineSpacing: 0
+  m_lineSpacingMax: 0
+  m_paragraphSpacing: 0
+  m_charWidthMaxAdj: 0
+  m_enableWordWrapping: 1
+  m_wordWrappingRatios: 0.4
+  m_overflowMode: 0
+  m_firstOverflowCharacterIndex: -1
+  m_linkedTextComponent: {fileID: 0}
+  m_isLinkedTextComponent: 0
+  m_isTextTruncated: 0
+  m_enableKerning: 1
+  m_enableExtraPadding: 0
+  checkPaddingRequired: 0
+  m_isRichText: 1
+  m_parseCtrlCharacters: 1
+  m_isOrthographic: 1
+  m_isCullingEnabled: 0
+  m_ignoreRectMaskCulling: 0
+  m_ignoreCulling: 1
+  m_horizontalMapping: 0
+  m_verticalMapping: 0
+  m_uvLineOffset: 0
+  m_geometrySortingOrder: 0
+  m_VertexBufferAutoSizeReduction: 1
+  m_firstVisibleCharacter: 0
+  m_useMaxVisibleDescender: 1
+  m_pageToDisplay: 1
+  m_margin: {x: 0, y: 0, z: 0, w: 0}
+  m_textInfo:
+    textComponent: {fileID: 976041903}
+    characterCount: 17
+    spriteCount: 0
+    spaceCount: 1
+    wordCount: 2
+    linkCount: 0
+    lineCount: 1
+    pageCount: 1
+    materialCount: 1
+  m_isUsingLegacyAnimationComponent: 0
+  m_isVolumetricText: 0
+  m_spriteAnimator: {fileID: 0}
+  m_hasFontAssetChanged: 0
+  m_subTextObjects:
+  - {fileID: 0}
+  - {fileID: 0}
+  - {fileID: 0}
+  - {fileID: 0}
+  - {fileID: 0}
+  - {fileID: 0}
+  - {fileID: 0}
+  - {fileID: 0}
+  m_baseMaterial: {fileID: 0}
+  m_maskOffset: {x: 0, y: 0, z: 0, w: 0}
+--- !u!222 &976041904
+CanvasRenderer:
+  m_ObjectHideFlags: 0
+  m_CorrespondingSourceObject: {fileID: 0}
+  m_PrefabInstance: {fileID: 0}
+  m_PrefabAsset: {fileID: 0}
+  m_GameObject: {fileID: 976041901}
+  m_CullTransparentMesh: 0
+--- !u!1 &984758404
+GameObject:
+  m_ObjectHideFlags: 0
+  m_CorrespondingSourceObject: {fileID: 0}
+  m_PrefabInstance: {fileID: 0}
+  m_PrefabAsset: {fileID: 0}
+  serializedVersion: 6
+  m_Component:
+  - component: {fileID: 984758405}
+  - component: {fileID: 984758407}
+  - component: {fileID: 984758406}
+  m_Layer: 5
+  m_Name: Label
+  m_TagString: Untagged
+  m_Icon: {fileID: 0}
+  m_NavMeshLayer: 0
+  m_StaticEditorFlags: 0
+  m_IsActive: 1
+--- !u!224 &984758405
+RectTransform:
+  m_ObjectHideFlags: 0
+  m_CorrespondingSourceObject: {fileID: 0}
+  m_PrefabInstance: {fileID: 0}
+  m_PrefabAsset: {fileID: 0}
+  m_GameObject: {fileID: 984758404}
+  m_LocalRotation: {x: -0, y: -0, z: -0, w: 1}
+  m_LocalPosition: {x: 0, y: 0, z: 0}
+  m_LocalScale: {x: 1, y: 1, z: 1}
+  m_Children: []
+  m_Father: {fileID: 751644516}
+  m_RootOrder: 0
+  m_LocalEulerAnglesHint: {x: 0, y: 0, z: 0}
+  m_AnchorMin: {x: 0, y: 0}
+  m_AnchorMax: {x: 1, y: 1}
+  m_AnchoredPosition: {x: 0, y: 0}
+  m_SizeDelta: {x: 0, y: 0}
+  m_Pivot: {x: 0.5, y: 0.5}
+--- !u!114 &984758406
+MonoBehaviour:
+  m_ObjectHideFlags: 0
+  m_CorrespondingSourceObject: {fileID: 0}
+  m_PrefabInstance: {fileID: 0}
+  m_PrefabAsset: {fileID: 0}
+  m_GameObject: {fileID: 984758404}
+  m_Enabled: 1
+  m_EditorHideFlags: 0
+  m_Script: {fileID: 11500000, guid: f4688fdb7df04437aeb418b961361dc5, type: 3}
+  m_Name: 
+  m_EditorClassIdentifier: 
+  m_Material: {fileID: 0}
+  m_Color: {r: 1, g: 1, b: 1, a: 1}
+  m_RaycastTarget: 1
+  m_OnCullStateChanged:
+    m_PersistentCalls:
+      m_Calls: []
+  m_text: quit
+  m_isRightToLeft: 0
+  m_fontAsset: {fileID: 11400000, guid: 5a19f4193fe2bf64089ade0b38163199, type: 2}
+  m_sharedMaterial: {fileID: 21566619404874456, guid: 5a19f4193fe2bf64089ade0b38163199,
+    type: 2}
+  m_fontSharedMaterials: []
+  m_fontMaterial: {fileID: 0}
+  m_fontMaterials: []
+  m_fontColor32:
+    serializedVersion: 2
+    rgba: 4294967295
+  m_fontColor: {r: 1, g: 1, b: 1, a: 1}
+  m_enableVertexGradient: 0
+  m_colorMode: 3
+  m_fontColorGradient:
+    topLeft: {r: 1, g: 1, b: 1, a: 1}
+    topRight: {r: 1, g: 1, b: 1, a: 1}
+    bottomLeft: {r: 1, g: 1, b: 1, a: 1}
+    bottomRight: {r: 1, g: 1, b: 1, a: 1}
+  m_fontColorGradientPreset: {fileID: 0}
+  m_spriteAsset: {fileID: 0}
+  m_tintAllSprites: 0
+  m_overrideHtmlColors: 0
+  m_faceColor:
+    serializedVersion: 2
+    rgba: 4294967295
+  m_outlineColor:
+    serializedVersion: 2
+    rgba: 4278190080
+  m_fontSize: 24
+  m_fontSizeBase: 24
+  m_fontWeight: 400
+  m_enableAutoSizing: 0
+  m_fontSizeMin: 18
+  m_fontSizeMax: 72
+  m_fontStyle: 16
+  m_textAlignment: 514
+  m_characterSpacing: 0
+  m_wordSpacing: 0
+  m_lineSpacing: 0
+  m_lineSpacingMax: 0
+  m_paragraphSpacing: 0
+  m_charWidthMaxAdj: 0
+  m_enableWordWrapping: 1
+  m_wordWrappingRatios: 0.4
+  m_overflowMode: 0
+  m_firstOverflowCharacterIndex: -1
+  m_linkedTextComponent: {fileID: 0}
+  m_isLinkedTextComponent: 0
+  m_isTextTruncated: 0
+  m_enableKerning: 1
+  m_enableExtraPadding: 0
+  checkPaddingRequired: 0
+  m_isRichText: 1
+  m_parseCtrlCharacters: 1
+  m_isOrthographic: 1
+  m_isCullingEnabled: 0
+  m_ignoreRectMaskCulling: 0
+  m_ignoreCulling: 1
+  m_horizontalMapping: 0
+  m_verticalMapping: 0
+  m_uvLineOffset: 0
+  m_geometrySortingOrder: 0
+  m_VertexBufferAutoSizeReduction: 1
+  m_firstVisibleCharacter: 0
+  m_useMaxVisibleDescender: 1
+  m_pageToDisplay: 1
+  m_margin: {x: 16, y: 16, z: 16, w: 16}
+  m_textInfo:
+    textComponent: {fileID: 984758406}
+    characterCount: 4
+    spriteCount: 0
+    spaceCount: 0
+    wordCount: 1
+    linkCount: 0
+    lineCount: 1
+    pageCount: 1
+    materialCount: 1
+  m_isUsingLegacyAnimationComponent: 0
+  m_isVolumetricText: 0
+  m_spriteAnimator: {fileID: 0}
+  m_hasFontAssetChanged: 0
+  m_subTextObjects:
+  - {fileID: 0}
+  - {fileID: 0}
+  - {fileID: 0}
+  - {fileID: 0}
+  - {fileID: 0}
+  - {fileID: 0}
+  - {fileID: 0}
+  - {fileID: 0}
+  m_baseMaterial: {fileID: 0}
+  m_maskOffset: {x: 0, y: 0, z: 0, w: 0}
+--- !u!222 &984758407
+CanvasRenderer:
+  m_ObjectHideFlags: 0
+  m_CorrespondingSourceObject: {fileID: 0}
+  m_PrefabInstance: {fileID: 0}
+  m_PrefabAsset: {fileID: 0}
+  m_GameObject: {fileID: 984758404}
+  m_CullTransparentMesh: 0
+--- !u!1 &996501057
+GameObject:
+  m_ObjectHideFlags: 0
+  m_CorrespondingSourceObject: {fileID: 0}
+  m_PrefabInstance: {fileID: 0}
+  m_PrefabAsset: {fileID: 0}
+  serializedVersion: 6
+  m_Component:
+  - component: {fileID: 996501060}
+  - component: {fileID: 996501058}
+  - component: {fileID: 996501059}
+  m_Layer: 0
+  m_Name: UI
+  m_TagString: Untagged
+  m_Icon: {fileID: 0}
+  m_NavMeshLayer: 0
+  m_StaticEditorFlags: 0
+  m_IsActive: 1
+--- !u!114 &996501058
+MonoBehaviour:
+  m_ObjectHideFlags: 0
+  m_CorrespondingSourceObject: {fileID: 0}
+  m_PrefabInstance: {fileID: 0}
+  m_PrefabAsset: {fileID: 0}
+  m_GameObject: {fileID: 996501057}
+  m_Enabled: 1
+  m_EditorHideFlags: 0
+  m_Script: {fileID: 11500000, guid: ac79c6fc34e84ea2ab2c409c87cc7fc6, type: 3}
+  m_Name: 
+  m_EditorClassIdentifier: 
+  startingScenePrefab: {fileID: 1971329604}
+  camera: {fileID: 1854672894}
+  cursorProvider: {fileID: 266520763}
+--- !u!114 &996501059
+MonoBehaviour:
+  m_ObjectHideFlags: 0
+  m_CorrespondingSourceObject: {fileID: 0}
+  m_PrefabInstance: {fileID: 0}
+  m_PrefabAsset: {fileID: 0}
+  m_GameObject: {fileID: 996501057}
+  m_Enabled: 1
+  m_EditorHideFlags: 0
+  m_Script: {fileID: 11500000, guid: 5b671ad8201840f47980b23208fda6b0, type: 3}
+  m_Name: 
+  m_EditorClassIdentifier: 
+  distance: 0.6
+  verticalOffset: -0.1
+  camera: {fileID: 1854672894}
+  smoothTime: 0.3
+  acceptableDistance: 0.06
+  unacceptableDistance: 0.4
+--- !u!4 &996501060
+Transform:
+  m_ObjectHideFlags: 0
+  m_CorrespondingSourceObject: {fileID: 0}
+  m_PrefabInstance: {fileID: 0}
+  m_PrefabAsset: {fileID: 0}
+  m_GameObject: {fileID: 996501057}
+  m_LocalRotation: {x: 0, y: 0, z: 0, w: 1}
+  m_LocalPosition: {x: 0, y: 0, z: 0}
+  m_LocalScale: {x: 1, y: 1, z: 1}
+  m_Children:
+  - {fileID: 956100698}
+  - {fileID: 1971329610}
+  - {fileID: 265104860}
+  m_Father: {fileID: 0}
+  m_RootOrder: 6
+  m_LocalEulerAnglesHint: {x: 0, y: 0, z: 0}
+--- !u!1 &1042607093
+GameObject:
+  m_ObjectHideFlags: 0
+  m_CorrespondingSourceObject: {fileID: 0}
+  m_PrefabInstance: {fileID: 0}
+  m_PrefabAsset: {fileID: 0}
+  serializedVersion: 6
+  m_Component:
+  - component: {fileID: 1042607094}
+  - component: {fileID: 1042607095}
+  m_Layer: 0
+  m_Name: XR Box Interaction
+  m_TagString: Untagged
+  m_Icon: {fileID: 0}
+  m_NavMeshLayer: 0
+  m_StaticEditorFlags: 0
+  m_IsActive: 1
+--- !u!4 &1042607094
+Transform:
+  m_ObjectHideFlags: 0
+  m_CorrespondingSourceObject: {fileID: 0}
+  m_PrefabInstance: {fileID: 0}
+  m_PrefabAsset: {fileID: 0}
+  m_GameObject: {fileID: 1042607093}
+  m_LocalRotation: {x: 0, y: 0, z: 0, w: 1}
+  m_LocalPosition: {x: 0, y: 0, z: 0}
+  m_LocalScale: {x: 1, y: 1, z: 1}
+  m_Children: []
+  m_Father: {fileID: 544060993}
+  m_RootOrder: 0
+  m_LocalEulerAnglesHint: {x: 0, y: 0, z: 0}
+--- !u!114 &1042607095
+MonoBehaviour:
+  m_ObjectHideFlags: 0
+  m_CorrespondingSourceObject: {fileID: 0}
+  m_PrefabInstance: {fileID: 0}
+  m_PrefabAsset: {fileID: 0}
+  m_GameObject: {fileID: 1042607093}
+  m_Enabled: 1
+  m_EditorHideFlags: 0
+  m_Script: {fileID: 11500000, guid: 84db36c832d367846ad21ef7734fd67d, type: 3}
+  m_Name: 
+  m_EditorClassIdentifier: 
+  narupaXR: {fileID: 544060994}
+  grabSpaceAction:
+    actionPath: /actions/Interactive/in/GrabSpace
+    needsReinit: 0
+  controllerManager: {fileID: 2074532958}
+--- !u!1 &1072674306
+GameObject:
+  m_ObjectHideFlags: 0
+  m_CorrespondingSourceObject: {fileID: 0}
+  m_PrefabInstance: {fileID: 0}
+  m_PrefabAsset: {fileID: 0}
+  serializedVersion: 6
+  m_Component:
+  - component: {fileID: 1072674307}
+  m_Layer: 5
+  m_Name: Handle Slide Area
+  m_TagString: Untagged
+  m_Icon: {fileID: 0}
+  m_NavMeshLayer: 0
+  m_StaticEditorFlags: 0
+  m_IsActive: 1
+--- !u!224 &1072674307
+RectTransform:
+  m_ObjectHideFlags: 0
+  m_CorrespondingSourceObject: {fileID: 0}
+  m_PrefabInstance: {fileID: 0}
+  m_PrefabAsset: {fileID: 0}
+  m_GameObject: {fileID: 1072674306}
+  m_LocalRotation: {x: 0, y: 0, z: 0, w: 1}
+  m_LocalPosition: {x: 0, y: 0, z: 0}
+  m_LocalScale: {x: 1, y: 1, z: 1}
+  m_Children:
+  - {fileID: 1268121288}
+  m_Father: {fileID: 1981335398}
+  m_RootOrder: 2
+  m_LocalEulerAnglesHint: {x: 0, y: 0, z: 0}
+  m_AnchorMin: {x: 0, y: 0}
+  m_AnchorMax: {x: 1, y: 1}
+  m_AnchoredPosition: {x: 0, y: 0}
+  m_SizeDelta: {x: 0, y: 0}
+  m_Pivot: {x: 0.5, y: 0.5}
+--- !u!1 &1093802055
+GameObject:
+  m_ObjectHideFlags: 0
+  m_CorrespondingSourceObject: {fileID: 0}
+  m_PrefabInstance: {fileID: 0}
+  m_PrefabAsset: {fileID: 0}
+  serializedVersion: 6
+  m_Component:
+  - component: {fileID: 1093802056}
+  - component: {fileID: 1093802057}
+  m_Layer: 5
+  m_Name: Text Area
+  m_TagString: Untagged
+  m_Icon: {fileID: 0}
+  m_NavMeshLayer: 0
+  m_StaticEditorFlags: 0
+  m_IsActive: 1
+--- !u!224 &1093802056
+RectTransform:
+  m_ObjectHideFlags: 0
+  m_CorrespondingSourceObject: {fileID: 0}
+  m_PrefabInstance: {fileID: 0}
+  m_PrefabAsset: {fileID: 0}
+  m_GameObject: {fileID: 1093802055}
+  m_LocalRotation: {x: 0, y: 0, z: 0, w: 1}
+  m_LocalPosition: {x: 0, y: 0, z: 0}
+  m_LocalScale: {x: 1, y: 1, z: 1}
+  m_Children:
+  - {fileID: 155875676}
+  - {fileID: 1140701222}
+  m_Father: {fileID: 2103320929}
+  m_RootOrder: 0
+  m_LocalEulerAnglesHint: {x: 0, y: 0, z: 0}
+  m_AnchorMin: {x: 0, y: 0}
+  m_AnchorMax: {x: 1, y: 1}
+  m_AnchoredPosition: {x: 0, y: -0.5}
+  m_SizeDelta: {x: -20, y: -13}
+  m_Pivot: {x: 0.5, y: 0.5}
+--- !u!114 &1093802057
+MonoBehaviour:
+  m_ObjectHideFlags: 0
+  m_CorrespondingSourceObject: {fileID: 0}
+  m_PrefabInstance: {fileID: 0}
+  m_PrefabAsset: {fileID: 0}
+  m_GameObject: {fileID: 1093802055}
+  m_Enabled: 1
+  m_EditorHideFlags: 0
+  m_Script: {fileID: 11500000, guid: 3312d7739989d2b4e91e6319e9a96d76, type: 3}
+  m_Name: 
+  m_EditorClassIdentifier: 
+--- !u!1 &1140701221
+GameObject:
+  m_ObjectHideFlags: 0
+  m_CorrespondingSourceObject: {fileID: 0}
+  m_PrefabInstance: {fileID: 0}
+  m_PrefabAsset: {fileID: 0}
+  serializedVersion: 6
+  m_Component:
+  - component: {fileID: 1140701222}
+  - component: {fileID: 1140701224}
+  - component: {fileID: 1140701223}
+  m_Layer: 5
+  m_Name: Text
+  m_TagString: Untagged
+  m_Icon: {fileID: 0}
+  m_NavMeshLayer: 0
+  m_StaticEditorFlags: 0
+  m_IsActive: 1
+--- !u!224 &1140701222
+RectTransform:
+  m_ObjectHideFlags: 0
+  m_CorrespondingSourceObject: {fileID: 0}
+  m_PrefabInstance: {fileID: 0}
+  m_PrefabAsset: {fileID: 0}
+  m_GameObject: {fileID: 1140701221}
+  m_LocalRotation: {x: 0, y: 0, z: 0, w: 1}
+  m_LocalPosition: {x: 0, y: 0, z: 0}
+  m_LocalScale: {x: 1, y: 1, z: 1}
+  m_Children: []
+  m_Father: {fileID: 1093802056}
+  m_RootOrder: 1
+  m_LocalEulerAnglesHint: {x: 0, y: 0, z: 0}
+  m_AnchorMin: {x: 0, y: 0}
+  m_AnchorMax: {x: 1, y: 1}
+  m_AnchoredPosition: {x: 0, y: 0}
+  m_SizeDelta: {x: 0, y: 0}
+  m_Pivot: {x: 0.5, y: 0.5}
+--- !u!114 &1140701223
+MonoBehaviour:
+  m_ObjectHideFlags: 0
+  m_CorrespondingSourceObject: {fileID: 0}
+  m_PrefabInstance: {fileID: 0}
+  m_PrefabAsset: {fileID: 0}
+  m_GameObject: {fileID: 1140701221}
+  m_Enabled: 1
+  m_EditorHideFlags: 0
+  m_Script: {fileID: 11500000, guid: f4688fdb7df04437aeb418b961361dc5, type: 3}
+  m_Name: 
+  m_EditorClassIdentifier: 
+  m_Material: {fileID: 0}
+  m_Color: {r: 1, g: 1, b: 1, a: 1}
+  m_RaycastTarget: 1
+  m_OnCullStateChanged:
+    m_PersistentCalls:
+      m_Calls: []
+  m_text: "54323\n\u200B"
+  m_isRightToLeft: 0
+  m_fontAsset: {fileID: 11400000, guid: 0cd382c4d470f174791dd96eb8f7b786, type: 2}
+  m_sharedMaterial: {fileID: 1549604112718095413, guid: 0cd382c4d470f174791dd96eb8f7b786,
+    type: 2}
+  m_fontSharedMaterials: []
+  m_fontMaterial: {fileID: 0}
+  m_fontMaterials: []
+  m_fontColor32:
+    serializedVersion: 2
+    rgba: 4292202422
+  m_fontColor: {r: 0.71705234, g: 0.8146104, b: 0.839, a: 1}
+  m_enableVertexGradient: 0
+  m_colorMode: 3
+  m_fontColorGradient:
+    topLeft: {r: 1, g: 1, b: 1, a: 1}
+    topRight: {r: 1, g: 1, b: 1, a: 1}
+    bottomLeft: {r: 1, g: 1, b: 1, a: 1}
+    bottomRight: {r: 1, g: 1, b: 1, a: 1}
+  m_fontColorGradientPreset: {fileID: 0}
+  m_spriteAsset: {fileID: 0}
+  m_tintAllSprites: 0
+  m_overrideHtmlColors: 0
+  m_faceColor:
+    serializedVersion: 2
+    rgba: 4294967295
+  m_outlineColor:
+    serializedVersion: 2
+    rgba: 4278190080
+  m_fontSize: 24
+  m_fontSizeBase: 24
+  m_fontWeight: 400
+  m_enableAutoSizing: 0
+  m_fontSizeMin: 18
+  m_fontSizeMax: 72
+  m_fontStyle: 0
+  m_textAlignment: 513
+  m_characterSpacing: 0
+  m_wordSpacing: 0
+  m_lineSpacing: 0
+  m_lineSpacingMax: 0
+  m_paragraphSpacing: 0
+  m_charWidthMaxAdj: 0
+  m_enableWordWrapping: 0
+  m_wordWrappingRatios: 0.4
+  m_overflowMode: 0
+  m_firstOverflowCharacterIndex: 6
+  m_linkedTextComponent: {fileID: 0}
+  m_isLinkedTextComponent: 0
+  m_isTextTruncated: 0
+  m_enableKerning: 1
+  m_enableExtraPadding: 1
+  checkPaddingRequired: 0
+  m_isRichText: 1
+  m_parseCtrlCharacters: 1
+  m_isOrthographic: 1
+  m_isCullingEnabled: 0
+  m_ignoreRectMaskCulling: 0
+  m_ignoreCulling: 1
+  m_horizontalMapping: 0
+  m_verticalMapping: 0
+  m_uvLineOffset: 0
+  m_geometrySortingOrder: 0
+  m_VertexBufferAutoSizeReduction: 1
+  m_firstVisibleCharacter: 0
+  m_useMaxVisibleDescender: 1
+  m_pageToDisplay: 1
+  m_margin: {x: 0, y: 0, z: 0, w: 0}
+  m_textInfo:
+    textComponent: {fileID: 1140701223}
+    characterCount: 7
+    spriteCount: 0
+    spaceCount: 1
+    wordCount: 1
+    linkCount: 0
+    lineCount: 2
+    pageCount: 1
+    materialCount: 1
+  m_isUsingLegacyAnimationComponent: 0
+  m_isVolumetricText: 0
+  m_spriteAnimator: {fileID: 0}
+  m_hasFontAssetChanged: 0
+  m_subTextObjects:
+  - {fileID: 0}
+  - {fileID: 0}
+  - {fileID: 0}
+  - {fileID: 0}
+  - {fileID: 0}
+  - {fileID: 0}
+  - {fileID: 0}
+  - {fileID: 0}
+  m_baseMaterial: {fileID: 0}
+  m_maskOffset: {x: 0, y: 0, z: 0, w: 0}
+--- !u!222 &1140701224
+CanvasRenderer:
+  m_ObjectHideFlags: 0
+  m_CorrespondingSourceObject: {fileID: 0}
+  m_PrefabInstance: {fileID: 0}
+  m_PrefabAsset: {fileID: 0}
+  m_GameObject: {fileID: 1140701221}
+  m_CullTransparentMesh: 0
+--- !u!1001 &1189736859
+PrefabInstance:
+  m_ObjectHideFlags: 0
+  serializedVersion: 2
+  m_Modification:
+    m_TransformParent: {fileID: 996501060}
+    m_Modifications:
+    - target: {fileID: 4567258239358268689, guid: fd12050390bed9740b9a0407eb9c4d35,
+        type: 3}
+      propertyPath: m_Name
+      value: Connection Window
+      objectReference: {fileID: 0}
+    - target: {fileID: 4567258239358268689, guid: fd12050390bed9740b9a0407eb9c4d35,
+        type: 3}
+      propertyPath: m_IsActive
+      value: 0
+      objectReference: {fileID: 0}
+    - target: {fileID: 4567258239358268698, guid: fd12050390bed9740b9a0407eb9c4d35,
+        type: 3}
+      propertyPath: m_LocalPosition.x
+      value: 0
+      objectReference: {fileID: 0}
+    - target: {fileID: 4567258239358268698, guid: fd12050390bed9740b9a0407eb9c4d35,
+        type: 3}
+      propertyPath: m_LocalPosition.y
+      value: 0
+      objectReference: {fileID: 0}
+    - target: {fileID: 4567258239358268698, guid: fd12050390bed9740b9a0407eb9c4d35,
+        type: 3}
+      propertyPath: m_LocalPosition.z
+      value: 0
+      objectReference: {fileID: 0}
+    - target: {fileID: 4567258239358268698, guid: fd12050390bed9740b9a0407eb9c4d35,
+        type: 3}
+      propertyPath: m_LocalRotation.x
+      value: 0
+      objectReference: {fileID: 0}
+    - target: {fileID: 4567258239358268698, guid: fd12050390bed9740b9a0407eb9c4d35,
+        type: 3}
+      propertyPath: m_LocalRotation.y
+      value: 0
+      objectReference: {fileID: 0}
+    - target: {fileID: 4567258239358268698, guid: fd12050390bed9740b9a0407eb9c4d35,
+        type: 3}
+      propertyPath: m_LocalRotation.z
+      value: 0
+      objectReference: {fileID: 0}
+    - target: {fileID: 4567258239358268698, guid: fd12050390bed9740b9a0407eb9c4d35,
+        type: 3}
+      propertyPath: m_LocalRotation.w
+      value: 1
+      objectReference: {fileID: 0}
+    - target: {fileID: 4567258239358268698, guid: fd12050390bed9740b9a0407eb9c4d35,
+        type: 3}
+      propertyPath: m_RootOrder
+      value: 2
+      objectReference: {fileID: 0}
+    - target: {fileID: 4567258239358268698, guid: fd12050390bed9740b9a0407eb9c4d35,
+        type: 3}
+      propertyPath: m_LocalEulerAnglesHint.x
+      value: 0
+      objectReference: {fileID: 0}
+    - target: {fileID: 4567258239358268698, guid: fd12050390bed9740b9a0407eb9c4d35,
+        type: 3}
+      propertyPath: m_LocalEulerAnglesHint.y
+      value: 0
+      objectReference: {fileID: 0}
+    - target: {fileID: 4567258239358268698, guid: fd12050390bed9740b9a0407eb9c4d35,
+        type: 3}
+      propertyPath: m_LocalEulerAnglesHint.z
+      value: 0
+      objectReference: {fileID: 0}
+    - target: {fileID: 4567258239358268698, guid: fd12050390bed9740b9a0407eb9c4d35,
+        type: 3}
+      propertyPath: m_AnchoredPosition.x
+      value: 0
+      objectReference: {fileID: 0}
+    - target: {fileID: 4567258239358268698, guid: fd12050390bed9740b9a0407eb9c4d35,
+        type: 3}
+      propertyPath: m_AnchoredPosition.y
+      value: 0
+      objectReference: {fileID: 0}
+    - target: {fileID: 4567258239358268698, guid: fd12050390bed9740b9a0407eb9c4d35,
+        type: 3}
+      propertyPath: m_SizeDelta.x
+      value: 768
+      objectReference: {fileID: 0}
+    - target: {fileID: 4567258239358268698, guid: fd12050390bed9740b9a0407eb9c4d35,
+        type: 3}
+      propertyPath: m_SizeDelta.y
+      value: 384
+      objectReference: {fileID: 0}
+    - target: {fileID: 4567258239358268698, guid: fd12050390bed9740b9a0407eb9c4d35,
+        type: 3}
+      propertyPath: m_AnchorMin.x
+      value: 0
+      objectReference: {fileID: 0}
+    - target: {fileID: 4567258239358268698, guid: fd12050390bed9740b9a0407eb9c4d35,
+        type: 3}
+      propertyPath: m_AnchorMin.y
+      value: 0
+      objectReference: {fileID: 0}
+    - target: {fileID: 4567258239358268698, guid: fd12050390bed9740b9a0407eb9c4d35,
+        type: 3}
+      propertyPath: m_AnchorMax.x
+      value: 0
+      objectReference: {fileID: 0}
+    - target: {fileID: 4567258239358268698, guid: fd12050390bed9740b9a0407eb9c4d35,
+        type: 3}
+      propertyPath: m_AnchorMax.y
+      value: 0
+      objectReference: {fileID: 0}
+    - target: {fileID: 4567258239358268698, guid: fd12050390bed9740b9a0407eb9c4d35,
+        type: 3}
+      propertyPath: m_Pivot.x
+      value: 0.5
+      objectReference: {fileID: 0}
+    - target: {fileID: 4567258239358268698, guid: fd12050390bed9740b9a0407eb9c4d35,
+        type: 3}
+      propertyPath: m_Pivot.y
+      value: 0.5
+      objectReference: {fileID: 0}
+    - target: {fileID: 8325383144761992423, guid: fd12050390bed9740b9a0407eb9c4d35,
+        type: 3}
+      propertyPath: narupaXR
+      value: 
+      objectReference: {fileID: 544060994}
+    - target: {fileID: 4382896980180376075, guid: fd12050390bed9740b9a0407eb9c4d35,
+        type: 3}
+      propertyPath: m_textInfo.characterCount
+      value: 0
+      objectReference: {fileID: 0}
+    - target: {fileID: 4382896980180376075, guid: fd12050390bed9740b9a0407eb9c4d35,
+        type: 3}
+      propertyPath: m_textInfo.wordCount
+      value: 0
+      objectReference: {fileID: 0}
+    - target: {fileID: 4382896980180376075, guid: fd12050390bed9740b9a0407eb9c4d35,
+        type: 3}
+      propertyPath: m_textInfo.lineCount
+      value: 0
+      objectReference: {fileID: 0}
+    - target: {fileID: 4382896980180376075, guid: fd12050390bed9740b9a0407eb9c4d35,
+        type: 3}
+      propertyPath: m_textInfo.pageCount
+      value: 0
+      objectReference: {fileID: 0}
+    - target: {fileID: 5752307074363051243, guid: fd12050390bed9740b9a0407eb9c4d35,
+        type: 3}
+      propertyPath: m_textInfo.characterCount
+      value: 0
+      objectReference: {fileID: 0}
+    - target: {fileID: 5752307074363051243, guid: fd12050390bed9740b9a0407eb9c4d35,
+        type: 3}
+      propertyPath: m_textInfo.wordCount
+      value: 0
+      objectReference: {fileID: 0}
+    - target: {fileID: 5752307074363051243, guid: fd12050390bed9740b9a0407eb9c4d35,
+        type: 3}
+      propertyPath: m_textInfo.lineCount
+      value: 0
+      objectReference: {fileID: 0}
+    - target: {fileID: 5752307074363051243, guid: fd12050390bed9740b9a0407eb9c4d35,
+        type: 3}
+      propertyPath: m_textInfo.pageCount
+      value: 0
+      objectReference: {fileID: 0}
+    - target: {fileID: 769083297809390988, guid: fd12050390bed9740b9a0407eb9c4d35,
+        type: 3}
+      propertyPath: m_textInfo.characterCount
+      value: 0
+      objectReference: {fileID: 0}
+    - target: {fileID: 769083297809390988, guid: fd12050390bed9740b9a0407eb9c4d35,
+        type: 3}
+      propertyPath: m_textInfo.wordCount
+      value: 0
+      objectReference: {fileID: 0}
+    - target: {fileID: 769083297809390988, guid: fd12050390bed9740b9a0407eb9c4d35,
+        type: 3}
+      propertyPath: m_textInfo.lineCount
+      value: 0
+      objectReference: {fileID: 0}
+    - target: {fileID: 769083297809390988, guid: fd12050390bed9740b9a0407eb9c4d35,
+        type: 3}
+      propertyPath: m_textInfo.pageCount
+      value: 0
+      objectReference: {fileID: 0}
+    - target: {fileID: 6939462860371512494, guid: fd12050390bed9740b9a0407eb9c4d35,
+        type: 3}
+      propertyPath: m_textInfo.characterCount
+      value: 0
+      objectReference: {fileID: 0}
+    - target: {fileID: 6939462860371512494, guid: fd12050390bed9740b9a0407eb9c4d35,
+        type: 3}
+      propertyPath: m_textInfo.spaceCount
+      value: 0
+      objectReference: {fileID: 0}
+    - target: {fileID: 6939462860371512494, guid: fd12050390bed9740b9a0407eb9c4d35,
+        type: 3}
+      propertyPath: m_textInfo.wordCount
+      value: 0
+      objectReference: {fileID: 0}
+    - target: {fileID: 6939462860371512494, guid: fd12050390bed9740b9a0407eb9c4d35,
+        type: 3}
+      propertyPath: m_textInfo.lineCount
+      value: 0
+      objectReference: {fileID: 0}
+    - target: {fileID: 6939462860371512494, guid: fd12050390bed9740b9a0407eb9c4d35,
+        type: 3}
+      propertyPath: m_textInfo.pageCount
+      value: 0
+      objectReference: {fileID: 0}
+    - target: {fileID: 1398512317751890907, guid: fd12050390bed9740b9a0407eb9c4d35,
+        type: 3}
+      propertyPath: m_textInfo.characterCount
+      value: 0
+      objectReference: {fileID: 0}
+    - target: {fileID: 1398512317751890907, guid: fd12050390bed9740b9a0407eb9c4d35,
+        type: 3}
+      propertyPath: m_textInfo.wordCount
+      value: 0
+      objectReference: {fileID: 0}
+    - target: {fileID: 1398512317751890907, guid: fd12050390bed9740b9a0407eb9c4d35,
+        type: 3}
+      propertyPath: m_textInfo.lineCount
+      value: 0
+      objectReference: {fileID: 0}
+    - target: {fileID: 1398512317751890907, guid: fd12050390bed9740b9a0407eb9c4d35,
+        type: 3}
+      propertyPath: m_textInfo.pageCount
+      value: 0
+      objectReference: {fileID: 0}
+    - target: {fileID: 4617396878990681834, guid: fd12050390bed9740b9a0407eb9c4d35,
+        type: 3}
+      propertyPath: m_textInfo.characterCount
+      value: 0
+      objectReference: {fileID: 0}
+    - target: {fileID: 4617396878990681834, guid: fd12050390bed9740b9a0407eb9c4d35,
+        type: 3}
+      propertyPath: m_textInfo.spaceCount
+      value: 0
+      objectReference: {fileID: 0}
+    - target: {fileID: 4617396878990681834, guid: fd12050390bed9740b9a0407eb9c4d35,
+        type: 3}
+      propertyPath: m_textInfo.wordCount
+      value: 0
+      objectReference: {fileID: 0}
+    - target: {fileID: 4617396878990681834, guid: fd12050390bed9740b9a0407eb9c4d35,
+        type: 3}
+      propertyPath: m_textInfo.lineCount
+      value: 0
+      objectReference: {fileID: 0}
+    - target: {fileID: 4617396878990681834, guid: fd12050390bed9740b9a0407eb9c4d35,
+        type: 3}
+      propertyPath: m_textInfo.pageCount
+      value: 0
+      objectReference: {fileID: 0}
+    - target: {fileID: 4502669854695098106, guid: fd12050390bed9740b9a0407eb9c4d35,
+        type: 3}
+      propertyPath: m_textInfo.characterCount
+      value: 0
+      objectReference: {fileID: 0}
+    - target: {fileID: 4502669854695098106, guid: fd12050390bed9740b9a0407eb9c4d35,
+        type: 3}
+      propertyPath: m_textInfo.spaceCount
+      value: 0
+      objectReference: {fileID: 0}
+    - target: {fileID: 4502669854695098106, guid: fd12050390bed9740b9a0407eb9c4d35,
+        type: 3}
+      propertyPath: m_textInfo.wordCount
+      value: 0
+      objectReference: {fileID: 0}
+    - target: {fileID: 4502669854695098106, guid: fd12050390bed9740b9a0407eb9c4d35,
+        type: 3}
+      propertyPath: m_textInfo.lineCount
+      value: 0
+      objectReference: {fileID: 0}
+    - target: {fileID: 4502669854695098106, guid: fd12050390bed9740b9a0407eb9c4d35,
+        type: 3}
+      propertyPath: m_textInfo.pageCount
+      value: 0
+      objectReference: {fileID: 0}
+    - target: {fileID: 2862148357058939053, guid: fd12050390bed9740b9a0407eb9c4d35,
+        type: 3}
+      propertyPath: m_textInfo.characterCount
+      value: 0
+      objectReference: {fileID: 0}
+    - target: {fileID: 2862148357058939053, guid: fd12050390bed9740b9a0407eb9c4d35,
+        type: 3}
+      propertyPath: m_textInfo.spaceCount
+      value: 0
+      objectReference: {fileID: 0}
+    - target: {fileID: 2862148357058939053, guid: fd12050390bed9740b9a0407eb9c4d35,
+        type: 3}
+      propertyPath: m_textInfo.wordCount
+      value: 0
+      objectReference: {fileID: 0}
+    - target: {fileID: 2862148357058939053, guid: fd12050390bed9740b9a0407eb9c4d35,
+        type: 3}
+      propertyPath: m_textInfo.lineCount
+      value: 0
+      objectReference: {fileID: 0}
+    - target: {fileID: 2862148357058939053, guid: fd12050390bed9740b9a0407eb9c4d35,
+        type: 3}
+      propertyPath: m_textInfo.pageCount
+      value: 0
+      objectReference: {fileID: 0}
+    - target: {fileID: 6097042644420958168, guid: fd12050390bed9740b9a0407eb9c4d35,
+        type: 3}
+      propertyPath: m_textInfo.characterCount
+      value: 0
+      objectReference: {fileID: 0}
+    - target: {fileID: 6097042644420958168, guid: fd12050390bed9740b9a0407eb9c4d35,
+        type: 3}
+      propertyPath: m_textInfo.wordCount
+      value: 0
+      objectReference: {fileID: 0}
+    - target: {fileID: 6097042644420958168, guid: fd12050390bed9740b9a0407eb9c4d35,
+        type: 3}
+      propertyPath: m_textInfo.lineCount
+      value: 0
+      objectReference: {fileID: 0}
+    - target: {fileID: 6097042644420958168, guid: fd12050390bed9740b9a0407eb9c4d35,
+        type: 3}
+      propertyPath: m_textInfo.pageCount
+      value: 0
+      objectReference: {fileID: 0}
+    - target: {fileID: 8414042076824993180, guid: fd12050390bed9740b9a0407eb9c4d35,
+        type: 3}
+      propertyPath: m_textInfo.characterCount
+      value: 0
+      objectReference: {fileID: 0}
+    - target: {fileID: 8414042076824993180, guid: fd12050390bed9740b9a0407eb9c4d35,
+        type: 3}
+      propertyPath: m_textInfo.wordCount
+      value: 0
+      objectReference: {fileID: 0}
+    - target: {fileID: 8414042076824993180, guid: fd12050390bed9740b9a0407eb9c4d35,
+        type: 3}
+      propertyPath: m_textInfo.lineCount
+      value: 0
+      objectReference: {fileID: 0}
+    - target: {fileID: 8414042076824993180, guid: fd12050390bed9740b9a0407eb9c4d35,
+        type: 3}
+      propertyPath: m_textInfo.pageCount
+      value: 0
+      objectReference: {fileID: 0}
+    - target: {fileID: 3302108337536933094, guid: fd12050390bed9740b9a0407eb9c4d35,
+        type: 3}
+      propertyPath: m_OnClick.m_PersistentCalls.m_Calls.Array.size
+      value: 2
+      objectReference: {fileID: 0}
+    - target: {fileID: 3302108337536933094, guid: fd12050390bed9740b9a0407eb9c4d35,
+        type: 3}
+      propertyPath: m_OnClick.m_PersistentCalls.m_Calls.Array.data[1].m_Mode
+      value: 1
+      objectReference: {fileID: 0}
+    - target: {fileID: 3302108337536933094, guid: fd12050390bed9740b9a0407eb9c4d35,
+        type: 3}
+      propertyPath: m_OnClick.m_PersistentCalls.m_Calls.Array.data[1].m_CallState
+      value: 2
+      objectReference: {fileID: 0}
+    - target: {fileID: 3302108337536933094, guid: fd12050390bed9740b9a0407eb9c4d35,
+        type: 3}
+      propertyPath: m_OnClick.m_PersistentCalls.m_Calls.Array.data[1].m_Target
+      value: 
+      objectReference: {fileID: 996501058}
+    - target: {fileID: 3302108337536933094, guid: fd12050390bed9740b9a0407eb9c4d35,
+        type: 3}
+      propertyPath: m_OnClick.m_PersistentCalls.m_Calls.Array.data[1].m_MethodName
+      value: CloseScene
+      objectReference: {fileID: 0}
+    - target: {fileID: 3302108337536933094, guid: fd12050390bed9740b9a0407eb9c4d35,
+        type: 3}
+      propertyPath: m_OnClick.m_PersistentCalls.m_Calls.Array.data[1].m_Arguments.m_ObjectArgumentAssemblyTypeName
+      value: UnityEngine.Object, UnityEngine
+      objectReference: {fileID: 0}
+    m_RemovedComponents: []
+  m_SourcePrefab: {fileID: 100100000, guid: fd12050390bed9740b9a0407eb9c4d35, type: 3}
+--- !u!1 &1190993352
+GameObject:
+  m_ObjectHideFlags: 0
+  m_CorrespondingSourceObject: {fileID: 0}
+  m_PrefabInstance: {fileID: 0}
+  m_PrefabAsset: {fileID: 0}
+  serializedVersion: 6
+  m_Component:
+  - component: {fileID: 1190993353}
+  m_Layer: 5
+  m_Name: Input
+  m_TagString: Untagged
+  m_Icon: {fileID: 0}
+  m_NavMeshLayer: 0
+  m_StaticEditorFlags: 0
+  m_IsActive: 1
+--- !u!224 &1190993353
+RectTransform:
+  m_ObjectHideFlags: 0
+  m_CorrespondingSourceObject: {fileID: 0}
+  m_PrefabInstance: {fileID: 0}
+  m_PrefabAsset: {fileID: 0}
+  m_GameObject: {fileID: 1190993352}
+  m_LocalRotation: {x: 0, y: 0, z: 0, w: 1}
+  m_LocalPosition: {x: 0, y: 0, z: 0}
+  m_LocalScale: {x: 1, y: 1, z: 1}
+  m_Children:
+  - {fileID: 2103320929}
+  m_Father: {fileID: 317588296}
+  m_RootOrder: 1
+  m_LocalEulerAnglesHint: {x: 0, y: 0, z: 0}
+  m_AnchorMin: {x: 0, y: 0}
+  m_AnchorMax: {x: 1, y: 1}
+  m_AnchoredPosition: {x: 84, y: 0}
+  m_SizeDelta: {x: -168, y: 0}
+  m_Pivot: {x: 0.5, y: 0.5}
+--- !u!1001 &1201042858
+PrefabInstance:
+  m_ObjectHideFlags: 0
+  serializedVersion: 2
+  m_Modification:
+    m_TransformParent: {fileID: 1946000298}
+    m_Modifications:
+    - target: {fileID: 7653820068382736618, guid: 667cc4daec5d5a44cb6c3ec450d505ab,
+        type: 3}
+      propertyPath: m_Name
+      value: Visualisation Scene
+      objectReference: {fileID: 0}
+    - target: {fileID: 1391474368386691779, guid: 667cc4daec5d5a44cb6c3ec450d505ab,
+        type: 3}
+      propertyPath: narupaIMD
+      value: 
+      objectReference: {fileID: 544060994}
+    - target: {fileID: 1391474368386691779, guid: 667cc4daec5d5a44cb6c3ec450d505ab,
+        type: 3}
+      propertyPath: frameSource
+      value: 
+      objectReference: {fileID: 544060996}
+    - target: {fileID: 4991043161427722009, guid: 667cc4daec5d5a44cb6c3ec450d505ab,
+        type: 3}
+      propertyPath: m_LocalPosition.x
+      value: 0
+      objectReference: {fileID: 0}
+    - target: {fileID: 4991043161427722009, guid: 667cc4daec5d5a44cb6c3ec450d505ab,
+        type: 3}
+      propertyPath: m_LocalPosition.y
+      value: 0
+      objectReference: {fileID: 0}
+    - target: {fileID: 4991043161427722009, guid: 667cc4daec5d5a44cb6c3ec450d505ab,
+        type: 3}
+      propertyPath: m_LocalPosition.z
+      value: 0
+      objectReference: {fileID: 0}
+    - target: {fileID: 4991043161427722009, guid: 667cc4daec5d5a44cb6c3ec450d505ab,
+        type: 3}
+      propertyPath: m_LocalRotation.x
+      value: 0
+      objectReference: {fileID: 0}
+    - target: {fileID: 4991043161427722009, guid: 667cc4daec5d5a44cb6c3ec450d505ab,
+        type: 3}
+      propertyPath: m_LocalRotation.y
+      value: 0
+      objectReference: {fileID: 0}
+    - target: {fileID: 4991043161427722009, guid: 667cc4daec5d5a44cb6c3ec450d505ab,
+        type: 3}
+      propertyPath: m_LocalRotation.z
+      value: 0
+      objectReference: {fileID: 0}
+    - target: {fileID: 4991043161427722009, guid: 667cc4daec5d5a44cb6c3ec450d505ab,
+        type: 3}
+      propertyPath: m_LocalRotation.w
+      value: 1
+      objectReference: {fileID: 0}
+    - target: {fileID: 4991043161427722009, guid: 667cc4daec5d5a44cb6c3ec450d505ab,
+        type: 3}
+      propertyPath: m_RootOrder
+      value: 1
+      objectReference: {fileID: 0}
+    - target: {fileID: 4991043161427722009, guid: 667cc4daec5d5a44cb6c3ec450d505ab,
+        type: 3}
+      propertyPath: m_LocalEulerAnglesHint.x
+      value: 0
+      objectReference: {fileID: 0}
+    - target: {fileID: 4991043161427722009, guid: 667cc4daec5d5a44cb6c3ec450d505ab,
+        type: 3}
+      propertyPath: m_LocalEulerAnglesHint.y
+      value: 0
+      objectReference: {fileID: 0}
+    - target: {fileID: 4991043161427722009, guid: 667cc4daec5d5a44cb6c3ec450d505ab,
+        type: 3}
+      propertyPath: m_LocalEulerAnglesHint.z
+      value: 0
+      objectReference: {fileID: 0}
+    m_RemovedComponents: []
+  m_SourcePrefab: {fileID: 100100000, guid: 667cc4daec5d5a44cb6c3ec450d505ab, type: 3}
+--- !u!4 &1201042859 stripped
+Transform:
+  m_CorrespondingSourceObject: {fileID: 4991043161427722009, guid: 667cc4daec5d5a44cb6c3ec450d505ab,
+    type: 3}
+  m_PrefabInstance: {fileID: 1201042858}
+  m_PrefabAsset: {fileID: 0}
+--- !u!114 &1201042860 stripped
+MonoBehaviour:
+  m_CorrespondingSourceObject: {fileID: 1391474368386691779, guid: 667cc4daec5d5a44cb6c3ec450d505ab,
+    type: 3}
+  m_PrefabInstance: {fileID: 1201042858}
+  m_PrefabAsset: {fileID: 0}
+  m_GameObject: {fileID: 0}
+  m_Enabled: 1
+  m_EditorHideFlags: 0
+  m_Script: {fileID: 11500000, guid: 628525f199464eccbdb13565ea3c7418, type: 3}
+  m_Name: 
+  m_EditorClassIdentifier: 
+--- !u!1001 &1210384919
+PrefabInstance:
+  m_ObjectHideFlags: 0
+  serializedVersion: 2
+  m_Modification:
+    m_TransformParent: {fileID: 0}
+    m_Modifications:
+    - target: {fileID: 1430893537304287173, guid: a927239ff4c55d04db7c3251c95dbe91,
+        type: 3}
+      propertyPath: m_Name
+      value: Narupa EventSystem
+      objectReference: {fileID: 0}
+    - target: {fileID: 8684444663983782789, guid: a927239ff4c55d04db7c3251c95dbe91,
+        type: 3}
+      propertyPath: m_LocalPosition.x
+      value: 0
+      objectReference: {fileID: 0}
+    - target: {fileID: 8684444663983782789, guid: a927239ff4c55d04db7c3251c95dbe91,
+        type: 3}
+      propertyPath: m_LocalPosition.y
+      value: 0.01
+      objectReference: {fileID: 0}
+    - target: {fileID: 8684444663983782789, guid: a927239ff4c55d04db7c3251c95dbe91,
+        type: 3}
+      propertyPath: m_LocalPosition.z
+      value: 0
+      objectReference: {fileID: 0}
+    - target: {fileID: 8684444663983782789, guid: a927239ff4c55d04db7c3251c95dbe91,
+        type: 3}
+      propertyPath: m_LocalRotation.x
+      value: 0
+      objectReference: {fileID: 0}
+    - target: {fileID: 8684444663983782789, guid: a927239ff4c55d04db7c3251c95dbe91,
+        type: 3}
+      propertyPath: m_LocalRotation.y
+      value: 0
+      objectReference: {fileID: 0}
+    - target: {fileID: 8684444663983782789, guid: a927239ff4c55d04db7c3251c95dbe91,
+        type: 3}
+      propertyPath: m_LocalRotation.z
+      value: 0
+      objectReference: {fileID: 0}
+    - target: {fileID: 8684444663983782789, guid: a927239ff4c55d04db7c3251c95dbe91,
+        type: 3}
+      propertyPath: m_LocalRotation.w
+      value: 1
+      objectReference: {fileID: 0}
+    - target: {fileID: 8684444663983782789, guid: a927239ff4c55d04db7c3251c95dbe91,
+        type: 3}
+      propertyPath: m_RootOrder
+      value: 5
+      objectReference: {fileID: 0}
+    - target: {fileID: 8684444663983782789, guid: a927239ff4c55d04db7c3251c95dbe91,
+        type: 3}
+      propertyPath: m_LocalEulerAnglesHint.x
+      value: 0
+      objectReference: {fileID: 0}
+    - target: {fileID: 8684444663983782789, guid: a927239ff4c55d04db7c3251c95dbe91,
+        type: 3}
+      propertyPath: m_LocalEulerAnglesHint.y
+      value: 0
+      objectReference: {fileID: 0}
+    - target: {fileID: 8684444663983782789, guid: a927239ff4c55d04db7c3251c95dbe91,
+        type: 3}
+      propertyPath: m_LocalEulerAnglesHint.z
+      value: 0
+      objectReference: {fileID: 0}
+    - target: {fileID: 4342791882184860749, guid: a927239ff4c55d04db7c3251c95dbe91,
+        type: 3}
+      propertyPath: camera
+      value: 
+      objectReference: {fileID: 1854672894}
+    m_RemovedComponents: []
+  m_SourcePrefab: {fileID: 100100000, guid: a927239ff4c55d04db7c3251c95dbe91, type: 3}
+--- !u!1001 &1210543415
+PrefabInstance:
+  m_ObjectHideFlags: 0
+  serializedVersion: 2
+  m_Modification:
+    m_TransformParent: {fileID: 996501060}
+    m_Modifications:
+    - target: {fileID: 8813561813319806009, guid: d08ddc2a91191fe48b5a08574b6f8b7d,
+        type: 3}
+      propertyPath: m_Name
+      value: Main Menu
+      objectReference: {fileID: 0}
+    - target: {fileID: 8813561813319806009, guid: d08ddc2a91191fe48b5a08574b6f8b7d,
+        type: 3}
+      propertyPath: m_IsActive
+      value: 0
+      objectReference: {fileID: 0}
+    - target: {fileID: 8813561813319806002, guid: d08ddc2a91191fe48b5a08574b6f8b7d,
+        type: 3}
+      propertyPath: m_LocalPosition.x
+      value: 0
+      objectReference: {fileID: 0}
+    - target: {fileID: 8813561813319806002, guid: d08ddc2a91191fe48b5a08574b6f8b7d,
+        type: 3}
+      propertyPath: m_LocalPosition.y
+      value: 0
+      objectReference: {fileID: 0}
+    - target: {fileID: 8813561813319806002, guid: d08ddc2a91191fe48b5a08574b6f8b7d,
+        type: 3}
+      propertyPath: m_LocalPosition.z
+      value: 0
+      objectReference: {fileID: 0}
+    - target: {fileID: 8813561813319806002, guid: d08ddc2a91191fe48b5a08574b6f8b7d,
+        type: 3}
+      propertyPath: m_LocalRotation.x
+      value: 0
+      objectReference: {fileID: 0}
+    - target: {fileID: 8813561813319806002, guid: d08ddc2a91191fe48b5a08574b6f8b7d,
+        type: 3}
+      propertyPath: m_LocalRotation.y
+      value: 0
+      objectReference: {fileID: 0}
+    - target: {fileID: 8813561813319806002, guid: d08ddc2a91191fe48b5a08574b6f8b7d,
+        type: 3}
+      propertyPath: m_LocalRotation.z
+      value: 0
+      objectReference: {fileID: 0}
+    - target: {fileID: 8813561813319806002, guid: d08ddc2a91191fe48b5a08574b6f8b7d,
+        type: 3}
+      propertyPath: m_LocalRotation.w
+      value: 1
+      objectReference: {fileID: 0}
+    - target: {fileID: 8813561813319806002, guid: d08ddc2a91191fe48b5a08574b6f8b7d,
+        type: 3}
+      propertyPath: m_RootOrder
+      value: 1
+      objectReference: {fileID: 0}
+    - target: {fileID: 8813561813319806002, guid: d08ddc2a91191fe48b5a08574b6f8b7d,
+        type: 3}
+      propertyPath: m_LocalEulerAnglesHint.x
+      value: 0
+      objectReference: {fileID: 0}
+    - target: {fileID: 8813561813319806002, guid: d08ddc2a91191fe48b5a08574b6f8b7d,
+        type: 3}
+      propertyPath: m_LocalEulerAnglesHint.y
+      value: 0
+      objectReference: {fileID: 0}
+    - target: {fileID: 8813561813319806002, guid: d08ddc2a91191fe48b5a08574b6f8b7d,
+        type: 3}
+      propertyPath: m_LocalEulerAnglesHint.z
+      value: 0
+      objectReference: {fileID: 0}
+    - target: {fileID: 8813561813319806002, guid: d08ddc2a91191fe48b5a08574b6f8b7d,
+        type: 3}
+      propertyPath: m_AnchoredPosition.x
+      value: 0
+      objectReference: {fileID: 0}
+    - target: {fileID: 8813561813319806002, guid: d08ddc2a91191fe48b5a08574b6f8b7d,
+        type: 3}
+      propertyPath: m_AnchoredPosition.y
+      value: 0
+      objectReference: {fileID: 0}
+    - target: {fileID: 8813561813319806002, guid: d08ddc2a91191fe48b5a08574b6f8b7d,
+        type: 3}
+      propertyPath: m_SizeDelta.x
+      value: 768
+      objectReference: {fileID: 0}
+    - target: {fileID: 8813561813319806002, guid: d08ddc2a91191fe48b5a08574b6f8b7d,
+        type: 3}
+      propertyPath: m_SizeDelta.y
+      value: 384
+      objectReference: {fileID: 0}
+    - target: {fileID: 8813561813319806002, guid: d08ddc2a91191fe48b5a08574b6f8b7d,
+        type: 3}
+      propertyPath: m_AnchorMin.x
+      value: 0
+      objectReference: {fileID: 0}
+    - target: {fileID: 8813561813319806002, guid: d08ddc2a91191fe48b5a08574b6f8b7d,
+        type: 3}
+      propertyPath: m_AnchorMin.y
+      value: 0
+      objectReference: {fileID: 0}
+    - target: {fileID: 8813561813319806002, guid: d08ddc2a91191fe48b5a08574b6f8b7d,
+        type: 3}
+      propertyPath: m_AnchorMax.x
+      value: 0
+      objectReference: {fileID: 0}
+    - target: {fileID: 8813561813319806002, guid: d08ddc2a91191fe48b5a08574b6f8b7d,
+        type: 3}
+      propertyPath: m_AnchorMax.y
+      value: 0
+      objectReference: {fileID: 0}
+    - target: {fileID: 8813561813319806002, guid: d08ddc2a91191fe48b5a08574b6f8b7d,
+        type: 3}
+      propertyPath: m_Pivot.x
+      value: 0.5
+      objectReference: {fileID: 0}
+    - target: {fileID: 8813561813319806002, guid: d08ddc2a91191fe48b5a08574b6f8b7d,
+        type: 3}
+      propertyPath: m_Pivot.y
+      value: 0.5
+      objectReference: {fileID: 0}
+    - target: {fileID: 2140655969128750592, guid: d08ddc2a91191fe48b5a08574b6f8b7d,
+        type: 3}
+      propertyPath: m_OnClick.m_PersistentCalls.m_Calls.Array.data[0].m_Target
+      value: 
+      objectReference: {fileID: 996501058}
+    - target: {fileID: 2140655969128750592, guid: d08ddc2a91191fe48b5a08574b6f8b7d,
+        type: 3}
+      propertyPath: m_OnClick.m_PersistentCalls.m_Calls.Array.data[0].m_MethodName
+      value: GotoScene
+      objectReference: {fileID: 0}
+    - target: {fileID: 2140655969128750592, guid: d08ddc2a91191fe48b5a08574b6f8b7d,
+        type: 3}
+      propertyPath: m_OnClick.m_PersistentCalls.m_Calls.Array.data[0].m_Arguments.m_ObjectArgument
+      value: 
+      objectReference: {fileID: 956100693}
+    - target: {fileID: 915775394257466116, guid: d08ddc2a91191fe48b5a08574b6f8b7d,
+        type: 3}
+      propertyPath: m_textInfo.characterCount
+      value: 0
+      objectReference: {fileID: 0}
+    - target: {fileID: 915775394257466116, guid: d08ddc2a91191fe48b5a08574b6f8b7d,
+        type: 3}
+      propertyPath: m_textInfo.wordCount
+      value: 0
+      objectReference: {fileID: 0}
+    - target: {fileID: 915775394257466116, guid: d08ddc2a91191fe48b5a08574b6f8b7d,
+        type: 3}
+      propertyPath: m_textInfo.lineCount
+      value: 0
+      objectReference: {fileID: 0}
+    - target: {fileID: 915775394257466116, guid: d08ddc2a91191fe48b5a08574b6f8b7d,
+        type: 3}
+      propertyPath: m_textInfo.pageCount
+      value: 0
+      objectReference: {fileID: 0}
+    - target: {fileID: 915775394048317677, guid: d08ddc2a91191fe48b5a08574b6f8b7d,
+        type: 3}
+      propertyPath: m_textInfo.characterCount
+      value: 0
+      objectReference: {fileID: 0}
+    - target: {fileID: 915775394048317677, guid: d08ddc2a91191fe48b5a08574b6f8b7d,
+        type: 3}
+      propertyPath: m_textInfo.wordCount
+      value: 0
+      objectReference: {fileID: 0}
+    - target: {fileID: 915775394048317677, guid: d08ddc2a91191fe48b5a08574b6f8b7d,
+        type: 3}
+      propertyPath: m_textInfo.lineCount
+      value: 0
+      objectReference: {fileID: 0}
+    - target: {fileID: 915775394048317677, guid: d08ddc2a91191fe48b5a08574b6f8b7d,
+        type: 3}
+      propertyPath: m_textInfo.pageCount
+      value: 0
+      objectReference: {fileID: 0}
+    m_RemovedComponents: []
+  m_SourcePrefab: {fileID: 100100000, guid: d08ddc2a91191fe48b5a08574b6f8b7d, type: 3}
+--- !u!1 &1224460376
+GameObject:
+  m_ObjectHideFlags: 0
+  m_CorrespondingSourceObject: {fileID: 0}
+  m_PrefabInstance: {fileID: 0}
+  m_PrefabAsset: {fileID: 0}
+  serializedVersion: 6
+  m_Component:
+  - component: {fileID: 1224460377}
+  - component: {fileID: 1224460380}
+  - component: {fileID: 1224460379}
+  - component: {fileID: 1224460378}
+  m_Layer: 5
+  m_Name: Debug
+  m_TagString: Untagged
+  m_Icon: {fileID: 0}
+  m_NavMeshLayer: 0
+  m_StaticEditorFlags: 0
+  m_IsActive: 1
+--- !u!224 &1224460377
+RectTransform:
+  m_ObjectHideFlags: 0
+  m_CorrespondingSourceObject: {fileID: 0}
+  m_PrefabInstance: {fileID: 0}
+  m_PrefabAsset: {fileID: 0}
+  m_GameObject: {fileID: 1224460376}
+  m_LocalRotation: {x: 0, y: 0, z: 0, w: 1}
+  m_LocalPosition: {x: 0, y: 0, z: 0}
+  m_LocalScale: {x: 1, y: 1, z: 1}
+  m_Children:
+  - {fileID: 1924335622}
+  m_Father: {fileID: 1317877497}
+  m_RootOrder: 1
+  m_LocalEulerAnglesHint: {x: 0, y: 0, z: 0}
+  m_AnchorMin: {x: 0, y: 1}
+  m_AnchorMax: {x: 0, y: 1}
+  m_AnchoredPosition: {x: 283, y: -40}
+  m_SizeDelta: {x: 178, y: 64}
+  m_Pivot: {x: 0.5, y: 0.5}
+--- !u!114 &1224460378
+MonoBehaviour:
+  m_ObjectHideFlags: 0
+  m_CorrespondingSourceObject: {fileID: 0}
+  m_PrefabInstance: {fileID: 0}
+  m_PrefabAsset: {fileID: 0}
+  m_GameObject: {fileID: 1224460376}
+  m_Enabled: 1
+  m_EditorHideFlags: 0
+  m_Script: {fileID: 11500000, guid: 4e29b1a8efbd4b44bb3f3716e73f07ff, type: 3}
+  m_Name: 
+  m_EditorClassIdentifier: 
+  m_Navigation:
+    m_Mode: 0
+    m_SelectOnUp: {fileID: 0}
+    m_SelectOnDown: {fileID: 0}
+    m_SelectOnLeft: {fileID: 0}
+    m_SelectOnRight: {fileID: 0}
+  m_Transition: 1
+  m_Colors:
+    m_NormalColor: {r: 0.43529415, g: 0.5411765, b: 0.5686275, a: 1}
+    m_HighlightedColor: {r: 1, g: 0.40000004, b: 0, a: 1}
+    m_PressedColor: {r: 0.30008277, g: 0.37307587, b: 0.39200002, a: 1}
+    m_SelectedColor: {r: 1, g: 0.40000004, b: 0, a: 1}
+    m_DisabledColor: {r: 0.78431374, g: 0.78431374, b: 0.78431374, a: 0.5019608}
+    m_ColorMultiplier: 1
+    m_FadeDuration: 0.1
+  m_SpriteState:
+    m_HighlightedSprite: {fileID: 0}
+    m_PressedSprite: {fileID: 0}
+    m_SelectedSprite: {fileID: 0}
+    m_DisabledSprite: {fileID: 0}
+  m_AnimationTriggers:
+    m_NormalTrigger: Normal
+    m_HighlightedTrigger: Highlighted
+    m_PressedTrigger: Pressed
+    m_SelectedTrigger: Highlighted
+    m_DisabledTrigger: Disabled
+  m_Interactable: 1
+  m_TargetGraphic: {fileID: 1224460379}
+  m_OnClick:
+    m_PersistentCalls:
+      m_Calls:
+      - m_Target: {fileID: 1588991415}
+        m_MethodName: SetActive
+        m_Mode: 6
+        m_Arguments:
+          m_ObjectArgument: {fileID: 0}
+          m_ObjectArgumentAssemblyTypeName: UnityEngine.Object, UnityEngine
+          m_IntArgument: 0
+          m_FloatArgument: 0
+          m_StringArgument: 
+          m_BoolArgument: 1
+        m_CallState: 2
+--- !u!114 &1224460379
+MonoBehaviour:
+  m_ObjectHideFlags: 0
+  m_CorrespondingSourceObject: {fileID: 0}
+  m_PrefabInstance: {fileID: 0}
+  m_PrefabAsset: {fileID: 0}
+  m_GameObject: {fileID: 1224460376}
+  m_Enabled: 1
+  m_EditorHideFlags: 0
+  m_Script: {fileID: 11500000, guid: fe87c0e1cc204ed48ad3b37840f39efc, type: 3}
+  m_Name: 
+  m_EditorClassIdentifier: 
+  m_Material: {fileID: 0}
+  m_Color: {r: 1, g: 1, b: 1, a: 1}
+  m_RaycastTarget: 1
+  m_OnCullStateChanged:
+    m_PersistentCalls:
+      m_Calls: []
+  m_Sprite: {fileID: 0}
+  m_Type: 0
+  m_PreserveAspect: 0
+  m_FillCenter: 1
+  m_FillMethod: 4
+  m_FillAmount: 1
+  m_FillClockwise: 1
+  m_FillOrigin: 0
+  m_UseSpriteMesh: 0
+  m_PixelsPerUnitMultiplier: 1
+--- !u!222 &1224460380
+CanvasRenderer:
+  m_ObjectHideFlags: 0
+  m_CorrespondingSourceObject: {fileID: 0}
+  m_PrefabInstance: {fileID: 0}
+  m_PrefabAsset: {fileID: 0}
+  m_GameObject: {fileID: 1224460376}
+  m_CullTransparentMesh: 0
+--- !u!1 &1243937900
+GameObject:
+  m_ObjectHideFlags: 0
+  m_CorrespondingSourceObject: {fileID: 0}
+  m_PrefabInstance: {fileID: 0}
+  m_PrefabAsset: {fileID: 0}
+  serializedVersion: 6
+  m_Component:
+  - component: {fileID: 1243937901}
+  - component: {fileID: 1243937904}
+  - component: {fileID: 1243937903}
+  - component: {fileID: 1243937902}
+  m_Layer: 5
+  m_Name: Button
+  m_TagString: Untagged
+  m_Icon: {fileID: 0}
+  m_NavMeshLayer: 0
+  m_StaticEditorFlags: 0
+  m_IsActive: 1
+--- !u!224 &1243937901
+RectTransform:
+  m_ObjectHideFlags: 0
+  m_CorrespondingSourceObject: {fileID: 0}
+  m_PrefabInstance: {fileID: 0}
+  m_PrefabAsset: {fileID: 0}
+  m_GameObject: {fileID: 1243937900}
+  m_LocalRotation: {x: 0, y: 0, z: 0, w: 1}
+  m_LocalPosition: {x: 0, y: 0, z: 0}
+  m_LocalScale: {x: 1, y: 1, z: 1}
+  m_Children:
+  - {fileID: 891408489}
+  m_Father: {fileID: 1427002035}
+  m_RootOrder: 0
+  m_LocalEulerAnglesHint: {x: 0, y: 0, z: 0}
+  m_AnchorMin: {x: 0, y: 0}
+  m_AnchorMax: {x: 1, y: 1}
+  m_AnchoredPosition: {x: 0, y: 0}
+  m_SizeDelta: {x: -16, y: -16}
+  m_Pivot: {x: 0.5, y: 0.5}
+--- !u!114 &1243937902
+MonoBehaviour:
+  m_ObjectHideFlags: 0
+  m_CorrespondingSourceObject: {fileID: 0}
+  m_PrefabInstance: {fileID: 0}
+  m_PrefabAsset: {fileID: 0}
+  m_GameObject: {fileID: 1243937900}
+  m_Enabled: 1
+  m_EditorHideFlags: 0
+  m_Script: {fileID: 11500000, guid: 4e29b1a8efbd4b44bb3f3716e73f07ff, type: 3}
+  m_Name: 
+  m_EditorClassIdentifier: 
+  m_Navigation:
+    m_Mode: 0
+    m_SelectOnUp: {fileID: 0}
+    m_SelectOnDown: {fileID: 0}
+    m_SelectOnLeft: {fileID: 0}
+    m_SelectOnRight: {fileID: 0}
+  m_Transition: 1
+  m_Colors:
+    m_NormalColor: {r: 0.43529415, g: 0.5411765, b: 0.5686275, a: 1}
+    m_HighlightedColor: {r: 1, g: 0.40000004, b: 0, a: 1}
+    m_PressedColor: {r: 0.30008277, g: 0.37307587, b: 0.39200002, a: 1}
+    m_SelectedColor: {r: 1, g: 0.40000004, b: 0, a: 1}
+    m_DisabledColor: {r: 0.78431374, g: 0.78431374, b: 0.78431374, a: 0.5019608}
+    m_ColorMultiplier: 1
+    m_FadeDuration: 0.1
+  m_SpriteState:
+    m_HighlightedSprite: {fileID: 0}
+    m_PressedSprite: {fileID: 0}
+    m_SelectedSprite: {fileID: 0}
+    m_DisabledSprite: {fileID: 0}
+  m_AnimationTriggers:
+    m_NormalTrigger: Normal
+    m_HighlightedTrigger: Highlighted
+    m_PressedTrigger: Pressed
+    m_SelectedTrigger: Highlighted
+    m_DisabledTrigger: Disabled
+  m_Interactable: 1
+  m_TargetGraphic: {fileID: 1243937903}
+  m_OnClick:
+    m_PersistentCalls:
+      m_Calls:
+      - m_Target: {fileID: 1908252055}
+        m_MethodName: SetActive
+        m_Mode: 6
+        m_Arguments:
+          m_ObjectArgument: {fileID: 0}
+          m_ObjectArgumentAssemblyTypeName: UnityEngine.Object, UnityEngine
+          m_IntArgument: 0
+          m_FloatArgument: 0
+          m_StringArgument: 
+          m_BoolArgument: 1
+        m_CallState: 2
+--- !u!114 &1243937903
+MonoBehaviour:
+  m_ObjectHideFlags: 0
+  m_CorrespondingSourceObject: {fileID: 0}
+  m_PrefabInstance: {fileID: 0}
+  m_PrefabAsset: {fileID: 0}
+  m_GameObject: {fileID: 1243937900}
+  m_Enabled: 1
+  m_EditorHideFlags: 0
+  m_Script: {fileID: 11500000, guid: fe87c0e1cc204ed48ad3b37840f39efc, type: 3}
+  m_Name: 
+  m_EditorClassIdentifier: 
+  m_Material: {fileID: 0}
+  m_Color: {r: 1, g: 1, b: 1, a: 1}
+  m_RaycastTarget: 1
+  m_OnCullStateChanged:
+    m_PersistentCalls:
+      m_Calls: []
+  m_Sprite: {fileID: 0}
+  m_Type: 0
+  m_PreserveAspect: 0
+  m_FillCenter: 1
+  m_FillMethod: 4
+  m_FillAmount: 1
+  m_FillClockwise: 1
+  m_FillOrigin: 0
+  m_UseSpriteMesh: 0
+  m_PixelsPerUnitMultiplier: 1
+--- !u!222 &1243937904
+CanvasRenderer:
+  m_ObjectHideFlags: 0
+  m_CorrespondingSourceObject: {fileID: 0}
+  m_PrefabInstance: {fileID: 0}
+  m_PrefabAsset: {fileID: 0}
+  m_GameObject: {fileID: 1243937900}
+  m_CullTransparentMesh: 0
+--- !u!1 &1268121287
+GameObject:
+  m_ObjectHideFlags: 0
+  m_CorrespondingSourceObject: {fileID: 0}
+  m_PrefabInstance: {fileID: 0}
+  m_PrefabAsset: {fileID: 0}
+  serializedVersion: 6
+  m_Component:
+  - component: {fileID: 1268121288}
+  - component: {fileID: 1268121290}
+  - component: {fileID: 1268121289}
+  m_Layer: 5
+  m_Name: Handle
+  m_TagString: Untagged
+  m_Icon: {fileID: 0}
+  m_NavMeshLayer: 0
+  m_StaticEditorFlags: 0
+  m_IsActive: 0
+--- !u!224 &1268121288
+RectTransform:
+  m_ObjectHideFlags: 0
+  m_CorrespondingSourceObject: {fileID: 0}
+  m_PrefabInstance: {fileID: 0}
+  m_PrefabAsset: {fileID: 0}
+  m_GameObject: {fileID: 1268121287}
+  m_LocalRotation: {x: 0, y: 0, z: 0, w: 1}
+  m_LocalPosition: {x: 0, y: 0, z: 0}
+  m_LocalScale: {x: 1, y: 1, z: 1}
+  m_Children: []
+  m_Father: {fileID: 1072674307}
+  m_RootOrder: 0
+  m_LocalEulerAnglesHint: {x: 0, y: 0, z: 0}
+  m_AnchorMin: {x: 0.2, y: 0}
+  m_AnchorMax: {x: 0.2, y: 1}
+  m_AnchoredPosition: {x: 0, y: 0}
+  m_SizeDelta: {x: 20, y: 0}
+  m_Pivot: {x: 0.5, y: 0.5}
+--- !u!114 &1268121289
+MonoBehaviour:
+  m_ObjectHideFlags: 0
+  m_CorrespondingSourceObject: {fileID: 0}
+  m_PrefabInstance: {fileID: 0}
+  m_PrefabAsset: {fileID: 0}
+  m_GameObject: {fileID: 1268121287}
+  m_Enabled: 1
+  m_EditorHideFlags: 0
+  m_Script: {fileID: 11500000, guid: fe87c0e1cc204ed48ad3b37840f39efc, type: 3}
+  m_Name: 
+  m_EditorClassIdentifier: 
+  m_Material: {fileID: 0}
+  m_Color: {r: 1, g: 1, b: 1, a: 1}
+  m_RaycastTarget: 1
+  m_OnCullStateChanged:
+    m_PersistentCalls:
+      m_Calls: []
+  m_Sprite: {fileID: 10913, guid: 0000000000000000f000000000000000, type: 0}
+  m_Type: 0
+  m_PreserveAspect: 0
+  m_FillCenter: 1
+  m_FillMethod: 4
+  m_FillAmount: 1
+  m_FillClockwise: 1
+  m_FillOrigin: 0
+  m_UseSpriteMesh: 0
+  m_PixelsPerUnitMultiplier: 1
+--- !u!222 &1268121290
+CanvasRenderer:
+  m_ObjectHideFlags: 0
+  m_CorrespondingSourceObject: {fileID: 0}
+  m_PrefabInstance: {fileID: 0}
+  m_PrefabAsset: {fileID: 0}
+  m_GameObject: {fileID: 1268121287}
+  m_CullTransparentMesh: 0
+--- !u!1 &1285424157
+GameObject:
+  m_ObjectHideFlags: 0
+  m_CorrespondingSourceObject: {fileID: 0}
+  m_PrefabInstance: {fileID: 0}
+  m_PrefabAsset: {fileID: 0}
+  serializedVersion: 6
+  m_Component:
+  - component: {fileID: 1285424158}
+  - component: {fileID: 1285424161}
+  - component: {fileID: 1285424160}
+  - component: {fileID: 1285424159}
+  m_Layer: 5
+  m_Name: Close Button
+  m_TagString: Untagged
+  m_Icon: {fileID: 0}
+  m_NavMeshLayer: 0
+  m_StaticEditorFlags: 0
+  m_IsActive: 1
+--- !u!224 &1285424158
+RectTransform:
+  m_ObjectHideFlags: 0
+  m_CorrespondingSourceObject: {fileID: 0}
+  m_PrefabInstance: {fileID: 0}
+  m_PrefabAsset: {fileID: 0}
+  m_GameObject: {fileID: 1285424157}
+  m_LocalRotation: {x: -0, y: -0, z: -0, w: 1}
+  m_LocalPosition: {x: 0, y: 0, z: 0}
+  m_LocalScale: {x: 1, y: 1, z: 1}
+  m_Children:
+  - {fileID: 2109659938}
+  m_Father: {fileID: 1588991416}
+  m_RootOrder: 1
+  m_LocalEulerAnglesHint: {x: 0, y: 0, z: 0}
+  m_AnchorMin: {x: 1, y: 0}
+  m_AnchorMax: {x: 1, y: 0}
+  m_AnchoredPosition: {x: -16, y: 16}
+  m_SizeDelta: {x: 192, y: 64}
+  m_Pivot: {x: 1, y: 0.00000052154064}
+--- !u!114 &1285424159
+MonoBehaviour:
+  m_ObjectHideFlags: 0
+  m_CorrespondingSourceObject: {fileID: 0}
+  m_PrefabInstance: {fileID: 0}
+  m_PrefabAsset: {fileID: 0}
+  m_GameObject: {fileID: 1285424157}
+  m_Enabled: 1
+  m_EditorHideFlags: 0
+  m_Script: {fileID: 11500000, guid: 4e29b1a8efbd4b44bb3f3716e73f07ff, type: 3}
+  m_Name: 
+  m_EditorClassIdentifier: 
+  m_Navigation:
+    m_Mode: 0
+    m_SelectOnUp: {fileID: 0}
+    m_SelectOnDown: {fileID: 0}
+    m_SelectOnLeft: {fileID: 0}
+    m_SelectOnRight: {fileID: 0}
+  m_Transition: 1
+  m_Colors:
+    m_NormalColor: {r: 0.43529415, g: 0.5411765, b: 0.5686275, a: 1}
+    m_HighlightedColor: {r: 1, g: 0.40000004, b: 0, a: 1}
+    m_PressedColor: {r: 0.30008277, g: 0.37307587, b: 0.39200002, a: 1}
+    m_SelectedColor: {r: 1, g: 0.40000004, b: 0, a: 1}
+    m_DisabledColor: {r: 0.78431374, g: 0.78431374, b: 0.78431374, a: 0.5019608}
+    m_ColorMultiplier: 1
+    m_FadeDuration: 0.1
+  m_SpriteState:
+    m_HighlightedSprite: {fileID: 0}
+    m_PressedSprite: {fileID: 0}
+    m_SelectedSprite: {fileID: 0}
+    m_DisabledSprite: {fileID: 0}
+  m_AnimationTriggers:
+    m_NormalTrigger: Normal
+    m_HighlightedTrigger: Highlighted
+    m_PressedTrigger: Pressed
+    m_SelectedTrigger: Highlighted
+    m_DisabledTrigger: Disabled
+  m_Interactable: 1
+  m_TargetGraphic: {fileID: 1285424160}
+  m_OnClick:
+    m_PersistentCalls:
+      m_Calls:
+      - m_Target: {fileID: 1588991415}
+        m_MethodName: SetActive
+        m_Mode: 6
+        m_Arguments:
+          m_ObjectArgument: {fileID: 0}
+          m_ObjectArgumentAssemblyTypeName: UnityEngine.Object, UnityEngine
+          m_IntArgument: 0
+          m_FloatArgument: 0
+          m_StringArgument: 
+          m_BoolArgument: 0
+        m_CallState: 2
+--- !u!114 &1285424160
+MonoBehaviour:
+  m_ObjectHideFlags: 0
+  m_CorrespondingSourceObject: {fileID: 0}
+  m_PrefabInstance: {fileID: 0}
+  m_PrefabAsset: {fileID: 0}
+  m_GameObject: {fileID: 1285424157}
+  m_Enabled: 1
+  m_EditorHideFlags: 0
+  m_Script: {fileID: 11500000, guid: fe87c0e1cc204ed48ad3b37840f39efc, type: 3}
+  m_Name: 
+  m_EditorClassIdentifier: 
+  m_Material: {fileID: 0}
+  m_Color: {r: 1, g: 1, b: 1, a: 1}
+  m_RaycastTarget: 1
+  m_OnCullStateChanged:
+    m_PersistentCalls:
+      m_Calls: []
+  m_Sprite: {fileID: 0}
+  m_Type: 0
+  m_PreserveAspect: 0
+  m_FillCenter: 1
+  m_FillMethod: 4
+  m_FillAmount: 1
+  m_FillClockwise: 1
+  m_FillOrigin: 0
+  m_UseSpriteMesh: 0
+  m_PixelsPerUnitMultiplier: 1
+--- !u!222 &1285424161
+CanvasRenderer:
+  m_ObjectHideFlags: 0
+  m_CorrespondingSourceObject: {fileID: 0}
+  m_PrefabInstance: {fileID: 0}
+  m_PrefabAsset: {fileID: 0}
+  m_GameObject: {fileID: 1285424157}
+  m_CullTransparentMesh: 0
+--- !u!1 &1292114515
+GameObject:
+  m_ObjectHideFlags: 0
+  m_CorrespondingSourceObject: {fileID: 0}
+  m_PrefabInstance: {fileID: 0}
+  m_PrefabAsset: {fileID: 0}
+  serializedVersion: 6
+  m_Component:
+  - component: {fileID: 1292114516}
+  - component: {fileID: 1292114518}
+  - component: {fileID: 1292114517}
+  m_Layer: 5
+  m_Name: Label
+  m_TagString: Untagged
+  m_Icon: {fileID: 0}
+  m_NavMeshLayer: 0
+  m_StaticEditorFlags: 0
+  m_IsActive: 1
+--- !u!224 &1292114516
+RectTransform:
+  m_ObjectHideFlags: 0
+  m_CorrespondingSourceObject: {fileID: 0}
+  m_PrefabInstance: {fileID: 0}
+  m_PrefabAsset: {fileID: 0}
+  m_GameObject: {fileID: 1292114515}
+  m_LocalRotation: {x: -0, y: -0, z: -0, w: 1}
+  m_LocalPosition: {x: 0, y: 0, z: 0}
+  m_LocalScale: {x: 1, y: 1, z: 1}
+  m_Children: []
+  m_Father: {fileID: 317588296}
+  m_RootOrder: 0
+  m_LocalEulerAnglesHint: {x: 0, y: 0, z: 0}
+  m_AnchorMin: {x: 0, y: 0}
+  m_AnchorMax: {x: 0, y: 1}
+  m_AnchoredPosition: {x: 0.000030517578, y: 0}
+  m_SizeDelta: {x: 168, y: 0}
+  m_Pivot: {x: 0, y: 0.5}
+--- !u!114 &1292114517
+MonoBehaviour:
+  m_ObjectHideFlags: 0
+  m_CorrespondingSourceObject: {fileID: 0}
+  m_PrefabInstance: {fileID: 0}
+  m_PrefabAsset: {fileID: 0}
+  m_GameObject: {fileID: 1292114515}
+  m_Enabled: 1
+  m_EditorHideFlags: 0
+  m_Script: {fileID: 11500000, guid: f4688fdb7df04437aeb418b961361dc5, type: 3}
+  m_Name: 
+  m_EditorClassIdentifier: 
+  m_Material: {fileID: 0}
+  m_Color: {r: 1, g: 1, b: 1, a: 1}
+  m_RaycastTarget: 1
+  m_OnCullStateChanged:
+    m_PersistentCalls:
+      m_Calls: []
+  m_text: multiplayer port
+  m_isRightToLeft: 0
+  m_fontAsset: {fileID: 11400000, guid: 5a19f4193fe2bf64089ade0b38163199, type: 2}
+  m_sharedMaterial: {fileID: 21566619404874456, guid: 5a19f4193fe2bf64089ade0b38163199,
+    type: 2}
+  m_fontSharedMaterials: []
+  m_fontMaterial: {fileID: 0}
+  m_fontMaterials: []
+  m_fontColor32:
+    serializedVersion: 2
+    rgba: 4284702540
+  m_fontColor: {r: 0.30008277, g: 0.37307587, b: 0.39200002, a: 1}
+  m_enableVertexGradient: 0
+  m_colorMode: 3
+  m_fontColorGradient:
+    topLeft: {r: 1, g: 1, b: 1, a: 1}
+    topRight: {r: 1, g: 1, b: 1, a: 1}
+    bottomLeft: {r: 1, g: 1, b: 1, a: 1}
+    bottomRight: {r: 1, g: 1, b: 1, a: 1}
+  m_fontColorGradientPreset: {fileID: 0}
+  m_spriteAsset: {fileID: 0}
+  m_tintAllSprites: 0
+  m_overrideHtmlColors: 0
+  m_faceColor:
+    serializedVersion: 2
+    rgba: 4294967295
+  m_outlineColor:
+    serializedVersion: 2
+    rgba: 4278190080
+  m_fontSize: 24
+  m_fontSizeBase: 24
+  m_fontWeight: 400
+  m_enableAutoSizing: 0
+  m_fontSizeMin: 18
+  m_fontSizeMax: 72
+  m_fontStyle: 16
+  m_textAlignment: 514
+  m_characterSpacing: 0
+  m_wordSpacing: 0
+  m_lineSpacing: 0
+  m_lineSpacingMax: 0
+  m_paragraphSpacing: 0
+  m_charWidthMaxAdj: 0
+  m_enableWordWrapping: 1
+  m_wordWrappingRatios: 0.4
+  m_overflowMode: 0
+  m_firstOverflowCharacterIndex: 8
+  m_linkedTextComponent: {fileID: 0}
+  m_isLinkedTextComponent: 0
+  m_isTextTruncated: 0
+  m_enableKerning: 1
+  m_enableExtraPadding: 0
+  checkPaddingRequired: 0
+  m_isRichText: 1
+  m_parseCtrlCharacters: 1
+  m_isOrthographic: 1
+  m_isCullingEnabled: 0
+  m_ignoreRectMaskCulling: 0
+  m_ignoreCulling: 1
+  m_horizontalMapping: 0
+  m_verticalMapping: 0
+  m_uvLineOffset: 0
+  m_geometrySortingOrder: 0
+  m_VertexBufferAutoSizeReduction: 1
+  m_firstVisibleCharacter: 0
+  m_useMaxVisibleDescender: 1
+  m_pageToDisplay: 1
+  m_margin: {x: 16, y: 16, z: 16, w: 16}
+  m_textInfo:
+    textComponent: {fileID: 1292114517}
+    characterCount: 16
+    spriteCount: 0
+    spaceCount: 1
+    wordCount: 2
+    linkCount: 0
+    lineCount: 2
+    pageCount: 1
+    materialCount: 1
+  m_isUsingLegacyAnimationComponent: 0
+  m_isVolumetricText: 0
+  m_spriteAnimator: {fileID: 0}
+  m_hasFontAssetChanged: 0
+  m_subTextObjects:
+  - {fileID: 0}
+  - {fileID: 0}
+  - {fileID: 0}
+  - {fileID: 0}
+  - {fileID: 0}
+  - {fileID: 0}
+  - {fileID: 0}
+  - {fileID: 0}
+  m_baseMaterial: {fileID: 0}
+  m_maskOffset: {x: 0, y: 0, z: 0, w: 0}
+--- !u!222 &1292114518
+CanvasRenderer:
+  m_ObjectHideFlags: 0
+  m_CorrespondingSourceObject: {fileID: 0}
+  m_PrefabInstance: {fileID: 0}
+  m_PrefabAsset: {fileID: 0}
+  m_GameObject: {fileID: 1292114515}
+  m_CullTransparentMesh: 0
+--- !u!1 &1317877496
+GameObject:
+  m_ObjectHideFlags: 0
+  m_CorrespondingSourceObject: {fileID: 0}
+  m_PrefabInstance: {fileID: 0}
+  m_PrefabAsset: {fileID: 0}
+  serializedVersion: 6
+  m_Component:
+  - component: {fileID: 1317877497}
+  - component: {fileID: 1317877498}
+  m_Layer: 5
+  m_Name: Show Log
+  m_TagString: Untagged
+  m_Icon: {fileID: 0}
+  m_NavMeshLayer: 0
+  m_StaticEditorFlags: 0
+  m_IsActive: 1
+--- !u!224 &1317877497
+RectTransform:
+  m_ObjectHideFlags: 0
+  m_CorrespondingSourceObject: {fileID: 0}
+  m_PrefabInstance: {fileID: 0}
+  m_PrefabAsset: {fileID: 0}
+  m_GameObject: {fileID: 1317877496}
+  m_LocalRotation: {x: 0, y: 0, z: 0, w: 1}
+  m_LocalPosition: {x: 0, y: 0, z: 0}
+  m_LocalScale: {x: 1, y: 1, z: 1}
+  m_Children:
+  - {fileID: 1943645057}
+  - {fileID: 1224460377}
+  m_Father: {fileID: 2054891945}
+  m_RootOrder: 7
+  m_LocalEulerAnglesHint: {x: 0, y: 0, z: 0}
+  m_AnchorMin: {x: 0, y: 1}
+  m_AnchorMax: {x: 0, y: 1}
+  m_AnchoredPosition: {x: 190, y: -464}
+  m_SizeDelta: {x: 380, y: 80}
+  m_Pivot: {x: 0.5, y: 0.5}
+--- !u!114 &1317877498
+MonoBehaviour:
+  m_ObjectHideFlags: 0
+  m_CorrespondingSourceObject: {fileID: 0}
+  m_PrefabInstance: {fileID: 0}
+  m_PrefabAsset: {fileID: 0}
+  m_GameObject: {fileID: 1317877496}
+  m_Enabled: 1
+  m_EditorHideFlags: 0
+  m_Script: {fileID: 11500000, guid: 30649d3a9faa99c48a7b1166b86bf2a0, type: 3}
+  m_Name: 
+  m_EditorClassIdentifier: 
+  m_Padding:
+    m_Left: 8
+    m_Right: 8
+    m_Top: 8
+    m_Bottom: 8
+  m_ChildAlignment: 0
+  m_Spacing: 8
+  m_ChildForceExpandWidth: 1
+  m_ChildForceExpandHeight: 1
+  m_ChildControlWidth: 1
+  m_ChildControlHeight: 1
+  m_ChildScaleWidth: 0
+  m_ChildScaleHeight: 0
+--- !u!1 &1322106251
+GameObject:
+  m_ObjectHideFlags: 0
+  m_CorrespondingSourceObject: {fileID: 0}
+  m_PrefabInstance: {fileID: 0}
+  m_PrefabAsset: {fileID: 0}
+  serializedVersion: 6
+  m_Component:
+  - component: {fileID: 1322106252}
+  - component: {fileID: 1322106256}
+  - component: {fileID: 1322106255}
+  - component: {fileID: 1322106254}
+  - component: {fileID: 1322106253}
+  m_Layer: 5
+  m_Name: Panel
+  m_TagString: Untagged
+  m_Icon: {fileID: 0}
+  m_NavMeshLayer: 0
+  m_StaticEditorFlags: 0
+  m_IsActive: 1
+--- !u!224 &1322106252
+RectTransform:
+  m_ObjectHideFlags: 0
+  m_CorrespondingSourceObject: {fileID: 0}
+  m_PrefabInstance: {fileID: 0}
+  m_PrefabAsset: {fileID: 0}
+  m_GameObject: {fileID: 1322106251}
+  m_LocalRotation: {x: -0, y: -0, z: -0, w: 1}
+  m_LocalPosition: {x: 0, y: 0, z: 0}
+  m_LocalScale: {x: 1, y: 1, z: 1}
+  m_Children:
+  - {fileID: 94545910}
+  - {fileID: 75423798}
+  - {fileID: 936630691}
+  - {fileID: 816994074}
+  - {fileID: 317588296}
+  - {fileID: 162886307}
+  m_Father: {fileID: 1908252056}
+  m_RootOrder: 0
+  m_LocalEulerAnglesHint: {x: 0, y: 0, z: 0}
+  m_AnchorMin: {x: 0.5, y: 0.5}
+  m_AnchorMax: {x: 0.5, y: 0.5}
+  m_AnchoredPosition: {x: 0, y: 0}
+  m_SizeDelta: {x: 500, y: 496}
+  m_Pivot: {x: 0.5, y: 0.5}
+--- !u!114 &1322106253
+MonoBehaviour:
+  m_ObjectHideFlags: 0
+  m_CorrespondingSourceObject: {fileID: 0}
+  m_PrefabInstance: {fileID: 0}
+  m_PrefabAsset: {fileID: 0}
+  m_GameObject: {fileID: 1322106251}
+  m_Enabled: 1
+  m_EditorHideFlags: 0
+  m_Script: {fileID: 11500000, guid: 3245ec927659c4140ac4f8d17403cc18, type: 3}
+  m_Name: 
+  m_EditorClassIdentifier: 
+  m_HorizontalFit: 0
+  m_VerticalFit: 2
+--- !u!114 &1322106254
+MonoBehaviour:
+  m_ObjectHideFlags: 0
+  m_CorrespondingSourceObject: {fileID: 0}
+  m_PrefabInstance: {fileID: 0}
+  m_PrefabAsset: {fileID: 0}
+  m_GameObject: {fileID: 1322106251}
+  m_Enabled: 1
+  m_EditorHideFlags: 0
+  m_Script: {fileID: 11500000, guid: 59f8146938fff824cb5fd77236b75775, type: 3}
+  m_Name: 
+  m_EditorClassIdentifier: 
+  m_Padding:
+    m_Left: 0
+    m_Right: 0
+    m_Top: 0
+    m_Bottom: 0
+  m_ChildAlignment: 0
+  m_Spacing: 0
+  m_ChildForceExpandWidth: 1
+  m_ChildForceExpandHeight: 1
+  m_ChildControlWidth: 1
+  m_ChildControlHeight: 0
+  m_ChildScaleWidth: 0
+  m_ChildScaleHeight: 0
+--- !u!114 &1322106255
+MonoBehaviour:
+  m_ObjectHideFlags: 0
+  m_CorrespondingSourceObject: {fileID: 0}
+  m_PrefabInstance: {fileID: 0}
+  m_PrefabAsset: {fileID: 0}
+  m_GameObject: {fileID: 1322106251}
+  m_Enabled: 1
+  m_EditorHideFlags: 0
+  m_Script: {fileID: 11500000, guid: fe87c0e1cc204ed48ad3b37840f39efc, type: 3}
+  m_Name: 
+  m_EditorClassIdentifier: 
+  m_Material: {fileID: 0}
+  m_Color: {r: 0.5764706, g: 0.654902, b: 0.6745098, a: 1}
+  m_RaycastTarget: 1
+  m_OnCullStateChanged:
+    m_PersistentCalls:
+      m_Calls: []
+  m_Sprite: {fileID: 0}
+  m_Type: 0
+  m_PreserveAspect: 0
+  m_FillCenter: 1
+  m_FillMethod: 4
+  m_FillAmount: 1
+  m_FillClockwise: 1
+  m_FillOrigin: 0
+  m_UseSpriteMesh: 0
+  m_PixelsPerUnitMultiplier: 1
+--- !u!222 &1322106256
+CanvasRenderer:
+  m_ObjectHideFlags: 0
+  m_CorrespondingSourceObject: {fileID: 0}
+  m_PrefabInstance: {fileID: 0}
+  m_PrefabAsset: {fileID: 0}
+  m_GameObject: {fileID: 1322106251}
+  m_CullTransparentMesh: 0
+--- !u!1 &1387937674
+GameObject:
+  m_ObjectHideFlags: 0
+  m_CorrespondingSourceObject: {fileID: 0}
+  m_PrefabInstance: {fileID: 0}
+  m_PrefabAsset: {fileID: 0}
+  serializedVersion: 6
+  m_Component:
+  - component: {fileID: 1387937675}
+  - component: {fileID: 1387937677}
+  - component: {fileID: 1387937676}
+  m_Layer: 5
+  m_Name: Log Text
+  m_TagString: Untagged
+  m_Icon: {fileID: 0}
+  m_NavMeshLayer: 0
+  m_StaticEditorFlags: 0
+  m_IsActive: 1
+--- !u!224 &1387937675
+RectTransform:
+  m_ObjectHideFlags: 0
+  m_CorrespondingSourceObject: {fileID: 0}
+  m_PrefabInstance: {fileID: 0}
+  m_PrefabAsset: {fileID: 0}
+  m_GameObject: {fileID: 1387937674}
+  m_LocalRotation: {x: 0, y: 0, z: 0, w: 1}
+  m_LocalPosition: {x: 0, y: 0, z: 0}
+  m_LocalScale: {x: 1, y: 1, z: 1}
+  m_Children: []
+  m_Father: {fileID: 430995091}
+  m_RootOrder: 0
+  m_LocalEulerAnglesHint: {x: 0, y: 0, z: 0}
+  m_AnchorMin: {x: 0, y: 0}
+  m_AnchorMax: {x: 1, y: 1}
+  m_AnchoredPosition: {x: 0, y: 0}
+  m_SizeDelta: {x: -32, y: -32}
+  m_Pivot: {x: 0.5, y: 0.5}
+--- !u!114 &1387937676
+MonoBehaviour:
+  m_ObjectHideFlags: 0
+  m_CorrespondingSourceObject: {fileID: 0}
+  m_PrefabInstance: {fileID: 0}
+  m_PrefabAsset: {fileID: 0}
+  m_GameObject: {fileID: 1387937674}
+  m_Enabled: 1
+  m_EditorHideFlags: 0
+  m_Script: {fileID: 11500000, guid: f4688fdb7df04437aeb418b961361dc5, type: 3}
+  m_Name: 
+  m_EditorClassIdentifier: 
+  m_Material: {fileID: 0}
+  m_Color: {r: 1, g: 1, b: 1, a: 1}
+  m_RaycastTarget: 1
+  m_OnCullStateChanged:
+    m_PersistentCalls:
+      m_Calls: []
+  m_text: No log output yet.
+  m_isRightToLeft: 0
+  m_fontAsset: {fileID: 11400000, guid: 0cd382c4d470f174791dd96eb8f7b786, type: 2}
+  m_sharedMaterial: {fileID: 1549604112718095413, guid: 0cd382c4d470f174791dd96eb8f7b786,
+    type: 2}
+  m_fontSharedMaterials: []
+  m_fontMaterial: {fileID: 0}
+  m_fontMaterials: []
+  m_fontColor32:
+    serializedVersion: 2
+    rgba: 4294967295
+  m_fontColor: {r: 1, g: 1, b: 1, a: 1}
+  m_enableVertexGradient: 0
+  m_colorMode: 3
+  m_fontColorGradient:
+    topLeft: {r: 1, g: 1, b: 1, a: 1}
+    topRight: {r: 1, g: 1, b: 1, a: 1}
+    bottomLeft: {r: 1, g: 1, b: 1, a: 1}
+    bottomRight: {r: 1, g: 1, b: 1, a: 1}
+  m_fontColorGradientPreset: {fileID: 0}
+  m_spriteAsset: {fileID: 0}
+  m_tintAllSprites: 0
+  m_overrideHtmlColors: 0
+  m_faceColor:
+    serializedVersion: 2
+    rgba: 4294967295
+  m_outlineColor:
+    serializedVersion: 2
+    rgba: 4278190080
+  m_fontSize: 24
+  m_fontSizeBase: 24
+  m_fontWeight: 400
+  m_enableAutoSizing: 0
+  m_fontSizeMin: 18
+  m_fontSizeMax: 72
+  m_fontStyle: 0
+  m_textAlignment: 1025
+  m_characterSpacing: 0
+  m_wordSpacing: 0
+  m_lineSpacing: 0
+  m_lineSpacingMax: 0
+  m_paragraphSpacing: 0
+  m_charWidthMaxAdj: 0
+  m_enableWordWrapping: 1
+  m_wordWrappingRatios: 0.4
+  m_overflowMode: 4
+  m_firstOverflowCharacterIndex: -1
+  m_linkedTextComponent: {fileID: 0}
+  m_isLinkedTextComponent: 0
+  m_isTextTruncated: 0
+  m_enableKerning: 1
+  m_enableExtraPadding: 0
+  checkPaddingRequired: 0
+  m_isRichText: 1
+  m_parseCtrlCharacters: 1
+  m_isOrthographic: 1
+  m_isCullingEnabled: 0
+  m_ignoreRectMaskCulling: 0
+  m_ignoreCulling: 1
+  m_horizontalMapping: 0
+  m_verticalMapping: 0
+  m_uvLineOffset: 0
+  m_geometrySortingOrder: 0
+  m_VertexBufferAutoSizeReduction: 1
+  m_firstVisibleCharacter: 0
+  m_useMaxVisibleDescender: 1
+  m_pageToDisplay: 1
+  m_margin: {x: 0, y: 0, z: 0, w: 0}
+  m_textInfo:
+    textComponent: {fileID: 1387937676}
+    characterCount: 18
+    spriteCount: 0
+    spaceCount: 3
+    wordCount: 4
+    linkCount: 0
+    lineCount: 1
+    pageCount: 1
+    materialCount: 1
+  m_isUsingLegacyAnimationComponent: 0
+  m_isVolumetricText: 0
+  m_spriteAnimator: {fileID: 0}
+  m_hasFontAssetChanged: 0
+  m_subTextObjects:
+  - {fileID: 0}
+  - {fileID: 0}
+  - {fileID: 0}
+  - {fileID: 0}
+  - {fileID: 0}
+  - {fileID: 0}
+  - {fileID: 0}
+  - {fileID: 0}
+  m_baseMaterial: {fileID: 0}
+  m_maskOffset: {x: 0, y: 0, z: 0, w: 0}
+--- !u!222 &1387937677
+CanvasRenderer:
+  m_ObjectHideFlags: 0
+  m_CorrespondingSourceObject: {fileID: 0}
+  m_PrefabInstance: {fileID: 0}
+  m_PrefabAsset: {fileID: 0}
+  m_GameObject: {fileID: 1387937674}
+  m_CullTransparentMesh: 0
+--- !u!1 &1404593537
+GameObject:
+  m_ObjectHideFlags: 0
+  m_CorrespondingSourceObject: {fileID: 0}
+  m_PrefabInstance: {fileID: 0}
+  m_PrefabAsset: {fileID: 0}
+  serializedVersion: 6
+  m_Component:
+  - component: {fileID: 1404593538}
+  - component: {fileID: 1404593540}
+  - component: {fileID: 1404593539}
+  m_Layer: 5
+  m_Name: Highlight
+  m_TagString: Untagged
+  m_Icon: {fileID: 0}
+  m_NavMeshLayer: 0
+  m_StaticEditorFlags: 0
+  m_IsActive: 1
+--- !u!224 &1404593538
+RectTransform:
+  m_ObjectHideFlags: 0
+  m_CorrespondingSourceObject: {fileID: 0}
+  m_PrefabInstance: {fileID: 0}
+  m_PrefabAsset: {fileID: 0}
+  m_GameObject: {fileID: 1404593537}
+  m_LocalRotation: {x: 0, y: 0, z: 0, w: 1}
+  m_LocalPosition: {x: 0, y: 0, z: 0}
+  m_LocalScale: {x: 1, y: 1, z: 1}
+  m_Children: []
+  m_Father: {fileID: 159567282}
+  m_RootOrder: 0
+  m_LocalEulerAnglesHint: {x: 0, y: 0, z: 0}
+  m_AnchorMin: {x: 0, y: 0}
+  m_AnchorMax: {x: 1, y: 1}
+  m_AnchoredPosition: {x: 0, y: 0}
+  m_SizeDelta: {x: 0, y: 0}
+  m_Pivot: {x: 0.5, y: 0.5}
+--- !u!114 &1404593539
+MonoBehaviour:
+  m_ObjectHideFlags: 0
+  m_CorrespondingSourceObject: {fileID: 0}
+  m_PrefabInstance: {fileID: 0}
+  m_PrefabAsset: {fileID: 0}
+  m_GameObject: {fileID: 1404593537}
+  m_Enabled: 1
+  m_EditorHideFlags: 0
+  m_Script: {fileID: 11500000, guid: fe87c0e1cc204ed48ad3b37840f39efc, type: 3}
+  m_Name: 
+  m_EditorClassIdentifier: 
+  m_Material: {fileID: 0}
+  m_Color: {r: 0.8313726, g: 0.33333334, b: 0, a: 1}
+  m_RaycastTarget: 0
+  m_OnCullStateChanged:
+    m_PersistentCalls:
+      m_Calls: []
+  m_Sprite: {fileID: 0}
+  m_Type: 0
+  m_PreserveAspect: 0
+  m_FillCenter: 1
+  m_FillMethod: 4
+  m_FillAmount: 1
+  m_FillClockwise: 1
+  m_FillOrigin: 0
+  m_UseSpriteMesh: 0
+  m_PixelsPerUnitMultiplier: 1
+--- !u!222 &1404593540
+CanvasRenderer:
+  m_ObjectHideFlags: 0
+  m_CorrespondingSourceObject: {fileID: 0}
+  m_PrefabInstance: {fileID: 0}
+  m_PrefabAsset: {fileID: 0}
+  m_GameObject: {fileID: 1404593537}
+  m_CullTransparentMesh: 0
+--- !u!1 &1427002034
+GameObject:
+  m_ObjectHideFlags: 0
+  m_CorrespondingSourceObject: {fileID: 0}
+  m_PrefabInstance: {fileID: 0}
+  m_PrefabAsset: {fileID: 0}
+  serializedVersion: 6
+  m_Component:
+  - component: {fileID: 1427002035}
+  m_Layer: 5
+  m_Name: Connect
+  m_TagString: Untagged
+  m_Icon: {fileID: 0}
+  m_NavMeshLayer: 0
+  m_StaticEditorFlags: 0
+  m_IsActive: 1
+--- !u!224 &1427002035
+RectTransform:
+  m_ObjectHideFlags: 0
+  m_CorrespondingSourceObject: {fileID: 0}
+  m_PrefabInstance: {fileID: 0}
+  m_PrefabAsset: {fileID: 0}
+  m_GameObject: {fileID: 1427002034}
+  m_LocalRotation: {x: 0, y: 0, z: 0, w: 1}
+  m_LocalPosition: {x: 0, y: 0, z: 0}
+  m_LocalScale: {x: 1, y: 1, z: 1}
+  m_Children:
+  - {fileID: 1243937901}
+  m_Father: {fileID: 2054891945}
+  m_RootOrder: 3
+  m_LocalEulerAnglesHint: {x: 0, y: 0, z: 0}
+  m_AnchorMin: {x: 0, y: 1}
+  m_AnchorMax: {x: 0, y: 1}
+  m_AnchoredPosition: {x: 190, y: -216}
+  m_SizeDelta: {x: 380, y: 80}
+  m_Pivot: {x: 0.5, y: 0.5}
+--- !u!1 &1437844075
+GameObject:
+  m_ObjectHideFlags: 0
+  m_CorrespondingSourceObject: {fileID: 0}
+  m_PrefabInstance: {fileID: 0}
+  m_PrefabAsset: {fileID: 0}
+  serializedVersion: 6
+  m_Component:
+  - component: {fileID: 1437844076}
+  - component: {fileID: 1437844077}
+  m_Layer: 5
+  m_Name: Text Area
+  m_TagString: Untagged
+  m_Icon: {fileID: 0}
+  m_NavMeshLayer: 0
+  m_StaticEditorFlags: 0
+  m_IsActive: 1
+--- !u!224 &1437844076
+RectTransform:
+  m_ObjectHideFlags: 0
+  m_CorrespondingSourceObject: {fileID: 0}
+  m_PrefabInstance: {fileID: 0}
+  m_PrefabAsset: {fileID: 0}
+  m_GameObject: {fileID: 1437844075}
+  m_LocalRotation: {x: 0, y: 0, z: 0, w: 1}
+  m_LocalPosition: {x: 0, y: 0, z: 0}
+  m_LocalScale: {x: 1, y: 1, z: 1}
+  m_Children:
+  - {fileID: 2048555309}
+  - {fileID: 1627060379}
+  m_Father: {fileID: 586438651}
+  m_RootOrder: 0
+  m_LocalEulerAnglesHint: {x: 0, y: 0, z: 0}
+  m_AnchorMin: {x: 0, y: 0}
+  m_AnchorMax: {x: 1, y: 1}
+  m_AnchoredPosition: {x: 0, y: -0.5}
+  m_SizeDelta: {x: -20, y: -13}
+  m_Pivot: {x: 0.5, y: 0.5}
+--- !u!114 &1437844077
+MonoBehaviour:
+  m_ObjectHideFlags: 0
+  m_CorrespondingSourceObject: {fileID: 0}
+  m_PrefabInstance: {fileID: 0}
+  m_PrefabAsset: {fileID: 0}
+  m_GameObject: {fileID: 1437844075}
+  m_Enabled: 1
+  m_EditorHideFlags: 0
+  m_Script: {fileID: 11500000, guid: 3312d7739989d2b4e91e6319e9a96d76, type: 3}
+  m_Name: 
+  m_EditorClassIdentifier: 
+--- !u!1 &1471469550
+GameObject:
+  m_ObjectHideFlags: 0
+  m_CorrespondingSourceObject: {fileID: 0}
+  m_PrefabInstance: {fileID: 0}
+  m_PrefabAsset: {fileID: 0}
+  serializedVersion: 6
+  m_Component:
+  - component: {fileID: 1471469551}
+  - component: {fileID: 1471469552}
+  m_Layer: 0
+  m_Name: Visualiser Radial Menu
+  m_TagString: Untagged
+  m_Icon: {fileID: 0}
+  m_NavMeshLayer: 0
+  m_StaticEditorFlags: 0
+  m_IsActive: 1
+--- !u!4 &1471469551
+Transform:
+  m_ObjectHideFlags: 0
+  m_CorrespondingSourceObject: {fileID: 0}
+  m_PrefabInstance: {fileID: 0}
+  m_PrefabAsset: {fileID: 0}
+  m_GameObject: {fileID: 1471469550}
+  m_LocalRotation: {x: 0, y: 0, z: 0, w: 1}
+  m_LocalPosition: {x: 0, y: 0, z: 0}
+  m_LocalScale: {x: 1, y: 1, z: 1}
+  m_Children:
+  - {fileID: 593888083}
+  m_Father: {fileID: 3480070}
+  m_RootOrder: 0
+  m_LocalEulerAnglesHint: {x: 0, y: 0, z: 0}
+--- !u!114 &1471469552
+MonoBehaviour:
+  m_ObjectHideFlags: 0
+  m_CorrespondingSourceObject: {fileID: 0}
+  m_PrefabInstance: {fileID: 0}
+  m_PrefabAsset: {fileID: 0}
+  m_GameObject: {fileID: 1471469550}
+  m_Enabled: 1
+  m_EditorHideFlags: 0
+  m_Script: {fileID: 11500000, guid: 9bc97d019e134c85946eaf212e0a8559, type: 3}
+  m_Name: 
+  m_EditorClassIdentifier: 
+  radialMenuPrefab: {fileID: 593888082}
+  visualiserMenuAction:
+    actionPath: /actions/Interactive/in/VisualiserMenu
+    needsReinit: 0
+  cursorProvider: {fileID: 266520763}
+  prototype: {fileID: 544060994}
+  inputSource: 1
+--- !u!1 &1512558924
+GameObject:
+  m_ObjectHideFlags: 0
+  m_CorrespondingSourceObject: {fileID: 0}
+  m_PrefabInstance: {fileID: 0}
+  m_PrefabAsset: {fileID: 0}
+  serializedVersion: 6
+  m_Component:
+  - component: {fileID: 1512558925}
+  m_Layer: 5
+  m_Name: Simulate Controllers
+  m_TagString: Untagged
+  m_Icon: {fileID: 0}
+  m_NavMeshLayer: 0
+  m_StaticEditorFlags: 0
+  m_IsActive: 1
+--- !u!224 &1512558925
+RectTransform:
+  m_ObjectHideFlags: 0
+  m_CorrespondingSourceObject: {fileID: 0}
+  m_PrefabInstance: {fileID: 0}
+  m_PrefabAsset: {fileID: 0}
+  m_GameObject: {fileID: 1512558924}
+  m_LocalRotation: {x: 0, y: 0, z: 0, w: 1}
+  m_LocalPosition: {x: 0, y: 0, z: 0}
+  m_LocalScale: {x: 1, y: 1, z: 1}
+  m_Children:
+  - {fileID: 767694554}
+  m_Father: {fileID: 2054891945}
+  m_RootOrder: 6
+  m_LocalEulerAnglesHint: {x: 0, y: 0, z: 0}
+  m_AnchorMin: {x: 0, y: 1}
+  m_AnchorMax: {x: 0, y: 1}
+  m_AnchoredPosition: {x: 190, y: -384}
+  m_SizeDelta: {x: 380, y: 80}
+  m_Pivot: {x: 0.5, y: 0.5}
+--- !u!1 &1526325262
+GameObject:
+  m_ObjectHideFlags: 0
+  m_CorrespondingSourceObject: {fileID: 0}
+  m_PrefabInstance: {fileID: 0}
+  m_PrefabAsset: {fileID: 0}
+  serializedVersion: 6
+  m_Component:
+  - component: {fileID: 1526325263}
+  - component: {fileID: 1526325264}
+  m_Layer: 0
+  m_Name: Interactable Scene
+  m_TagString: Untagged
+  m_Icon: {fileID: 0}
+  m_NavMeshLayer: 0
+  m_StaticEditorFlags: 0
+  m_IsActive: 1
+--- !u!4 &1526325263
+Transform:
+  m_ObjectHideFlags: 0
+  m_CorrespondingSourceObject: {fileID: 0}
+  m_PrefabInstance: {fileID: 0}
+  m_PrefabAsset: {fileID: 0}
+  m_GameObject: {fileID: 1526325262}
+  m_LocalRotation: {x: 0, y: 0, z: 0, w: 1}
+  m_LocalPosition: {x: 0, y: 0, z: 0}
+  m_LocalScale: {x: 1, y: 1, z: 1}
+  m_Children: []
+  m_Father: {fileID: 1946000298}
+  m_RootOrder: 0
+  m_LocalEulerAnglesHint: {x: 0, y: 0, z: 0}
+--- !u!114 &1526325264
+MonoBehaviour:
+  m_ObjectHideFlags: 0
+  m_CorrespondingSourceObject: {fileID: 0}
+  m_PrefabInstance: {fileID: 0}
+  m_PrefabAsset: {fileID: 0}
+  m_GameObject: {fileID: 1526325262}
+  m_Enabled: 1
+  m_EditorHideFlags: 0
+  m_Script: {fileID: 11500000, guid: 0549da6461984908996c463bef27c729, type: 3}
+  m_Name: 
+  m_EditorClassIdentifier: 
+  frameSource: {fileID: 544060996}
+  visualisationScene: {fileID: 1201042860}
+--- !u!1 &1529171856
+GameObject:
+  m_ObjectHideFlags: 0
+  m_CorrespondingSourceObject: {fileID: 0}
+  m_PrefabInstance: {fileID: 0}
+  m_PrefabAsset: {fileID: 0}
+  serializedVersion: 6
+  m_Component:
+  - component: {fileID: 1529171857}
+  - component: {fileID: 1529171859}
+  - component: {fileID: 1529171858}
+  m_Layer: 5
+  m_Name: Background
+  m_TagString: Untagged
+  m_Icon: {fileID: 0}
+  m_NavMeshLayer: 0
+  m_StaticEditorFlags: 0
+  m_IsActive: 1
+--- !u!224 &1529171857
+RectTransform:
+  m_ObjectHideFlags: 0
+  m_CorrespondingSourceObject: {fileID: 0}
+  m_PrefabInstance: {fileID: 0}
+  m_PrefabAsset: {fileID: 0}
+  m_GameObject: {fileID: 1529171856}
+  m_LocalRotation: {x: 0, y: 0, z: 0, w: 1}
+  m_LocalPosition: {x: 0, y: 0, z: 0}
+  m_LocalScale: {x: 1, y: 1, z: 1}
+  m_Children: []
+  m_Father: {fileID: 1981335398}
+  m_RootOrder: 0
+  m_LocalEulerAnglesHint: {x: 0, y: 0, z: 0}
+  m_AnchorMin: {x: 0, y: 0}
+  m_AnchorMax: {x: 1, y: 1}
+  m_AnchoredPosition: {x: 0, y: 0}
+  m_SizeDelta: {x: 0, y: 0}
+  m_Pivot: {x: 0.5, y: 0.5}
+--- !u!114 &1529171858
+MonoBehaviour:
+  m_ObjectHideFlags: 0
+  m_CorrespondingSourceObject: {fileID: 0}
+  m_PrefabInstance: {fileID: 0}
+  m_PrefabAsset: {fileID: 0}
+  m_GameObject: {fileID: 1529171856}
+  m_Enabled: 1
+  m_EditorHideFlags: 0
+  m_Script: {fileID: 11500000, guid: fe87c0e1cc204ed48ad3b37840f39efc, type: 3}
+  m_Name: 
+  m_EditorClassIdentifier: 
+  m_Material: {fileID: 0}
+  m_Color: {r: 0.30008277, g: 0.37307587, b: 0.39200002, a: 1}
+  m_RaycastTarget: 1
+  m_OnCullStateChanged:
+    m_PersistentCalls:
+      m_Calls: []
+  m_Sprite: {fileID: 0}
+  m_Type: 1
+  m_PreserveAspect: 0
+  m_FillCenter: 1
+  m_FillMethod: 4
+  m_FillAmount: 1
+  m_FillClockwise: 1
+  m_FillOrigin: 0
+  m_UseSpriteMesh: 0
+  m_PixelsPerUnitMultiplier: 1
+--- !u!222 &1529171859
+CanvasRenderer:
+  m_ObjectHideFlags: 0
+  m_CorrespondingSourceObject: {fileID: 0}
+  m_PrefabInstance: {fileID: 0}
+  m_PrefabAsset: {fileID: 0}
+  m_GameObject: {fileID: 1529171856}
+  m_CullTransparentMesh: 0
+--- !u!1 &1534800855
+GameObject:
+  m_ObjectHideFlags: 0
+  m_CorrespondingSourceObject: {fileID: 0}
+  m_PrefabInstance: {fileID: 0}
+  m_PrefabAsset: {fileID: 0}
+  serializedVersion: 6
+  m_Component:
+  - component: {fileID: 1534800856}
+  m_Layer: 0
+  m_Name: SteamVR
+  m_TagString: Untagged
+  m_Icon: {fileID: 0}
+  m_NavMeshLayer: 0
+  m_StaticEditorFlags: 0
+  m_IsActive: 1
+--- !u!4 &1534800856
+Transform:
+  m_ObjectHideFlags: 0
+  m_CorrespondingSourceObject: {fileID: 0}
+  m_PrefabInstance: {fileID: 0}
+  m_PrefabAsset: {fileID: 0}
+  m_GameObject: {fileID: 1534800855}
+  m_LocalRotation: {x: 0, y: 0, z: 0, w: 1}
+  m_LocalPosition: {x: 0, y: 0, z: 0}
+  m_LocalScale: {x: 1, y: 1, z: 1}
+  m_Children:
+  - {fileID: 1897242026}
+  m_Father: {fileID: 0}
+  m_RootOrder: 2
+  m_LocalEulerAnglesHint: {x: 0, y: 0, z: 0}
+--- !u!1 &1574251812
+GameObject:
+  m_ObjectHideFlags: 0
+  m_CorrespondingSourceObject: {fileID: 0}
+  m_PrefabInstance: {fileID: 0}
+  m_PrefabAsset: {fileID: 0}
+  serializedVersion: 6
+  m_Component:
+  - component: {fileID: 1574251813}
+  m_Layer: 5
+  m_Name: Input
+  m_TagString: Untagged
+  m_Icon: {fileID: 0}
+  m_NavMeshLayer: 0
+  m_StaticEditorFlags: 0
+  m_IsActive: 1
+--- !u!224 &1574251813
+RectTransform:
+  m_ObjectHideFlags: 0
+  m_CorrespondingSourceObject: {fileID: 0}
+  m_PrefabInstance: {fileID: 0}
+  m_PrefabAsset: {fileID: 0}
+  m_GameObject: {fileID: 1574251812}
+  m_LocalRotation: {x: 0, y: 0, z: 0, w: 1}
+  m_LocalPosition: {x: 0, y: 0, z: 0}
+  m_LocalScale: {x: 1, y: 1, z: 1}
+  m_Children:
+  - {fileID: 586438651}
+  m_Father: {fileID: 816994074}
+  m_RootOrder: 1
+  m_LocalEulerAnglesHint: {x: 0, y: 0, z: 0}
+  m_AnchorMin: {x: 0, y: 0}
+  m_AnchorMax: {x: 1, y: 1}
+  m_AnchoredPosition: {x: 84, y: 0}
+  m_SizeDelta: {x: -168, y: 0}
+  m_Pivot: {x: 0.5, y: 0.5}
+--- !u!1 &1588991415
+GameObject:
+  m_ObjectHideFlags: 0
+  m_CorrespondingSourceObject: {fileID: 0}
+  m_PrefabInstance: {fileID: 0}
+  m_PrefabAsset: {fileID: 0}
+  serializedVersion: 6
+  m_Component:
+  - component: {fileID: 1588991416}
+  - component: {fileID: 1588991418}
+  - component: {fileID: 1588991417}
+  m_Layer: 5
+  m_Name: Debug Values
+  m_TagString: Untagged
+  m_Icon: {fileID: 0}
+  m_NavMeshLayer: 0
+  m_StaticEditorFlags: 0
+  m_IsActive: 0
+--- !u!224 &1588991416
+RectTransform:
+  m_ObjectHideFlags: 0
+  m_CorrespondingSourceObject: {fileID: 0}
+  m_PrefabInstance: {fileID: 0}
+  m_PrefabAsset: {fileID: 0}
+  m_GameObject: {fileID: 1588991415}
+  m_LocalRotation: {x: 0, y: 0, z: 0, w: 1}
+  m_LocalPosition: {x: 0, y: 0, z: 0}
+  m_LocalScale: {x: 1, y: 1, z: 1}
+  m_Children:
+  - {fileID: 603696411}
+  - {fileID: 1285424158}
+  m_Father: {fileID: 921160397}
+  m_RootOrder: 2
+  m_LocalEulerAnglesHint: {x: 0, y: 0, z: 0}
+  m_AnchorMin: {x: 0, y: 0}
+  m_AnchorMax: {x: 0.5, y: 1}
+  m_AnchoredPosition: {x: -0.024902344, y: 0}
+  m_SizeDelta: {x: 0.049927, y: 0}
+  m_Pivot: {x: 0.5, y: 0.5}
+--- !u!114 &1588991417
+MonoBehaviour:
+  m_ObjectHideFlags: 0
+  m_CorrespondingSourceObject: {fileID: 0}
+  m_PrefabInstance: {fileID: 0}
+  m_PrefabAsset: {fileID: 0}
+  m_GameObject: {fileID: 1588991415}
+  m_Enabled: 1
+  m_EditorHideFlags: 0
+  m_Script: {fileID: 11500000, guid: fe87c0e1cc204ed48ad3b37840f39efc, type: 3}
+  m_Name: 
+  m_EditorClassIdentifier: 
+  m_Material: {fileID: 0}
+  m_Color: {r: 0, g: 0, b: 0, a: 0.9019608}
+  m_RaycastTarget: 1
+  m_OnCullStateChanged:
+    m_PersistentCalls:
+      m_Calls: []
+  m_Sprite: {fileID: 0}
+  m_Type: 0
+  m_PreserveAspect: 0
+  m_FillCenter: 1
+  m_FillMethod: 4
+  m_FillAmount: 1
+  m_FillClockwise: 1
+  m_FillOrigin: 0
+  m_UseSpriteMesh: 0
+  m_PixelsPerUnitMultiplier: 1
+--- !u!222 &1588991418
+CanvasRenderer:
+  m_ObjectHideFlags: 0
+  m_CorrespondingSourceObject: {fileID: 0}
+  m_PrefabInstance: {fileID: 0}
+  m_PrefabAsset: {fileID: 0}
+  m_GameObject: {fileID: 1588991415}
+  m_CullTransparentMesh: 0
+--- !u!1 &1594420690
+GameObject:
+  m_ObjectHideFlags: 0
+  m_CorrespondingSourceObject: {fileID: 0}
+  m_PrefabInstance: {fileID: 0}
+  m_PrefabAsset: {fileID: 0}
+  serializedVersion: 6
+  m_Component:
+  - component: {fileID: 1594420691}
+  - component: {fileID: 1594420692}
+  m_Layer: 0
+  m_Name: UI Mode
+  m_TagString: Untagged
+  m_Icon: {fileID: 0}
+  m_NavMeshLayer: 0
+  m_StaticEditorFlags: 0
+  m_IsActive: 1
+--- !u!4 &1594420691
+Transform:
+  m_ObjectHideFlags: 0
+  m_CorrespondingSourceObject: {fileID: 0}
+  m_PrefabInstance: {fileID: 0}
+  m_PrefabAsset: {fileID: 0}
+  m_GameObject: {fileID: 1594420690}
+  m_LocalRotation: {x: 0, y: 0, z: 0, w: 1}
+  m_LocalPosition: {x: 0, y: 0, z: 0}
+  m_LocalScale: {x: 1, y: 1, z: 1}
+  m_Children: []
+  m_Father: {fileID: 544060993}
+  m_RootOrder: 5
+  m_LocalEulerAnglesHint: {x: 0, y: 0, z: 0}
+--- !u!114 &1594420692
+MonoBehaviour:
+  m_ObjectHideFlags: 0
+  m_CorrespondingSourceObject: {fileID: 0}
+  m_PrefabInstance: {fileID: 0}
+  m_PrefabAsset: {fileID: 0}
+  m_GameObject: {fileID: 1594420690}
+  m_Enabled: 1
+  m_EditorHideFlags: 0
+  m_Script: {fileID: 11500000, guid: 2774e7e6ee6d4e1a9e2dd149b6820ae7, type: 3}
+  m_Name: 
+  m_EditorClassIdentifier: 
+  controller: {fileID: 2074532958}
+  actionSet:
+    actionSetPath: /actions/UI
+  cursorPrefab: {fileID: 709655510343233416, guid: 37e9d62909192a544ae01418b569f8b0,
+    type: 3}
+  controllerManager: {fileID: 2074532958}
+  inputSource: 2
+  cursorProvider: {fileID: 266520763}
+  cursorSwitchingEnabled: 1
+  switchCursor:
+    actionPath: /actions/UI/in/SwitchCursor
+    needsReinit: 0
+--- !u!1 &1615574117
+GameObject:
+  m_ObjectHideFlags: 0
+  m_CorrespondingSourceObject: {fileID: 0}
+  m_PrefabInstance: {fileID: 0}
+  m_PrefabAsset: {fileID: 0}
+  serializedVersion: 6
+  m_Component:
+  - component: {fileID: 1615574118}
+  - component: {fileID: 1615574121}
+  - component: {fileID: 1615574120}
+  - component: {fileID: 1615574119}
+  m_Layer: 5
+  m_Name: Connect Button
+  m_TagString: Untagged
+  m_Icon: {fileID: 0}
+  m_NavMeshLayer: 0
+  m_StaticEditorFlags: 0
+  m_IsActive: 1
+--- !u!224 &1615574118
+RectTransform:
+  m_ObjectHideFlags: 0
+  m_CorrespondingSourceObject: {fileID: 0}
+  m_PrefabInstance: {fileID: 0}
+  m_PrefabAsset: {fileID: 0}
+  m_GameObject: {fileID: 1615574117}
+  m_LocalRotation: {x: 0, y: 0, z: 0, w: 1}
+  m_LocalPosition: {x: 0, y: 0, z: 0}
+  m_LocalScale: {x: 1, y: 1, z: 1}
+  m_Children:
+  - {fileID: 55615653}
+  m_Father: {fileID: 162886307}
+  m_RootOrder: 1
+  m_LocalEulerAnglesHint: {x: 0, y: 0, z: 0}
+  m_AnchorMin: {x: 0, y: 1}
+  m_AnchorMax: {x: 0, y: 1}
+  m_AnchoredPosition: {x: 375, y: -40}
+  m_SizeDelta: {x: 234, y: 64}
+  m_Pivot: {x: 0.5, y: 0.5}
+--- !u!114 &1615574119
+MonoBehaviour:
+  m_ObjectHideFlags: 0
+  m_CorrespondingSourceObject: {fileID: 0}
+  m_PrefabInstance: {fileID: 0}
+  m_PrefabAsset: {fileID: 0}
+  m_GameObject: {fileID: 1615574117}
+  m_Enabled: 1
+  m_EditorHideFlags: 0
+  m_Script: {fileID: 11500000, guid: 4e29b1a8efbd4b44bb3f3716e73f07ff, type: 3}
+  m_Name: 
+  m_EditorClassIdentifier: 
+  m_Navigation:
+    m_Mode: 0
+    m_SelectOnUp: {fileID: 0}
+    m_SelectOnDown: {fileID: 0}
+    m_SelectOnLeft: {fileID: 0}
+    m_SelectOnRight: {fileID: 0}
+  m_Transition: 1
+  m_Colors:
+    m_NormalColor: {r: 0.43529415, g: 0.5411765, b: 0.5686275, a: 1}
+    m_HighlightedColor: {r: 1, g: 0.40000004, b: 0, a: 1}
+    m_PressedColor: {r: 0.30008277, g: 0.37307587, b: 0.39200002, a: 1}
+    m_SelectedColor: {r: 1, g: 0.40000004, b: 0, a: 1}
+    m_DisabledColor: {r: 0.78431374, g: 0.78431374, b: 0.78431374, a: 0.5019608}
+    m_ColorMultiplier: 1
+    m_FadeDuration: 0.1
+  m_SpriteState:
+    m_HighlightedSprite: {fileID: 0}
+    m_PressedSprite: {fileID: 0}
+    m_SelectedSprite: {fileID: 0}
+    m_DisabledSprite: {fileID: 0}
+  m_AnimationTriggers:
+    m_NormalTrigger: Normal
+    m_HighlightedTrigger: Highlighted
+    m_PressedTrigger: Pressed
+    m_SelectedTrigger: Highlighted
+    m_DisabledTrigger: Disabled
+  m_Interactable: 1
+  m_TargetGraphic: {fileID: 1615574120}
+  m_OnClick:
+    m_PersistentCalls:
+      m_Calls:
+      - m_Target: {fileID: 1908252059}
+        m_MethodName: OnConnectButtonPressed
+        m_Mode: 1
+        m_Arguments:
+          m_ObjectArgument: {fileID: 0}
+          m_ObjectArgumentAssemblyTypeName: UnityEngine.Object, UnityEngine
+          m_IntArgument: 0
+          m_FloatArgument: 0
+          m_StringArgument: 
+          m_BoolArgument: 0
+        m_CallState: 2
+      - m_Target: {fileID: 1908252055}
+        m_MethodName: SetActive
+        m_Mode: 6
+        m_Arguments:
+          m_ObjectArgument: {fileID: 0}
+          m_ObjectArgumentAssemblyTypeName: UnityEngine.Object, UnityEngine
+          m_IntArgument: 0
+          m_FloatArgument: 0
+          m_StringArgument: 
+          m_BoolArgument: 0
+        m_CallState: 2
+      - m_Target: {fileID: 0}
+        m_MethodName: SetActive
+        m_Mode: 6
+        m_Arguments:
+          m_ObjectArgument: {fileID: 0}
+          m_ObjectArgumentAssemblyTypeName: UnityEngine.Object, UnityEngine
+          m_IntArgument: 0
+          m_FloatArgument: 0
+          m_StringArgument: 
+          m_BoolArgument: 0
+        m_CallState: 2
+      - m_Target: {fileID: 432278072}
+        m_MethodName: SetActive
+        m_Mode: 6
+        m_Arguments:
+          m_ObjectArgument: {fileID: 0}
+          m_ObjectArgumentAssemblyTypeName: UnityEngine.Object, UnityEngine
+          m_IntArgument: 0
+          m_FloatArgument: 0
+          m_StringArgument: 
+          m_BoolArgument: 1
+        m_CallState: 2
+--- !u!114 &1615574120
+MonoBehaviour:
+  m_ObjectHideFlags: 0
+  m_CorrespondingSourceObject: {fileID: 0}
+  m_PrefabInstance: {fileID: 0}
+  m_PrefabAsset: {fileID: 0}
+  m_GameObject: {fileID: 1615574117}
+  m_Enabled: 1
+  m_EditorHideFlags: 0
+  m_Script: {fileID: 11500000, guid: fe87c0e1cc204ed48ad3b37840f39efc, type: 3}
+  m_Name: 
+  m_EditorClassIdentifier: 
+  m_Material: {fileID: 0}
+  m_Color: {r: 1, g: 1, b: 1, a: 1}
+  m_RaycastTarget: 1
+  m_OnCullStateChanged:
+    m_PersistentCalls:
+      m_Calls: []
+  m_Sprite: {fileID: 0}
+  m_Type: 0
+  m_PreserveAspect: 0
+  m_FillCenter: 1
+  m_FillMethod: 4
+  m_FillAmount: 1
+  m_FillClockwise: 1
+  m_FillOrigin: 0
+  m_UseSpriteMesh: 0
+  m_PixelsPerUnitMultiplier: 1
+--- !u!222 &1615574121
+CanvasRenderer:
+  m_ObjectHideFlags: 0
+  m_CorrespondingSourceObject: {fileID: 0}
+  m_PrefabInstance: {fileID: 0}
+  m_PrefabAsset: {fileID: 0}
+  m_GameObject: {fileID: 1615574117}
+  m_CullTransparentMesh: 0
+--- !u!1 &1627060378
+GameObject:
+  m_ObjectHideFlags: 0
+  m_CorrespondingSourceObject: {fileID: 0}
+  m_PrefabInstance: {fileID: 0}
+  m_PrefabAsset: {fileID: 0}
+  serializedVersion: 6
+  m_Component:
+  - component: {fileID: 1627060379}
+  - component: {fileID: 1627060381}
+  - component: {fileID: 1627060380}
+  m_Layer: 5
+  m_Name: Text
+  m_TagString: Untagged
+  m_Icon: {fileID: 0}
+  m_NavMeshLayer: 0
+  m_StaticEditorFlags: 0
+  m_IsActive: 1
+--- !u!224 &1627060379
+RectTransform:
+  m_ObjectHideFlags: 0
+  m_CorrespondingSourceObject: {fileID: 0}
+  m_PrefabInstance: {fileID: 0}
+  m_PrefabAsset: {fileID: 0}
+  m_GameObject: {fileID: 1627060378}
+  m_LocalRotation: {x: 0, y: 0, z: 0, w: 1}
+  m_LocalPosition: {x: 0, y: 0, z: 0}
+  m_LocalScale: {x: 1, y: 1, z: 1}
+  m_Children: []
+  m_Father: {fileID: 1437844076}
+  m_RootOrder: 1
+  m_LocalEulerAnglesHint: {x: 0, y: 0, z: 0}
+  m_AnchorMin: {x: 0, y: 0}
+  m_AnchorMax: {x: 1, y: 1}
+  m_AnchoredPosition: {x: 0, y: 0}
+  m_SizeDelta: {x: 0, y: 0}
+  m_Pivot: {x: 0.5, y: 0.5}
+--- !u!114 &1627060380
+MonoBehaviour:
+  m_ObjectHideFlags: 0
+  m_CorrespondingSourceObject: {fileID: 0}
+  m_PrefabInstance: {fileID: 0}
+  m_PrefabAsset: {fileID: 0}
+  m_GameObject: {fileID: 1627060378}
+  m_Enabled: 1
+  m_EditorHideFlags: 0
+  m_Script: {fileID: 11500000, guid: f4688fdb7df04437aeb418b961361dc5, type: 3}
+  m_Name: 
+  m_EditorClassIdentifier: 
+  m_Material: {fileID: 0}
+  m_Color: {r: 1, g: 1, b: 1, a: 1}
+  m_RaycastTarget: 1
+  m_OnCullStateChanged:
+    m_PersistentCalls:
+      m_Calls: []
+  m_text: "54322\u200B"
+  m_isRightToLeft: 0
+  m_fontAsset: {fileID: 11400000, guid: 0cd382c4d470f174791dd96eb8f7b786, type: 2}
+  m_sharedMaterial: {fileID: 1549604112718095413, guid: 0cd382c4d470f174791dd96eb8f7b786,
+    type: 2}
+  m_fontSharedMaterials: []
+  m_fontMaterial: {fileID: 0}
+  m_fontMaterials: []
+  m_fontColor32:
+    serializedVersion: 2
+    rgba: 4292202422
+  m_fontColor: {r: 0.71705234, g: 0.8146104, b: 0.839, a: 1}
+  m_enableVertexGradient: 0
+  m_colorMode: 3
+  m_fontColorGradient:
+    topLeft: {r: 1, g: 1, b: 1, a: 1}
+    topRight: {r: 1, g: 1, b: 1, a: 1}
+    bottomLeft: {r: 1, g: 1, b: 1, a: 1}
+    bottomRight: {r: 1, g: 1, b: 1, a: 1}
+  m_fontColorGradientPreset: {fileID: 0}
+  m_spriteAsset: {fileID: 0}
+  m_tintAllSprites: 0
+  m_overrideHtmlColors: 0
+  m_faceColor:
+    serializedVersion: 2
+    rgba: 4294967295
+  m_outlineColor:
+    serializedVersion: 2
+    rgba: 4278190080
+  m_fontSize: 24
+  m_fontSizeBase: 24
+  m_fontWeight: 400
+  m_enableAutoSizing: 0
+  m_fontSizeMin: 18
+  m_fontSizeMax: 72
+  m_fontStyle: 0
+  m_textAlignment: 513
+  m_characterSpacing: 0
+  m_wordSpacing: 0
+  m_lineSpacing: 0
+  m_lineSpacingMax: 0
+  m_paragraphSpacing: 0
+  m_charWidthMaxAdj: 0
+  m_enableWordWrapping: 0
+  m_wordWrappingRatios: 0.4
+  m_overflowMode: 0
+  m_firstOverflowCharacterIndex: -1
+  m_linkedTextComponent: {fileID: 0}
+  m_isLinkedTextComponent: 0
+  m_isTextTruncated: 0
+  m_enableKerning: 1
+  m_enableExtraPadding: 1
+  checkPaddingRequired: 0
+  m_isRichText: 1
+  m_parseCtrlCharacters: 1
+  m_isOrthographic: 1
+  m_isCullingEnabled: 0
+  m_ignoreRectMaskCulling: 0
+  m_ignoreCulling: 1
+  m_horizontalMapping: 0
+  m_verticalMapping: 0
+  m_uvLineOffset: 0
+  m_geometrySortingOrder: 0
+  m_VertexBufferAutoSizeReduction: 1
+  m_firstVisibleCharacter: 0
+  m_useMaxVisibleDescender: 1
+  m_pageToDisplay: 1
+  m_margin: {x: 0, y: 0, z: 0, w: 0}
+  m_textInfo:
+    textComponent: {fileID: 1627060380}
+    characterCount: 6
+    spriteCount: 0
+    spaceCount: 0
+    wordCount: 1
+    linkCount: 0
+    lineCount: 1
+    pageCount: 1
+    materialCount: 1
+  m_isUsingLegacyAnimationComponent: 0
+  m_isVolumetricText: 0
+  m_spriteAnimator: {fileID: 0}
+  m_hasFontAssetChanged: 0
+  m_subTextObjects:
+  - {fileID: 0}
+  - {fileID: 0}
+  - {fileID: 0}
+  - {fileID: 0}
+  - {fileID: 0}
+  - {fileID: 0}
+  - {fileID: 0}
+  - {fileID: 0}
+  m_baseMaterial: {fileID: 0}
+  m_maskOffset: {x: 0, y: 0, z: 0, w: 0}
+--- !u!222 &1627060381
+CanvasRenderer:
+  m_ObjectHideFlags: 0
+  m_CorrespondingSourceObject: {fileID: 0}
+  m_PrefabInstance: {fileID: 0}
+  m_PrefabAsset: {fileID: 0}
+  m_GameObject: {fileID: 1627060378}
+  m_CullTransparentMesh: 0
+--- !u!1001 &1645794189
+PrefabInstance:
+  m_ObjectHideFlags: 0
+  serializedVersion: 2
+  m_Modification:
+    m_TransformParent: {fileID: 996501060}
+    m_Modifications:
+    - target: {fileID: 4567258239358268689, guid: c7ed4e9e21146d7439ed6e6d7d501536,
+        type: 3}
+      propertyPath: m_Name
+      value: Service Window
+      objectReference: {fileID: 0}
+    - target: {fileID: 4567258239358268689, guid: c7ed4e9e21146d7439ed6e6d7d501536,
+        type: 3}
+      propertyPath: m_IsActive
+      value: 0
+      objectReference: {fileID: 0}
+    - target: {fileID: 4567258239358268698, guid: c7ed4e9e21146d7439ed6e6d7d501536,
+        type: 3}
+      propertyPath: m_LocalPosition.x
+      value: 0
+      objectReference: {fileID: 0}
+    - target: {fileID: 4567258239358268698, guid: c7ed4e9e21146d7439ed6e6d7d501536,
+        type: 3}
+      propertyPath: m_LocalPosition.y
+      value: 0
+      objectReference: {fileID: 0}
+    - target: {fileID: 4567258239358268698, guid: c7ed4e9e21146d7439ed6e6d7d501536,
+        type: 3}
+      propertyPath: m_LocalPosition.z
+      value: 0
+      objectReference: {fileID: 0}
+    - target: {fileID: 4567258239358268698, guid: c7ed4e9e21146d7439ed6e6d7d501536,
+        type: 3}
+      propertyPath: m_LocalRotation.x
+      value: -0
+      objectReference: {fileID: 0}
+    - target: {fileID: 4567258239358268698, guid: c7ed4e9e21146d7439ed6e6d7d501536,
+        type: 3}
+      propertyPath: m_LocalRotation.y
+      value: -0
+      objectReference: {fileID: 0}
+    - target: {fileID: 4567258239358268698, guid: c7ed4e9e21146d7439ed6e6d7d501536,
+        type: 3}
+      propertyPath: m_LocalRotation.z
+      value: -0
+      objectReference: {fileID: 0}
+    - target: {fileID: 4567258239358268698, guid: c7ed4e9e21146d7439ed6e6d7d501536,
+        type: 3}
+      propertyPath: m_LocalRotation.w
+      value: 1
+      objectReference: {fileID: 0}
+    - target: {fileID: 4567258239358268698, guid: c7ed4e9e21146d7439ed6e6d7d501536,
+        type: 3}
+      propertyPath: m_RootOrder
+      value: 0
+      objectReference: {fileID: 0}
+    - target: {fileID: 4567258239358268698, guid: c7ed4e9e21146d7439ed6e6d7d501536,
+        type: 3}
+      propertyPath: m_LocalEulerAnglesHint.x
+      value: 0
+      objectReference: {fileID: 0}
+    - target: {fileID: 4567258239358268698, guid: c7ed4e9e21146d7439ed6e6d7d501536,
+        type: 3}
+      propertyPath: m_LocalEulerAnglesHint.y
+      value: 0
+      objectReference: {fileID: 0}
+    - target: {fileID: 4567258239358268698, guid: c7ed4e9e21146d7439ed6e6d7d501536,
+        type: 3}
+      propertyPath: m_LocalEulerAnglesHint.z
+      value: 0
+      objectReference: {fileID: 0}
+    - target: {fileID: 4567258239358268698, guid: c7ed4e9e21146d7439ed6e6d7d501536,
+        type: 3}
+      propertyPath: m_AnchoredPosition.x
+      value: 0
+      objectReference: {fileID: 0}
+    - target: {fileID: 4567258239358268698, guid: c7ed4e9e21146d7439ed6e6d7d501536,
+        type: 3}
+      propertyPath: m_AnchoredPosition.y
+      value: 0
+      objectReference: {fileID: 0}
+    - target: {fileID: 4567258239358268698, guid: c7ed4e9e21146d7439ed6e6d7d501536,
+        type: 3}
+      propertyPath: m_SizeDelta.x
+      value: 768
+      objectReference: {fileID: 0}
+    - target: {fileID: 4567258239358268698, guid: c7ed4e9e21146d7439ed6e6d7d501536,
+        type: 3}
+      propertyPath: m_SizeDelta.y
+      value: 384
+      objectReference: {fileID: 0}
+    - target: {fileID: 4567258239358268698, guid: c7ed4e9e21146d7439ed6e6d7d501536,
+        type: 3}
+      propertyPath: m_AnchorMin.x
+      value: 0
+      objectReference: {fileID: 0}
+    - target: {fileID: 4567258239358268698, guid: c7ed4e9e21146d7439ed6e6d7d501536,
+        type: 3}
+      propertyPath: m_AnchorMin.y
+      value: 0
+      objectReference: {fileID: 0}
+    - target: {fileID: 4567258239358268698, guid: c7ed4e9e21146d7439ed6e6d7d501536,
+        type: 3}
+      propertyPath: m_AnchorMax.x
+      value: 0
+      objectReference: {fileID: 0}
+    - target: {fileID: 4567258239358268698, guid: c7ed4e9e21146d7439ed6e6d7d501536,
+        type: 3}
+      propertyPath: m_AnchorMax.y
+      value: 0
+      objectReference: {fileID: 0}
+    - target: {fileID: 4567258239358268698, guid: c7ed4e9e21146d7439ed6e6d7d501536,
+        type: 3}
+      propertyPath: m_Pivot.x
+      value: 0.5
+      objectReference: {fileID: 0}
+    - target: {fileID: 4567258239358268698, guid: c7ed4e9e21146d7439ed6e6d7d501536,
+        type: 3}
+      propertyPath: m_Pivot.y
+      value: 0.5
+      objectReference: {fileID: 0}
+    - target: {fileID: 2032486920035633747, guid: c7ed4e9e21146d7439ed6e6d7d501536,
+        type: 3}
+      propertyPath: m_OnClick.m_PersistentCalls.m_Calls.Array.size
+      value: 1
+      objectReference: {fileID: 0}
+    - target: {fileID: 2032486920035633747, guid: c7ed4e9e21146d7439ed6e6d7d501536,
+        type: 3}
+      propertyPath: m_OnClick.m_PersistentCalls.m_Calls.Array.data[0].m_Mode
+      value: 1
+      objectReference: {fileID: 0}
+    - target: {fileID: 2032486920035633747, guid: c7ed4e9e21146d7439ed6e6d7d501536,
+        type: 3}
+      propertyPath: m_OnClick.m_PersistentCalls.m_Calls.Array.data[0].m_CallState
+      value: 2
+      objectReference: {fileID: 0}
+    - target: {fileID: 2032486920035633747, guid: c7ed4e9e21146d7439ed6e6d7d501536,
+        type: 3}
+      propertyPath: m_OnClick.m_PersistentCalls.m_Calls.Array.data[0].m_Target
+      value: 
+      objectReference: {fileID: 996501058}
+    - target: {fileID: 2032486920035633747, guid: c7ed4e9e21146d7439ed6e6d7d501536,
+        type: 3}
+      propertyPath: m_OnClick.m_PersistentCalls.m_Calls.Array.data[0].m_MethodName
+      value: CloseScene
+      objectReference: {fileID: 0}
+    - target: {fileID: 2032486920035633747, guid: c7ed4e9e21146d7439ed6e6d7d501536,
+        type: 3}
+      propertyPath: m_OnClick.m_PersistentCalls.m_Calls.Array.data[0].m_Arguments.m_ObjectArgumentAssemblyTypeName
+      value: UnityEngine.Object, UnityEngine
+      objectReference: {fileID: 0}
+    - target: {fileID: 6733104450206976141, guid: c7ed4e9e21146d7439ed6e6d7d501536,
+        type: 3}
+      propertyPath: services
+      value: 
+      objectReference: {fileID: 1949430648}
+    - target: {fileID: 6733104450206976141, guid: c7ed4e9e21146d7439ed6e6d7d501536,
+        type: 3}
+      propertyPath: prefab
+      value: 
+      objectReference: {fileID: 440742212}
+    - target: {fileID: 8061070808192933049, guid: c7ed4e9e21146d7439ed6e6d7d501536,
+        type: 3}
+      propertyPath: m_IsActive
+      value: 0
+      objectReference: {fileID: 0}
+    m_RemovedComponents:
+    - {fileID: 8325383144761992423, guid: c7ed4e9e21146d7439ed6e6d7d501536, type: 3}
+  m_SourcePrefab: {fileID: 100100000, guid: c7ed4e9e21146d7439ed6e6d7d501536, type: 3}
+--- !u!1 &1688168142
+GameObject:
+  m_ObjectHideFlags: 0
+  m_CorrespondingSourceObject: {fileID: 0}
+  m_PrefabInstance: {fileID: 0}
+  m_PrefabAsset: {fileID: 0}
+  serializedVersion: 6
+  m_Component:
+  - component: {fileID: 1688168143}
+  m_Layer: 5
+  m_Name: Test Renderer
+  m_TagString: Untagged
+  m_Icon: {fileID: 0}
+  m_NavMeshLayer: 0
+  m_StaticEditorFlags: 0
+  m_IsActive: 1
+--- !u!224 &1688168143
+RectTransform:
+  m_ObjectHideFlags: 0
+  m_CorrespondingSourceObject: {fileID: 0}
+  m_PrefabInstance: {fileID: 0}
+  m_PrefabAsset: {fileID: 0}
+  m_GameObject: {fileID: 1688168142}
+  m_LocalRotation: {x: 0, y: 0, z: 0, w: 1}
+  m_LocalPosition: {x: 0, y: 0, z: 0}
+  m_LocalScale: {x: 1, y: 1, z: 1}
+  m_Children:
+  - {fileID: 159567282}
+  m_Father: {fileID: 2054891945}
+  m_RootOrder: 5
+  m_LocalEulerAnglesHint: {x: 0, y: 0, z: 0}
+  m_AnchorMin: {x: 0, y: 1}
+  m_AnchorMax: {x: 0, y: 1}
+  m_AnchoredPosition: {x: 190, y: -304}
+  m_SizeDelta: {x: 380, y: 80}
+  m_Pivot: {x: 0.5, y: 0.5}
+--- !u!1 &1730465031
+GameObject:
+  m_ObjectHideFlags: 0
+  m_CorrespondingSourceObject: {fileID: 0}
+  m_PrefabInstance: {fileID: 0}
+  m_PrefabAsset: {fileID: 0}
+  serializedVersion: 6
+  m_Component:
+  - component: {fileID: 1730465032}
+  - component: {fileID: 1730465034}
+  - component: {fileID: 1730465033}
+  m_Layer: 5
+  m_Name: Label
+  m_TagString: Untagged
+  m_Icon: {fileID: 0}
+  m_NavMeshLayer: 0
+  m_StaticEditorFlags: 0
+  m_IsActive: 1
+--- !u!224 &1730465032
+RectTransform:
+  m_ObjectHideFlags: 0
+  m_CorrespondingSourceObject: {fileID: 0}
+  m_PrefabInstance: {fileID: 0}
+  m_PrefabAsset: {fileID: 0}
+  m_GameObject: {fileID: 1730465031}
+  m_LocalRotation: {x: 0, y: 0, z: 0, w: 1}
+  m_LocalPosition: {x: 0, y: 0, z: 0}
+  m_LocalScale: {x: 1, y: 1, z: 1}
+  m_Children: []
+  m_Father: {fileID: 94545910}
+  m_RootOrder: 0
+  m_LocalEulerAnglesHint: {x: 0, y: 0, z: 0}
+  m_AnchorMin: {x: 0, y: 0}
+  m_AnchorMax: {x: 1, y: 1}
+  m_AnchoredPosition: {x: 0, y: 0}
+  m_SizeDelta: {x: -32, y: -32}
+  m_Pivot: {x: 0.5, y: 0.5}
+--- !u!114 &1730465033
+MonoBehaviour:
+  m_ObjectHideFlags: 0
+  m_CorrespondingSourceObject: {fileID: 0}
+  m_PrefabInstance: {fileID: 0}
+  m_PrefabAsset: {fileID: 0}
+  m_GameObject: {fileID: 1730465031}
+  m_Enabled: 1
+  m_EditorHideFlags: 0
+  m_Script: {fileID: 11500000, guid: f4688fdb7df04437aeb418b961361dc5, type: 3}
+  m_Name: 
+  m_EditorClassIdentifier: 
+  m_Material: {fileID: 0}
+  m_Color: {r: 1, g: 1, b: 1, a: 1}
+  m_RaycastTarget: 1
+  m_OnCullStateChanged:
+    m_PersistentCalls:
+      m_Calls: []
+  m_text: "direct connect \nto narupa 2 server"
+  m_isRightToLeft: 0
+  m_fontAsset: {fileID: 11400000, guid: 5a19f4193fe2bf64089ade0b38163199, type: 2}
+  m_sharedMaterial: {fileID: 21566619404874456, guid: 5a19f4193fe2bf64089ade0b38163199,
+    type: 2}
+  m_fontSharedMaterials: []
+  m_fontMaterial: {fileID: 0}
+  m_fontMaterials: []
+  m_fontColor32:
+    serializedVersion: 2
+    rgba: 4294967295
+  m_fontColor: {r: 1, g: 1, b: 1, a: 1}
+  m_enableVertexGradient: 0
+  m_colorMode: 3
+  m_fontColorGradient:
+    topLeft: {r: 1, g: 1, b: 1, a: 1}
+    topRight: {r: 1, g: 1, b: 1, a: 1}
+    bottomLeft: {r: 1, g: 1, b: 1, a: 1}
+    bottomRight: {r: 1, g: 1, b: 1, a: 1}
+  m_fontColorGradientPreset: {fileID: 0}
+  m_spriteAsset: {fileID: 0}
+  m_tintAllSprites: 0
+  m_overrideHtmlColors: 0
+  m_faceColor:
+    serializedVersion: 2
+    rgba: 4294967295
+  m_outlineColor:
+    serializedVersion: 2
+    rgba: 4278190080
+  m_fontSize: 28
+  m_fontSizeBase: 28
+  m_fontWeight: 400
+  m_enableAutoSizing: 0
+  m_fontSizeMin: 18
+  m_fontSizeMax: 72
+  m_fontStyle: 16
+  m_textAlignment: 514
+  m_characterSpacing: 0
+  m_wordSpacing: 0
+  m_lineSpacing: 0
+  m_lineSpacingMax: 0
+  m_paragraphSpacing: 0
+  m_charWidthMaxAdj: 0
+  m_enableWordWrapping: 1
+  m_wordWrappingRatios: 0.4
+  m_overflowMode: 0
+  m_firstOverflowCharacterIndex: 16
+  m_linkedTextComponent: {fileID: 0}
+  m_isLinkedTextComponent: 0
+  m_isTextTruncated: 0
+  m_enableKerning: 1
+  m_enableExtraPadding: 0
+  checkPaddingRequired: 0
+  m_isRichText: 1
+  m_parseCtrlCharacters: 1
+  m_isOrthographic: 1
+  m_isCullingEnabled: 0
+  m_ignoreRectMaskCulling: 0
+  m_ignoreCulling: 1
+  m_horizontalMapping: 0
+  m_verticalMapping: 0
+  m_uvLineOffset: 0
+  m_geometrySortingOrder: 0
+  m_VertexBufferAutoSizeReduction: 1
+  m_firstVisibleCharacter: 0
+  m_useMaxVisibleDescender: 1
+  m_pageToDisplay: 1
+  m_margin: {x: 0, y: 0, z: 0, w: 0}
+  m_textInfo:
+    textComponent: {fileID: 1730465033}
+    characterCount: 34
+    spriteCount: 0
+    spaceCount: 6
+    wordCount: 6
+    linkCount: 0
+    lineCount: 2
+    pageCount: 1
+    materialCount: 1
+  m_isUsingLegacyAnimationComponent: 0
+  m_isVolumetricText: 0
+  m_spriteAnimator: {fileID: 0}
+  m_hasFontAssetChanged: 0
+  m_subTextObjects:
+  - {fileID: 0}
+  - {fileID: 0}
+  - {fileID: 0}
+  - {fileID: 0}
+  - {fileID: 0}
+  - {fileID: 0}
+  - {fileID: 0}
+  - {fileID: 0}
+  m_baseMaterial: {fileID: 0}
+  m_maskOffset: {x: 0, y: 0, z: 0, w: 0}
+--- !u!222 &1730465034
+CanvasRenderer:
+  m_ObjectHideFlags: 0
+  m_CorrespondingSourceObject: {fileID: 0}
+  m_PrefabInstance: {fileID: 0}
+  m_PrefabAsset: {fileID: 0}
+  m_GameObject: {fileID: 1730465031}
+  m_CullTransparentMesh: 0
+--- !u!1 &1787736710
+GameObject:
+  m_ObjectHideFlags: 0
+  m_CorrespondingSourceObject: {fileID: 0}
+  m_PrefabInstance: {fileID: 0}
+  m_PrefabAsset: {fileID: 0}
+  serializedVersion: 6
+  m_Component:
+  - component: {fileID: 1787736711}
+  - component: {fileID: 1787736713}
+  - component: {fileID: 1787736712}
+  m_Layer: 5
+  m_Name: Label
+  m_TagString: Untagged
+  m_Icon: {fileID: 0}
+  m_NavMeshLayer: 0
+  m_StaticEditorFlags: 0
+  m_IsActive: 1
+--- !u!224 &1787736711
+RectTransform:
+  m_ObjectHideFlags: 0
+  m_CorrespondingSourceObject: {fileID: 0}
+  m_PrefabInstance: {fileID: 0}
+  m_PrefabAsset: {fileID: 0}
+  m_GameObject: {fileID: 1787736710}
+  m_LocalRotation: {x: 0, y: 0, z: 0, w: 1}
+  m_LocalPosition: {x: 0, y: 0, z: 0}
+  m_LocalScale: {x: 1, y: 1, z: 1}
+  m_Children: []
+  m_Father: {fileID: 780997011}
+  m_RootOrder: 0
+  m_LocalEulerAnglesHint: {x: 0, y: 0, z: 0}
+  m_AnchorMin: {x: 0, y: 0}
+  m_AnchorMax: {x: 1, y: 1}
+  m_AnchoredPosition: {x: 0, y: 0}
+  m_SizeDelta: {x: -32, y: -32}
+  m_Pivot: {x: 0.5, y: 0.5}
+--- !u!114 &1787736712
+MonoBehaviour:
+  m_ObjectHideFlags: 0
+  m_CorrespondingSourceObject: {fileID: 0}
+  m_PrefabInstance: {fileID: 0}
+  m_PrefabAsset: {fileID: 0}
+  m_GameObject: {fileID: 1787736710}
+  m_Enabled: 1
+  m_EditorHideFlags: 0
+  m_Script: {fileID: 11500000, guid: f4688fdb7df04437aeb418b961361dc5, type: 3}
+  m_Name: 
+  m_EditorClassIdentifier: 
+  m_Material: {fileID: 0}
+  m_Color: {r: 1, g: 1, b: 1, a: 1}
+  m_RaycastTarget: 1
+  m_OnCullStateChanged:
+    m_PersistentCalls:
+      m_Calls: []
+  m_text: narupa 2 prototype
+  m_isRightToLeft: 0
+  m_fontAsset: {fileID: 11400000, guid: 5a19f4193fe2bf64089ade0b38163199, type: 2}
+  m_sharedMaterial: {fileID: 21566619404874456, guid: 5a19f4193fe2bf64089ade0b38163199,
+    type: 2}
+  m_fontSharedMaterials: []
+  m_fontMaterial: {fileID: 0}
+  m_fontMaterials: []
+  m_fontColor32:
+    serializedVersion: 2
+    rgba: 4294967295
+  m_fontColor: {r: 1, g: 1, b: 1, a: 1}
+  m_enableVertexGradient: 0
+  m_colorMode: 3
+  m_fontColorGradient:
+    topLeft: {r: 1, g: 1, b: 1, a: 1}
+    topRight: {r: 1, g: 1, b: 1, a: 1}
+    bottomLeft: {r: 1, g: 1, b: 1, a: 1}
+    bottomRight: {r: 1, g: 1, b: 1, a: 1}
+  m_fontColorGradientPreset: {fileID: 0}
+  m_spriteAsset: {fileID: 0}
+  m_tintAllSprites: 0
+  m_overrideHtmlColors: 0
+  m_faceColor:
+    serializedVersion: 2
+    rgba: 4294967295
+  m_outlineColor:
+    serializedVersion: 2
+    rgba: 4278190080
+  m_fontSize: 28
+  m_fontSizeBase: 28
+  m_fontWeight: 400
+  m_enableAutoSizing: 0
+  m_fontSizeMin: 18
+  m_fontSizeMax: 72
+  m_fontStyle: 16
+  m_textAlignment: 514
+  m_characterSpacing: 0
+  m_wordSpacing: 0
+  m_lineSpacing: 0
+  m_lineSpacingMax: 0
+  m_paragraphSpacing: 0
+  m_charWidthMaxAdj: 0
+  m_enableWordWrapping: 1
+  m_wordWrappingRatios: 0.4
+  m_overflowMode: 0
+  m_firstOverflowCharacterIndex: -1
+  m_linkedTextComponent: {fileID: 0}
+  m_isLinkedTextComponent: 0
+  m_isTextTruncated: 0
+  m_enableKerning: 1
+  m_enableExtraPadding: 0
+  checkPaddingRequired: 0
+  m_isRichText: 1
+  m_parseCtrlCharacters: 1
+  m_isOrthographic: 1
+  m_isCullingEnabled: 0
+  m_ignoreRectMaskCulling: 0
+  m_ignoreCulling: 1
+  m_horizontalMapping: 0
+  m_verticalMapping: 0
+  m_uvLineOffset: 0
+  m_geometrySortingOrder: 0
+  m_VertexBufferAutoSizeReduction: 1
+  m_firstVisibleCharacter: 0
+  m_useMaxVisibleDescender: 1
+  m_pageToDisplay: 1
+  m_margin: {x: 0, y: 0, z: 0, w: 0}
+  m_textInfo:
+    textComponent: {fileID: 1787736712}
+    characterCount: 18
+    spriteCount: 0
+    spaceCount: 2
+    wordCount: 3
+    linkCount: 0
+    lineCount: 1
+    pageCount: 1
+    materialCount: 1
+  m_isUsingLegacyAnimationComponent: 0
+  m_isVolumetricText: 0
+  m_spriteAnimator: {fileID: 0}
+  m_hasFontAssetChanged: 0
+  m_subTextObjects:
+  - {fileID: 0}
+  - {fileID: 0}
+  - {fileID: 0}
+  - {fileID: 0}
+  - {fileID: 0}
+  - {fileID: 0}
+  - {fileID: 0}
+  - {fileID: 0}
+  m_baseMaterial: {fileID: 0}
+  m_maskOffset: {x: 0, y: 0, z: 0, w: 0}
+--- !u!222 &1787736713
+CanvasRenderer:
+  m_ObjectHideFlags: 0
+  m_CorrespondingSourceObject: {fileID: 0}
+  m_PrefabInstance: {fileID: 0}
+  m_PrefabAsset: {fileID: 0}
+  m_GameObject: {fileID: 1787736710}
+  m_CullTransparentMesh: 0
+--- !u!1 &1843315715
+GameObject:
+  m_ObjectHideFlags: 0
+  m_CorrespondingSourceObject: {fileID: 0}
+  m_PrefabInstance: {fileID: 0}
+  m_PrefabAsset: {fileID: 0}
+  serializedVersion: 6
+  m_Component:
+  - component: {fileID: 1843315717}
+  - component: {fileID: 1843315716}
+  m_Layer: 0
+  m_Name: Directional Light
+  m_TagString: Untagged
+  m_Icon: {fileID: 0}
+  m_NavMeshLayer: 0
+  m_StaticEditorFlags: 0
+  m_IsActive: 1
+--- !u!108 &1843315716
+Light:
+  m_ObjectHideFlags: 0
+  m_CorrespondingSourceObject: {fileID: 0}
+  m_PrefabInstance: {fileID: 0}
+  m_PrefabAsset: {fileID: 0}
+  m_GameObject: {fileID: 1843315715}
+  m_Enabled: 1
+  serializedVersion: 9
+  m_Type: 1
+  m_Color: {r: 1, g: 1, b: 1, a: 1}
+  m_Intensity: 1
+  m_Range: 10
+  m_SpotAngle: 30
+  m_InnerSpotAngle: 21.80208
+  m_CookieSize: 10
+  m_Shadows:
+    m_Type: 0
+    m_Resolution: -1
+    m_CustomResolution: -1
+    m_Strength: 1
+    m_Bias: 0.05
+    m_NormalBias: 0.4
+    m_NearPlane: 0.2
+    m_CullingMatrixOverride:
+      e00: 1
+      e01: 0
+      e02: 0
+      e03: 0
+      e10: 0
+      e11: 1
+      e12: 0
+      e13: 0
+      e20: 0
+      e21: 0
+      e22: 1
+      e23: 0
+      e30: 0
+      e31: 0
+      e32: 0
+      e33: 1
+    m_UseCullingMatrixOverride: 0
+  m_Cookie: {fileID: 0}
+  m_DrawHalo: 0
+  m_Flare: {fileID: 0}
+  m_RenderMode: 0
+  m_CullingMask:
+    serializedVersion: 2
+    m_Bits: 4294967295
+  m_RenderingLayerMask: 1
+  m_Lightmapping: 4
+  m_LightShadowCasterMode: 0
+  m_AreaSize: {x: 1, y: 1}
+  m_BounceIntensity: 1
+  m_ColorTemperature: 6570
+  m_UseColorTemperature: 0
+  m_BoundingSphereOverride: {x: 0, y: 0, z: 0, w: 0}
+  m_UseBoundingSphereOverride: 0
+  m_ShadowRadius: 0
+  m_ShadowAngle: 0
+--- !u!4 &1843315717
+Transform:
+  m_ObjectHideFlags: 0
+  m_CorrespondingSourceObject: {fileID: 0}
+  m_PrefabInstance: {fileID: 0}
+  m_PrefabAsset: {fileID: 0}
+  m_GameObject: {fileID: 1843315715}
+  m_LocalRotation: {x: 0.40821788, y: -0.23456968, z: 0.10938163, w: 0.8754261}
+  m_LocalPosition: {x: 0, y: 3, z: 0}
+  m_LocalScale: {x: 1, y: 1, z: 1}
+  m_Children: []
+  m_Father: {fileID: 431384313}
+  m_RootOrder: 0
+  m_LocalEulerAnglesHint: {x: 50, y: -30, z: 0}
+--- !u!1 &1843325383
+GameObject:
+  m_ObjectHideFlags: 0
+  m_CorrespondingSourceObject: {fileID: 0}
+  m_PrefabInstance: {fileID: 0}
+  m_PrefabAsset: {fileID: 0}
+  serializedVersion: 6
+  m_Component:
+  - component: {fileID: 1843325384}
+  - component: {fileID: 1843325386}
+  - component: {fileID: 1843325385}
+  m_Layer: 5
+  m_Name: Label
+  m_TagString: Untagged
+  m_Icon: {fileID: 0}
+  m_NavMeshLayer: 0
+  m_StaticEditorFlags: 0
+  m_IsActive: 1
+--- !u!224 &1843325384
+RectTransform:
+  m_ObjectHideFlags: 0
+  m_CorrespondingSourceObject: {fileID: 0}
+  m_PrefabInstance: {fileID: 0}
+  m_PrefabAsset: {fileID: 0}
+  m_GameObject: {fileID: 1843325383}
+  m_LocalRotation: {x: -0, y: -0, z: -0, w: 1}
+  m_LocalPosition: {x: 0, y: 0, z: 0}
+  m_LocalScale: {x: 1, y: 1, z: 1}
+  m_Children: []
+  m_Father: {fileID: 767694554}
+  m_RootOrder: 1
+  m_LocalEulerAnglesHint: {x: 0, y: 0, z: 0}
+  m_AnchorMin: {x: 0, y: 0}
+  m_AnchorMax: {x: 1, y: 1}
+  m_AnchoredPosition: {x: 0, y: 0}
+  m_SizeDelta: {x: 0, y: 0}
+  m_Pivot: {x: 0.5, y: 0.5}
+--- !u!114 &1843325385
+MonoBehaviour:
+  m_ObjectHideFlags: 0
+  m_CorrespondingSourceObject: {fileID: 0}
+  m_PrefabInstance: {fileID: 0}
+  m_PrefabAsset: {fileID: 0}
+  m_GameObject: {fileID: 1843325383}
+  m_Enabled: 1
+  m_EditorHideFlags: 0
+  m_Script: {fileID: 11500000, guid: f4688fdb7df04437aeb418b961361dc5, type: 3}
+  m_Name: 
+  m_EditorClassIdentifier: 
+  m_Material: {fileID: 0}
+  m_Color: {r: 1, g: 1, b: 1, a: 1}
+  m_RaycastTarget: 1
+  m_OnCullStateChanged:
+    m_PersistentCalls:
+      m_Calls: []
+  m_text: simulate controllers
+  m_isRightToLeft: 0
+  m_fontAsset: {fileID: 11400000, guid: 5a19f4193fe2bf64089ade0b38163199, type: 2}
+  m_sharedMaterial: {fileID: 21566619404874456, guid: 5a19f4193fe2bf64089ade0b38163199,
+    type: 2}
+  m_fontSharedMaterials: []
+  m_fontMaterial: {fileID: 0}
+  m_fontMaterials: []
+  m_fontColor32:
+    serializedVersion: 2
+    rgba: 4294967295
+  m_fontColor: {r: 1, g: 1, b: 1, a: 1}
+  m_enableVertexGradient: 0
+  m_colorMode: 3
+  m_fontColorGradient:
+    topLeft: {r: 1, g: 1, b: 1, a: 1}
+    topRight: {r: 1, g: 1, b: 1, a: 1}
+    bottomLeft: {r: 1, g: 1, b: 1, a: 1}
+    bottomRight: {r: 1, g: 1, b: 1, a: 1}
+  m_fontColorGradientPreset: {fileID: 0}
+  m_spriteAsset: {fileID: 0}
+  m_tintAllSprites: 0
+  m_overrideHtmlColors: 0
+  m_faceColor:
+    serializedVersion: 2
+    rgba: 4294967295
+  m_outlineColor:
+    serializedVersion: 2
+    rgba: 4278190080
+  m_fontSize: 24
+  m_fontSizeBase: 24
+  m_fontWeight: 400
+  m_enableAutoSizing: 0
+  m_fontSizeMin: 18
+  m_fontSizeMax: 72
+  m_fontStyle: 16
+  m_textAlignment: 514
+  m_characterSpacing: 0
+  m_wordSpacing: 0
+  m_lineSpacing: 0
+  m_lineSpacingMax: 0
+  m_paragraphSpacing: 0
+  m_charWidthMaxAdj: 0
+  m_enableWordWrapping: 1
+  m_wordWrappingRatios: 0.4
+  m_overflowMode: 0
+  m_firstOverflowCharacterIndex: -1
+  m_linkedTextComponent: {fileID: 0}
+  m_isLinkedTextComponent: 0
+  m_isTextTruncated: 0
+  m_enableKerning: 1
+  m_enableExtraPadding: 0
+  checkPaddingRequired: 0
+  m_isRichText: 1
+  m_parseCtrlCharacters: 1
+  m_isOrthographic: 1
+  m_isCullingEnabled: 0
+  m_ignoreRectMaskCulling: 0
+  m_ignoreCulling: 1
+  m_horizontalMapping: 0
+  m_verticalMapping: 0
+  m_uvLineOffset: 0
+  m_geometrySortingOrder: 0
+  m_VertexBufferAutoSizeReduction: 1
+  m_firstVisibleCharacter: 0
+  m_useMaxVisibleDescender: 1
+  m_pageToDisplay: 1
+  m_margin: {x: 16, y: 16, z: 16, w: 16}
+  m_textInfo:
+    textComponent: {fileID: 1843325385}
+    characterCount: 20
+    spriteCount: 0
+    spaceCount: 1
+    wordCount: 2
+    linkCount: 0
+    lineCount: 1
+    pageCount: 1
+    materialCount: 1
+  m_isUsingLegacyAnimationComponent: 0
+  m_isVolumetricText: 0
+  m_spriteAnimator: {fileID: 0}
+  m_hasFontAssetChanged: 0
+  m_subTextObjects:
+  - {fileID: 0}
+  - {fileID: 0}
+  - {fileID: 0}
+  - {fileID: 0}
+  - {fileID: 0}
+  - {fileID: 0}
+  - {fileID: 0}
+  - {fileID: 0}
+  m_baseMaterial: {fileID: 0}
+  m_maskOffset: {x: 0, y: 0, z: 0, w: 0}
+--- !u!222 &1843325386
+CanvasRenderer:
+  m_ObjectHideFlags: 0
+  m_CorrespondingSourceObject: {fileID: 0}
+  m_PrefabInstance: {fileID: 0}
+  m_PrefabAsset: {fileID: 0}
+  m_GameObject: {fileID: 1843325383}
+  m_CullTransparentMesh: 0
+--- !u!20 &1854672894 stripped
+Camera:
+  m_CorrespondingSourceObject: {fileID: 3512045071494180814, guid: 44e6cce32ce12e0468da54bc4179b425,
+    type: 3}
+  m_PrefabInstance: {fileID: 3529211919708838411}
+  m_PrefabAsset: {fileID: 0}
+--- !u!4 &1897242026 stripped
+Transform:
+  m_CorrespondingSourceObject: {fileID: 3529211918885727118, guid: 44e6cce32ce12e0468da54bc4179b425,
+    type: 3}
+  m_PrefabInstance: {fileID: 3529211919708838411}
+  m_PrefabAsset: {fileID: 0}
+--- !u!114 &1897242033 stripped
+MonoBehaviour:
+  m_CorrespondingSourceObject: {fileID: 1897242033, guid: 44e6cce32ce12e0468da54bc4179b425,
+    type: 3}
+  m_PrefabInstance: {fileID: 3529211919708838411}
+  m_PrefabAsset: {fileID: 0}
+  m_GameObject: {fileID: 0}
+  m_Enabled: 1
+  m_EditorHideFlags: 0
+  m_Script: {fileID: 11500000, guid: 642a98395bcd4cf3a66bed3e0d1b713e, type: 3}
+  m_Name: 
+  m_EditorClassIdentifier: 
+--- !u!114 &1897242036 stripped
+MonoBehaviour:
+  m_CorrespondingSourceObject: {fileID: 1897242036, guid: 44e6cce32ce12e0468da54bc4179b425,
+    type: 3}
+  m_PrefabInstance: {fileID: 3529211919708838411}
+  m_PrefabAsset: {fileID: 0}
+  m_GameObject: {fileID: 0}
+  m_Enabled: 1
+  m_EditorHideFlags: 0
+  m_Script: {fileID: 11500000, guid: 642a98395bcd4cf3a66bed3e0d1b713e, type: 3}
+  m_Name: 
+  m_EditorClassIdentifier: 
+--- !u!1 &1908252055
+GameObject:
+  m_ObjectHideFlags: 0
+  m_CorrespondingSourceObject: {fileID: 0}
+  m_PrefabInstance: {fileID: 0}
+  m_PrefabAsset: {fileID: 0}
+  serializedVersion: 6
+  m_Component:
+  - component: {fileID: 1908252056}
+  - component: {fileID: 1908252058}
+  - component: {fileID: 1908252057}
+  - component: {fileID: 1908252059}
+  m_Layer: 5
+  m_Name: Connect Window
+  m_TagString: Untagged
+  m_Icon: {fileID: 0}
+  m_NavMeshLayer: 0
+  m_StaticEditorFlags: 0
+  m_IsActive: 0
+--- !u!224 &1908252056
+RectTransform:
+  m_ObjectHideFlags: 0
+  m_CorrespondingSourceObject: {fileID: 0}
+  m_PrefabInstance: {fileID: 0}
+  m_PrefabAsset: {fileID: 0}
+  m_GameObject: {fileID: 1908252055}
+  m_LocalRotation: {x: 0, y: 0, z: 0, w: 1}
+  m_LocalPosition: {x: 0, y: 0, z: 0}
+  m_LocalScale: {x: 1, y: 1, z: 1}
+  m_Children:
+  - {fileID: 1322106252}
+  m_Father: {fileID: 921160397}
+  m_RootOrder: 3
+  m_LocalEulerAnglesHint: {x: 0, y: 0, z: 0}
+  m_AnchorMin: {x: 0, y: 0}
+  m_AnchorMax: {x: 1, y: 1}
+  m_AnchoredPosition: {x: 0, y: 0}
+  m_SizeDelta: {x: 0, y: 0}
+  m_Pivot: {x: 0.5, y: 0.5}
+--- !u!114 &1908252057
+MonoBehaviour:
+  m_ObjectHideFlags: 0
+  m_CorrespondingSourceObject: {fileID: 0}
+  m_PrefabInstance: {fileID: 0}
+  m_PrefabAsset: {fileID: 0}
+  m_GameObject: {fileID: 1908252055}
+  m_Enabled: 1
+  m_EditorHideFlags: 0
+  m_Script: {fileID: 11500000, guid: fe87c0e1cc204ed48ad3b37840f39efc, type: 3}
+  m_Name: 
+  m_EditorClassIdentifier: 
+  m_Material: {fileID: 0}
+  m_Color: {r: 0, g: 0, b: 0, a: 0.7490196}
+  m_RaycastTarget: 1
+  m_OnCullStateChanged:
+    m_PersistentCalls:
+      m_Calls: []
+  m_Sprite: {fileID: 0}
+  m_Type: 0
+  m_PreserveAspect: 0
+  m_FillCenter: 1
+  m_FillMethod: 4
+  m_FillAmount: 1
+  m_FillClockwise: 1
+  m_FillOrigin: 0
+  m_UseSpriteMesh: 0
+  m_PixelsPerUnitMultiplier: 1
+--- !u!222 &1908252058
+CanvasRenderer:
+  m_ObjectHideFlags: 0
+  m_CorrespondingSourceObject: {fileID: 0}
+  m_PrefabInstance: {fileID: 0}
+  m_PrefabAsset: {fileID: 0}
+  m_GameObject: {fileID: 1908252055}
+  m_CullTransparentMesh: 0
+--- !u!114 &1908252059
+MonoBehaviour:
+  m_ObjectHideFlags: 0
+  m_CorrespondingSourceObject: {fileID: 0}
+  m_PrefabInstance: {fileID: 0}
+  m_PrefabAsset: {fileID: 0}
+  m_GameObject: {fileID: 1908252055}
+  m_Enabled: 1
+  m_EditorHideFlags: 0
+  m_Script: {fileID: 11500000, guid: 3cdf4238c0648104c80a307fb6e0bcba, type: 3}
+  m_Name: 
+  m_EditorClassIdentifier: 
+  narupaXR: {fileID: 544060994}
+  hostInputField: {fileID: 644197857}
+  trajectoryPortInput: {fileID: 561091202}
+  imdPortInput: {fileID: 586438652}
+  multiplayerPortInput: {fileID: 2103320930}
+--- !u!1 &1924335621
+GameObject:
+  m_ObjectHideFlags: 0
+  m_CorrespondingSourceObject: {fileID: 0}
+  m_PrefabInstance: {fileID: 0}
+  m_PrefabAsset: {fileID: 0}
+  serializedVersion: 6
+  m_Component:
+  - component: {fileID: 1924335622}
+  - component: {fileID: 1924335624}
+  - component: {fileID: 1924335623}
+  m_Layer: 5
+  m_Name: Label
+  m_TagString: Untagged
+  m_Icon: {fileID: 0}
+  m_NavMeshLayer: 0
+  m_StaticEditorFlags: 0
+  m_IsActive: 1
+--- !u!224 &1924335622
+RectTransform:
+  m_ObjectHideFlags: 0
+  m_CorrespondingSourceObject: {fileID: 0}
+  m_PrefabInstance: {fileID: 0}
+  m_PrefabAsset: {fileID: 0}
+  m_GameObject: {fileID: 1924335621}
+  m_LocalRotation: {x: -0, y: -0, z: -0, w: 1}
+  m_LocalPosition: {x: 0, y: 0, z: 0}
+  m_LocalScale: {x: 1, y: 1, z: 1}
+  m_Children: []
+  m_Father: {fileID: 1224460377}
+  m_RootOrder: 0
+  m_LocalEulerAnglesHint: {x: 0, y: 0, z: 0}
+  m_AnchorMin: {x: 0, y: 0}
+  m_AnchorMax: {x: 1, y: 1}
+  m_AnchoredPosition: {x: 0, y: 0}
+  m_SizeDelta: {x: 0, y: 0}
+  m_Pivot: {x: 0.5, y: 0.5}
+--- !u!114 &1924335623
+MonoBehaviour:
+  m_ObjectHideFlags: 0
+  m_CorrespondingSourceObject: {fileID: 0}
+  m_PrefabInstance: {fileID: 0}
+  m_PrefabAsset: {fileID: 0}
+  m_GameObject: {fileID: 1924335621}
+  m_Enabled: 1
+  m_EditorHideFlags: 0
+  m_Script: {fileID: 11500000, guid: f4688fdb7df04437aeb418b961361dc5, type: 3}
+  m_Name: 
+  m_EditorClassIdentifier: 
+  m_Material: {fileID: 0}
+  m_Color: {r: 1, g: 1, b: 1, a: 1}
+  m_RaycastTarget: 1
+  m_OnCullStateChanged:
+    m_PersistentCalls:
+      m_Calls: []
+  m_text: debug
+  m_isRightToLeft: 0
+  m_fontAsset: {fileID: 11400000, guid: 5a19f4193fe2bf64089ade0b38163199, type: 2}
+  m_sharedMaterial: {fileID: 21566619404874456, guid: 5a19f4193fe2bf64089ade0b38163199,
+    type: 2}
+  m_fontSharedMaterials: []
+  m_fontMaterial: {fileID: 0}
+  m_fontMaterials: []
+  m_fontColor32:
+    serializedVersion: 2
+    rgba: 4294967295
+  m_fontColor: {r: 1, g: 1, b: 1, a: 1}
+  m_enableVertexGradient: 0
+  m_colorMode: 3
+  m_fontColorGradient:
+    topLeft: {r: 1, g: 1, b: 1, a: 1}
+    topRight: {r: 1, g: 1, b: 1, a: 1}
+    bottomLeft: {r: 1, g: 1, b: 1, a: 1}
+    bottomRight: {r: 1, g: 1, b: 1, a: 1}
+  m_fontColorGradientPreset: {fileID: 0}
+  m_spriteAsset: {fileID: 0}
+  m_tintAllSprites: 0
+  m_overrideHtmlColors: 0
+  m_faceColor:
+    serializedVersion: 2
+    rgba: 4294967295
+  m_outlineColor:
+    serializedVersion: 2
+    rgba: 4278190080
+  m_fontSize: 24
+  m_fontSizeBase: 24
+  m_fontWeight: 400
+  m_enableAutoSizing: 0
+  m_fontSizeMin: 18
+  m_fontSizeMax: 72
+  m_fontStyle: 16
+  m_textAlignment: 514
+  m_characterSpacing: 0
+  m_wordSpacing: 0
+  m_lineSpacing: 0
+  m_lineSpacingMax: 0
+  m_paragraphSpacing: 0
+  m_charWidthMaxAdj: 0
+  m_enableWordWrapping: 1
+  m_wordWrappingRatios: 0.4
+  m_overflowMode: 0
+  m_firstOverflowCharacterIndex: -1
+  m_linkedTextComponent: {fileID: 0}
+  m_isLinkedTextComponent: 0
+  m_isTextTruncated: 0
+  m_enableKerning: 1
+  m_enableExtraPadding: 0
+  checkPaddingRequired: 0
+  m_isRichText: 1
+  m_parseCtrlCharacters: 1
+  m_isOrthographic: 1
+  m_isCullingEnabled: 0
+  m_ignoreRectMaskCulling: 0
+  m_ignoreCulling: 1
+  m_horizontalMapping: 0
+  m_verticalMapping: 0
+  m_uvLineOffset: 0
+  m_geometrySortingOrder: 0
+  m_VertexBufferAutoSizeReduction: 1
+  m_firstVisibleCharacter: 0
+  m_useMaxVisibleDescender: 1
+  m_pageToDisplay: 1
+  m_margin: {x: 16, y: 16, z: 16, w: 16}
+  m_textInfo:
+    textComponent: {fileID: 1924335623}
+    characterCount: 5
+    spriteCount: 0
+    spaceCount: 0
+    wordCount: 1
+    linkCount: 0
+    lineCount: 1
+    pageCount: 1
+    materialCount: 1
+  m_isUsingLegacyAnimationComponent: 0
+  m_isVolumetricText: 0
+  m_spriteAnimator: {fileID: 0}
+  m_hasFontAssetChanged: 0
+  m_subTextObjects:
+  - {fileID: 0}
+  - {fileID: 0}
+  - {fileID: 0}
+  - {fileID: 0}
+  - {fileID: 0}
+  - {fileID: 0}
+  - {fileID: 0}
+  - {fileID: 0}
+  m_baseMaterial: {fileID: 0}
+  m_maskOffset: {x: 0, y: 0, z: 0, w: 0}
+--- !u!222 &1924335624
+CanvasRenderer:
+  m_ObjectHideFlags: 0
+  m_CorrespondingSourceObject: {fileID: 0}
+  m_PrefabInstance: {fileID: 0}
+  m_PrefabAsset: {fileID: 0}
+  m_GameObject: {fileID: 1924335621}
+  m_CullTransparentMesh: 0
+--- !u!1001 &1924537624
+PrefabInstance:
+  m_ObjectHideFlags: 0
+  serializedVersion: 2
+  m_Modification:
+    m_TransformParent: {fileID: 1946000298}
+    m_Modifications:
+    - target: {fileID: 8846464453813286905, guid: c7274a5a054024549b81595ae167ce8c,
+        type: 3}
+      propertyPath: m_Name
+      value: InteractionWave Rendering
+      objectReference: {fileID: 0}
+    - target: {fileID: 8846464453813286902, guid: c7274a5a054024549b81595ae167ce8c,
+        type: 3}
+      propertyPath: m_LocalPosition.x
+      value: 0
+      objectReference: {fileID: 0}
+    - target: {fileID: 8846464453813286902, guid: c7274a5a054024549b81595ae167ce8c,
+        type: 3}
+      propertyPath: m_LocalPosition.y
+      value: 0
+      objectReference: {fileID: 0}
+    - target: {fileID: 8846464453813286902, guid: c7274a5a054024549b81595ae167ce8c,
+        type: 3}
+      propertyPath: m_LocalPosition.z
+      value: 0
+      objectReference: {fileID: 0}
+    - target: {fileID: 8846464453813286902, guid: c7274a5a054024549b81595ae167ce8c,
+        type: 3}
+      propertyPath: m_LocalRotation.x
+      value: 0
+      objectReference: {fileID: 0}
+    - target: {fileID: 8846464453813286902, guid: c7274a5a054024549b81595ae167ce8c,
+        type: 3}
+      propertyPath: m_LocalRotation.y
+      value: 0
+      objectReference: {fileID: 0}
+    - target: {fileID: 8846464453813286902, guid: c7274a5a054024549b81595ae167ce8c,
+        type: 3}
+      propertyPath: m_LocalRotation.z
+      value: 0
+      objectReference: {fileID: 0}
+    - target: {fileID: 8846464453813286902, guid: c7274a5a054024549b81595ae167ce8c,
+        type: 3}
+      propertyPath: m_LocalRotation.w
+      value: 1
+      objectReference: {fileID: 0}
+    - target: {fileID: 8846464453813286902, guid: c7274a5a054024549b81595ae167ce8c,
+        type: 3}
+      propertyPath: m_RootOrder
+      value: 3
+      objectReference: {fileID: 0}
+    - target: {fileID: 8846464453813286902, guid: c7274a5a054024549b81595ae167ce8c,
+        type: 3}
+      propertyPath: m_LocalEulerAnglesHint.x
+      value: 0
+      objectReference: {fileID: 0}
+    - target: {fileID: 8846464453813286902, guid: c7274a5a054024549b81595ae167ce8c,
+        type: 3}
+      propertyPath: m_LocalEulerAnglesHint.y
+      value: 0
+      objectReference: {fileID: 0}
+    - target: {fileID: 8846464453813286902, guid: c7274a5a054024549b81595ae167ce8c,
+        type: 3}
+      propertyPath: m_LocalEulerAnglesHint.z
+      value: 0
+      objectReference: {fileID: 0}
+    - target: {fileID: 8846464453813286903, guid: c7274a5a054024549b81595ae167ce8c,
+        type: 3}
+      propertyPath: narupaXR
+      value: 
+      objectReference: {fileID: 544060994}
+    - target: {fileID: 8846464453798673889, guid: c7274a5a054024549b81595ae167ce8c,
+        type: 3}
+      propertyPath: narupaXR
+      value: 
+      objectReference: {fileID: 544060994}
+    m_RemovedComponents: []
+  m_SourcePrefab: {fileID: 100100000, guid: c7274a5a054024549b81595ae167ce8c, type: 3}
+--- !u!4 &1924537625 stripped
+Transform:
+  m_CorrespondingSourceObject: {fileID: 8846464453813286902, guid: c7274a5a054024549b81595ae167ce8c,
+    type: 3}
+  m_PrefabInstance: {fileID: 1924537624}
+  m_PrefabAsset: {fileID: 0}
+--- !u!1 &1943645056
+GameObject:
+  m_ObjectHideFlags: 0
+  m_CorrespondingSourceObject: {fileID: 0}
+  m_PrefabInstance: {fileID: 0}
+  m_PrefabAsset: {fileID: 0}
+  serializedVersion: 6
+  m_Component:
+  - component: {fileID: 1943645057}
+  - component: {fileID: 1943645060}
+  - component: {fileID: 1943645059}
+  - component: {fileID: 1943645058}
+  m_Layer: 5
+  m_Name: Button
+  m_TagString: Untagged
+  m_Icon: {fileID: 0}
+  m_NavMeshLayer: 0
+  m_StaticEditorFlags: 0
+  m_IsActive: 1
+--- !u!224 &1943645057
+RectTransform:
+  m_ObjectHideFlags: 0
+  m_CorrespondingSourceObject: {fileID: 0}
+  m_PrefabInstance: {fileID: 0}
+  m_PrefabAsset: {fileID: 0}
+  m_GameObject: {fileID: 1943645056}
+  m_LocalRotation: {x: 0, y: 0, z: 0, w: 1}
+  m_LocalPosition: {x: 0, y: 0, z: 0}
+  m_LocalScale: {x: 1, y: 1, z: 1}
+  m_Children:
+  - {fileID: 342727988}
+  m_Father: {fileID: 1317877497}
+  m_RootOrder: 0
+  m_LocalEulerAnglesHint: {x: 0, y: 0, z: 0}
+  m_AnchorMin: {x: 0, y: 1}
+  m_AnchorMax: {x: 0, y: 1}
+  m_AnchoredPosition: {x: 97, y: -40}
+  m_SizeDelta: {x: 178, y: 64}
+  m_Pivot: {x: 0.5, y: 0.5}
+--- !u!114 &1943645058
+MonoBehaviour:
+  m_ObjectHideFlags: 0
+  m_CorrespondingSourceObject: {fileID: 0}
+  m_PrefabInstance: {fileID: 0}
+  m_PrefabAsset: {fileID: 0}
+  m_GameObject: {fileID: 1943645056}
+  m_Enabled: 1
+  m_EditorHideFlags: 0
+  m_Script: {fileID: 11500000, guid: 4e29b1a8efbd4b44bb3f3716e73f07ff, type: 3}
+  m_Name: 
+  m_EditorClassIdentifier: 
+  m_Navigation:
+    m_Mode: 0
+    m_SelectOnUp: {fileID: 0}
+    m_SelectOnDown: {fileID: 0}
+    m_SelectOnLeft: {fileID: 0}
+    m_SelectOnRight: {fileID: 0}
+  m_Transition: 1
+  m_Colors:
+    m_NormalColor: {r: 0.43529415, g: 0.5411765, b: 0.5686275, a: 1}
+    m_HighlightedColor: {r: 1, g: 0.40000004, b: 0, a: 1}
+    m_PressedColor: {r: 0.30008277, g: 0.37307587, b: 0.39200002, a: 1}
+    m_SelectedColor: {r: 1, g: 0.40000004, b: 0, a: 1}
+    m_DisabledColor: {r: 0.78431374, g: 0.78431374, b: 0.78431374, a: 0.5019608}
+    m_ColorMultiplier: 1
+    m_FadeDuration: 0.1
+  m_SpriteState:
+    m_HighlightedSprite: {fileID: 0}
+    m_PressedSprite: {fileID: 0}
+    m_SelectedSprite: {fileID: 0}
+    m_DisabledSprite: {fileID: 0}
+  m_AnimationTriggers:
+    m_NormalTrigger: Normal
+    m_HighlightedTrigger: Highlighted
+    m_PressedTrigger: Pressed
+    m_SelectedTrigger: Highlighted
+    m_DisabledTrigger: Disabled
+  m_Interactable: 1
+  m_TargetGraphic: {fileID: 1943645059}
+  m_OnClick:
+    m_PersistentCalls:
+      m_Calls:
+      - m_Target: {fileID: 430995090}
+        m_MethodName: SetActive
+        m_Mode: 6
+        m_Arguments:
+          m_ObjectArgument: {fileID: 0}
+          m_ObjectArgumentAssemblyTypeName: UnityEngine.Object, UnityEngine
+          m_IntArgument: 0
+          m_FloatArgument: 0
+          m_StringArgument: 
+          m_BoolArgument: 1
+        m_CallState: 2
+--- !u!114 &1943645059
+MonoBehaviour:
+  m_ObjectHideFlags: 0
+  m_CorrespondingSourceObject: {fileID: 0}
+  m_PrefabInstance: {fileID: 0}
+  m_PrefabAsset: {fileID: 0}
+  m_GameObject: {fileID: 1943645056}
+  m_Enabled: 1
+  m_EditorHideFlags: 0
+  m_Script: {fileID: 11500000, guid: fe87c0e1cc204ed48ad3b37840f39efc, type: 3}
+  m_Name: 
+  m_EditorClassIdentifier: 
+  m_Material: {fileID: 0}
+  m_Color: {r: 1, g: 1, b: 1, a: 1}
+  m_RaycastTarget: 1
+  m_OnCullStateChanged:
+    m_PersistentCalls:
+      m_Calls: []
+  m_Sprite: {fileID: 0}
+  m_Type: 0
+  m_PreserveAspect: 0
+  m_FillCenter: 1
+  m_FillMethod: 4
+  m_FillAmount: 1
+  m_FillClockwise: 1
+  m_FillOrigin: 0
+  m_UseSpriteMesh: 0
+  m_PixelsPerUnitMultiplier: 1
+--- !u!222 &1943645060
+CanvasRenderer:
+  m_ObjectHideFlags: 0
+  m_CorrespondingSourceObject: {fileID: 0}
+  m_PrefabInstance: {fileID: 0}
+  m_PrefabAsset: {fileID: 0}
+  m_GameObject: {fileID: 1943645056}
+  m_CullTransparentMesh: 0
+--- !u!1 &1945982421
+GameObject:
+  m_ObjectHideFlags: 0
+  m_CorrespondingSourceObject: {fileID: 0}
+  m_PrefabInstance: {fileID: 0}
+  m_PrefabAsset: {fileID: 0}
+  serializedVersion: 6
+  m_Component:
+  - component: {fileID: 1945982422}
+  - component: {fileID: 1945982424}
+  - component: {fileID: 1945982423}
+  m_Layer: 5
+  m_Name: Fill
+  m_TagString: Untagged
+  m_Icon: {fileID: 0}
+  m_NavMeshLayer: 0
+  m_StaticEditorFlags: 0
+  m_IsActive: 1
+--- !u!224 &1945982422
+RectTransform:
+  m_ObjectHideFlags: 0
+  m_CorrespondingSourceObject: {fileID: 0}
+  m_PrefabInstance: {fileID: 0}
+  m_PrefabAsset: {fileID: 0}
+  m_GameObject: {fileID: 1945982421}
+  m_LocalRotation: {x: 0, y: 0, z: 0, w: 1}
+  m_LocalPosition: {x: 0, y: 0, z: 0}
+  m_LocalScale: {x: 1, y: 1, z: 1}
+  m_Children: []
+  m_Father: {fileID: 46446781}
+  m_RootOrder: 0
+  m_LocalEulerAnglesHint: {x: 0, y: 0, z: 0}
+  m_AnchorMin: {x: 0, y: 0}
+  m_AnchorMax: {x: 0.2, y: 1}
+  m_AnchoredPosition: {x: 0, y: 0}
+  m_SizeDelta: {x: 0, y: 0}
+  m_Pivot: {x: 0.5, y: 0.5}
+--- !u!114 &1945982423
+MonoBehaviour:
+  m_ObjectHideFlags: 0
+  m_CorrespondingSourceObject: {fileID: 0}
+  m_PrefabInstance: {fileID: 0}
+  m_PrefabAsset: {fileID: 0}
+  m_GameObject: {fileID: 1945982421}
+  m_Enabled: 1
+  m_EditorHideFlags: 0
+  m_Script: {fileID: 11500000, guid: fe87c0e1cc204ed48ad3b37840f39efc, type: 3}
+  m_Name: 
+  m_EditorClassIdentifier: 
+  m_Material: {fileID: 0}
+  m_Color: {r: 1, g: 0.40000004, b: 0, a: 1}
+  m_RaycastTarget: 1
+  m_OnCullStateChanged:
+    m_PersistentCalls:
+      m_Calls: []
+  m_Sprite: {fileID: 0}
+  m_Type: 1
+  m_PreserveAspect: 0
+  m_FillCenter: 1
+  m_FillMethod: 4
+  m_FillAmount: 1
+  m_FillClockwise: 1
+  m_FillOrigin: 0
+  m_UseSpriteMesh: 0
+  m_PixelsPerUnitMultiplier: 1
+--- !u!222 &1945982424
+CanvasRenderer:
+  m_ObjectHideFlags: 0
+  m_CorrespondingSourceObject: {fileID: 0}
+  m_PrefabInstance: {fileID: 0}
+  m_PrefabAsset: {fileID: 0}
+  m_GameObject: {fileID: 1945982421}
+  m_CullTransparentMesh: 0
+--- !u!1 &1946000297
+GameObject:
+  m_ObjectHideFlags: 0
+  m_CorrespondingSourceObject: {fileID: 0}
+  m_PrefabInstance: {fileID: 0}
+  m_PrefabAsset: {fileID: 0}
+  serializedVersion: 6
+  m_Component:
+  - component: {fileID: 1946000298}
+  m_Layer: 0
+  m_Name: Simulation Space
+  m_TagString: Untagged
+  m_Icon: {fileID: 0}
+  m_NavMeshLayer: 0
+  m_StaticEditorFlags: 0
+  m_IsActive: 1
+--- !u!4 &1946000298
+Transform:
+  m_ObjectHideFlags: 0
+  m_CorrespondingSourceObject: {fileID: 0}
+  m_PrefabInstance: {fileID: 0}
+  m_PrefabAsset: {fileID: 0}
+  m_GameObject: {fileID: 1946000297}
+  m_LocalRotation: {x: 0, y: 0, z: 0, w: 1}
+  m_LocalPosition: {x: 0, y: 0, z: 4}
+  m_LocalScale: {x: 1.000001, y: 1, z: 1.0000007}
+  m_Children:
+  - {fileID: 1526325263}
+  - {fileID: 1201042859}
+  - {fileID: 2022253374}
+  - {fileID: 1924537625}
+  m_Father: {fileID: 431384313}
+  m_RootOrder: 2
+  m_LocalEulerAnglesHint: {x: 0, y: 0, z: 0}
+--- !u!1 &1949430647
+GameObject:
+  m_ObjectHideFlags: 0
+  m_CorrespondingSourceObject: {fileID: 0}
+  m_PrefabInstance: {fileID: 0}
+  m_PrefabAsset: {fileID: 0}
+  serializedVersion: 6
+  m_Component:
+  - component: {fileID: 1949430649}
+  - component: {fileID: 1949430648}
+  m_Layer: 0
+  m_Name: Service Discovery
+  m_TagString: Untagged
+  m_Icon: {fileID: 0}
+  m_NavMeshLayer: 0
+  m_StaticEditorFlags: 0
+  m_IsActive: 1
+--- !u!114 &1949430648
+MonoBehaviour:
+  m_ObjectHideFlags: 0
+  m_CorrespondingSourceObject: {fileID: 0}
+  m_PrefabInstance: {fileID: 0}
+  m_PrefabAsset: {fileID: 0}
+  m_GameObject: {fileID: 1949430647}
+  m_Enabled: 1
+  m_EditorHideFlags: 0
+  m_Script: {fileID: 11500000, guid: 48544e79efac91841a7ce61a9396dd6b, type: 3}
+  m_Name: 
+  m_EditorClassIdentifier: 
+  prototype: {fileID: 544060994}
+--- !u!4 &1949430649
+Transform:
+  m_ObjectHideFlags: 0
+  m_CorrespondingSourceObject: {fileID: 0}
+  m_PrefabInstance: {fileID: 0}
+  m_PrefabAsset: {fileID: 0}
+  m_GameObject: {fileID: 1949430647}
+  m_LocalRotation: {x: 0, y: 0, z: 0, w: 1}
+  m_LocalPosition: {x: -0.07246041, y: -0.22354925, z: 0.29585648}
+  m_LocalScale: {x: 1, y: 1, z: 1}
+  m_Children: []
+  m_Father: {fileID: 0}
+  m_RootOrder: 9
+  m_LocalEulerAnglesHint: {x: 0, y: 0, z: 0}
+--- !u!114 &1971329604 stripped
+MonoBehaviour:
+  m_CorrespondingSourceObject: {fileID: 8813561813319806014, guid: d08ddc2a91191fe48b5a08574b6f8b7d,
+    type: 3}
+  m_PrefabInstance: {fileID: 1210543415}
+  m_PrefabAsset: {fileID: 0}
+  m_GameObject: {fileID: 0}
+  m_Enabled: 1
+  m_EditorHideFlags: 0
+  m_Script: {fileID: 11500000, guid: 209ef939aec549c29d285b89ed228161, type: 3}
+  m_Name: 
+  m_EditorClassIdentifier: 
+--- !u!224 &1971329610 stripped
+RectTransform:
+  m_CorrespondingSourceObject: {fileID: 8813561813319806002, guid: d08ddc2a91191fe48b5a08574b6f8b7d,
+    type: 3}
+  m_PrefabInstance: {fileID: 1210543415}
+  m_PrefabAsset: {fileID: 0}
+--- !u!1 &1981335397
+GameObject:
+  m_ObjectHideFlags: 0
+  m_CorrespondingSourceObject: {fileID: 0}
+  m_PrefabInstance: {fileID: 0}
+  m_PrefabAsset: {fileID: 0}
+  serializedVersion: 6
+  m_Component:
+  - component: {fileID: 1981335398}
+  - component: {fileID: 1981335399}
+  m_Layer: 5
+  m_Name: Slider
+  m_TagString: Untagged
+  m_Icon: {fileID: 0}
+  m_NavMeshLayer: 0
+  m_StaticEditorFlags: 0
+  m_IsActive: 1
+--- !u!224 &1981335398
+RectTransform:
+  m_ObjectHideFlags: 0
+  m_CorrespondingSourceObject: {fileID: 0}
+  m_PrefabInstance: {fileID: 0}
+  m_PrefabAsset: {fileID: 0}
+  m_GameObject: {fileID: 1981335397}
+  m_LocalRotation: {x: 0, y: 0, z: 0, w: 1}
+  m_LocalPosition: {x: 0, y: 0, z: 0}
+  m_LocalScale: {x: 1, y: 1, z: 1}
+  m_Children:
+  - {fileID: 1529171857}
+  - {fileID: 46446781}
+  - {fileID: 1072674307}
+  - {fileID: 976041902}
+  - {fileID: 481889309}
+  m_Father: {fileID: 883039637}
+  m_RootOrder: 0
+  m_LocalEulerAnglesHint: {x: 0, y: 0, z: 0}
+  m_AnchorMin: {x: 0, y: 0}
+  m_AnchorMax: {x: 1, y: 1}
+  m_AnchoredPosition: {x: 0, y: 0}
+  m_SizeDelta: {x: -16, y: -16}
+  m_Pivot: {x: 0.5, y: 0.5}
+--- !u!114 &1981335399
+MonoBehaviour:
+  m_ObjectHideFlags: 0
+  m_CorrespondingSourceObject: {fileID: 0}
+  m_PrefabInstance: {fileID: 0}
+  m_PrefabAsset: {fileID: 0}
+  m_GameObject: {fileID: 1981335397}
+  m_Enabled: 1
+  m_EditorHideFlags: 0
+  m_Script: {fileID: 11500000, guid: 67db9e8f0e2ae9c40bc1e2b64352a6b4, type: 3}
+  m_Name: 
+  m_EditorClassIdentifier: 
+  m_Navigation:
+    m_Mode: 3
+    m_SelectOnUp: {fileID: 0}
+    m_SelectOnDown: {fileID: 0}
+    m_SelectOnLeft: {fileID: 0}
+    m_SelectOnRight: {fileID: 0}
+  m_Transition: 1
+  m_Colors:
+    m_NormalColor: {r: 1, g: 1, b: 1, a: 1}
+    m_HighlightedColor: {r: 0.9607843, g: 0.9607843, b: 0.9607843, a: 1}
+    m_PressedColor: {r: 0.78431374, g: 0.78431374, b: 0.78431374, a: 1}
+    m_SelectedColor: {r: 0.9607843, g: 0.9607843, b: 0.9607843, a: 1}
+    m_DisabledColor: {r: 0.78431374, g: 0.78431374, b: 0.78431374, a: 0.5019608}
+    m_ColorMultiplier: 1
+    m_FadeDuration: 0.1
+  m_SpriteState:
+    m_HighlightedSprite: {fileID: 0}
+    m_PressedSprite: {fileID: 0}
+    m_SelectedSprite: {fileID: 0}
+    m_DisabledSprite: {fileID: 0}
+  m_AnimationTriggers:
+    m_NormalTrigger: Normal
+    m_HighlightedTrigger: Highlighted
+    m_PressedTrigger: Pressed
+    m_SelectedTrigger: Highlighted
+    m_DisabledTrigger: Disabled
+  m_Interactable: 1
+  m_TargetGraphic: {fileID: 1268121289}
+  m_FillRect: {fileID: 1945982422}
+  m_HandleRect: {fileID: 1268121288}
+  m_Direction: 0
+  m_MinValue: 0
+  m_MaxValue: 5000
+  m_WholeNumbers: 1
+  m_Value: 1000
+  m_OnValueChanged:
+    m_PersistentCalls:
+      m_Calls:
+      - m_Target: {fileID: 544060992}
+        m_MethodName: 
+        m_Mode: 1
+        m_Arguments:
+          m_ObjectArgument: {fileID: 0}
+          m_ObjectArgumentAssemblyTypeName: 
+          m_IntArgument: 0
+          m_FloatArgument: 0
+          m_StringArgument: 
+          m_BoolArgument: 0
+        m_CallState: 2
+--- !u!1 &1983726410
+GameObject:
+  m_ObjectHideFlags: 0
+  m_CorrespondingSourceObject: {fileID: 0}
+  m_PrefabInstance: {fileID: 0}
+  m_PrefabAsset: {fileID: 0}
+  serializedVersion: 6
+  m_Component:
+  - component: {fileID: 1983726411}
+  - component: {fileID: 1983726413}
+  - component: {fileID: 1983726412}
+  m_Layer: 5
+  m_Name: Label
+  m_TagString: Untagged
+  m_Icon: {fileID: 0}
+  m_NavMeshLayer: 0
+  m_StaticEditorFlags: 0
+  m_IsActive: 1
+--- !u!224 &1983726411
+RectTransform:
+  m_ObjectHideFlags: 0
+  m_CorrespondingSourceObject: {fileID: 0}
+  m_PrefabInstance: {fileID: 0}
+  m_PrefabAsset: {fileID: 0}
+  m_GameObject: {fileID: 1983726410}
+  m_LocalRotation: {x: -0, y: -0, z: -0, w: 1}
+  m_LocalPosition: {x: 0, y: 0, z: 0}
+  m_LocalScale: {x: 1, y: 1, z: 1}
+  m_Children: []
+  m_Father: {fileID: 75423798}
+  m_RootOrder: 0
+  m_LocalEulerAnglesHint: {x: 0, y: 0, z: 0}
+  m_AnchorMin: {x: 0, y: 0}
+  m_AnchorMax: {x: 0, y: 1}
+  m_AnchoredPosition: {x: 0.000030517578, y: 0}
+  m_SizeDelta: {x: 168, y: 0}
+  m_Pivot: {x: 0, y: 0.5}
+--- !u!114 &1983726412
+MonoBehaviour:
+  m_ObjectHideFlags: 0
+  m_CorrespondingSourceObject: {fileID: 0}
+  m_PrefabInstance: {fileID: 0}
+  m_PrefabAsset: {fileID: 0}
+  m_GameObject: {fileID: 1983726410}
+  m_Enabled: 1
+  m_EditorHideFlags: 0
+  m_Script: {fileID: 11500000, guid: f4688fdb7df04437aeb418b961361dc5, type: 3}
+  m_Name: 
+  m_EditorClassIdentifier: 
+  m_Material: {fileID: 0}
+  m_Color: {r: 1, g: 1, b: 1, a: 1}
+  m_RaycastTarget: 1
+  m_OnCullStateChanged:
+    m_PersistentCalls:
+      m_Calls: []
+  m_text: host address
+  m_isRightToLeft: 0
+  m_fontAsset: {fileID: 11400000, guid: 5a19f4193fe2bf64089ade0b38163199, type: 2}
+  m_sharedMaterial: {fileID: 21566619404874456, guid: 5a19f4193fe2bf64089ade0b38163199,
+    type: 2}
+  m_fontSharedMaterials: []
+  m_fontMaterial: {fileID: 0}
+  m_fontMaterials: []
+  m_fontColor32:
+    serializedVersion: 2
+    rgba: 4284702540
+  m_fontColor: {r: 0.30008277, g: 0.37307587, b: 0.39200002, a: 1}
+  m_enableVertexGradient: 0
+  m_colorMode: 3
+  m_fontColorGradient:
+    topLeft: {r: 1, g: 1, b: 1, a: 1}
+    topRight: {r: 1, g: 1, b: 1, a: 1}
+    bottomLeft: {r: 1, g: 1, b: 1, a: 1}
+    bottomRight: {r: 1, g: 1, b: 1, a: 1}
+  m_fontColorGradientPreset: {fileID: 0}
+  m_spriteAsset: {fileID: 0}
+  m_tintAllSprites: 0
+  m_overrideHtmlColors: 0
+  m_faceColor:
+    serializedVersion: 2
+    rgba: 4294967295
+  m_outlineColor:
+    serializedVersion: 2
+    rgba: 4278190080
+  m_fontSize: 24
+  m_fontSizeBase: 24
+  m_fontWeight: 400
+  m_enableAutoSizing: 0
+  m_fontSizeMin: 18
+  m_fontSizeMax: 72
+  m_fontStyle: 16
+  m_textAlignment: 514
+  m_characterSpacing: 0
+  m_wordSpacing: 0
+  m_lineSpacing: 0
+  m_lineSpacingMax: 0
+  m_paragraphSpacing: 0
+  m_charWidthMaxAdj: 0
+  m_enableWordWrapping: 1
+  m_wordWrappingRatios: 0.4
+  m_overflowMode: 0
+  m_firstOverflowCharacterIndex: 5
+  m_linkedTextComponent: {fileID: 0}
+  m_isLinkedTextComponent: 0
+  m_isTextTruncated: 0
+  m_enableKerning: 1
+  m_enableExtraPadding: 0
+  checkPaddingRequired: 0
+  m_isRichText: 1
+  m_parseCtrlCharacters: 1
+  m_isOrthographic: 1
+  m_isCullingEnabled: 0
+  m_ignoreRectMaskCulling: 0
+  m_ignoreCulling: 1
+  m_horizontalMapping: 0
+  m_verticalMapping: 0
+  m_uvLineOffset: 0
+  m_geometrySortingOrder: 0
+  m_VertexBufferAutoSizeReduction: 1
+  m_firstVisibleCharacter: 0
+  m_useMaxVisibleDescender: 1
+  m_pageToDisplay: 1
+  m_margin: {x: 16, y: 16, z: 16, w: 16}
+  m_textInfo:
+    textComponent: {fileID: 1983726412}
+    characterCount: 12
+    spriteCount: 0
+    spaceCount: 1
+    wordCount: 2
+    linkCount: 0
+    lineCount: 2
+    pageCount: 1
+    materialCount: 1
+  m_isUsingLegacyAnimationComponent: 0
+  m_isVolumetricText: 0
+  m_spriteAnimator: {fileID: 0}
+  m_hasFontAssetChanged: 0
+  m_subTextObjects:
+  - {fileID: 0}
+  - {fileID: 0}
+  - {fileID: 0}
+  - {fileID: 0}
+  - {fileID: 0}
+  - {fileID: 0}
+  - {fileID: 0}
+  - {fileID: 0}
+  m_baseMaterial: {fileID: 0}
+  m_maskOffset: {x: 0, y: 0, z: 0, w: 0}
+--- !u!222 &1983726413
+CanvasRenderer:
+  m_ObjectHideFlags: 0
+  m_CorrespondingSourceObject: {fileID: 0}
+  m_PrefabInstance: {fileID: 0}
+  m_PrefabAsset: {fileID: 0}
+  m_GameObject: {fileID: 1983726410}
+  m_CullTransparentMesh: 0
+--- !u!1001 &2004205927
+PrefabInstance:
+  m_ObjectHideFlags: 0
+  serializedVersion: 2
+  m_Modification:
+    m_TransformParent: {fileID: 593888083}
+    m_Modifications:
+    - target: {fileID: 8804072857100535419, guid: efd51a6df70cfbf41b05e95c765d536d,
+        type: 3}
+      propertyPath: m_Name
+      value: Radial Menu
+      objectReference: {fileID: 0}
+    - target: {fileID: 2484377972123640958, guid: efd51a6df70cfbf41b05e95c765d536d,
+        type: 3}
+      propertyPath: m_LocalPosition.x
+      value: 0
+      objectReference: {fileID: 0}
+    - target: {fileID: 2484377972123640958, guid: efd51a6df70cfbf41b05e95c765d536d,
+        type: 3}
+      propertyPath: m_LocalPosition.y
+      value: 0
+      objectReference: {fileID: 0}
+    - target: {fileID: 2484377972123640958, guid: efd51a6df70cfbf41b05e95c765d536d,
+        type: 3}
+      propertyPath: m_LocalPosition.z
+      value: 0
+      objectReference: {fileID: 0}
+    - target: {fileID: 2484377972123640958, guid: efd51a6df70cfbf41b05e95c765d536d,
+        type: 3}
+      propertyPath: m_LocalRotation.x
+      value: 0
+      objectReference: {fileID: 0}
+    - target: {fileID: 2484377972123640958, guid: efd51a6df70cfbf41b05e95c765d536d,
+        type: 3}
+      propertyPath: m_LocalRotation.y
+      value: 0
+      objectReference: {fileID: 0}
+    - target: {fileID: 2484377972123640958, guid: efd51a6df70cfbf41b05e95c765d536d,
+        type: 3}
+      propertyPath: m_LocalRotation.z
+      value: 0
+      objectReference: {fileID: 0}
+    - target: {fileID: 2484377972123640958, guid: efd51a6df70cfbf41b05e95c765d536d,
+        type: 3}
+      propertyPath: m_LocalRotation.w
+      value: 1
+      objectReference: {fileID: 0}
+    - target: {fileID: 2484377972123640958, guid: efd51a6df70cfbf41b05e95c765d536d,
+        type: 3}
+      propertyPath: m_RootOrder
+      value: 0
+      objectReference: {fileID: 0}
+    - target: {fileID: 2484377972123640958, guid: efd51a6df70cfbf41b05e95c765d536d,
+        type: 3}
+      propertyPath: m_LocalEulerAnglesHint.x
+      value: 0
+      objectReference: {fileID: 0}
+    - target: {fileID: 2484377972123640958, guid: efd51a6df70cfbf41b05e95c765d536d,
+        type: 3}
+      propertyPath: m_LocalEulerAnglesHint.y
+      value: 0
+      objectReference: {fileID: 0}
+    - target: {fileID: 2484377972123640958, guid: efd51a6df70cfbf41b05e95c765d536d,
+        type: 3}
+      propertyPath: m_LocalEulerAnglesHint.z
+      value: 0
+      objectReference: {fileID: 0}
+    - target: {fileID: 2484377972123640958, guid: efd51a6df70cfbf41b05e95c765d536d,
+        type: 3}
+      propertyPath: m_AnchoredPosition.x
+      value: 0
+      objectReference: {fileID: 0}
+    - target: {fileID: 2484377972123640958, guid: efd51a6df70cfbf41b05e95c765d536d,
+        type: 3}
+      propertyPath: m_AnchoredPosition.y
+      value: 0
+      objectReference: {fileID: 0}
+    - target: {fileID: 2484377972123640958, guid: efd51a6df70cfbf41b05e95c765d536d,
+        type: 3}
+      propertyPath: m_SizeDelta.x
+      value: 350
+      objectReference: {fileID: 0}
+    - target: {fileID: 2484377972123640958, guid: efd51a6df70cfbf41b05e95c765d536d,
+        type: 3}
+      propertyPath: m_SizeDelta.y
+      value: 350
+      objectReference: {fileID: 0}
+    - target: {fileID: 2484377972123640958, guid: efd51a6df70cfbf41b05e95c765d536d,
+        type: 3}
+      propertyPath: m_AnchorMin.x
+      value: 0.5
+      objectReference: {fileID: 0}
+    - target: {fileID: 2484377972123640958, guid: efd51a6df70cfbf41b05e95c765d536d,
+        type: 3}
+      propertyPath: m_AnchorMin.y
+      value: 0.5
+      objectReference: {fileID: 0}
+    - target: {fileID: 2484377972123640958, guid: efd51a6df70cfbf41b05e95c765d536d,
+        type: 3}
+      propertyPath: m_AnchorMax.x
+      value: 0.5
+      objectReference: {fileID: 0}
+    - target: {fileID: 2484377972123640958, guid: efd51a6df70cfbf41b05e95c765d536d,
+        type: 3}
+      propertyPath: m_AnchorMax.y
+      value: 0.5
+      objectReference: {fileID: 0}
+    - target: {fileID: 2484377972123640958, guid: efd51a6df70cfbf41b05e95c765d536d,
+        type: 3}
+      propertyPath: m_Pivot.x
+      value: 0.5
+      objectReference: {fileID: 0}
+    - target: {fileID: 2484377972123640958, guid: efd51a6df70cfbf41b05e95c765d536d,
+        type: 3}
+      propertyPath: m_Pivot.y
+      value: 0.5
+      objectReference: {fileID: 0}
+    m_RemovedComponents: []
+  m_SourcePrefab: {fileID: 100100000, guid: efd51a6df70cfbf41b05e95c765d536d, type: 3}
+--- !u!224 &2004205928 stripped
+RectTransform:
+  m_CorrespondingSourceObject: {fileID: 2484377972123640958, guid: efd51a6df70cfbf41b05e95c765d536d,
+    type: 3}
+  m_PrefabInstance: {fileID: 2004205927}
+  m_PrefabAsset: {fileID: 0}
+--- !u!1 &2022253373
+GameObject:
+  m_ObjectHideFlags: 0
+  m_CorrespondingSourceObject: {fileID: 0}
+  m_PrefabInstance: {fileID: 0}
+  m_PrefabAsset: {fileID: 0}
+  serializedVersion: 6
+  m_Component:
+  - component: {fileID: 2022253374}
+  - component: {fileID: 2022253375}
+  m_Layer: 0
+  m_Name: Test Renderer
+  m_TagString: Untagged
+  m_Icon: {fileID: 0}
+  m_NavMeshLayer: 0
+  m_StaticEditorFlags: 0
+  m_IsActive: 0
+--- !u!4 &2022253374
+Transform:
+  m_ObjectHideFlags: 0
+  m_CorrespondingSourceObject: {fileID: 0}
+  m_PrefabInstance: {fileID: 0}
+  m_PrefabAsset: {fileID: 0}
+  m_GameObject: {fileID: 2022253373}
+  m_LocalRotation: {x: 0, y: 0, z: 0, w: 1}
+  m_LocalPosition: {x: 0, y: 0, z: 0}
+  m_LocalScale: {x: 1, y: 1, z: 1}
+  m_Children: []
+  m_Father: {fileID: 1946000298}
+  m_RootOrder: 2
+  m_LocalEulerAnglesHint: {x: 0, y: 0, z: 0}
+--- !u!114 &2022253375
+MonoBehaviour:
+  m_ObjectHideFlags: 0
+  m_CorrespondingSourceObject: {fileID: 0}
+  m_PrefabInstance: {fileID: 0}
+  m_PrefabAsset: {fileID: 0}
+  m_GameObject: {fileID: 2022253373}
+  m_Enabled: 1
+  m_EditorHideFlags: 0
+  m_Script: {fileID: 11500000, guid: 32fed961f9744b4591e673790b3df752, type: 3}
+  m_Name: 
+  m_EditorClassIdentifier: 
+  atomMaterial: {fileID: 2100000, guid: 393f247d900223443927eecea10d89e8, type: 2}
+  atomMesh: {fileID: 10202, guid: 0000000000000000e000000000000000, type: 0}
+  bondMaterial: {fileID: 2100000, guid: 8ab524378960e644f9a238927b43e467, type: 2}
+  bondMesh: {fileID: 10202, guid: 0000000000000000e000000000000000, type: 0}
+  particleCount: 50
+  bondCutoff: 1
+  minSize: 0.2
+  maxSize: 0.5
+  maxParticleDisplacement: 2
+  seed: 0
+--- !u!1 &2026462788
+GameObject:
+  m_ObjectHideFlags: 0
+  m_CorrespondingSourceObject: {fileID: 0}
+  m_PrefabInstance: {fileID: 0}
+  m_PrefabAsset: {fileID: 0}
+  serializedVersion: 6
+  m_Component:
+  - component: {fileID: 2026462790}
+  - component: {fileID: 2026462789}
+  m_Layer: 0
+  m_Name: Keyboard
+  m_TagString: Untagged
+  m_Icon: {fileID: 0}
+  m_NavMeshLayer: 0
+  m_StaticEditorFlags: 0
+  m_IsActive: 1
+--- !u!114 &2026462789
+MonoBehaviour:
+  m_ObjectHideFlags: 0
+  m_CorrespondingSourceObject: {fileID: 0}
+  m_PrefabInstance: {fileID: 0}
+  m_PrefabAsset: {fileID: 0}
+  m_GameObject: {fileID: 2026462788}
+  m_Enabled: 1
+  m_EditorHideFlags: 0
+  m_Script: {fileID: 11500000, guid: 0b7f05a8d2ed4dddbbd7896a466aa6f9, type: 3}
+  m_Name: 
+  m_EditorClassIdentifier: 
+  minimalMode: 0
+--- !u!4 &2026462790
+Transform:
+  m_ObjectHideFlags: 0
+  m_CorrespondingSourceObject: {fileID: 0}
+  m_PrefabInstance: {fileID: 0}
+  m_PrefabAsset: {fileID: 0}
+  m_GameObject: {fileID: 2026462788}
+  m_LocalRotation: {x: 0, y: 0, z: 0, w: 1}
+  m_LocalPosition: {x: 0, y: 0, z: 0}
+  m_LocalScale: {x: 1, y: 1, z: 1}
+  m_Children: []
+  m_Father: {fileID: 0}
+  m_RootOrder: 7
+  m_LocalEulerAnglesHint: {x: 0, y: 0, z: 0}
+--- !u!1 &2028492786
+GameObject:
+  m_ObjectHideFlags: 0
+  m_CorrespondingSourceObject: {fileID: 0}
+  m_PrefabInstance: {fileID: 0}
+  m_PrefabAsset: {fileID: 0}
+  serializedVersion: 6
+  m_Component:
+  - component: {fileID: 2028492787}
+  - component: {fileID: 2028492789}
+  - component: {fileID: 2028492788}
+  m_Layer: 5
+  m_Name: Label
+  m_TagString: Untagged
+  m_Icon: {fileID: 0}
+  m_NavMeshLayer: 0
+  m_StaticEditorFlags: 0
+  m_IsActive: 1
+--- !u!224 &2028492787
+RectTransform:
+  m_ObjectHideFlags: 0
+  m_CorrespondingSourceObject: {fileID: 0}
+  m_PrefabInstance: {fileID: 0}
+  m_PrefabAsset: {fileID: 0}
+  m_GameObject: {fileID: 2028492786}
+  m_LocalRotation: {x: -0, y: -0, z: -0, w: 1}
+  m_LocalPosition: {x: 0, y: 0, z: 0}
+  m_LocalScale: {x: 1, y: 1, z: 1}
+  m_Children: []
+  m_Father: {fileID: 936630691}
+  m_RootOrder: 0
+  m_LocalEulerAnglesHint: {x: 0, y: 0, z: 0}
+  m_AnchorMin: {x: 0, y: 0}
+  m_AnchorMax: {x: 0, y: 1}
+  m_AnchoredPosition: {x: 0.000030517578, y: 0}
+  m_SizeDelta: {x: 168, y: 0}
+  m_Pivot: {x: 0, y: 0.5}
+--- !u!114 &2028492788
+MonoBehaviour:
+  m_ObjectHideFlags: 0
+  m_CorrespondingSourceObject: {fileID: 0}
+  m_PrefabInstance: {fileID: 0}
+  m_PrefabAsset: {fileID: 0}
+  m_GameObject: {fileID: 2028492786}
+  m_Enabled: 1
+  m_EditorHideFlags: 0
+  m_Script: {fileID: 11500000, guid: f4688fdb7df04437aeb418b961361dc5, type: 3}
+  m_Name: 
+  m_EditorClassIdentifier: 
+  m_Material: {fileID: 0}
+  m_Color: {r: 1, g: 1, b: 1, a: 1}
+  m_RaycastTarget: 1
+  m_OnCullStateChanged:
+    m_PersistentCalls:
+      m_Calls: []
+  m_text: frame port
+  m_isRightToLeft: 0
+  m_fontAsset: {fileID: 11400000, guid: 5a19f4193fe2bf64089ade0b38163199, type: 2}
+  m_sharedMaterial: {fileID: 21566619404874456, guid: 5a19f4193fe2bf64089ade0b38163199,
+    type: 2}
+  m_fontSharedMaterials: []
+  m_fontMaterial: {fileID: 0}
+  m_fontMaterials: []
+  m_fontColor32:
+    serializedVersion: 2
+    rgba: 4284702540
+  m_fontColor: {r: 0.30008277, g: 0.37307587, b: 0.39200002, a: 1}
+  m_enableVertexGradient: 0
+  m_colorMode: 3
+  m_fontColorGradient:
+    topLeft: {r: 1, g: 1, b: 1, a: 1}
+    topRight: {r: 1, g: 1, b: 1, a: 1}
+    bottomLeft: {r: 1, g: 1, b: 1, a: 1}
+    bottomRight: {r: 1, g: 1, b: 1, a: 1}
+  m_fontColorGradientPreset: {fileID: 0}
+  m_spriteAsset: {fileID: 0}
+  m_tintAllSprites: 0
+  m_overrideHtmlColors: 0
+  m_faceColor:
+    serializedVersion: 2
+    rgba: 4294967295
+  m_outlineColor:
+    serializedVersion: 2
+    rgba: 4278190080
+  m_fontSize: 24
+  m_fontSizeBase: 24
+  m_fontWeight: 400
+  m_enableAutoSizing: 0
+  m_fontSizeMin: 18
+  m_fontSizeMax: 72
+  m_fontStyle: 16
+  m_textAlignment: 514
+  m_characterSpacing: 0
+  m_wordSpacing: 0
+  m_lineSpacing: 0
+  m_lineSpacingMax: 0
+  m_paragraphSpacing: 0
+  m_charWidthMaxAdj: 0
+  m_enableWordWrapping: 1
+  m_wordWrappingRatios: 0.4
+  m_overflowMode: 0
+  m_firstOverflowCharacterIndex: 6
+  m_linkedTextComponent: {fileID: 0}
+  m_isLinkedTextComponent: 0
+  m_isTextTruncated: 0
+  m_enableKerning: 1
+  m_enableExtraPadding: 0
+  checkPaddingRequired: 0
+  m_isRichText: 1
+  m_parseCtrlCharacters: 1
+  m_isOrthographic: 1
+  m_isCullingEnabled: 0
+  m_ignoreRectMaskCulling: 0
+  m_ignoreCulling: 1
+  m_horizontalMapping: 0
+  m_verticalMapping: 0
+  m_uvLineOffset: 0
+  m_geometrySortingOrder: 0
+  m_VertexBufferAutoSizeReduction: 1
+  m_firstVisibleCharacter: 0
+  m_useMaxVisibleDescender: 1
+  m_pageToDisplay: 1
+  m_margin: {x: 16, y: 16, z: 16, w: 16}
+  m_textInfo:
+    textComponent: {fileID: 2028492788}
+    characterCount: 10
+    spriteCount: 0
+    spaceCount: 1
+    wordCount: 2
+    linkCount: 0
+    lineCount: 2
+    pageCount: 1
+    materialCount: 1
+  m_isUsingLegacyAnimationComponent: 0
+  m_isVolumetricText: 0
+  m_spriteAnimator: {fileID: 0}
+  m_hasFontAssetChanged: 0
+  m_subTextObjects:
+  - {fileID: 0}
+  - {fileID: 0}
+  - {fileID: 0}
+  - {fileID: 0}
+  - {fileID: 0}
+  - {fileID: 0}
+  - {fileID: 0}
+  - {fileID: 0}
+  m_baseMaterial: {fileID: 0}
+  m_maskOffset: {x: 0, y: 0, z: 0, w: 0}
+--- !u!222 &2028492789
+CanvasRenderer:
+  m_ObjectHideFlags: 0
+  m_CorrespondingSourceObject: {fileID: 0}
+  m_PrefabInstance: {fileID: 0}
+  m_PrefabAsset: {fileID: 0}
+  m_GameObject: {fileID: 2028492786}
+  m_CullTransparentMesh: 0
+--- !u!1 &2048555308
+GameObject:
+  m_ObjectHideFlags: 0
+  m_CorrespondingSourceObject: {fileID: 0}
+  m_PrefabInstance: {fileID: 0}
+  m_PrefabAsset: {fileID: 0}
+  serializedVersion: 6
+  m_Component:
+  - component: {fileID: 2048555309}
+  - component: {fileID: 2048555311}
+  - component: {fileID: 2048555310}
+  m_Layer: 5
+  m_Name: Placeholder
+  m_TagString: Untagged
+  m_Icon: {fileID: 0}
+  m_NavMeshLayer: 0
+  m_StaticEditorFlags: 0
+  m_IsActive: 1
+--- !u!224 &2048555309
+RectTransform:
+  m_ObjectHideFlags: 0
+  m_CorrespondingSourceObject: {fileID: 0}
+  m_PrefabInstance: {fileID: 0}
+  m_PrefabAsset: {fileID: 0}
+  m_GameObject: {fileID: 2048555308}
+  m_LocalRotation: {x: 0, y: 0, z: 0, w: 1}
+  m_LocalPosition: {x: 0, y: 0, z: 0}
+  m_LocalScale: {x: 1, y: 1, z: 1}
+  m_Children: []
+  m_Father: {fileID: 1437844076}
+  m_RootOrder: 0
+  m_LocalEulerAnglesHint: {x: 0, y: 0, z: 0}
+  m_AnchorMin: {x: 0, y: 0}
+  m_AnchorMax: {x: 1, y: 1}
+  m_AnchoredPosition: {x: 0, y: 0}
+  m_SizeDelta: {x: 0, y: 0}
+  m_Pivot: {x: 0.5, y: 0.5}
+--- !u!114 &2048555310
+MonoBehaviour:
+  m_ObjectHideFlags: 0
+  m_CorrespondingSourceObject: {fileID: 0}
+  m_PrefabInstance: {fileID: 0}
+  m_PrefabAsset: {fileID: 0}
+  m_GameObject: {fileID: 2048555308}
+  m_Enabled: 0
+  m_EditorHideFlags: 0
+  m_Script: {fileID: 11500000, guid: f4688fdb7df04437aeb418b961361dc5, type: 3}
+  m_Name: 
+  m_EditorClassIdentifier: 
+  m_Material: {fileID: 0}
+  m_Color: {r: 1, g: 1, b: 1, a: 1}
+  m_RaycastTarget: 1
+  m_OnCullStateChanged:
+    m_PersistentCalls:
+      m_Calls: []
+  m_text: Enter port number
+  m_isRightToLeft: 0
+  m_fontAsset: {fileID: 11400000, guid: 0cd382c4d470f174791dd96eb8f7b786, type: 2}
+  m_sharedMaterial: {fileID: 1549604112718095413, guid: 0cd382c4d470f174791dd96eb8f7b786,
+    type: 2}
+  m_fontSharedMaterials: []
+  m_fontMaterial: {fileID: 0}
+  m_fontMaterials: []
+  m_fontColor32:
+    serializedVersion: 2
+    rgba: 4289505171
+  m_fontColor: {r: 0.5764706, g: 0.654902, b: 0.6745098, a: 1}
+  m_enableVertexGradient: 0
+  m_colorMode: 3
+  m_fontColorGradient:
+    topLeft: {r: 1, g: 1, b: 1, a: 1}
+    topRight: {r: 1, g: 1, b: 1, a: 1}
+    bottomLeft: {r: 1, g: 1, b: 1, a: 1}
+    bottomRight: {r: 1, g: 1, b: 1, a: 1}
+  m_fontColorGradientPreset: {fileID: 0}
+  m_spriteAsset: {fileID: 0}
+  m_tintAllSprites: 0
+  m_overrideHtmlColors: 0
+  m_faceColor:
+    serializedVersion: 2
+    rgba: 4294967295
+  m_outlineColor:
+    serializedVersion: 2
+    rgba: 4278190080
+  m_fontSize: 24
+  m_fontSizeBase: 24
+  m_fontWeight: 400
+  m_enableAutoSizing: 0
+  m_fontSizeMin: 18
+  m_fontSizeMax: 72
+  m_fontStyle: 18
+  m_textAlignment: 513
+  m_characterSpacing: 0
+  m_wordSpacing: 0
+  m_lineSpacing: 0
+  m_lineSpacingMax: 0
+  m_paragraphSpacing: 0
+  m_charWidthMaxAdj: 0
+  m_enableWordWrapping: 0
+  m_wordWrappingRatios: 0.4
+  m_overflowMode: 0
+  m_firstOverflowCharacterIndex: -1
+  m_linkedTextComponent: {fileID: 0}
+  m_isLinkedTextComponent: 0
+  m_isTextTruncated: 0
+  m_enableKerning: 1
+  m_enableExtraPadding: 1
+  checkPaddingRequired: 0
+  m_isRichText: 1
+  m_parseCtrlCharacters: 1
+  m_isOrthographic: 1
+  m_isCullingEnabled: 0
+  m_ignoreRectMaskCulling: 0
+  m_ignoreCulling: 1
+  m_horizontalMapping: 0
+  m_verticalMapping: 0
+  m_uvLineOffset: 0
+  m_geometrySortingOrder: 0
+  m_VertexBufferAutoSizeReduction: 1
+  m_firstVisibleCharacter: 0
+  m_useMaxVisibleDescender: 1
+  m_pageToDisplay: 1
+  m_margin: {x: 0, y: 0, z: 0, w: 0}
+  m_textInfo:
+    textComponent: {fileID: 2048555310}
+    characterCount: 0
+    spriteCount: 0
+    spaceCount: 0
+    wordCount: 0
+    linkCount: 0
+    lineCount: 0
+    pageCount: 0
+    materialCount: 1
+  m_isUsingLegacyAnimationComponent: 0
+  m_isVolumetricText: 0
+  m_spriteAnimator: {fileID: 0}
+  m_hasFontAssetChanged: 0
+  m_subTextObjects:
+  - {fileID: 0}
+  - {fileID: 0}
+  - {fileID: 0}
+  - {fileID: 0}
+  - {fileID: 0}
+  - {fileID: 0}
+  - {fileID: 0}
+  - {fileID: 0}
+  m_baseMaterial: {fileID: 0}
+  m_maskOffset: {x: 0, y: 0, z: 0, w: 0}
+--- !u!222 &2048555311
+CanvasRenderer:
+  m_ObjectHideFlags: 0
+  m_CorrespondingSourceObject: {fileID: 0}
+  m_PrefabInstance: {fileID: 0}
+  m_PrefabAsset: {fileID: 0}
+  m_GameObject: {fileID: 2048555308}
+  m_CullTransparentMesh: 0
+--- !u!1 &2054644340
+GameObject:
+  m_ObjectHideFlags: 0
+  m_CorrespondingSourceObject: {fileID: 0}
+  m_PrefabInstance: {fileID: 0}
+  m_PrefabAsset: {fileID: 0}
+  serializedVersion: 6
+  m_Component:
+  - component: {fileID: 2054644341}
+  m_Layer: 5
+  m_Name: Input
+  m_TagString: Untagged
+  m_Icon: {fileID: 0}
+  m_NavMeshLayer: 0
+  m_StaticEditorFlags: 0
+  m_IsActive: 1
+--- !u!224 &2054644341
+RectTransform:
+  m_ObjectHideFlags: 0
+  m_CorrespondingSourceObject: {fileID: 0}
+  m_PrefabInstance: {fileID: 0}
+  m_PrefabAsset: {fileID: 0}
+  m_GameObject: {fileID: 2054644340}
+  m_LocalRotation: {x: 0, y: 0, z: 0, w: 1}
+  m_LocalPosition: {x: 0, y: 0, z: 0}
+  m_LocalScale: {x: 1, y: 1, z: 1}
+  m_Children:
+  - {fileID: 644197856}
+  m_Father: {fileID: 75423798}
+  m_RootOrder: 1
+  m_LocalEulerAnglesHint: {x: 0, y: 0, z: 0}
+  m_AnchorMin: {x: 0, y: 0}
+  m_AnchorMax: {x: 1, y: 1}
+  m_AnchoredPosition: {x: 84, y: 0}
+  m_SizeDelta: {x: -168, y: 0}
+  m_Pivot: {x: 0.5, y: 0.5}
+--- !u!1 &2054891944
+GameObject:
+  m_ObjectHideFlags: 0
+  m_CorrespondingSourceObject: {fileID: 0}
+  m_PrefabInstance: {fileID: 0}
+  m_PrefabAsset: {fileID: 0}
+  serializedVersion: 6
+  m_Component:
+  - component: {fileID: 2054891945}
+  - component: {fileID: 2054891949}
+  - component: {fileID: 2054891948}
+  - component: {fileID: 2054891947}
+  - component: {fileID: 2054891946}
+  m_Layer: 5
+  m_Name: Temporary Toolbar
+  m_TagString: Untagged
+  m_Icon: {fileID: 0}
+  m_NavMeshLayer: 0
+  m_StaticEditorFlags: 0
+  m_IsActive: 1
+--- !u!224 &2054891945
+RectTransform:
+  m_ObjectHideFlags: 0
+  m_CorrespondingSourceObject: {fileID: 0}
+  m_PrefabInstance: {fileID: 0}
+  m_PrefabAsset: {fileID: 0}
+  m_GameObject: {fileID: 2054891944}
+  m_LocalRotation: {x: 0, y: 0, z: 0, w: 1}
+  m_LocalPosition: {x: 0, y: 0, z: 0}
+  m_LocalScale: {x: 1, y: 1, z: 1}
+  m_Children:
+  - {fileID: 780997011}
+  - {fileID: 883039637}
+  - {fileID: 432278073}
+  - {fileID: 1427002035}
+  - {fileID: 171922771}
+  - {fileID: 1688168143}
+  - {fileID: 1512558925}
+  - {fileID: 1317877497}
+  - {fileID: 825831559}
+  - {fileID: 2093525893}
+  m_Father: {fileID: 921160397}
+  m_RootOrder: 1
+  m_LocalEulerAnglesHint: {x: 0, y: 0, z: 0}
+  m_AnchorMin: {x: 1, y: 1}
+  m_AnchorMax: {x: 1, y: 1}
+  m_AnchoredPosition: {x: -16, y: -16}
+  m_SizeDelta: {x: 380, y: 592}
+  m_Pivot: {x: 1, y: 1}
+--- !u!114 &2054891946
+MonoBehaviour:
+  m_ObjectHideFlags: 0
+  m_CorrespondingSourceObject: {fileID: 0}
+  m_PrefabInstance: {fileID: 0}
+  m_PrefabAsset: {fileID: 0}
+  m_GameObject: {fileID: 2054891944}
+  m_Enabled: 1
+  m_EditorHideFlags: 0
+  m_Script: {fileID: 11500000, guid: 3245ec927659c4140ac4f8d17403cc18, type: 3}
+  m_Name: 
+  m_EditorClassIdentifier: 
+  m_HorizontalFit: 0
+  m_VerticalFit: 2
+--- !u!114 &2054891947
+MonoBehaviour:
+  m_ObjectHideFlags: 0
+  m_CorrespondingSourceObject: {fileID: 0}
+  m_PrefabInstance: {fileID: 0}
+  m_PrefabAsset: {fileID: 0}
+  m_GameObject: {fileID: 2054891944}
+  m_Enabled: 1
+  m_EditorHideFlags: 0
+  m_Script: {fileID: 11500000, guid: 59f8146938fff824cb5fd77236b75775, type: 3}
+  m_Name: 
+  m_EditorClassIdentifier: 
+  m_Padding:
+    m_Left: 0
+    m_Right: 0
+    m_Top: 0
+    m_Bottom: 0
+  m_ChildAlignment: 0
+  m_Spacing: 0
+  m_ChildForceExpandWidth: 1
+  m_ChildForceExpandHeight: 1
+  m_ChildControlWidth: 1
+  m_ChildControlHeight: 0
+  m_ChildScaleWidth: 0
+  m_ChildScaleHeight: 0
+--- !u!114 &2054891948
+MonoBehaviour:
+  m_ObjectHideFlags: 0
+  m_CorrespondingSourceObject: {fileID: 0}
+  m_PrefabInstance: {fileID: 0}
+  m_PrefabAsset: {fileID: 0}
+  m_GameObject: {fileID: 2054891944}
+  m_Enabled: 1
+  m_EditorHideFlags: 0
+  m_Script: {fileID: 11500000, guid: fe87c0e1cc204ed48ad3b37840f39efc, type: 3}
+  m_Name: 
+  m_EditorClassIdentifier: 
+  m_Material: {fileID: 0}
+  m_Color: {r: 0.5764706, g: 0.654902, b: 0.6745098, a: 1}
+  m_RaycastTarget: 1
+  m_OnCullStateChanged:
+    m_PersistentCalls:
+      m_Calls: []
+  m_Sprite: {fileID: 0}
+  m_Type: 0
+  m_PreserveAspect: 0
+  m_FillCenter: 1
+  m_FillMethod: 4
+  m_FillAmount: 1
+  m_FillClockwise: 1
+  m_FillOrigin: 0
+  m_UseSpriteMesh: 0
+  m_PixelsPerUnitMultiplier: 1
+--- !u!222 &2054891949
+CanvasRenderer:
+  m_ObjectHideFlags: 0
+  m_CorrespondingSourceObject: {fileID: 0}
+  m_PrefabInstance: {fileID: 0}
+  m_PrefabAsset: {fileID: 0}
+  m_GameObject: {fileID: 2054891944}
+  m_CullTransparentMesh: 0
+--- !u!1 &2074532957
+GameObject:
+  m_ObjectHideFlags: 0
+  m_CorrespondingSourceObject: {fileID: 0}
+  m_PrefabInstance: {fileID: 0}
+  m_PrefabAsset: {fileID: 0}
+  serializedVersion: 6
+  m_Component:
+  - component: {fileID: 2074532959}
+  - component: {fileID: 2074532958}
+  m_Layer: 0
+  m_Name: Controller Manager
+  m_TagString: Untagged
+  m_Icon: {fileID: 0}
+  m_NavMeshLayer: 0
+  m_StaticEditorFlags: 0
+  m_IsActive: 1
+--- !u!114 &2074532958
+MonoBehaviour:
+  m_ObjectHideFlags: 0
+  m_CorrespondingSourceObject: {fileID: 0}
+  m_PrefabInstance: {fileID: 0}
+  m_PrefabAsset: {fileID: 0}
+  m_GameObject: {fileID: 2074532957}
+  m_Enabled: 1
+  m_EditorHideFlags: 0
+  m_Script: {fileID: 11500000, guid: e40c94a4c5ab5ed4e82bb6182a985fc2, type: 3}
+  m_Name: 
+  m_EditorClassIdentifier: 
+  leftController: {fileID: 1897242036}
+  rightController: {fileID: 1897242033}
+  controllerActionSet:
+    actionSetPath: /actions/Controller
+--- !u!4 &2074532959
+Transform:
+  m_ObjectHideFlags: 0
+  m_CorrespondingSourceObject: {fileID: 0}
+  m_PrefabInstance: {fileID: 0}
+  m_PrefabAsset: {fileID: 0}
+  m_GameObject: {fileID: 2074532957}
+  m_LocalRotation: {x: 0, y: 0, z: 0, w: 1}
+  m_LocalPosition: {x: 0, y: 0, z: 0}
+  m_LocalScale: {x: 1, y: 1, z: 1}
+  m_Children: []
+  m_Father: {fileID: 544060993}
+  m_RootOrder: 3
+  m_LocalEulerAnglesHint: {x: 0, y: 0, z: 0}
+--- !u!1 &2093525892
+GameObject:
+  m_ObjectHideFlags: 0
+  m_CorrespondingSourceObject: {fileID: 0}
+  m_PrefabInstance: {fileID: 0}
+  m_PrefabAsset: {fileID: 0}
+  serializedVersion: 6
+  m_Component:
+  - component: {fileID: 2093525893}
+  m_Layer: 5
+  m_Name: Quit
+  m_TagString: Untagged
+  m_Icon: {fileID: 0}
+  m_NavMeshLayer: 0
+  m_StaticEditorFlags: 0
+  m_IsActive: 1
+--- !u!224 &2093525893
+RectTransform:
+  m_ObjectHideFlags: 0
+  m_CorrespondingSourceObject: {fileID: 0}
+  m_PrefabInstance: {fileID: 0}
+  m_PrefabAsset: {fileID: 0}
+  m_GameObject: {fileID: 2093525892}
+  m_LocalRotation: {x: 0, y: 0, z: 0, w: 1}
+  m_LocalPosition: {x: 0, y: 0, z: 0}
+  m_LocalScale: {x: 1, y: 1, z: 1}
+  m_Children:
+  - {fileID: 751644516}
+  m_Father: {fileID: 2054891945}
+  m_RootOrder: 9
+  m_LocalEulerAnglesHint: {x: 0, y: 0, z: 0}
+  m_AnchorMin: {x: 0, y: 1}
+  m_AnchorMax: {x: 0, y: 1}
+  m_AnchoredPosition: {x: 190, y: -552}
+  m_SizeDelta: {x: 380, y: 80}
+  m_Pivot: {x: 0.5, y: 0.5}
+--- !u!1 &2103320928
+GameObject:
+  m_ObjectHideFlags: 0
+  m_CorrespondingSourceObject: {fileID: 0}
+  m_PrefabInstance: {fileID: 0}
+  m_PrefabAsset: {fileID: 0}
+  serializedVersion: 6
+  m_Component:
+  - component: {fileID: 2103320929}
+  - component: {fileID: 2103320932}
+  - component: {fileID: 2103320931}
+  - component: {fileID: 2103320930}
+  m_Layer: 5
+  m_Name: InputField (TMP)
+  m_TagString: Untagged
+  m_Icon: {fileID: 0}
+  m_NavMeshLayer: 0
+  m_StaticEditorFlags: 0
+  m_IsActive: 1
+--- !u!224 &2103320929
+RectTransform:
+  m_ObjectHideFlags: 0
+  m_CorrespondingSourceObject: {fileID: 0}
+  m_PrefabInstance: {fileID: 0}
+  m_PrefabAsset: {fileID: 0}
+  m_GameObject: {fileID: 2103320928}
+  m_LocalRotation: {x: 0, y: 0, z: 0, w: 1}
+  m_LocalPosition: {x: 0, y: 0, z: 0}
+  m_LocalScale: {x: 1, y: 1, z: 1}
+  m_Children:
+  - {fileID: 1093802056}
+  m_Father: {fileID: 1190993353}
+  m_RootOrder: 0
+  m_LocalEulerAnglesHint: {x: 0, y: 0, z: 0}
+  m_AnchorMin: {x: 0, y: 0}
+  m_AnchorMax: {x: 1, y: 1}
+  m_AnchoredPosition: {x: 0, y: 0}
+  m_SizeDelta: {x: -16, y: -16}
+  m_Pivot: {x: 0.5, y: 0.5}
+--- !u!114 &2103320930
+MonoBehaviour:
+  m_ObjectHideFlags: 0
+  m_CorrespondingSourceObject: {fileID: 0}
+  m_PrefabInstance: {fileID: 0}
+  m_PrefabAsset: {fileID: 0}
+  m_GameObject: {fileID: 2103320928}
+  m_Enabled: 1
+  m_EditorHideFlags: 0
+  m_Script: {fileID: 11500000, guid: 2da0c512f12947e489f739169773d7ca, type: 3}
+  m_Name: 
+  m_EditorClassIdentifier: 
+  m_Navigation:
+    m_Mode: 3
+    m_SelectOnUp: {fileID: 0}
+    m_SelectOnDown: {fileID: 0}
+    m_SelectOnLeft: {fileID: 0}
+    m_SelectOnRight: {fileID: 0}
+  m_Transition: 1
+  m_Colors:
+    m_NormalColor: {r: 1, g: 1, b: 1, a: 1}
+    m_HighlightedColor: {r: 0.9607843, g: 0.9607843, b: 0.9607843, a: 1}
+    m_PressedColor: {r: 0.78431374, g: 0.78431374, b: 0.78431374, a: 1}
+    m_SelectedColor: {r: 0.9607843, g: 0.9607843, b: 0.9607843, a: 1}
+    m_DisabledColor: {r: 0.78431374, g: 0.78431374, b: 0.78431374, a: 0.5019608}
+    m_ColorMultiplier: 1
+    m_FadeDuration: 0.1
+  m_SpriteState:
+    m_HighlightedSprite: {fileID: 0}
+    m_PressedSprite: {fileID: 0}
+    m_SelectedSprite: {fileID: 0}
+    m_DisabledSprite: {fileID: 0}
+  m_AnimationTriggers:
+    m_NormalTrigger: Normal
+    m_HighlightedTrigger: Highlighted
+    m_PressedTrigger: Pressed
+    m_SelectedTrigger: Highlighted
+    m_DisabledTrigger: Disabled
+  m_Interactable: 1
+  m_TargetGraphic: {fileID: 2103320931}
+  m_TextViewport: {fileID: 1093802056}
+  m_TextComponent: {fileID: 1140701223}
+  m_Placeholder: {fileID: 155875677}
+  m_VerticalScrollbar: {fileID: 0}
+  m_VerticalScrollbarEventHandler: {fileID: 0}
+  m_ScrollSensitivity: 1
+  m_ContentType: 2
+  m_InputType: 0
+  m_AsteriskChar: 42
+  m_KeyboardType: 4
+  m_LineType: 0
+  m_HideMobileInput: 0
+  m_HideSoftKeyboard: 0
+  m_CharacterValidation: 2
+  m_RegexValue: 
+  m_GlobalPointSize: 24
+  m_CharacterLimit: 0
+  m_OnEndEdit:
+    m_PersistentCalls:
+      m_Calls: []
+  m_OnSubmit:
+    m_PersistentCalls:
+      m_Calls: []
+  m_OnSelect:
+    m_PersistentCalls:
+      m_Calls: []
+  m_OnDeselect:
+    m_PersistentCalls:
+      m_Calls: []
+  m_OnTextSelection:
+    m_PersistentCalls:
+      m_Calls: []
+  m_OnEndTextSelection:
+    m_PersistentCalls:
+      m_Calls: []
+  m_OnValueChanged:
+    m_PersistentCalls:
+      m_Calls: []
+  m_OnTouchScreenKeyboardStatusChanged:
+    m_PersistentCalls:
+      m_Calls: []
+  m_CaretColor: {r: 0.19607843, g: 0.19607843, b: 0.19607843, a: 1}
+  m_CustomCaretColor: 0
+  m_SelectionColor: {r: 0.65882355, g: 0.80784315, b: 1, a: 0.7529412}
+  m_Text: 54323
+  m_CaretBlinkRate: 0.85
+  m_CaretWidth: 1
+  m_ReadOnly: 0
+  m_RichText: 1
+  m_GlobalFontAsset: {fileID: 0}
+  m_OnFocusSelectAll: 1
+  m_ResetOnDeActivation: 1
+  m_RestoreOriginalTextOnEscape: 1
+  m_isRichTextEditingAllowed: 0
+  m_LineLimit: 0
+  m_InputValidator: {fileID: 0}
+--- !u!114 &2103320931
+MonoBehaviour:
+  m_ObjectHideFlags: 0
+  m_CorrespondingSourceObject: {fileID: 0}
+  m_PrefabInstance: {fileID: 0}
+  m_PrefabAsset: {fileID: 0}
+  m_GameObject: {fileID: 2103320928}
+  m_Enabled: 1
+  m_EditorHideFlags: 0
+  m_Script: {fileID: 11500000, guid: fe87c0e1cc204ed48ad3b37840f39efc, type: 3}
+  m_Name: 
+  m_EditorClassIdentifier: 
+  m_Material: {fileID: 0}
+  m_Color: {r: 0.43529415, g: 0.5411765, b: 0.5686275, a: 1}
+  m_RaycastTarget: 1
+  m_OnCullStateChanged:
+    m_PersistentCalls:
+      m_Calls: []
+  m_Sprite: {fileID: 0}
+  m_Type: 1
+  m_PreserveAspect: 0
+  m_FillCenter: 1
+  m_FillMethod: 4
+  m_FillAmount: 1
+  m_FillClockwise: 1
+  m_FillOrigin: 0
+  m_UseSpriteMesh: 0
+  m_PixelsPerUnitMultiplier: 1
+--- !u!222 &2103320932
+CanvasRenderer:
+  m_ObjectHideFlags: 0
+  m_CorrespondingSourceObject: {fileID: 0}
+  m_PrefabInstance: {fileID: 0}
+  m_PrefabAsset: {fileID: 0}
+  m_GameObject: {fileID: 2103320928}
+  m_CullTransparentMesh: 0
+--- !u!43 &2109289037
 Mesh:
   m_ObjectHideFlags: 0
   m_CorrespondingSourceObject: {fileID: 0}
@@ -2501,8866 +11177,6 @@
     offset: 0
     size: 0
     path: 
->>>>>>> 978a566f
---- !u!1 &481889308
-GameObject:
-  m_ObjectHideFlags: 0
-  m_CorrespondingSourceObject: {fileID: 0}
-  m_PrefabInstance: {fileID: 0}
-  m_PrefabAsset: {fileID: 0}
-  serializedVersion: 6
-  m_Component:
-  - component: {fileID: 481889309}
-  - component: {fileID: 481889311}
-  - component: {fileID: 481889310}
-  m_Layer: 5
-  m_Name: Value Label
-  m_TagString: Untagged
-  m_Icon: {fileID: 0}
-  m_NavMeshLayer: 0
-  m_StaticEditorFlags: 0
-  m_IsActive: 1
---- !u!224 &481889309
-RectTransform:
-  m_ObjectHideFlags: 0
-  m_CorrespondingSourceObject: {fileID: 0}
-  m_PrefabInstance: {fileID: 0}
-  m_PrefabAsset: {fileID: 0}
-  m_GameObject: {fileID: 481889308}
-  m_LocalRotation: {x: -0, y: -0, z: -0, w: 1}
-  m_LocalPosition: {x: 0, y: 0, z: 0}
-  m_LocalScale: {x: 1, y: 1, z: 1}
-  m_Children: []
-  m_Father: {fileID: 1981335398}
-  m_RootOrder: 4
-  m_LocalEulerAnglesHint: {x: 0, y: 0, z: 0}
-  m_AnchorMin: {x: 0, y: 0}
-  m_AnchorMax: {x: 1, y: 1}
-  m_AnchoredPosition: {x: 0, y: -18}
-  m_SizeDelta: {x: 0, y: -36}
-  m_Pivot: {x: 0.5, y: 0.5}
---- !u!114 &481889310
-MonoBehaviour:
-  m_ObjectHideFlags: 0
-  m_CorrespondingSourceObject: {fileID: 0}
-  m_PrefabInstance: {fileID: 0}
-  m_PrefabAsset: {fileID: 0}
-  m_GameObject: {fileID: 481889308}
-  m_Enabled: 1
-  m_EditorHideFlags: 0
-  m_Script: {fileID: 11500000, guid: f4688fdb7df04437aeb418b961361dc5, type: 3}
-  m_Name: 
-  m_EditorClassIdentifier: 
-  m_Material: {fileID: 0}
-  m_Color: {r: 1, g: 1, b: 1, a: 1}
-  m_RaycastTarget: 0
-  m_OnCullStateChanged:
-    m_PersistentCalls:
-      m_Calls: []
-  m_text: 500x
-  m_isRightToLeft: 0
-  m_fontAsset: {fileID: 11400000, guid: 0cd382c4d470f174791dd96eb8f7b786, type: 2}
-  m_sharedMaterial: {fileID: 1549604112718095413, guid: 0cd382c4d470f174791dd96eb8f7b786,
-    type: 2}
-  m_fontSharedMaterials: []
-  m_fontMaterial: {fileID: 0}
-  m_fontMaterials: []
-  m_fontColor32:
-    serializedVersion: 2
-    rgba: 4294967295
-  m_fontColor: {r: 1, g: 1, b: 1, a: 1}
-  m_enableVertexGradient: 0
-  m_colorMode: 3
-  m_fontColorGradient:
-    topLeft: {r: 1, g: 1, b: 1, a: 1}
-    topRight: {r: 1, g: 1, b: 1, a: 1}
-    bottomLeft: {r: 1, g: 1, b: 1, a: 1}
-    bottomRight: {r: 1, g: 1, b: 1, a: 1}
-  m_fontColorGradientPreset: {fileID: 0}
-  m_spriteAsset: {fileID: 0}
-  m_tintAllSprites: 0
-  m_overrideHtmlColors: 0
-  m_faceColor:
-    serializedVersion: 2
-    rgba: 4294967295
-  m_outlineColor:
-    serializedVersion: 2
-    rgba: 4278190080
-  m_fontSize: 20
-  m_fontSizeBase: 20
-  m_fontWeight: 400
-  m_enableAutoSizing: 0
-  m_fontSizeMin: 18
-  m_fontSizeMax: 72
-  m_fontStyle: 8
-  m_textAlignment: 514
-  m_characterSpacing: 0
-  m_wordSpacing: 0
-  m_lineSpacing: 0
-  m_lineSpacingMax: 0
-  m_paragraphSpacing: 0
-  m_charWidthMaxAdj: 0
-  m_enableWordWrapping: 1
-  m_wordWrappingRatios: 0.4
-  m_overflowMode: 0
-  m_firstOverflowCharacterIndex: -1
-  m_linkedTextComponent: {fileID: 0}
-  m_isLinkedTextComponent: 0
-  m_isTextTruncated: 0
-  m_enableKerning: 1
-  m_enableExtraPadding: 0
-  checkPaddingRequired: 0
-  m_isRichText: 1
-  m_parseCtrlCharacters: 1
-  m_isOrthographic: 1
-  m_isCullingEnabled: 0
-  m_ignoreRectMaskCulling: 0
-  m_ignoreCulling: 1
-  m_horizontalMapping: 0
-  m_verticalMapping: 0
-  m_uvLineOffset: 0
-  m_geometrySortingOrder: 0
-  m_VertexBufferAutoSizeReduction: 1
-  m_firstVisibleCharacter: 0
-  m_useMaxVisibleDescender: 1
-  m_pageToDisplay: 1
-  m_margin: {x: 0, y: 0, z: 0, w: 0}
-  m_textInfo:
-    textComponent: {fileID: 481889310}
-    characterCount: 4
-    spriteCount: 0
-    spaceCount: 0
-    wordCount: 1
-    linkCount: 0
-    lineCount: 1
-    pageCount: 1
-    materialCount: 1
-  m_isUsingLegacyAnimationComponent: 0
-  m_isVolumetricText: 0
-  m_spriteAnimator: {fileID: 0}
-  m_hasFontAssetChanged: 0
-  m_subTextObjects:
-  - {fileID: 0}
-  - {fileID: 0}
-  - {fileID: 0}
-  - {fileID: 0}
-  - {fileID: 0}
-  - {fileID: 0}
-  - {fileID: 0}
-  - {fileID: 0}
-  m_baseMaterial: {fileID: 0}
-  m_maskOffset: {x: 0, y: 0, z: 0, w: 0}
---- !u!222 &481889311
-CanvasRenderer:
-  m_ObjectHideFlags: 0
-  m_CorrespondingSourceObject: {fileID: 0}
-  m_PrefabInstance: {fileID: 0}
-  m_PrefabAsset: {fileID: 0}
-  m_GameObject: {fileID: 481889308}
-  m_CullTransparentMesh: 0
---- !u!1 &488333122
-GameObject:
-  m_ObjectHideFlags: 0
-  m_CorrespondingSourceObject: {fileID: 0}
-  m_PrefabInstance: {fileID: 0}
-  m_PrefabAsset: {fileID: 0}
-  serializedVersion: 6
-  m_Component:
-  - component: {fileID: 488333123}
-  - component: {fileID: 488333125}
-  - component: {fileID: 488333124}
-  m_Layer: 5
-  m_Name: Label
-  m_TagString: Untagged
-  m_Icon: {fileID: 0}
-  m_NavMeshLayer: 0
-  m_StaticEditorFlags: 0
-  m_IsActive: 1
---- !u!224 &488333123
-RectTransform:
-  m_ObjectHideFlags: 0
-  m_CorrespondingSourceObject: {fileID: 0}
-  m_PrefabInstance: {fileID: 0}
-  m_PrefabAsset: {fileID: 0}
-  m_GameObject: {fileID: 488333122}
-  m_LocalRotation: {x: -0, y: -0, z: -0, w: 1}
-  m_LocalPosition: {x: 0, y: 0, z: 0}
-  m_LocalScale: {x: 1, y: 1, z: 1}
-  m_Children: []
-  m_Father: {fileID: 513966903}
-  m_RootOrder: 0
-  m_LocalEulerAnglesHint: {x: 0, y: 0, z: 0}
-  m_AnchorMin: {x: 0, y: 0}
-  m_AnchorMax: {x: 1, y: 1}
-  m_AnchoredPosition: {x: 0, y: 0}
-  m_SizeDelta: {x: 0, y: 0}
-  m_Pivot: {x: 0.5, y: 0.5}
---- !u!114 &488333124
-MonoBehaviour:
-  m_ObjectHideFlags: 0
-  m_CorrespondingSourceObject: {fileID: 0}
-  m_PrefabInstance: {fileID: 0}
-  m_PrefabAsset: {fileID: 0}
-  m_GameObject: {fileID: 488333122}
-  m_Enabled: 1
-  m_EditorHideFlags: 0
-  m_Script: {fileID: 11500000, guid: f4688fdb7df04437aeb418b961361dc5, type: 3}
-  m_Name: 
-  m_EditorClassIdentifier: 
-  m_Material: {fileID: 0}
-  m_Color: {r: 1, g: 1, b: 1, a: 1}
-  m_RaycastTarget: 1
-  m_OnCullStateChanged:
-    m_PersistentCalls:
-      m_Calls: []
-  m_text: reconnect
-  m_isRightToLeft: 0
-  m_fontAsset: {fileID: 11400000, guid: 5a19f4193fe2bf64089ade0b38163199, type: 2}
-  m_sharedMaterial: {fileID: 21566619404874456, guid: 5a19f4193fe2bf64089ade0b38163199,
-    type: 2}
-  m_fontSharedMaterials: []
-  m_fontMaterial: {fileID: 0}
-  m_fontMaterials: []
-  m_fontColor32:
-    serializedVersion: 2
-    rgba: 4294967295
-  m_fontColor: {r: 1, g: 1, b: 1, a: 1}
-  m_enableVertexGradient: 0
-  m_colorMode: 3
-  m_fontColorGradient:
-    topLeft: {r: 1, g: 1, b: 1, a: 1}
-    topRight: {r: 1, g: 1, b: 1, a: 1}
-    bottomLeft: {r: 1, g: 1, b: 1, a: 1}
-    bottomRight: {r: 1, g: 1, b: 1, a: 1}
-  m_fontColorGradientPreset: {fileID: 0}
-  m_spriteAsset: {fileID: 0}
-  m_tintAllSprites: 0
-  m_overrideHtmlColors: 0
-  m_faceColor:
-    serializedVersion: 2
-    rgba: 4294967295
-  m_outlineColor:
-    serializedVersion: 2
-    rgba: 4278190080
-  m_fontSize: 24
-  m_fontSizeBase: 24
-  m_fontWeight: 400
-  m_enableAutoSizing: 0
-  m_fontSizeMin: 18
-  m_fontSizeMax: 72
-  m_fontStyle: 16
-  m_textAlignment: 514
-  m_characterSpacing: 0
-  m_wordSpacing: 0
-  m_lineSpacing: 0
-  m_lineSpacingMax: 0
-  m_paragraphSpacing: 0
-  m_charWidthMaxAdj: 0
-  m_enableWordWrapping: 1
-  m_wordWrappingRatios: 0.4
-  m_overflowMode: 0
-  m_firstOverflowCharacterIndex: -1
-  m_linkedTextComponent: {fileID: 0}
-  m_isLinkedTextComponent: 0
-  m_isTextTruncated: 0
-  m_enableKerning: 1
-  m_enableExtraPadding: 0
-  checkPaddingRequired: 0
-  m_isRichText: 1
-  m_parseCtrlCharacters: 1
-  m_isOrthographic: 1
-  m_isCullingEnabled: 0
-  m_ignoreRectMaskCulling: 0
-  m_ignoreCulling: 1
-  m_horizontalMapping: 0
-  m_verticalMapping: 0
-  m_uvLineOffset: 0
-  m_geometrySortingOrder: 0
-  m_VertexBufferAutoSizeReduction: 1
-  m_firstVisibleCharacter: 0
-  m_useMaxVisibleDescender: 1
-  m_pageToDisplay: 1
-  m_margin: {x: 16, y: 16, z: 16, w: 16}
-  m_textInfo:
-    textComponent: {fileID: 488333124}
-    characterCount: 9
-    spriteCount: 0
-    spaceCount: 0
-    wordCount: 1
-    linkCount: 0
-    lineCount: 1
-    pageCount: 1
-    materialCount: 1
-  m_isUsingLegacyAnimationComponent: 0
-  m_isVolumetricText: 0
-  m_spriteAnimator: {fileID: 0}
-  m_hasFontAssetChanged: 0
-  m_subTextObjects:
-  - {fileID: 0}
-  - {fileID: 0}
-  - {fileID: 0}
-  - {fileID: 0}
-  - {fileID: 0}
-  - {fileID: 0}
-  - {fileID: 0}
-  - {fileID: 0}
-  m_baseMaterial: {fileID: 0}
-  m_maskOffset: {x: 0, y: 0, z: 0, w: 0}
---- !u!222 &488333125
-CanvasRenderer:
-  m_ObjectHideFlags: 0
-  m_CorrespondingSourceObject: {fileID: 0}
-  m_PrefabInstance: {fileID: 0}
-  m_PrefabAsset: {fileID: 0}
-  m_GameObject: {fileID: 488333122}
-  m_CullTransparentMesh: 0
---- !u!114 &496324176 stripped
-MonoBehaviour:
-  m_CorrespondingSourceObject: {fileID: 1391474368386691779, guid: 667cc4daec5d5a44cb6c3ec450d505ab,
-    type: 3}
-  m_PrefabInstance: {fileID: 92639405931747985}
-  m_PrefabAsset: {fileID: 0}
-  m_GameObject: {fileID: 0}
-  m_Enabled: 1
-  m_EditorHideFlags: 0
-  m_Script: {fileID: 11500000, guid: 628525f199464eccbdb13565ea3c7418, type: 3}
-  m_Name: 
-  m_EditorClassIdentifier: 
---- !u!1 &513042378
-GameObject:
-  m_ObjectHideFlags: 0
-  m_CorrespondingSourceObject: {fileID: 0}
-  m_PrefabInstance: {fileID: 0}
-  m_PrefabAsset: {fileID: 0}
-  serializedVersion: 6
-  m_Component:
-  - component: {fileID: 513042379}
-  - component: {fileID: 513042380}
-  m_Layer: 0
-  m_Name: XR Simulator
-  m_TagString: Untagged
-  m_Icon: {fileID: 0}
-  m_NavMeshLayer: 0
-  m_StaticEditorFlags: 0
-  m_IsActive: 0
---- !u!4 &513042379
-Transform:
-  m_ObjectHideFlags: 0
-  m_CorrespondingSourceObject: {fileID: 0}
-  m_PrefabInstance: {fileID: 0}
-  m_PrefabAsset: {fileID: 0}
-  m_GameObject: {fileID: 513042378}
-  m_LocalRotation: {x: 0, y: 0, z: 0, w: 1}
-  m_LocalPosition: {x: 0, y: 0, z: 0}
-  m_LocalScale: {x: 1, y: 1, z: 1}
-  m_Children: []
-  m_Father: {fileID: 544060993}
-  m_RootOrder: 2
-  m_LocalEulerAnglesHint: {x: 0, y: 0, z: 0}
---- !u!114 &513042380
-MonoBehaviour:
-  m_ObjectHideFlags: 0
-  m_CorrespondingSourceObject: {fileID: 0}
-  m_PrefabInstance: {fileID: 0}
-  m_PrefabAsset: {fileID: 0}
-  m_GameObject: {fileID: 513042378}
-  m_Enabled: 1
-  m_EditorHideFlags: 0
-  m_Script: {fileID: 11500000, guid: 48bf8293fdd443641bee91df7ef93fd2, type: 3}
-  m_Name: 
-  m_EditorClassIdentifier: 
-  narupaXR: {fileID: 544060994}
---- !u!1 &513966902
-GameObject:
-  m_ObjectHideFlags: 0
-  m_CorrespondingSourceObject: {fileID: 0}
-  m_PrefabInstance: {fileID: 0}
-  m_PrefabAsset: {fileID: 0}
-  serializedVersion: 6
-  m_Component:
-  - component: {fileID: 513966903}
-  - component: {fileID: 513966906}
-  - component: {fileID: 513966905}
-  - component: {fileID: 513966904}
-  m_Layer: 5
-  m_Name: Button
-  m_TagString: Untagged
-  m_Icon: {fileID: 0}
-  m_NavMeshLayer: 0
-  m_StaticEditorFlags: 0
-  m_IsActive: 1
---- !u!224 &513966903
-RectTransform:
-  m_ObjectHideFlags: 0
-  m_CorrespondingSourceObject: {fileID: 0}
-  m_PrefabInstance: {fileID: 0}
-  m_PrefabAsset: {fileID: 0}
-  m_GameObject: {fileID: 513966902}
-  m_LocalRotation: {x: 0, y: 0, z: 0, w: 1}
-  m_LocalPosition: {x: 0, y: 0, z: 0}
-  m_LocalScale: {x: 1, y: 1, z: 1}
-  m_Children:
-  - {fileID: 488333123}
-  m_Father: {fileID: 432278073}
-  m_RootOrder: 0
-  m_LocalEulerAnglesHint: {x: 0, y: 0, z: 0}
-  m_AnchorMin: {x: 0, y: 0}
-  m_AnchorMax: {x: 1, y: 1}
-  m_AnchoredPosition: {x: 0, y: 0}
-  m_SizeDelta: {x: -16, y: -16}
-  m_Pivot: {x: 0.5, y: 0.5}
---- !u!114 &513966904
-MonoBehaviour:
-  m_ObjectHideFlags: 0
-  m_CorrespondingSourceObject: {fileID: 0}
-  m_PrefabInstance: {fileID: 0}
-  m_PrefabAsset: {fileID: 0}
-  m_GameObject: {fileID: 513966902}
-  m_Enabled: 1
-  m_EditorHideFlags: 0
-  m_Script: {fileID: 11500000, guid: 4e29b1a8efbd4b44bb3f3716e73f07ff, type: 3}
-  m_Name: 
-  m_EditorClassIdentifier: 
-  m_Navigation:
-    m_Mode: 0
-    m_SelectOnUp: {fileID: 0}
-    m_SelectOnDown: {fileID: 0}
-    m_SelectOnLeft: {fileID: 0}
-    m_SelectOnRight: {fileID: 0}
-  m_Transition: 1
-  m_Colors:
-    m_NormalColor: {r: 0.43529415, g: 0.5411765, b: 0.5686275, a: 1}
-    m_HighlightedColor: {r: 1, g: 0.40000004, b: 0, a: 1}
-    m_PressedColor: {r: 0.30008277, g: 0.37307587, b: 0.39200002, a: 1}
-    m_SelectedColor: {r: 1, g: 0.40000004, b: 0, a: 1}
-    m_DisabledColor: {r: 0.78431374, g: 0.78431374, b: 0.78431374, a: 0.5019608}
-    m_ColorMultiplier: 1
-    m_FadeDuration: 0.1
-  m_SpriteState:
-    m_HighlightedSprite: {fileID: 0}
-    m_PressedSprite: {fileID: 0}
-    m_SelectedSprite: {fileID: 0}
-    m_DisabledSprite: {fileID: 0}
-  m_AnimationTriggers:
-    m_NormalTrigger: Normal
-    m_HighlightedTrigger: Highlighted
-    m_PressedTrigger: Pressed
-    m_SelectedTrigger: Highlighted
-    m_DisabledTrigger: Disabled
-  m_Interactable: 1
-  m_TargetGraphic: {fileID: 513966905}
-  m_OnClick:
-    m_PersistentCalls:
-      m_Calls:
-      - m_Target: {fileID: 1908252059}
-        m_MethodName: OnConnectButtonPressed
-        m_Mode: 1
-        m_Arguments:
-          m_ObjectArgument: {fileID: 0}
-          m_ObjectArgumentAssemblyTypeName: UnityEngine.Object, UnityEngine
-          m_IntArgument: 0
-          m_FloatArgument: 0
-          m_StringArgument: 
-          m_BoolArgument: 1
-        m_CallState: 2
---- !u!114 &513966905
-MonoBehaviour:
-  m_ObjectHideFlags: 0
-  m_CorrespondingSourceObject: {fileID: 0}
-  m_PrefabInstance: {fileID: 0}
-  m_PrefabAsset: {fileID: 0}
-  m_GameObject: {fileID: 513966902}
-  m_Enabled: 1
-  m_EditorHideFlags: 0
-  m_Script: {fileID: 11500000, guid: fe87c0e1cc204ed48ad3b37840f39efc, type: 3}
-  m_Name: 
-  m_EditorClassIdentifier: 
-  m_Material: {fileID: 0}
-  m_Color: {r: 1, g: 1, b: 1, a: 1}
-  m_RaycastTarget: 1
-  m_OnCullStateChanged:
-    m_PersistentCalls:
-      m_Calls: []
-  m_Sprite: {fileID: 0}
-  m_Type: 0
-  m_PreserveAspect: 0
-  m_FillCenter: 1
-  m_FillMethod: 4
-  m_FillAmount: 1
-  m_FillClockwise: 1
-  m_FillOrigin: 0
-  m_UseSpriteMesh: 0
-  m_PixelsPerUnitMultiplier: 1
---- !u!222 &513966906
-CanvasRenderer:
-  m_ObjectHideFlags: 0
-  m_CorrespondingSourceObject: {fileID: 0}
-  m_PrefabInstance: {fileID: 0}
-  m_PrefabAsset: {fileID: 0}
-  m_GameObject: {fileID: 513966902}
-  m_CullTransparentMesh: 0
---- !u!1 &544060992
-GameObject:
-  m_ObjectHideFlags: 0
-  m_CorrespondingSourceObject: {fileID: 0}
-  m_PrefabInstance: {fileID: 0}
-  m_PrefabAsset: {fileID: 0}
-  serializedVersion: 6
-  m_Component:
-  - component: {fileID: 544060993}
-  - component: {fileID: 544060994}
-  - component: {fileID: 544060995}
-  - component: {fileID: 544060996}
-  m_Layer: 0
-  m_Name: NarupaXR
-  m_TagString: Untagged
-  m_Icon: {fileID: 0}
-  m_NavMeshLayer: 0
-  m_StaticEditorFlags: 0
-  m_IsActive: 1
---- !u!4 &544060993
-Transform:
-  m_ObjectHideFlags: 0
-  m_CorrespondingSourceObject: {fileID: 0}
-  m_PrefabInstance: {fileID: 0}
-  m_PrefabAsset: {fileID: 0}
-  m_GameObject: {fileID: 544060992}
-  m_LocalRotation: {x: 0, y: 0, z: 0, w: 1}
-  m_LocalPosition: {x: 0, y: 0, z: 0}
-  m_LocalScale: {x: 1, y: 1, z: 1}
-  m_Children:
-  - {fileID: 1042607094}
-  - {fileID: 185265282}
-  - {fileID: 513042379}
-  - {fileID: 2074532959}
-  - {fileID: 418898941}
-  - {fileID: 1594420691}
-  - {fileID: 266520762}
-  m_Father: {fileID: 0}
-  m_RootOrder: 0
-  m_LocalEulerAnglesHint: {x: 0, y: 0, z: 0}
---- !u!114 &544060994
-MonoBehaviour:
-  m_ObjectHideFlags: 0
-  m_CorrespondingSourceObject: {fileID: 0}
-  m_PrefabInstance: {fileID: 0}
-  m_PrefabAsset: {fileID: 0}
-  m_GameObject: {fileID: 544060992}
-  m_Enabled: 1
-  m_EditorHideFlags: 0
-  m_Script: {fileID: 11500000, guid: b95e243630ef1ea4c935048688e07e25, type: 3}
-  m_Name: 
-  m_EditorClassIdentifier: 
-  application: {fileID: 11400000, guid: 2487350bc5fb20b4fa0d7f053e2510d0, type: 2}
-  simulationSpaceTransform: {fileID: 1946000298}
-  forceScaleSlider: {fileID: 1981335399}
-  forceScaleValueLabel: {fileID: 481889310}
-  debugText: {fileID: 603696412}
-  interactableScene: {fileID: 54429685}
-  xrBoxInteraction: {fileID: 1042607095}
-  avatars: {fileID: 838290071}
-  interactionMode: {fileID: 418898942}
-  uiMode: {fileID: 1594420692}
---- !u!114 &544060995
-MonoBehaviour:
-  m_ObjectHideFlags: 0
-  m_CorrespondingSourceObject: {fileID: 0}
-  m_PrefabInstance: {fileID: 0}
-  m_PrefabAsset: {fileID: 0}
-  m_GameObject: {fileID: 544060992}
-  m_Enabled: 1
-  m_EditorHideFlags: 0
-  m_Script: {fileID: 11500000, guid: d774d3b13ec9946499f8d115b1691e9f, type: 3}
-  m_Name: 
-  m_EditorClassIdentifier: 
-  outputTextField: {fileID: 1387937676}
-  lineLimit: 32
---- !u!114 &544060996
-MonoBehaviour:
-  m_ObjectHideFlags: 0
-  m_CorrespondingSourceObject: {fileID: 0}
-  m_PrefabInstance: {fileID: 0}
-  m_PrefabAsset: {fileID: 0}
-  m_GameObject: {fileID: 544060992}
-  m_Enabled: 1
-  m_EditorHideFlags: 0
-  m_Script: {fileID: 11500000, guid: 0cb55e146b72f4a7398b0a0788ad1cee, type: 3}
-  m_Name: 
-  m_EditorClassIdentifier: 
---- !u!1 &561091200
-GameObject:
-  m_ObjectHideFlags: 0
-  m_CorrespondingSourceObject: {fileID: 0}
-  m_PrefabInstance: {fileID: 0}
-  m_PrefabAsset: {fileID: 0}
-  serializedVersion: 6
-  m_Component:
-  - component: {fileID: 561091201}
-  - component: {fileID: 561091204}
-  - component: {fileID: 561091203}
-  - component: {fileID: 561091202}
-  m_Layer: 5
-  m_Name: InputField (TMP)
-  m_TagString: Untagged
-  m_Icon: {fileID: 0}
-  m_NavMeshLayer: 0
-  m_StaticEditorFlags: 0
-  m_IsActive: 1
---- !u!224 &561091201
-RectTransform:
-  m_ObjectHideFlags: 0
-  m_CorrespondingSourceObject: {fileID: 0}
-  m_PrefabInstance: {fileID: 0}
-  m_PrefabAsset: {fileID: 0}
-  m_GameObject: {fileID: 561091200}
-  m_LocalRotation: {x: 0, y: 0, z: 0, w: 1}
-  m_LocalPosition: {x: 0, y: 0, z: 0}
-  m_LocalScale: {x: 1, y: 1, z: 1}
-  m_Children:
-  - {fileID: 969341981}
-  m_Father: {fileID: 49283541}
-  m_RootOrder: 0
-  m_LocalEulerAnglesHint: {x: 0, y: 0, z: 0}
-  m_AnchorMin: {x: 0, y: 0}
-  m_AnchorMax: {x: 1, y: 1}
-  m_AnchoredPosition: {x: 0, y: 0}
-  m_SizeDelta: {x: -16, y: -16}
-  m_Pivot: {x: 0.5, y: 0.5}
---- !u!114 &561091202
-MonoBehaviour:
-  m_ObjectHideFlags: 0
-  m_CorrespondingSourceObject: {fileID: 0}
-  m_PrefabInstance: {fileID: 0}
-  m_PrefabAsset: {fileID: 0}
-  m_GameObject: {fileID: 561091200}
-  m_Enabled: 1
-  m_EditorHideFlags: 0
-  m_Script: {fileID: 11500000, guid: 2da0c512f12947e489f739169773d7ca, type: 3}
-  m_Name: 
-  m_EditorClassIdentifier: 
-  m_Navigation:
-    m_Mode: 3
-    m_SelectOnUp: {fileID: 0}
-    m_SelectOnDown: {fileID: 0}
-    m_SelectOnLeft: {fileID: 0}
-    m_SelectOnRight: {fileID: 0}
-  m_Transition: 1
-  m_Colors:
-    m_NormalColor: {r: 1, g: 1, b: 1, a: 1}
-    m_HighlightedColor: {r: 0.9607843, g: 0.9607843, b: 0.9607843, a: 1}
-    m_PressedColor: {r: 0.78431374, g: 0.78431374, b: 0.78431374, a: 1}
-    m_SelectedColor: {r: 0.9607843, g: 0.9607843, b: 0.9607843, a: 1}
-    m_DisabledColor: {r: 0.78431374, g: 0.78431374, b: 0.78431374, a: 0.5019608}
-    m_ColorMultiplier: 1
-    m_FadeDuration: 0.1
-  m_SpriteState:
-    m_HighlightedSprite: {fileID: 0}
-    m_PressedSprite: {fileID: 0}
-    m_SelectedSprite: {fileID: 0}
-    m_DisabledSprite: {fileID: 0}
-  m_AnimationTriggers:
-    m_NormalTrigger: Normal
-    m_HighlightedTrigger: Highlighted
-    m_PressedTrigger: Pressed
-    m_SelectedTrigger: Highlighted
-    m_DisabledTrigger: Disabled
-  m_Interactable: 1
-  m_TargetGraphic: {fileID: 561091203}
-  m_TextViewport: {fileID: 969341981}
-  m_TextComponent: {fileID: 132386943}
-  m_Placeholder: {fileID: 2136049274}
-  m_VerticalScrollbar: {fileID: 0}
-  m_VerticalScrollbarEventHandler: {fileID: 0}
-  m_ScrollSensitivity: 1
-  m_ContentType: 2
-  m_InputType: 0
-  m_AsteriskChar: 42
-  m_KeyboardType: 4
-  m_LineType: 0
-  m_HideMobileInput: 0
-  m_HideSoftKeyboard: 0
-  m_CharacterValidation: 2
-  m_RegexValue: 
-  m_GlobalPointSize: 24
-  m_CharacterLimit: 0
-  m_OnEndEdit:
-    m_PersistentCalls:
-      m_Calls: []
-  m_OnSubmit:
-    m_PersistentCalls:
-      m_Calls: []
-  m_OnSelect:
-    m_PersistentCalls:
-      m_Calls: []
-  m_OnDeselect:
-    m_PersistentCalls:
-      m_Calls: []
-  m_OnTextSelection:
-    m_PersistentCalls:
-      m_Calls: []
-  m_OnEndTextSelection:
-    m_PersistentCalls:
-      m_Calls: []
-  m_OnValueChanged:
-    m_PersistentCalls:
-      m_Calls: []
-  m_OnTouchScreenKeyboardStatusChanged:
-    m_PersistentCalls:
-      m_Calls: []
-  m_CaretColor: {r: 0.19607843, g: 0.19607843, b: 0.19607843, a: 1}
-  m_CustomCaretColor: 0
-  m_SelectionColor: {r: 0.65882355, g: 0.80784315, b: 1, a: 0.7529412}
-  m_Text: 54321
-  m_CaretBlinkRate: 0.85
-  m_CaretWidth: 1
-  m_ReadOnly: 0
-  m_RichText: 1
-  m_GlobalFontAsset: {fileID: 0}
-  m_OnFocusSelectAll: 1
-  m_ResetOnDeActivation: 1
-  m_RestoreOriginalTextOnEscape: 1
-  m_isRichTextEditingAllowed: 0
-  m_LineLimit: 0
-  m_InputValidator: {fileID: 0}
---- !u!114 &561091203
-MonoBehaviour:
-  m_ObjectHideFlags: 0
-  m_CorrespondingSourceObject: {fileID: 0}
-  m_PrefabInstance: {fileID: 0}
-  m_PrefabAsset: {fileID: 0}
-  m_GameObject: {fileID: 561091200}
-  m_Enabled: 1
-  m_EditorHideFlags: 0
-  m_Script: {fileID: 11500000, guid: fe87c0e1cc204ed48ad3b37840f39efc, type: 3}
-  m_Name: 
-  m_EditorClassIdentifier: 
-  m_Material: {fileID: 0}
-  m_Color: {r: 0.43529415, g: 0.5411765, b: 0.5686275, a: 1}
-  m_RaycastTarget: 1
-  m_OnCullStateChanged:
-    m_PersistentCalls:
-      m_Calls: []
-  m_Sprite: {fileID: 0}
-  m_Type: 1
-  m_PreserveAspect: 0
-  m_FillCenter: 1
-  m_FillMethod: 4
-  m_FillAmount: 1
-  m_FillClockwise: 1
-  m_FillOrigin: 0
-  m_UseSpriteMesh: 0
-  m_PixelsPerUnitMultiplier: 1
---- !u!222 &561091204
-CanvasRenderer:
-  m_ObjectHideFlags: 0
-  m_CorrespondingSourceObject: {fileID: 0}
-  m_PrefabInstance: {fileID: 0}
-  m_PrefabAsset: {fileID: 0}
-  m_GameObject: {fileID: 561091200}
-  m_CullTransparentMesh: 0
---- !u!1 &579529193
-GameObject:
-  m_ObjectHideFlags: 0
-  m_CorrespondingSourceObject: {fileID: 0}
-  m_PrefabInstance: {fileID: 0}
-  m_PrefabAsset: {fileID: 0}
-  serializedVersion: 6
-  m_Component:
-  - component: {fileID: 579529194}
-  - component: {fileID: 579529196}
-  - component: {fileID: 579529195}
-  m_Layer: 5
-  m_Name: Label
-  m_TagString: Untagged
-  m_Icon: {fileID: 0}
-  m_NavMeshLayer: 0
-  m_StaticEditorFlags: 0
-  m_IsActive: 1
---- !u!224 &579529194
-RectTransform:
-  m_ObjectHideFlags: 0
-  m_CorrespondingSourceObject: {fileID: 0}
-  m_PrefabInstance: {fileID: 0}
-  m_PrefabAsset: {fileID: 0}
-  m_GameObject: {fileID: 579529193}
-  m_LocalRotation: {x: -0, y: -0, z: -0, w: 1}
-  m_LocalPosition: {x: 0, y: 0, z: 0}
-  m_LocalScale: {x: 1, y: 1, z: 1}
-  m_Children: []
-  m_Father: {fileID: 816994074}
-  m_RootOrder: 0
-  m_LocalEulerAnglesHint: {x: 0, y: 0, z: 0}
-  m_AnchorMin: {x: 0, y: 0}
-  m_AnchorMax: {x: 0, y: 1}
-  m_AnchoredPosition: {x: 0.000030517578, y: 0}
-  m_SizeDelta: {x: 168, y: 0}
-  m_Pivot: {x: 0, y: 0.5}
---- !u!114 &579529195
-MonoBehaviour:
-  m_ObjectHideFlags: 0
-  m_CorrespondingSourceObject: {fileID: 0}
-  m_PrefabInstance: {fileID: 0}
-  m_PrefabAsset: {fileID: 0}
-  m_GameObject: {fileID: 579529193}
-  m_Enabled: 1
-  m_EditorHideFlags: 0
-  m_Script: {fileID: 11500000, guid: f4688fdb7df04437aeb418b961361dc5, type: 3}
-  m_Name: 
-  m_EditorClassIdentifier: 
-  m_Material: {fileID: 0}
-  m_Color: {r: 1, g: 1, b: 1, a: 1}
-  m_RaycastTarget: 1
-  m_OnCullStateChanged:
-    m_PersistentCalls:
-      m_Calls: []
-  m_text: imd port
-  m_isRightToLeft: 0
-  m_fontAsset: {fileID: 11400000, guid: 5a19f4193fe2bf64089ade0b38163199, type: 2}
-  m_sharedMaterial: {fileID: 21566619404874456, guid: 5a19f4193fe2bf64089ade0b38163199,
-    type: 2}
-  m_fontSharedMaterials: []
-  m_fontMaterial: {fileID: 0}
-  m_fontMaterials: []
-  m_fontColor32:
-    serializedVersion: 2
-    rgba: 4284702540
-  m_fontColor: {r: 0.30008277, g: 0.37307587, b: 0.39200002, a: 1}
-  m_enableVertexGradient: 0
-  m_colorMode: 3
-  m_fontColorGradient:
-    topLeft: {r: 1, g: 1, b: 1, a: 1}
-    topRight: {r: 1, g: 1, b: 1, a: 1}
-    bottomLeft: {r: 1, g: 1, b: 1, a: 1}
-    bottomRight: {r: 1, g: 1, b: 1, a: 1}
-  m_fontColorGradientPreset: {fileID: 0}
-  m_spriteAsset: {fileID: 0}
-  m_tintAllSprites: 0
-  m_overrideHtmlColors: 0
-  m_faceColor:
-    serializedVersion: 2
-    rgba: 4294967295
-  m_outlineColor:
-    serializedVersion: 2
-    rgba: 4278190080
-  m_fontSize: 24
-  m_fontSizeBase: 24
-  m_fontWeight: 400
-  m_enableAutoSizing: 0
-  m_fontSizeMin: 18
-  m_fontSizeMax: 72
-  m_fontStyle: 16
-  m_textAlignment: 514
-  m_characterSpacing: 0
-  m_wordSpacing: 0
-  m_lineSpacing: 0
-  m_lineSpacingMax: 0
-  m_paragraphSpacing: 0
-  m_charWidthMaxAdj: 0
-  m_enableWordWrapping: 1
-  m_wordWrappingRatios: 0.4
-  m_overflowMode: 0
-  m_firstOverflowCharacterIndex: -1
-  m_linkedTextComponent: {fileID: 0}
-  m_isLinkedTextComponent: 0
-  m_isTextTruncated: 0
-  m_enableKerning: 1
-  m_enableExtraPadding: 0
-  checkPaddingRequired: 0
-  m_isRichText: 1
-  m_parseCtrlCharacters: 1
-  m_isOrthographic: 1
-  m_isCullingEnabled: 0
-  m_ignoreRectMaskCulling: 0
-  m_ignoreCulling: 1
-  m_horizontalMapping: 0
-  m_verticalMapping: 0
-  m_uvLineOffset: 0
-  m_geometrySortingOrder: 0
-  m_VertexBufferAutoSizeReduction: 1
-  m_firstVisibleCharacter: 0
-  m_useMaxVisibleDescender: 1
-  m_pageToDisplay: 1
-  m_margin: {x: 16, y: 16, z: 16, w: 16}
-  m_textInfo:
-    textComponent: {fileID: 579529195}
-    characterCount: 8
-    spriteCount: 0
-    spaceCount: 1
-    wordCount: 2
-    linkCount: 0
-    lineCount: 1
-    pageCount: 1
-    materialCount: 1
-  m_isUsingLegacyAnimationComponent: 0
-  m_isVolumetricText: 0
-  m_spriteAnimator: {fileID: 0}
-  m_hasFontAssetChanged: 0
-  m_subTextObjects:
-  - {fileID: 0}
-  - {fileID: 0}
-  - {fileID: 0}
-  - {fileID: 0}
-  - {fileID: 0}
-  - {fileID: 0}
-  - {fileID: 0}
-  - {fileID: 0}
-  m_baseMaterial: {fileID: 0}
-  m_maskOffset: {x: 0, y: 0, z: 0, w: 0}
---- !u!222 &579529196
-CanvasRenderer:
-  m_ObjectHideFlags: 0
-  m_CorrespondingSourceObject: {fileID: 0}
-  m_PrefabInstance: {fileID: 0}
-  m_PrefabAsset: {fileID: 0}
-  m_GameObject: {fileID: 579529193}
-  m_CullTransparentMesh: 0
---- !u!21 &586033277
-Material:
-  serializedVersion: 6
-  m_ObjectHideFlags: 0
-  m_CorrespondingSourceObject: {fileID: 0}
-  m_PrefabInstance: {fileID: 0}
-  m_PrefabAsset: {fileID: 0}
-  m_Name: Sprites/Default
-  m_Shader: {fileID: 10753, guid: 0000000000000000f000000000000000, type: 0}
-  m_ShaderKeywords: 
-  m_LightmapFlags: 4
-  m_EnableInstancingVariants: 0
-  m_DoubleSidedGI: 0
-  m_CustomRenderQueue: -1
-  stringTagMap: {}
-  disabledShaderPasses: []
-  m_SavedProperties:
-    serializedVersion: 3
-    m_TexEnvs:
-    - _AlphaTex:
-        m_Texture: {fileID: 0}
-        m_Scale: {x: 1, y: 1}
-        m_Offset: {x: 0, y: 0}
-    - _MainTex:
-        m_Texture: {fileID: 0}
-        m_Scale: {x: 1, y: 1}
-        m_Offset: {x: 0, y: 0}
-    m_Floats:
-    - PixelSnap: 0
-    - _EnableExternalAlpha: 0
-    m_Colors:
-    - _Color: {r: 1, g: 1, b: 1, a: 1}
-    - _Flip: {r: 1, g: 1, b: 1, a: 1}
-    - _RendererColor: {r: 1, g: 1, b: 1, a: 1}
---- !u!1 &586438650
-GameObject:
-  m_ObjectHideFlags: 0
-  m_CorrespondingSourceObject: {fileID: 0}
-  m_PrefabInstance: {fileID: 0}
-  m_PrefabAsset: {fileID: 0}
-  serializedVersion: 6
-  m_Component:
-  - component: {fileID: 586438651}
-  - component: {fileID: 586438654}
-  - component: {fileID: 586438653}
-  - component: {fileID: 586438652}
-  m_Layer: 5
-  m_Name: InputField (TMP)
-  m_TagString: Untagged
-  m_Icon: {fileID: 0}
-  m_NavMeshLayer: 0
-  m_StaticEditorFlags: 0
-  m_IsActive: 1
---- !u!224 &586438651
-RectTransform:
-  m_ObjectHideFlags: 0
-  m_CorrespondingSourceObject: {fileID: 0}
-  m_PrefabInstance: {fileID: 0}
-  m_PrefabAsset: {fileID: 0}
-  m_GameObject: {fileID: 586438650}
-  m_LocalRotation: {x: 0, y: 0, z: 0, w: 1}
-  m_LocalPosition: {x: 0, y: 0, z: 0}
-  m_LocalScale: {x: 1, y: 1, z: 1}
-  m_Children:
-  - {fileID: 1437844076}
-  m_Father: {fileID: 1574251813}
-  m_RootOrder: 0
-  m_LocalEulerAnglesHint: {x: 0, y: 0, z: 0}
-  m_AnchorMin: {x: 0, y: 0}
-  m_AnchorMax: {x: 1, y: 1}
-  m_AnchoredPosition: {x: 0, y: 0}
-  m_SizeDelta: {x: -16, y: -16}
-  m_Pivot: {x: 0.5, y: 0.5}
---- !u!114 &586438652
-MonoBehaviour:
-  m_ObjectHideFlags: 0
-  m_CorrespondingSourceObject: {fileID: 0}
-  m_PrefabInstance: {fileID: 0}
-  m_PrefabAsset: {fileID: 0}
-  m_GameObject: {fileID: 586438650}
-  m_Enabled: 1
-  m_EditorHideFlags: 0
-  m_Script: {fileID: 11500000, guid: 2da0c512f12947e489f739169773d7ca, type: 3}
-  m_Name: 
-  m_EditorClassIdentifier: 
-  m_Navigation:
-    m_Mode: 3
-    m_SelectOnUp: {fileID: 0}
-    m_SelectOnDown: {fileID: 0}
-    m_SelectOnLeft: {fileID: 0}
-    m_SelectOnRight: {fileID: 0}
-  m_Transition: 1
-  m_Colors:
-    m_NormalColor: {r: 1, g: 1, b: 1, a: 1}
-    m_HighlightedColor: {r: 0.9607843, g: 0.9607843, b: 0.9607843, a: 1}
-    m_PressedColor: {r: 0.78431374, g: 0.78431374, b: 0.78431374, a: 1}
-    m_SelectedColor: {r: 0.9607843, g: 0.9607843, b: 0.9607843, a: 1}
-    m_DisabledColor: {r: 0.78431374, g: 0.78431374, b: 0.78431374, a: 0.5019608}
-    m_ColorMultiplier: 1
-    m_FadeDuration: 0.1
-  m_SpriteState:
-    m_HighlightedSprite: {fileID: 0}
-    m_PressedSprite: {fileID: 0}
-    m_SelectedSprite: {fileID: 0}
-    m_DisabledSprite: {fileID: 0}
-  m_AnimationTriggers:
-    m_NormalTrigger: Normal
-    m_HighlightedTrigger: Highlighted
-    m_PressedTrigger: Pressed
-    m_SelectedTrigger: Highlighted
-    m_DisabledTrigger: Disabled
-  m_Interactable: 1
-  m_TargetGraphic: {fileID: 586438653}
-  m_TextViewport: {fileID: 1437844076}
-  m_TextComponent: {fileID: 1627060380}
-  m_Placeholder: {fileID: 2048555310}
-  m_VerticalScrollbar: {fileID: 0}
-  m_VerticalScrollbarEventHandler: {fileID: 0}
-  m_ScrollSensitivity: 1
-  m_ContentType: 2
-  m_InputType: 0
-  m_AsteriskChar: 42
-  m_KeyboardType: 4
-  m_LineType: 0
-  m_HideMobileInput: 0
-  m_HideSoftKeyboard: 0
-  m_CharacterValidation: 2
-  m_RegexValue: 
-  m_GlobalPointSize: 24
-  m_CharacterLimit: 0
-  m_OnEndEdit:
-    m_PersistentCalls:
-      m_Calls: []
-  m_OnSubmit:
-    m_PersistentCalls:
-      m_Calls: []
-  m_OnSelect:
-    m_PersistentCalls:
-      m_Calls: []
-  m_OnDeselect:
-    m_PersistentCalls:
-      m_Calls: []
-  m_OnTextSelection:
-    m_PersistentCalls:
-      m_Calls: []
-  m_OnEndTextSelection:
-    m_PersistentCalls:
-      m_Calls: []
-  m_OnValueChanged:
-    m_PersistentCalls:
-      m_Calls: []
-  m_OnTouchScreenKeyboardStatusChanged:
-    m_PersistentCalls:
-      m_Calls: []
-  m_CaretColor: {r: 0.19607843, g: 0.19607843, b: 0.19607843, a: 1}
-  m_CustomCaretColor: 0
-  m_SelectionColor: {r: 0.65882355, g: 0.80784315, b: 1, a: 0.7529412}
-  m_Text: 54322
-  m_CaretBlinkRate: 0.85
-  m_CaretWidth: 1
-  m_ReadOnly: 0
-  m_RichText: 1
-  m_GlobalFontAsset: {fileID: 0}
-  m_OnFocusSelectAll: 1
-  m_ResetOnDeActivation: 1
-  m_RestoreOriginalTextOnEscape: 1
-  m_isRichTextEditingAllowed: 0
-  m_LineLimit: 0
-  m_InputValidator: {fileID: 0}
---- !u!114 &586438653
-MonoBehaviour:
-  m_ObjectHideFlags: 0
-  m_CorrespondingSourceObject: {fileID: 0}
-  m_PrefabInstance: {fileID: 0}
-  m_PrefabAsset: {fileID: 0}
-  m_GameObject: {fileID: 586438650}
-  m_Enabled: 1
-  m_EditorHideFlags: 0
-  m_Script: {fileID: 11500000, guid: fe87c0e1cc204ed48ad3b37840f39efc, type: 3}
-  m_Name: 
-  m_EditorClassIdentifier: 
-  m_Material: {fileID: 0}
-  m_Color: {r: 0.43529415, g: 0.5411765, b: 0.5686275, a: 1}
-  m_RaycastTarget: 1
-  m_OnCullStateChanged:
-    m_PersistentCalls:
-      m_Calls: []
-  m_Sprite: {fileID: 0}
-  m_Type: 1
-  m_PreserveAspect: 0
-  m_FillCenter: 1
-  m_FillMethod: 4
-  m_FillAmount: 1
-  m_FillClockwise: 1
-  m_FillOrigin: 0
-  m_UseSpriteMesh: 0
-  m_PixelsPerUnitMultiplier: 1
---- !u!222 &586438654
-CanvasRenderer:
-  m_ObjectHideFlags: 0
-  m_CorrespondingSourceObject: {fileID: 0}
-  m_PrefabInstance: {fileID: 0}
-  m_PrefabAsset: {fileID: 0}
-  m_GameObject: {fileID: 586438650}
-  m_CullTransparentMesh: 0
---- !u!1 &593888082
-GameObject:
-  m_ObjectHideFlags: 0
-  m_CorrespondingSourceObject: {fileID: 0}
-  m_PrefabInstance: {fileID: 0}
-  m_PrefabAsset: {fileID: 0}
-  serializedVersion: 6
-  m_Component:
-  - component: {fileID: 593888083}
-  - component: {fileID: 593888087}
-  - component: {fileID: 593888086}
-  - component: {fileID: 593888085}
-  - component: {fileID: 593888084}
-  m_Layer: 0
-  m_Name: Canvas
-  m_TagString: Untagged
-  m_Icon: {fileID: 0}
-  m_NavMeshLayer: 0
-  m_StaticEditorFlags: 0
-  m_IsActive: 0
---- !u!224 &593888083
-RectTransform:
-  m_ObjectHideFlags: 0
-  m_CorrespondingSourceObject: {fileID: 0}
-  m_PrefabInstance: {fileID: 0}
-  m_PrefabAsset: {fileID: 0}
-  m_GameObject: {fileID: 593888082}
-  m_LocalRotation: {x: -0, y: -0, z: -0, w: 1}
-  m_LocalPosition: {x: 0, y: 0, z: 0}
-  m_LocalScale: {x: 0.001, y: 0.001, z: 0.001}
-  m_Children:
-  - {fileID: 2004205928}
-  m_Father: {fileID: 1471469551}
-  m_RootOrder: 0
-  m_LocalEulerAnglesHint: {x: 0, y: 0, z: 0}
-  m_AnchorMin: {x: 0, y: 0}
-  m_AnchorMax: {x: 0, y: 0}
-  m_AnchoredPosition: {x: 0, y: 0}
-  m_SizeDelta: {x: 0, y: 0}
-  m_Pivot: {x: 0.5, y: 0.5}
---- !u!114 &593888084
-MonoBehaviour:
-  m_ObjectHideFlags: 0
-  m_CorrespondingSourceObject: {fileID: 0}
-  m_PrefabInstance: {fileID: 0}
-  m_PrefabAsset: {fileID: 0}
-  m_GameObject: {fileID: 593888082}
-  m_Enabled: 1
-  m_EditorHideFlags: 0
-  m_Script: {fileID: 11500000, guid: c27b730d2af941bc98f1cb7808a1876a, type: 3}
-  m_Name: 
-  m_EditorClassIdentifier: 
-  cursor: {fileID: 0}
---- !u!114 &593888085
-MonoBehaviour:
-  m_ObjectHideFlags: 0
-  m_CorrespondingSourceObject: {fileID: 0}
-  m_PrefabInstance: {fileID: 0}
-  m_PrefabAsset: {fileID: 0}
-  m_GameObject: {fileID: 593888082}
-  m_Enabled: 1
-  m_EditorHideFlags: 0
-  m_Script: {fileID: 11500000, guid: dc42784cf147c0c48a680349fa168899, type: 3}
-  m_Name: 
-  m_EditorClassIdentifier: 
-  m_IgnoreReversedGraphics: 1
-  m_BlockingObjects: 0
-  m_BlockingMask:
-    serializedVersion: 2
-    m_Bits: 4294967295
---- !u!114 &593888086
-MonoBehaviour:
-  m_ObjectHideFlags: 0
-  m_CorrespondingSourceObject: {fileID: 0}
-  m_PrefabInstance: {fileID: 0}
-  m_PrefabAsset: {fileID: 0}
-  m_GameObject: {fileID: 593888082}
-  m_Enabled: 1
-  m_EditorHideFlags: 0
-  m_Script: {fileID: 11500000, guid: 0cd44c1031e13a943bb63640046fad76, type: 3}
-  m_Name: 
-  m_EditorClassIdentifier: 
-  m_UiScaleMode: 0
-  m_ReferencePixelsPerUnit: 100
-  m_ScaleFactor: 1
-  m_ReferenceResolution: {x: 800, y: 600}
-  m_ScreenMatchMode: 0
-  m_MatchWidthOrHeight: 0
-  m_PhysicalUnit: 3
-  m_FallbackScreenDPI: 96
-  m_DefaultSpriteDPI: 96
-  m_DynamicPixelsPerUnit: 1
---- !u!223 &593888087
-Canvas:
-  m_ObjectHideFlags: 0
-  m_CorrespondingSourceObject: {fileID: 0}
-  m_PrefabInstance: {fileID: 0}
-  m_PrefabAsset: {fileID: 0}
-  m_GameObject: {fileID: 593888082}
-  m_Enabled: 1
-  serializedVersion: 3
-  m_RenderMode: 2
-  m_Camera: {fileID: 0}
-  m_PlaneDistance: 100
-  m_PixelPerfect: 0
-  m_ReceivesEvents: 1
-  m_OverrideSorting: 0
-  m_OverridePixelPerfect: 0
-  m_SortingBucketNormalizedSize: 0
-  m_AdditionalShaderChannelsFlag: 0
-  m_SortingLayerID: 0
-  m_SortingOrder: 0
-  m_TargetDisplay: 0
---- !u!1 &603696410
-GameObject:
-  m_ObjectHideFlags: 0
-  m_CorrespondingSourceObject: {fileID: 0}
-  m_PrefabInstance: {fileID: 0}
-  m_PrefabAsset: {fileID: 0}
-  serializedVersion: 6
-  m_Component:
-  - component: {fileID: 603696411}
-  - component: {fileID: 603696413}
-  - component: {fileID: 603696412}
-  m_Layer: 5
-  m_Name: Debug Text
-  m_TagString: Untagged
-  m_Icon: {fileID: 0}
-  m_NavMeshLayer: 0
-  m_StaticEditorFlags: 0
-  m_IsActive: 1
---- !u!224 &603696411
-RectTransform:
-  m_ObjectHideFlags: 0
-  m_CorrespondingSourceObject: {fileID: 0}
-  m_PrefabInstance: {fileID: 0}
-  m_PrefabAsset: {fileID: 0}
-  m_GameObject: {fileID: 603696410}
-  m_LocalRotation: {x: 0, y: 0, z: 0, w: 1}
-  m_LocalPosition: {x: 0, y: 0, z: 0}
-  m_LocalScale: {x: 1, y: 1, z: 1}
-  m_Children: []
-  m_Father: {fileID: 1588991416}
-  m_RootOrder: 0
-  m_LocalEulerAnglesHint: {x: 0, y: 0, z: 0}
-  m_AnchorMin: {x: 0, y: 0}
-  m_AnchorMax: {x: 1, y: 1}
-  m_AnchoredPosition: {x: 0, y: 0}
-  m_SizeDelta: {x: -32, y: -32}
-  m_Pivot: {x: 0.5, y: 0.5}
---- !u!114 &603696412
-MonoBehaviour:
-  m_ObjectHideFlags: 0
-  m_CorrespondingSourceObject: {fileID: 0}
-  m_PrefabInstance: {fileID: 0}
-  m_PrefabAsset: {fileID: 0}
-  m_GameObject: {fileID: 603696410}
-  m_Enabled: 1
-  m_EditorHideFlags: 0
-  m_Script: {fileID: 11500000, guid: f4688fdb7df04437aeb418b961361dc5, type: 3}
-  m_Name: 
-  m_EditorClassIdentifier: 
-  m_Material: {fileID: 0}
-  m_Color: {r: 1, g: 1, b: 1, a: 1}
-  m_RaycastTarget: 1
-  m_OnCullStateChanged:
-    m_PersistentCalls:
-      m_Calls: []
-  m_text: 'Frame Index: 400'
-  m_isRightToLeft: 0
-  m_fontAsset: {fileID: 11400000, guid: 0cd382c4d470f174791dd96eb8f7b786, type: 2}
-  m_sharedMaterial: {fileID: 1549604112718095413, guid: 0cd382c4d470f174791dd96eb8f7b786,
-    type: 2}
-  m_fontSharedMaterials: []
-  m_fontMaterial: {fileID: 0}
-  m_fontMaterials: []
-  m_fontColor32:
-    serializedVersion: 2
-    rgba: 4294967295
-  m_fontColor: {r: 1, g: 1, b: 1, a: 1}
-  m_enableVertexGradient: 0
-  m_colorMode: 3
-  m_fontColorGradient:
-    topLeft: {r: 1, g: 1, b: 1, a: 1}
-    topRight: {r: 1, g: 1, b: 1, a: 1}
-    bottomLeft: {r: 1, g: 1, b: 1, a: 1}
-    bottomRight: {r: 1, g: 1, b: 1, a: 1}
-  m_fontColorGradientPreset: {fileID: 0}
-  m_spriteAsset: {fileID: 0}
-  m_tintAllSprites: 0
-  m_overrideHtmlColors: 0
-  m_faceColor:
-    serializedVersion: 2
-    rgba: 4294967295
-  m_outlineColor:
-    serializedVersion: 2
-    rgba: 4278190080
-  m_fontSize: 48
-  m_fontSizeBase: 48
-  m_fontWeight: 400
-  m_enableAutoSizing: 1
-  m_fontSizeMin: 24
-  m_fontSizeMax: 48
-  m_fontStyle: 0
-  m_textAlignment: 257
-  m_characterSpacing: 0
-  m_wordSpacing: 0
-  m_lineSpacing: 0
-  m_lineSpacingMax: 0
-  m_paragraphSpacing: 0
-  m_charWidthMaxAdj: 0
-  m_enableWordWrapping: 1
-  m_wordWrappingRatios: 0.4
-  m_overflowMode: 4
-  m_firstOverflowCharacterIndex: -1
-  m_linkedTextComponent: {fileID: 0}
-  m_isLinkedTextComponent: 0
-  m_isTextTruncated: 0
-  m_enableKerning: 1
-  m_enableExtraPadding: 0
-  checkPaddingRequired: 0
-  m_isRichText: 1
-  m_parseCtrlCharacters: 1
-  m_isOrthographic: 1
-  m_isCullingEnabled: 0
-  m_ignoreRectMaskCulling: 0
-  m_ignoreCulling: 1
-  m_horizontalMapping: 0
-  m_verticalMapping: 0
-  m_uvLineOffset: 0
-  m_geometrySortingOrder: 0
-  m_VertexBufferAutoSizeReduction: 1
-  m_firstVisibleCharacter: 0
-  m_useMaxVisibleDescender: 1
-  m_pageToDisplay: 1
-  m_margin: {x: 0, y: 0, z: 0, w: 0}
-  m_textInfo:
-    textComponent: {fileID: 603696412}
-    characterCount: 16
-    spriteCount: 0
-    spaceCount: 2
-    wordCount: 3
-    linkCount: 0
-    lineCount: 1
-    pageCount: 1
-    materialCount: 1
-  m_isUsingLegacyAnimationComponent: 0
-  m_isVolumetricText: 0
-  m_spriteAnimator: {fileID: 0}
-  m_hasFontAssetChanged: 0
-  m_subTextObjects:
-  - {fileID: 0}
-  - {fileID: 0}
-  - {fileID: 0}
-  - {fileID: 0}
-  - {fileID: 0}
-  - {fileID: 0}
-  - {fileID: 0}
-  - {fileID: 0}
-  m_baseMaterial: {fileID: 0}
-  m_maskOffset: {x: 0, y: 0, z: 0, w: 0}
---- !u!222 &603696413
-CanvasRenderer:
-  m_ObjectHideFlags: 0
-  m_CorrespondingSourceObject: {fileID: 0}
-  m_PrefabInstance: {fileID: 0}
-  m_PrefabAsset: {fileID: 0}
-  m_GameObject: {fileID: 603696410}
-  m_CullTransparentMesh: 0
---- !u!1 &624357299
-GameObject:
-  m_ObjectHideFlags: 0
-  m_CorrespondingSourceObject: {fileID: 0}
-  m_PrefabInstance: {fileID: 0}
-  m_PrefabAsset: {fileID: 0}
-  serializedVersion: 6
-  m_Component:
-  - component: {fileID: 624357300}
-  - component: {fileID: 624357302}
-  - component: {fileID: 624357301}
-  m_Layer: 5
-  m_Name: Label
-  m_TagString: Untagged
-  m_Icon: {fileID: 0}
-  m_NavMeshLayer: 0
-  m_StaticEditorFlags: 0
-  m_IsActive: 1
---- !u!224 &624357300
-RectTransform:
-  m_ObjectHideFlags: 0
-  m_CorrespondingSourceObject: {fileID: 0}
-  m_PrefabInstance: {fileID: 0}
-  m_PrefabAsset: {fileID: 0}
-  m_GameObject: {fileID: 624357299}
-  m_LocalRotation: {x: -0, y: -0, z: -0, w: 1}
-  m_LocalPosition: {x: 0, y: 0, z: 0}
-  m_LocalScale: {x: 1, y: 1, z: 1}
-  m_Children: []
-  m_Father: {fileID: 159567282}
-  m_RootOrder: 1
-  m_LocalEulerAnglesHint: {x: 0, y: 0, z: 0}
-  m_AnchorMin: {x: 0, y: 0}
-  m_AnchorMax: {x: 1, y: 1}
-  m_AnchoredPosition: {x: 0, y: 0}
-  m_SizeDelta: {x: 0, y: 0}
-  m_Pivot: {x: 0.5, y: 0.5}
---- !u!114 &624357301
-MonoBehaviour:
-  m_ObjectHideFlags: 0
-  m_CorrespondingSourceObject: {fileID: 0}
-  m_PrefabInstance: {fileID: 0}
-  m_PrefabAsset: {fileID: 0}
-  m_GameObject: {fileID: 624357299}
-  m_Enabled: 1
-  m_EditorHideFlags: 0
-  m_Script: {fileID: 11500000, guid: f4688fdb7df04437aeb418b961361dc5, type: 3}
-  m_Name: 
-  m_EditorClassIdentifier: 
-  m_Material: {fileID: 0}
-  m_Color: {r: 1, g: 1, b: 1, a: 1}
-  m_RaycastTarget: 1
-  m_OnCullStateChanged:
-    m_PersistentCalls:
-      m_Calls: []
-  m_text: show test renderer
-  m_isRightToLeft: 0
-  m_fontAsset: {fileID: 11400000, guid: 5a19f4193fe2bf64089ade0b38163199, type: 2}
-  m_sharedMaterial: {fileID: 21566619404874456, guid: 5a19f4193fe2bf64089ade0b38163199,
-    type: 2}
-  m_fontSharedMaterials: []
-  m_fontMaterial: {fileID: 0}
-  m_fontMaterials: []
-  m_fontColor32:
-    serializedVersion: 2
-    rgba: 4294967295
-  m_fontColor: {r: 1, g: 1, b: 1, a: 1}
-  m_enableVertexGradient: 0
-  m_colorMode: 3
-  m_fontColorGradient:
-    topLeft: {r: 1, g: 1, b: 1, a: 1}
-    topRight: {r: 1, g: 1, b: 1, a: 1}
-    bottomLeft: {r: 1, g: 1, b: 1, a: 1}
-    bottomRight: {r: 1, g: 1, b: 1, a: 1}
-  m_fontColorGradientPreset: {fileID: 0}
-  m_spriteAsset: {fileID: 0}
-  m_tintAllSprites: 0
-  m_overrideHtmlColors: 0
-  m_faceColor:
-    serializedVersion: 2
-    rgba: 4294967295
-  m_outlineColor:
-    serializedVersion: 2
-    rgba: 4278190080
-  m_fontSize: 24
-  m_fontSizeBase: 24
-  m_fontWeight: 400
-  m_enableAutoSizing: 0
-  m_fontSizeMin: 18
-  m_fontSizeMax: 72
-  m_fontStyle: 16
-  m_textAlignment: 514
-  m_characterSpacing: 0
-  m_wordSpacing: 0
-  m_lineSpacing: 0
-  m_lineSpacingMax: 0
-  m_paragraphSpacing: 0
-  m_charWidthMaxAdj: 0
-  m_enableWordWrapping: 1
-  m_wordWrappingRatios: 0.4
-  m_overflowMode: 0
-  m_firstOverflowCharacterIndex: -1
-  m_linkedTextComponent: {fileID: 0}
-  m_isLinkedTextComponent: 0
-  m_isTextTruncated: 0
-  m_enableKerning: 1
-  m_enableExtraPadding: 0
-  checkPaddingRequired: 0
-  m_isRichText: 1
-  m_parseCtrlCharacters: 1
-  m_isOrthographic: 1
-  m_isCullingEnabled: 0
-  m_ignoreRectMaskCulling: 0
-  m_ignoreCulling: 1
-  m_horizontalMapping: 0
-  m_verticalMapping: 0
-  m_uvLineOffset: 0
-  m_geometrySortingOrder: 0
-  m_VertexBufferAutoSizeReduction: 1
-  m_firstVisibleCharacter: 0
-  m_useMaxVisibleDescender: 1
-  m_pageToDisplay: 1
-  m_margin: {x: 16, y: 16, z: 16, w: 16}
-  m_textInfo:
-    textComponent: {fileID: 624357301}
-    characterCount: 18
-    spriteCount: 0
-    spaceCount: 2
-    wordCount: 3
-    linkCount: 0
-    lineCount: 1
-    pageCount: 1
-    materialCount: 1
-  m_isUsingLegacyAnimationComponent: 0
-  m_isVolumetricText: 0
-  m_spriteAnimator: {fileID: 0}
-  m_hasFontAssetChanged: 0
-  m_subTextObjects:
-  - {fileID: 0}
-  - {fileID: 0}
-  - {fileID: 0}
-  - {fileID: 0}
-  - {fileID: 0}
-  - {fileID: 0}
-  - {fileID: 0}
-  - {fileID: 0}
-  m_baseMaterial: {fileID: 0}
-  m_maskOffset: {x: 0, y: 0, z: 0, w: 0}
---- !u!222 &624357302
-CanvasRenderer:
-  m_ObjectHideFlags: 0
-  m_CorrespondingSourceObject: {fileID: 0}
-  m_PrefabInstance: {fileID: 0}
-  m_PrefabAsset: {fileID: 0}
-  m_GameObject: {fileID: 624357299}
-  m_CullTransparentMesh: 0
---- !u!1 &644197855
-GameObject:
-  m_ObjectHideFlags: 0
-  m_CorrespondingSourceObject: {fileID: 0}
-  m_PrefabInstance: {fileID: 0}
-  m_PrefabAsset: {fileID: 0}
-  serializedVersion: 6
-  m_Component:
-  - component: {fileID: 644197856}
-  - component: {fileID: 644197859}
-  - component: {fileID: 644197858}
-  - component: {fileID: 644197857}
-  m_Layer: 5
-  m_Name: InputField (TMP)
-  m_TagString: Untagged
-  m_Icon: {fileID: 0}
-  m_NavMeshLayer: 0
-  m_StaticEditorFlags: 0
-  m_IsActive: 1
---- !u!224 &644197856
-RectTransform:
-  m_ObjectHideFlags: 0
-  m_CorrespondingSourceObject: {fileID: 0}
-  m_PrefabInstance: {fileID: 0}
-  m_PrefabAsset: {fileID: 0}
-  m_GameObject: {fileID: 644197855}
-  m_LocalRotation: {x: 0, y: 0, z: 0, w: 1}
-  m_LocalPosition: {x: 0, y: 0, z: 0}
-  m_LocalScale: {x: 1, y: 1, z: 1}
-  m_Children:
-  - {fileID: 244093879}
-  m_Father: {fileID: 2054644341}
-  m_RootOrder: 0
-  m_LocalEulerAnglesHint: {x: 0, y: 0, z: 0}
-  m_AnchorMin: {x: 0, y: 0}
-  m_AnchorMax: {x: 1, y: 1}
-  m_AnchoredPosition: {x: 0, y: 0}
-  m_SizeDelta: {x: -16, y: -16}
-  m_Pivot: {x: 0.5, y: 0.5}
---- !u!114 &644197857
-MonoBehaviour:
-  m_ObjectHideFlags: 0
-  m_CorrespondingSourceObject: {fileID: 0}
-  m_PrefabInstance: {fileID: 0}
-  m_PrefabAsset: {fileID: 0}
-  m_GameObject: {fileID: 644197855}
-  m_Enabled: 1
-  m_EditorHideFlags: 0
-  m_Script: {fileID: 11500000, guid: 2da0c512f12947e489f739169773d7ca, type: 3}
-  m_Name: 
-  m_EditorClassIdentifier: 
-  m_Navigation:
-    m_Mode: 3
-    m_SelectOnUp: {fileID: 0}
-    m_SelectOnDown: {fileID: 0}
-    m_SelectOnLeft: {fileID: 0}
-    m_SelectOnRight: {fileID: 0}
-  m_Transition: 1
-  m_Colors:
-    m_NormalColor: {r: 1, g: 1, b: 1, a: 1}
-    m_HighlightedColor: {r: 0.9607843, g: 0.9607843, b: 0.9607843, a: 1}
-    m_PressedColor: {r: 0.78431374, g: 0.78431374, b: 0.78431374, a: 1}
-    m_SelectedColor: {r: 0.9607843, g: 0.9607843, b: 0.9607843, a: 1}
-    m_DisabledColor: {r: 0.78431374, g: 0.78431374, b: 0.78431374, a: 0.5019608}
-    m_ColorMultiplier: 1
-    m_FadeDuration: 0.1
-  m_SpriteState:
-    m_HighlightedSprite: {fileID: 0}
-    m_PressedSprite: {fileID: 0}
-    m_SelectedSprite: {fileID: 0}
-    m_DisabledSprite: {fileID: 0}
-  m_AnimationTriggers:
-    m_NormalTrigger: Normal
-    m_HighlightedTrigger: Highlighted
-    m_PressedTrigger: Pressed
-    m_SelectedTrigger: Highlighted
-    m_DisabledTrigger: Disabled
-  m_Interactable: 1
-  m_TargetGraphic: {fileID: 644197858}
-  m_TextViewport: {fileID: 244093879}
-  m_TextComponent: {fileID: 193686853}
-  m_Placeholder: {fileID: 270656327}
-  m_VerticalScrollbar: {fileID: 0}
-  m_VerticalScrollbarEventHandler: {fileID: 0}
-  m_ScrollSensitivity: 1
-  m_ContentType: 0
-  m_InputType: 0
-  m_AsteriskChar: 42
-  m_KeyboardType: 0
-  m_LineType: 0
-  m_HideMobileInput: 0
-  m_HideSoftKeyboard: 0
-  m_CharacterValidation: 0
-  m_RegexValue: 
-  m_GlobalPointSize: 24
-  m_CharacterLimit: 0
-  m_OnEndEdit:
-    m_PersistentCalls:
-      m_Calls: []
-  m_OnSubmit:
-    m_PersistentCalls:
-      m_Calls: []
-  m_OnSelect:
-    m_PersistentCalls:
-      m_Calls: []
-  m_OnDeselect:
-    m_PersistentCalls:
-      m_Calls: []
-  m_OnTextSelection:
-    m_PersistentCalls:
-      m_Calls: []
-  m_OnEndTextSelection:
-    m_PersistentCalls:
-      m_Calls: []
-  m_OnValueChanged:
-    m_PersistentCalls:
-      m_Calls: []
-  m_OnTouchScreenKeyboardStatusChanged:
-    m_PersistentCalls:
-      m_Calls: []
-  m_CaretColor: {r: 0.19607843, g: 0.19607843, b: 0.19607843, a: 1}
-  m_CustomCaretColor: 0
-  m_SelectionColor: {r: 0.65882355, g: 0.80784315, b: 1, a: 0.7529412}
-  m_Text: localhost
-  m_CaretBlinkRate: 0.85
-  m_CaretWidth: 1
-  m_ReadOnly: 0
-  m_RichText: 1
-  m_GlobalFontAsset: {fileID: 0}
-  m_OnFocusSelectAll: 1
-  m_ResetOnDeActivation: 1
-  m_RestoreOriginalTextOnEscape: 1
-  m_isRichTextEditingAllowed: 0
-  m_LineLimit: 0
-  m_InputValidator: {fileID: 0}
---- !u!114 &644197858
-MonoBehaviour:
-  m_ObjectHideFlags: 0
-  m_CorrespondingSourceObject: {fileID: 0}
-  m_PrefabInstance: {fileID: 0}
-  m_PrefabAsset: {fileID: 0}
-  m_GameObject: {fileID: 644197855}
-  m_Enabled: 1
-  m_EditorHideFlags: 0
-  m_Script: {fileID: 11500000, guid: fe87c0e1cc204ed48ad3b37840f39efc, type: 3}
-  m_Name: 
-  m_EditorClassIdentifier: 
-  m_Material: {fileID: 0}
-  m_Color: {r: 0.43529415, g: 0.5411765, b: 0.5686275, a: 1}
-  m_RaycastTarget: 1
-  m_OnCullStateChanged:
-    m_PersistentCalls:
-      m_Calls: []
-  m_Sprite: {fileID: 0}
-  m_Type: 1
-  m_PreserveAspect: 0
-  m_FillCenter: 1
-  m_FillMethod: 4
-  m_FillAmount: 1
-  m_FillClockwise: 1
-  m_FillOrigin: 0
-  m_UseSpriteMesh: 0
-  m_PixelsPerUnitMultiplier: 1
---- !u!222 &644197859
-CanvasRenderer:
-  m_ObjectHideFlags: 0
-  m_CorrespondingSourceObject: {fileID: 0}
-  m_PrefabInstance: {fileID: 0}
-  m_PrefabAsset: {fileID: 0}
-  m_GameObject: {fileID: 644197855}
-  m_CullTransparentMesh: 0
---- !u!1 &751644515
-GameObject:
-  m_ObjectHideFlags: 0
-  m_CorrespondingSourceObject: {fileID: 0}
-  m_PrefabInstance: {fileID: 0}
-  m_PrefabAsset: {fileID: 0}
-  serializedVersion: 6
-  m_Component:
-  - component: {fileID: 751644516}
-  - component: {fileID: 751644519}
-  - component: {fileID: 751644518}
-  - component: {fileID: 751644517}
-  m_Layer: 5
-  m_Name: Button
-  m_TagString: Untagged
-  m_Icon: {fileID: 0}
-  m_NavMeshLayer: 0
-  m_StaticEditorFlags: 0
-  m_IsActive: 1
---- !u!224 &751644516
-RectTransform:
-  m_ObjectHideFlags: 0
-  m_CorrespondingSourceObject: {fileID: 0}
-  m_PrefabInstance: {fileID: 0}
-  m_PrefabAsset: {fileID: 0}
-  m_GameObject: {fileID: 751644515}
-  m_LocalRotation: {x: 0, y: 0, z: 0, w: 1}
-  m_LocalPosition: {x: 0, y: 0, z: 0}
-  m_LocalScale: {x: 1, y: 1, z: 1}
-  m_Children:
-  - {fileID: 984758405}
-  m_Father: {fileID: 2093525893}
-  m_RootOrder: 0
-  m_LocalEulerAnglesHint: {x: 0, y: 0, z: 0}
-  m_AnchorMin: {x: 0, y: 0}
-  m_AnchorMax: {x: 1, y: 1}
-  m_AnchoredPosition: {x: 0, y: 0}
-  m_SizeDelta: {x: -16, y: -16}
-  m_Pivot: {x: 0.5, y: 0.5}
---- !u!114 &751644517
-MonoBehaviour:
-  m_ObjectHideFlags: 0
-  m_CorrespondingSourceObject: {fileID: 0}
-  m_PrefabInstance: {fileID: 0}
-  m_PrefabAsset: {fileID: 0}
-  m_GameObject: {fileID: 751644515}
-  m_Enabled: 1
-  m_EditorHideFlags: 0
-  m_Script: {fileID: 11500000, guid: 4e29b1a8efbd4b44bb3f3716e73f07ff, type: 3}
-  m_Name: 
-  m_EditorClassIdentifier: 
-  m_Navigation:
-    m_Mode: 0
-    m_SelectOnUp: {fileID: 0}
-    m_SelectOnDown: {fileID: 0}
-    m_SelectOnLeft: {fileID: 0}
-    m_SelectOnRight: {fileID: 0}
-  m_Transition: 1
-  m_Colors:
-    m_NormalColor: {r: 0.43529415, g: 0.5411765, b: 0.5686275, a: 1}
-    m_HighlightedColor: {r: 1, g: 0.40000004, b: 0, a: 1}
-    m_PressedColor: {r: 0.30008277, g: 0.37307587, b: 0.39200002, a: 1}
-    m_SelectedColor: {r: 1, g: 0.40000004, b: 0, a: 1}
-    m_DisabledColor: {r: 0.78431374, g: 0.78431374, b: 0.78431374, a: 0.5019608}
-    m_ColorMultiplier: 1
-    m_FadeDuration: 0.1
-  m_SpriteState:
-    m_HighlightedSprite: {fileID: 0}
-    m_PressedSprite: {fileID: 0}
-    m_SelectedSprite: {fileID: 0}
-    m_DisabledSprite: {fileID: 0}
-  m_AnimationTriggers:
-    m_NormalTrigger: Normal
-    m_HighlightedTrigger: Highlighted
-    m_PressedTrigger: Pressed
-    m_SelectedTrigger: Highlighted
-    m_DisabledTrigger: Disabled
-  m_Interactable: 1
-  m_TargetGraphic: {fileID: 751644518}
-  m_OnClick:
-    m_PersistentCalls:
-      m_Calls:
-      - m_Target: {fileID: 544060994}
-        m_MethodName: Quit
-        m_Mode: 1
-        m_Arguments:
-          m_ObjectArgument: {fileID: 0}
-          m_ObjectArgumentAssemblyTypeName: UnityEngine.Object, UnityEngine
-          m_IntArgument: 0
-          m_FloatArgument: 0
-          m_StringArgument: 
-          m_BoolArgument: 1
-        m_CallState: 2
---- !u!114 &751644518
-MonoBehaviour:
-  m_ObjectHideFlags: 0
-  m_CorrespondingSourceObject: {fileID: 0}
-  m_PrefabInstance: {fileID: 0}
-  m_PrefabAsset: {fileID: 0}
-  m_GameObject: {fileID: 751644515}
-  m_Enabled: 1
-  m_EditorHideFlags: 0
-  m_Script: {fileID: 11500000, guid: fe87c0e1cc204ed48ad3b37840f39efc, type: 3}
-  m_Name: 
-  m_EditorClassIdentifier: 
-  m_Material: {fileID: 0}
-  m_Color: {r: 1, g: 1, b: 1, a: 1}
-  m_RaycastTarget: 1
-  m_OnCullStateChanged:
-    m_PersistentCalls:
-      m_Calls: []
-  m_Sprite: {fileID: 0}
-  m_Type: 0
-  m_PreserveAspect: 0
-  m_FillCenter: 1
-  m_FillMethod: 4
-  m_FillAmount: 1
-  m_FillClockwise: 1
-  m_FillOrigin: 0
-  m_UseSpriteMesh: 0
-  m_PixelsPerUnitMultiplier: 1
---- !u!222 &751644519
-CanvasRenderer:
-  m_ObjectHideFlags: 0
-  m_CorrespondingSourceObject: {fileID: 0}
-  m_PrefabInstance: {fileID: 0}
-  m_PrefabAsset: {fileID: 0}
-  m_GameObject: {fileID: 751644515}
-  m_CullTransparentMesh: 0
---- !u!1 &752444915
-GameObject:
-  m_ObjectHideFlags: 0
-  m_CorrespondingSourceObject: {fileID: 0}
-  m_PrefabInstance: {fileID: 0}
-  m_PrefabAsset: {fileID: 0}
-  serializedVersion: 6
-  m_Component:
-  - component: {fileID: 752444916}
-  - component: {fileID: 752444918}
-  - component: {fileID: 752444917}
-  m_Layer: 0
-  m_Name: EventSystem
-  m_TagString: Untagged
-  m_Icon: {fileID: 0}
-  m_NavMeshLayer: 0
-  m_StaticEditorFlags: 0
-  m_IsActive: 1
---- !u!4 &752444916
-Transform:
-  m_ObjectHideFlags: 0
-  m_CorrespondingSourceObject: {fileID: 0}
-  m_PrefabInstance: {fileID: 0}
-  m_PrefabAsset: {fileID: 0}
-  m_GameObject: {fileID: 752444915}
-  m_LocalRotation: {x: -0, y: -0, z: -0, w: 1}
-  m_LocalPosition: {x: -764.858, y: -539.99994, z: 0}
-  m_LocalScale: {x: 1.1356466, y: 1.1356466, z: 1.1356466}
-  m_Children: []
-  m_Father: {fileID: 921160397}
-  m_RootOrder: 0
-  m_LocalEulerAnglesHint: {x: 0, y: 0, z: 0}
---- !u!114 &752444917
-MonoBehaviour:
-  m_ObjectHideFlags: 0
-  m_CorrespondingSourceObject: {fileID: 0}
-  m_PrefabInstance: {fileID: 0}
-  m_PrefabAsset: {fileID: 0}
-  m_GameObject: {fileID: 752444915}
-  m_Enabled: 1
-  m_EditorHideFlags: 0
-  m_Script: {fileID: 11500000, guid: 4f231c4fb786f3946a6b90b886c48677, type: 3}
-  m_Name: 
-  m_EditorClassIdentifier: 
-  m_HorizontalAxis: Horizontal
-  m_VerticalAxis: Vertical
-  m_SubmitButton: Submit
-  m_CancelButton: Cancel
-  m_InputActionsPerSecond: 10
-  m_RepeatDelay: 0.5
-  m_ForceModuleActive: 0
---- !u!114 &752444918
-MonoBehaviour:
-  m_ObjectHideFlags: 0
-  m_CorrespondingSourceObject: {fileID: 0}
-  m_PrefabInstance: {fileID: 0}
-  m_PrefabAsset: {fileID: 0}
-  m_GameObject: {fileID: 752444915}
-  m_Enabled: 1
-  m_EditorHideFlags: 0
-  m_Script: {fileID: 11500000, guid: 76c392e42b5098c458856cdf6ecaaaa1, type: 3}
-  m_Name: 
-  m_EditorClassIdentifier: 
-  m_FirstSelected: {fileID: 0}
-  m_sendNavigationEvents: 1
-  m_DragThreshold: 10
---- !u!1 &767694553
-GameObject:
-  m_ObjectHideFlags: 0
-  m_CorrespondingSourceObject: {fileID: 0}
-  m_PrefabInstance: {fileID: 0}
-  m_PrefabAsset: {fileID: 0}
-  serializedVersion: 6
-  m_Component:
-  - component: {fileID: 767694554}
-  - component: {fileID: 767694557}
-  - component: {fileID: 767694556}
-  - component: {fileID: 767694555}
-  m_Layer: 5
-  m_Name: Toggle
-  m_TagString: Untagged
-  m_Icon: {fileID: 0}
-  m_NavMeshLayer: 0
-  m_StaticEditorFlags: 0
-  m_IsActive: 1
---- !u!224 &767694554
-RectTransform:
-  m_ObjectHideFlags: 0
-  m_CorrespondingSourceObject: {fileID: 0}
-  m_PrefabInstance: {fileID: 0}
-  m_PrefabAsset: {fileID: 0}
-  m_GameObject: {fileID: 767694553}
-  m_LocalRotation: {x: 0, y: 0, z: 0, w: 1}
-  m_LocalPosition: {x: 0, y: 0, z: 0}
-  m_LocalScale: {x: 1, y: 1, z: 1}
-  m_Children:
-  - {fileID: 423316706}
-  - {fileID: 1843325384}
-  m_Father: {fileID: 1512558925}
-  m_RootOrder: 0
-  m_LocalEulerAnglesHint: {x: 0, y: 0, z: 0}
-  m_AnchorMin: {x: 0, y: 0}
-  m_AnchorMax: {x: 1, y: 1}
-  m_AnchoredPosition: {x: 0, y: 0}
-  m_SizeDelta: {x: -16, y: -16}
-  m_Pivot: {x: 0.5, y: 0.5}
---- !u!114 &767694555
-MonoBehaviour:
-  m_ObjectHideFlags: 0
-  m_CorrespondingSourceObject: {fileID: 0}
-  m_PrefabInstance: {fileID: 0}
-  m_PrefabAsset: {fileID: 0}
-  m_GameObject: {fileID: 767694553}
-  m_Enabled: 1
-  m_EditorHideFlags: 0
-  m_Script: {fileID: 11500000, guid: 9085046f02f69544eb97fd06b6048fe2, type: 3}
-  m_Name: 
-  m_EditorClassIdentifier: 
-  m_Navigation:
-    m_Mode: 0
-    m_SelectOnUp: {fileID: 0}
-    m_SelectOnDown: {fileID: 0}
-    m_SelectOnLeft: {fileID: 0}
-    m_SelectOnRight: {fileID: 0}
-  m_Transition: 1
-  m_Colors:
-    m_NormalColor: {r: 0.43529415, g: 0.5411765, b: 0.5686275, a: 1}
-    m_HighlightedColor: {r: 1, g: 0.40000004, b: 0, a: 1}
-    m_PressedColor: {r: 0.8313726, g: 0.33333334, b: 0, a: 1}
-    m_SelectedColor: {r: 1, g: 0.40000004, b: 0, a: 1}
-    m_DisabledColor: {r: 0.30008277, g: 0.37307587, b: 0.39200002, a: 1}
-    m_ColorMultiplier: 1
-    m_FadeDuration: 0.1
-  m_SpriteState:
-    m_HighlightedSprite: {fileID: 0}
-    m_PressedSprite: {fileID: 0}
-    m_SelectedSprite: {fileID: 0}
-    m_DisabledSprite: {fileID: 0}
-  m_AnimationTriggers:
-    m_NormalTrigger: Normal
-    m_HighlightedTrigger: Highlighted
-    m_PressedTrigger: Pressed
-    m_SelectedTrigger: Highlighted
-    m_DisabledTrigger: Disabled
-  m_Interactable: 1
-  m_TargetGraphic: {fileID: 767694556}
-  toggleTransition: 1
-  graphic: {fileID: 423316707}
-  m_Group: {fileID: 0}
-  onValueChanged:
-    m_PersistentCalls:
-      m_Calls:
-      - m_Target: {fileID: 513042378}
-        m_MethodName: SetActive
-        m_Mode: 0
-        m_Arguments:
-          m_ObjectArgument: {fileID: 0}
-          m_ObjectArgumentAssemblyTypeName: UnityEngine.Object, UnityEngine
-          m_IntArgument: 0
-          m_FloatArgument: 0
-          m_StringArgument: 
-          m_BoolArgument: 0
-        m_CallState: 2
-  m_IsOn: 0
---- !u!114 &767694556
-MonoBehaviour:
-  m_ObjectHideFlags: 0
-  m_CorrespondingSourceObject: {fileID: 0}
-  m_PrefabInstance: {fileID: 0}
-  m_PrefabAsset: {fileID: 0}
-  m_GameObject: {fileID: 767694553}
-  m_Enabled: 1
-  m_EditorHideFlags: 0
-  m_Script: {fileID: 11500000, guid: fe87c0e1cc204ed48ad3b37840f39efc, type: 3}
-  m_Name: 
-  m_EditorClassIdentifier: 
-  m_Material: {fileID: 0}
-  m_Color: {r: 1, g: 1, b: 1, a: 1}
-  m_RaycastTarget: 1
-  m_OnCullStateChanged:
-    m_PersistentCalls:
-      m_Calls: []
-  m_Sprite: {fileID: 0}
-  m_Type: 0
-  m_PreserveAspect: 0
-  m_FillCenter: 1
-  m_FillMethod: 4
-  m_FillAmount: 1
-  m_FillClockwise: 1
-  m_FillOrigin: 0
-  m_UseSpriteMesh: 0
-  m_PixelsPerUnitMultiplier: 1
---- !u!222 &767694557
-CanvasRenderer:
-  m_ObjectHideFlags: 0
-  m_CorrespondingSourceObject: {fileID: 0}
-  m_PrefabInstance: {fileID: 0}
-  m_PrefabAsset: {fileID: 0}
-  m_GameObject: {fileID: 767694553}
-  m_CullTransparentMesh: 0
---- !u!1 &780997010
-GameObject:
-  m_ObjectHideFlags: 0
-  m_CorrespondingSourceObject: {fileID: 0}
-  m_PrefabInstance: {fileID: 0}
-  m_PrefabAsset: {fileID: 0}
-  serializedVersion: 6
-  m_Component:
-  - component: {fileID: 780997011}
-  - component: {fileID: 780997013}
-  - component: {fileID: 780997012}
-  m_Layer: 5
-  m_Name: Header
-  m_TagString: Untagged
-  m_Icon: {fileID: 0}
-  m_NavMeshLayer: 0
-  m_StaticEditorFlags: 0
-  m_IsActive: 1
---- !u!224 &780997011
-RectTransform:
-  m_ObjectHideFlags: 0
-  m_CorrespondingSourceObject: {fileID: 0}
-  m_PrefabInstance: {fileID: 0}
-  m_PrefabAsset: {fileID: 0}
-  m_GameObject: {fileID: 780997010}
-  m_LocalRotation: {x: 0, y: 0, z: 0, w: 1}
-  m_LocalPosition: {x: 0, y: 0, z: 0}
-  m_LocalScale: {x: 1, y: 1, z: 1}
-  m_Children:
-  - {fileID: 1787736711}
-  m_Father: {fileID: 2054891945}
-  m_RootOrder: 0
-  m_LocalEulerAnglesHint: {x: 0, y: 0, z: 0}
-  m_AnchorMin: {x: 0, y: 1}
-  m_AnchorMax: {x: 0, y: 1}
-  m_AnchoredPosition: {x: 190, y: -48}
-  m_SizeDelta: {x: 380, y: 96}
-  m_Pivot: {x: 0.5, y: 0.5}
---- !u!114 &780997012
-MonoBehaviour:
-  m_ObjectHideFlags: 0
-  m_CorrespondingSourceObject: {fileID: 0}
-  m_PrefabInstance: {fileID: 0}
-  m_PrefabAsset: {fileID: 0}
-  m_GameObject: {fileID: 780997010}
-  m_Enabled: 1
-  m_EditorHideFlags: 0
-  m_Script: {fileID: 11500000, guid: fe87c0e1cc204ed48ad3b37840f39efc, type: 3}
-  m_Name: 
-  m_EditorClassIdentifier: 
-  m_Material: {fileID: 0}
-  m_Color: {r: 1, g: 0.40000004, b: 0, a: 1}
-  m_RaycastTarget: 1
-  m_OnCullStateChanged:
-    m_PersistentCalls:
-      m_Calls: []
-  m_Sprite: {fileID: 0}
-  m_Type: 0
-  m_PreserveAspect: 0
-  m_FillCenter: 1
-  m_FillMethod: 4
-  m_FillAmount: 1
-  m_FillClockwise: 1
-  m_FillOrigin: 0
-  m_UseSpriteMesh: 0
-  m_PixelsPerUnitMultiplier: 1
---- !u!222 &780997013
-CanvasRenderer:
-  m_ObjectHideFlags: 0
-  m_CorrespondingSourceObject: {fileID: 0}
-  m_PrefabInstance: {fileID: 0}
-  m_PrefabAsset: {fileID: 0}
-  m_GameObject: {fileID: 780997010}
-  m_CullTransparentMesh: 0
---- !u!1 &816994073
-GameObject:
-  m_ObjectHideFlags: 0
-  m_CorrespondingSourceObject: {fileID: 0}
-  m_PrefabInstance: {fileID: 0}
-  m_PrefabAsset: {fileID: 0}
-  serializedVersion: 6
-  m_Component:
-  - component: {fileID: 816994074}
-  m_Layer: 5
-  m_Name: IMD Port Row
-  m_TagString: Untagged
-  m_Icon: {fileID: 0}
-  m_NavMeshLayer: 0
-  m_StaticEditorFlags: 0
-  m_IsActive: 1
---- !u!224 &816994074
-RectTransform:
-  m_ObjectHideFlags: 0
-  m_CorrespondingSourceObject: {fileID: 0}
-  m_PrefabInstance: {fileID: 0}
-  m_PrefabAsset: {fileID: 0}
-  m_GameObject: {fileID: 816994073}
-  m_LocalRotation: {x: 0, y: 0, z: 0, w: 1}
-  m_LocalPosition: {x: 0, y: 0, z: 0}
-  m_LocalScale: {x: 1, y: 1, z: 1}
-  m_Children:
-  - {fileID: 579529194}
-  - {fileID: 1574251813}
-  m_Father: {fileID: 1322106252}
-  m_RootOrder: 3
-  m_LocalEulerAnglesHint: {x: 0, y: 0, z: 0}
-  m_AnchorMin: {x: 0, y: 1}
-  m_AnchorMax: {x: 0, y: 1}
-  m_AnchoredPosition: {x: 250, y: -296}
-  m_SizeDelta: {x: 500, y: 80}
-  m_Pivot: {x: 0.5, y: 0.5}
---- !u!1 &825831558
-GameObject:
-  m_ObjectHideFlags: 0
-  m_CorrespondingSourceObject: {fileID: 0}
-  m_PrefabInstance: {fileID: 0}
-  m_PrefabAsset: {fileID: 0}
-  serializedVersion: 6
-  m_Component:
-  - component: {fileID: 825831559}
-  - component: {fileID: 825831561}
-  - component: {fileID: 825831560}
-  m_Layer: 5
-  m_Name: Divider
-  m_TagString: Untagged
-  m_Icon: {fileID: 0}
-  m_NavMeshLayer: 0
-  m_StaticEditorFlags: 0
-  m_IsActive: 1
---- !u!224 &825831559
-RectTransform:
-  m_ObjectHideFlags: 0
-  m_CorrespondingSourceObject: {fileID: 0}
-  m_PrefabInstance: {fileID: 0}
-  m_PrefabAsset: {fileID: 0}
-  m_GameObject: {fileID: 825831558}
-  m_LocalRotation: {x: 0, y: 0, z: 0, w: 1}
-  m_LocalPosition: {x: 0, y: 0, z: 0}
-  m_LocalScale: {x: 1, y: 1, z: 1}
-  m_Children: []
-  m_Father: {fileID: 2054891945}
-  m_RootOrder: 8
-  m_LocalEulerAnglesHint: {x: 0, y: 0, z: 0}
-  m_AnchorMin: {x: 0, y: 1}
-  m_AnchorMax: {x: 0, y: 1}
-  m_AnchoredPosition: {x: 190, y: -508}
-  m_SizeDelta: {x: 380, y: 8}
-  m_Pivot: {x: 0.5, y: 0.5}
---- !u!114 &825831560
-MonoBehaviour:
-  m_ObjectHideFlags: 0
-  m_CorrespondingSourceObject: {fileID: 0}
-  m_PrefabInstance: {fileID: 0}
-  m_PrefabAsset: {fileID: 0}
-  m_GameObject: {fileID: 825831558}
-  m_Enabled: 1
-  m_EditorHideFlags: 0
-  m_Script: {fileID: 11500000, guid: fe87c0e1cc204ed48ad3b37840f39efc, type: 3}
-  m_Name: 
-  m_EditorClassIdentifier: 
-  m_Material: {fileID: 0}
-  m_Color: {r: 1, g: 0.40000004, b: 0, a: 1}
-  m_RaycastTarget: 1
-  m_OnCullStateChanged:
-    m_PersistentCalls:
-      m_Calls: []
-  m_Sprite: {fileID: 0}
-  m_Type: 0
-  m_PreserveAspect: 0
-  m_FillCenter: 1
-  m_FillMethod: 4
-  m_FillAmount: 1
-  m_FillClockwise: 1
-  m_FillOrigin: 0
-  m_UseSpriteMesh: 0
-  m_PixelsPerUnitMultiplier: 1
---- !u!222 &825831561
-CanvasRenderer:
-  m_ObjectHideFlags: 0
-  m_CorrespondingSourceObject: {fileID: 0}
-  m_PrefabInstance: {fileID: 0}
-  m_PrefabAsset: {fileID: 0}
-  m_GameObject: {fileID: 825831558}
-  m_CullTransparentMesh: 0
---- !u!1 &838290069
-GameObject:
-  m_ObjectHideFlags: 0
-  m_CorrespondingSourceObject: {fileID: 0}
-  m_PrefabInstance: {fileID: 0}
-  m_PrefabAsset: {fileID: 0}
-  serializedVersion: 6
-  m_Component:
-  - component: {fileID: 838290070}
-  - component: {fileID: 838290071}
-  m_Layer: 0
-  m_Name: Avatar Manager
-  m_TagString: Untagged
-  m_Icon: {fileID: 0}
-  m_NavMeshLayer: 0
-  m_StaticEditorFlags: 0
-  m_IsActive: 1
---- !u!4 &838290070
-Transform:
-  m_ObjectHideFlags: 0
-  m_CorrespondingSourceObject: {fileID: 0}
-  m_PrefabInstance: {fileID: 0}
-  m_PrefabAsset: {fileID: 0}
-  m_GameObject: {fileID: 838290069}
-  m_LocalRotation: {x: 0, y: 0, z: 0, w: 1}
-  m_LocalPosition: {x: 0, y: 0, z: 0}
-  m_LocalScale: {x: 1, y: 1, z: 1}
-  m_Children: []
-  m_Father: {fileID: 431384313}
-  m_RootOrder: 1
-  m_LocalEulerAnglesHint: {x: 0, y: 0, z: 0}
---- !u!114 &838290071
-MonoBehaviour:
-  m_ObjectHideFlags: 0
-  m_CorrespondingSourceObject: {fileID: 0}
-  m_PrefabInstance: {fileID: 0}
-  m_PrefabAsset: {fileID: 0}
-  m_GameObject: {fileID: 838290069}
-  m_Enabled: 1
-  m_EditorHideFlags: 0
-  m_Script: {fileID: 11500000, guid: 633b34a1a229b0f4085c814cc2189bf9, type: 3}
-  m_Name: 
-  m_EditorClassIdentifier: 
-  narupa: {fileID: 544060994}
---- !u!1 &883039636
-GameObject:
-  m_ObjectHideFlags: 0
-  m_CorrespondingSourceObject: {fileID: 0}
-  m_PrefabInstance: {fileID: 0}
-  m_PrefabAsset: {fileID: 0}
-  serializedVersion: 6
-  m_Component:
-  - component: {fileID: 883039637}
-  m_Layer: 5
-  m_Name: Interaction Force
-  m_TagString: Untagged
-  m_Icon: {fileID: 0}
-  m_NavMeshLayer: 0
-  m_StaticEditorFlags: 0
-  m_IsActive: 1
---- !u!224 &883039637
-RectTransform:
-  m_ObjectHideFlags: 0
-  m_CorrespondingSourceObject: {fileID: 0}
-  m_PrefabInstance: {fileID: 0}
-  m_PrefabAsset: {fileID: 0}
-  m_GameObject: {fileID: 883039636}
-  m_LocalRotation: {x: 0, y: 0, z: 0, w: 1}
-  m_LocalPosition: {x: 0, y: 0, z: 0}
-  m_LocalScale: {x: 1, y: 1, z: 1}
-  m_Children:
-  - {fileID: 1981335398}
-  m_Father: {fileID: 2054891945}
-  m_RootOrder: 1
-  m_LocalEulerAnglesHint: {x: 0, y: 0, z: 0}
-  m_AnchorMin: {x: 0, y: 1}
-  m_AnchorMax: {x: 0, y: 1}
-  m_AnchoredPosition: {x: 190, y: -136}
-  m_SizeDelta: {x: 380, y: 80}
-  m_Pivot: {x: 0.5, y: 0.5}
---- !u!1 &891408488
-GameObject:
-  m_ObjectHideFlags: 0
-  m_CorrespondingSourceObject: {fileID: 0}
-  m_PrefabInstance: {fileID: 0}
-  m_PrefabAsset: {fileID: 0}
-  serializedVersion: 6
-  m_Component:
-  - component: {fileID: 891408489}
-  - component: {fileID: 891408491}
-  - component: {fileID: 891408490}
-  m_Layer: 5
-  m_Name: Label
-  m_TagString: Untagged
-  m_Icon: {fileID: 0}
-  m_NavMeshLayer: 0
-  m_StaticEditorFlags: 0
-  m_IsActive: 1
---- !u!224 &891408489
-RectTransform:
-  m_ObjectHideFlags: 0
-  m_CorrespondingSourceObject: {fileID: 0}
-  m_PrefabInstance: {fileID: 0}
-  m_PrefabAsset: {fileID: 0}
-  m_GameObject: {fileID: 891408488}
-  m_LocalRotation: {x: -0, y: -0, z: -0, w: 1}
-  m_LocalPosition: {x: 0, y: 0, z: 0}
-  m_LocalScale: {x: 1, y: 1, z: 1}
-  m_Children: []
-  m_Father: {fileID: 1243937901}
-  m_RootOrder: 0
-  m_LocalEulerAnglesHint: {x: 0, y: 0, z: 0}
-  m_AnchorMin: {x: 0, y: 0}
-  m_AnchorMax: {x: 1, y: 1}
-  m_AnchoredPosition: {x: 0, y: 0}
-  m_SizeDelta: {x: 0, y: 0}
-  m_Pivot: {x: 0.5, y: 0.5}
---- !u!114 &891408490
-MonoBehaviour:
-  m_ObjectHideFlags: 0
-  m_CorrespondingSourceObject: {fileID: 0}
-  m_PrefabInstance: {fileID: 0}
-  m_PrefabAsset: {fileID: 0}
-  m_GameObject: {fileID: 891408488}
-  m_Enabled: 1
-  m_EditorHideFlags: 0
-  m_Script: {fileID: 11500000, guid: f4688fdb7df04437aeb418b961361dc5, type: 3}
-  m_Name: 
-  m_EditorClassIdentifier: 
-  m_Material: {fileID: 0}
-  m_Color: {r: 1, g: 1, b: 1, a: 1}
-  m_RaycastTarget: 1
-  m_OnCullStateChanged:
-    m_PersistentCalls:
-      m_Calls: []
-  m_text: connect to server
-  m_isRightToLeft: 0
-  m_fontAsset: {fileID: 11400000, guid: 5a19f4193fe2bf64089ade0b38163199, type: 2}
-  m_sharedMaterial: {fileID: 21566619404874456, guid: 5a19f4193fe2bf64089ade0b38163199,
-    type: 2}
-  m_fontSharedMaterials: []
-  m_fontMaterial: {fileID: 0}
-  m_fontMaterials: []
-  m_fontColor32:
-    serializedVersion: 2
-    rgba: 4294967295
-  m_fontColor: {r: 1, g: 1, b: 1, a: 1}
-  m_enableVertexGradient: 0
-  m_colorMode: 3
-  m_fontColorGradient:
-    topLeft: {r: 1, g: 1, b: 1, a: 1}
-    topRight: {r: 1, g: 1, b: 1, a: 1}
-    bottomLeft: {r: 1, g: 1, b: 1, a: 1}
-    bottomRight: {r: 1, g: 1, b: 1, a: 1}
-  m_fontColorGradientPreset: {fileID: 0}
-  m_spriteAsset: {fileID: 0}
-  m_tintAllSprites: 0
-  m_overrideHtmlColors: 0
-  m_faceColor:
-    serializedVersion: 2
-    rgba: 4294967295
-  m_outlineColor:
-    serializedVersion: 2
-    rgba: 4278190080
-  m_fontSize: 24
-  m_fontSizeBase: 24
-  m_fontWeight: 400
-  m_enableAutoSizing: 0
-  m_fontSizeMin: 18
-  m_fontSizeMax: 72
-  m_fontStyle: 16
-  m_textAlignment: 514
-  m_characterSpacing: 0
-  m_wordSpacing: 0
-  m_lineSpacing: 0
-  m_lineSpacingMax: 0
-  m_paragraphSpacing: 0
-  m_charWidthMaxAdj: 0
-  m_enableWordWrapping: 1
-  m_wordWrappingRatios: 0.4
-  m_overflowMode: 0
-  m_firstOverflowCharacterIndex: -1
-  m_linkedTextComponent: {fileID: 0}
-  m_isLinkedTextComponent: 0
-  m_isTextTruncated: 0
-  m_enableKerning: 1
-  m_enableExtraPadding: 0
-  checkPaddingRequired: 0
-  m_isRichText: 1
-  m_parseCtrlCharacters: 1
-  m_isOrthographic: 1
-  m_isCullingEnabled: 0
-  m_ignoreRectMaskCulling: 0
-  m_ignoreCulling: 1
-  m_horizontalMapping: 0
-  m_verticalMapping: 0
-  m_uvLineOffset: 0
-  m_geometrySortingOrder: 0
-  m_VertexBufferAutoSizeReduction: 1
-  m_firstVisibleCharacter: 0
-  m_useMaxVisibleDescender: 1
-  m_pageToDisplay: 1
-  m_margin: {x: 16, y: 16, z: 16, w: 16}
-  m_textInfo:
-    textComponent: {fileID: 891408490}
-    characterCount: 17
-    spriteCount: 0
-    spaceCount: 2
-    wordCount: 3
-    linkCount: 0
-    lineCount: 1
-    pageCount: 1
-    materialCount: 1
-  m_isUsingLegacyAnimationComponent: 0
-  m_isVolumetricText: 0
-  m_spriteAnimator: {fileID: 0}
-  m_hasFontAssetChanged: 0
-  m_subTextObjects:
-  - {fileID: 0}
-  - {fileID: 0}
-  - {fileID: 0}
-  - {fileID: 0}
-  - {fileID: 0}
-  - {fileID: 0}
-  - {fileID: 0}
-  - {fileID: 0}
-  m_baseMaterial: {fileID: 0}
-  m_maskOffset: {x: 0, y: 0, z: 0, w: 0}
---- !u!222 &891408491
-CanvasRenderer:
-  m_ObjectHideFlags: 0
-  m_CorrespondingSourceObject: {fileID: 0}
-  m_PrefabInstance: {fileID: 0}
-  m_PrefabAsset: {fileID: 0}
-  m_GameObject: {fileID: 891408488}
-  m_CullTransparentMesh: 0
---- !u!1 &921160393
-GameObject:
-  m_ObjectHideFlags: 0
-  m_CorrespondingSourceObject: {fileID: 0}
-  m_PrefabInstance: {fileID: 0}
-  m_PrefabAsset: {fileID: 0}
-  serializedVersion: 6
-  m_Component:
-  - component: {fileID: 921160397}
-  - component: {fileID: 921160396}
-  - component: {fileID: 921160395}
-  - component: {fileID: 921160394}
-  m_Layer: 5
-  m_Name: Desktop UI
-  m_TagString: Untagged
-  m_Icon: {fileID: 0}
-  m_NavMeshLayer: 0
-  m_StaticEditorFlags: 0
-  m_IsActive: 0
---- !u!114 &921160394
-MonoBehaviour:
-  m_ObjectHideFlags: 0
-  m_CorrespondingSourceObject: {fileID: 0}
-  m_PrefabInstance: {fileID: 0}
-  m_PrefabAsset: {fileID: 0}
-  m_GameObject: {fileID: 921160393}
-  m_Enabled: 1
-  m_EditorHideFlags: 0
-  m_Script: {fileID: 11500000, guid: dc42784cf147c0c48a680349fa168899, type: 3}
-  m_Name: 
-  m_EditorClassIdentifier: 
-  m_IgnoreReversedGraphics: 1
-  m_BlockingObjects: 0
-  m_BlockingMask:
-    serializedVersion: 2
-    m_Bits: 4294967295
---- !u!114 &921160395
-MonoBehaviour:
-  m_ObjectHideFlags: 0
-  m_CorrespondingSourceObject: {fileID: 0}
-  m_PrefabInstance: {fileID: 0}
-  m_PrefabAsset: {fileID: 0}
-  m_GameObject: {fileID: 921160393}
-  m_Enabled: 1
-  m_EditorHideFlags: 0
-  m_Script: {fileID: 11500000, guid: 0cd44c1031e13a943bb63640046fad76, type: 3}
-  m_Name: 
-  m_EditorClassIdentifier: 
-  m_UiScaleMode: 1
-  m_ReferencePixelsPerUnit: 100
-  m_ScaleFactor: 1
-  m_ReferenceResolution: {x: 1920, y: 1080}
-  m_ScreenMatchMode: 0
-  m_MatchWidthOrHeight: 1
-  m_PhysicalUnit: 3
-  m_FallbackScreenDPI: 96
-  m_DefaultSpriteDPI: 96
-  m_DynamicPixelsPerUnit: 1
---- !u!223 &921160396
-Canvas:
-  m_ObjectHideFlags: 0
-  m_CorrespondingSourceObject: {fileID: 0}
-  m_PrefabInstance: {fileID: 0}
-  m_PrefabAsset: {fileID: 0}
-  m_GameObject: {fileID: 921160393}
-  m_Enabled: 1
-  serializedVersion: 3
-  m_RenderMode: 0
-  m_Camera: {fileID: 0}
-  m_PlaneDistance: 100
-  m_PixelPerfect: 0
-  m_ReceivesEvents: 1
-  m_OverrideSorting: 0
-  m_OverridePixelPerfect: 0
-  m_SortingBucketNormalizedSize: 0
-  m_AdditionalShaderChannelsFlag: 25
-  m_SortingLayerID: 0
-  m_SortingOrder: 0
-  m_TargetDisplay: 0
---- !u!224 &921160397
-RectTransform:
-  m_ObjectHideFlags: 0
-  m_CorrespondingSourceObject: {fileID: 0}
-  m_PrefabInstance: {fileID: 0}
-  m_PrefabAsset: {fileID: 0}
-  m_GameObject: {fileID: 921160393}
-  m_LocalRotation: {x: 0, y: 0, z: 0, w: 1}
-  m_LocalPosition: {x: 0, y: 0, z: 0}
-  m_LocalScale: {x: 0, y: 0, z: 0}
-  m_Children:
-  - {fileID: 752444916}
-  - {fileID: 2054891945}
-  - {fileID: 1588991416}
-  - {fileID: 1908252056}
-  - {fileID: 430995091}
-  m_Father: {fileID: 0}
-  m_RootOrder: 3
-  m_LocalEulerAnglesHint: {x: 0, y: 0, z: 0}
-  m_AnchorMin: {x: 0, y: 0}
-  m_AnchorMax: {x: 0, y: 0}
-  m_AnchoredPosition: {x: 0, y: 0}
-  m_SizeDelta: {x: 0, y: 0}
-  m_Pivot: {x: 0, y: 0}
---- !u!1 &936630690
-GameObject:
-  m_ObjectHideFlags: 0
-  m_CorrespondingSourceObject: {fileID: 0}
-  m_PrefabInstance: {fileID: 0}
-  m_PrefabAsset: {fileID: 0}
-  serializedVersion: 6
-  m_Component:
-  - component: {fileID: 936630691}
-  m_Layer: 5
-  m_Name: Trajectory Port Row
-  m_TagString: Untagged
-  m_Icon: {fileID: 0}
-  m_NavMeshLayer: 0
-  m_StaticEditorFlags: 0
-  m_IsActive: 1
---- !u!224 &936630691
-RectTransform:
-  m_ObjectHideFlags: 0
-  m_CorrespondingSourceObject: {fileID: 0}
-  m_PrefabInstance: {fileID: 0}
-  m_PrefabAsset: {fileID: 0}
-  m_GameObject: {fileID: 936630690}
-  m_LocalRotation: {x: 0, y: 0, z: 0, w: 1}
-  m_LocalPosition: {x: 0, y: 0, z: 0}
-  m_LocalScale: {x: 1, y: 1, z: 1}
-  m_Children:
-  - {fileID: 2028492787}
-  - {fileID: 49283541}
-  m_Father: {fileID: 1322106252}
-  m_RootOrder: 2
-  m_LocalEulerAnglesHint: {x: 0, y: 0, z: 0}
-  m_AnchorMin: {x: 0, y: 1}
-  m_AnchorMax: {x: 0, y: 1}
-  m_AnchoredPosition: {x: 250, y: -216}
-  m_SizeDelta: {x: 500, y: 80}
-  m_Pivot: {x: 0.5, y: 0.5}
---- !u!1 &942692456
-GameObject:
-  m_ObjectHideFlags: 0
-  m_CorrespondingSourceObject: {fileID: 0}
-  m_PrefabInstance: {fileID: 0}
-  m_PrefabAsset: {fileID: 0}
-  serializedVersion: 6
-  m_Component:
-  - component: {fileID: 942692457}
-  - component: {fileID: 942692459}
-  - component: {fileID: 942692458}
-  m_Layer: 5
-  m_Name: Label
-  m_TagString: Untagged
-  m_Icon: {fileID: 0}
-  m_NavMeshLayer: 0
-  m_StaticEditorFlags: 0
-  m_IsActive: 1
---- !u!224 &942692457
-RectTransform:
-  m_ObjectHideFlags: 0
-  m_CorrespondingSourceObject: {fileID: 0}
-  m_PrefabInstance: {fileID: 0}
-  m_PrefabAsset: {fileID: 0}
-  m_GameObject: {fileID: 942692456}
-  m_LocalRotation: {x: -0, y: -0, z: -0, w: 1}
-  m_LocalPosition: {x: 0, y: 0, z: 0}
-  m_LocalScale: {x: 1, y: 1, z: 1}
-  m_Children: []
-  m_Father: {fileID: 252551621}
-  m_RootOrder: 0
-  m_LocalEulerAnglesHint: {x: 0, y: 0, z: 0}
-  m_AnchorMin: {x: 0, y: 0}
-  m_AnchorMax: {x: 1, y: 1}
-  m_AnchoredPosition: {x: 0, y: 0}
-  m_SizeDelta: {x: 0, y: 0}
-  m_Pivot: {x: 0.5, y: 0.5}
---- !u!114 &942692458
-MonoBehaviour:
-  m_ObjectHideFlags: 0
-  m_CorrespondingSourceObject: {fileID: 0}
-  m_PrefabInstance: {fileID: 0}
-  m_PrefabAsset: {fileID: 0}
-  m_GameObject: {fileID: 942692456}
-  m_Enabled: 1
-  m_EditorHideFlags: 0
-  m_Script: {fileID: 11500000, guid: f4688fdb7df04437aeb418b961361dc5, type: 3}
-  m_Name: 
-  m_EditorClassIdentifier: 
-  m_Material: {fileID: 0}
-  m_Color: {r: 1, g: 1, b: 1, a: 1}
-  m_RaycastTarget: 1
-  m_OnCullStateChanged:
-    m_PersistentCalls:
-      m_Calls: []
-  m_text: 'Close
-
-'
-  m_isRightToLeft: 0
-  m_fontAsset: {fileID: 11400000, guid: 5a19f4193fe2bf64089ade0b38163199, type: 2}
-  m_sharedMaterial: {fileID: 21566619404874456, guid: 5a19f4193fe2bf64089ade0b38163199,
-    type: 2}
-  m_fontSharedMaterials: []
-  m_fontMaterial: {fileID: 0}
-  m_fontMaterials: []
-  m_fontColor32:
-    serializedVersion: 2
-    rgba: 4294967295
-  m_fontColor: {r: 1, g: 1, b: 1, a: 1}
-  m_enableVertexGradient: 0
-  m_colorMode: 3
-  m_fontColorGradient:
-    topLeft: {r: 1, g: 1, b: 1, a: 1}
-    topRight: {r: 1, g: 1, b: 1, a: 1}
-    bottomLeft: {r: 1, g: 1, b: 1, a: 1}
-    bottomRight: {r: 1, g: 1, b: 1, a: 1}
-  m_fontColorGradientPreset: {fileID: 0}
-  m_spriteAsset: {fileID: 0}
-  m_tintAllSprites: 0
-  m_overrideHtmlColors: 0
-  m_faceColor:
-    serializedVersion: 2
-    rgba: 4294967295
-  m_outlineColor:
-    serializedVersion: 2
-    rgba: 4278190080
-  m_fontSize: 24
-  m_fontSizeBase: 24
-  m_fontWeight: 400
-  m_enableAutoSizing: 0
-  m_fontSizeMin: 18
-  m_fontSizeMax: 72
-  m_fontStyle: 16
-  m_textAlignment: 514
-  m_characterSpacing: 0
-  m_wordSpacing: 0
-  m_lineSpacing: 0
-  m_lineSpacingMax: 0
-  m_paragraphSpacing: 0
-  m_charWidthMaxAdj: 0
-  m_enableWordWrapping: 1
-  m_wordWrappingRatios: 0.4
-  m_overflowMode: 0
-  m_firstOverflowCharacterIndex: -1
-  m_linkedTextComponent: {fileID: 0}
-  m_isLinkedTextComponent: 0
-  m_isTextTruncated: 0
-  m_enableKerning: 1
-  m_enableExtraPadding: 0
-  checkPaddingRequired: 0
-  m_isRichText: 1
-  m_parseCtrlCharacters: 1
-  m_isOrthographic: 1
-  m_isCullingEnabled: 0
-  m_ignoreRectMaskCulling: 0
-  m_ignoreCulling: 1
-  m_horizontalMapping: 0
-  m_verticalMapping: 0
-  m_uvLineOffset: 0
-  m_geometrySortingOrder: 0
-  m_VertexBufferAutoSizeReduction: 1
-  m_firstVisibleCharacter: 0
-  m_useMaxVisibleDescender: 1
-  m_pageToDisplay: 1
-  m_margin: {x: 16, y: 16, z: 16, w: 16}
-  m_textInfo:
-    textComponent: {fileID: 942692458}
-    characterCount: 6
-    spriteCount: 0
-    spaceCount: 1
-    wordCount: 1
-    linkCount: 0
-    lineCount: 1
-    pageCount: 1
-    materialCount: 1
-  m_isUsingLegacyAnimationComponent: 0
-  m_isVolumetricText: 0
-  m_spriteAnimator: {fileID: 0}
-  m_hasFontAssetChanged: 0
-  m_subTextObjects:
-  - {fileID: 0}
-  - {fileID: 0}
-  - {fileID: 0}
-  - {fileID: 0}
-  - {fileID: 0}
-  - {fileID: 0}
-  - {fileID: 0}
-  - {fileID: 0}
-  m_baseMaterial: {fileID: 0}
-  m_maskOffset: {x: 0, y: 0, z: 0, w: 0}
---- !u!222 &942692459
-CanvasRenderer:
-  m_ObjectHideFlags: 0
-  m_CorrespondingSourceObject: {fileID: 0}
-  m_PrefabInstance: {fileID: 0}
-  m_PrefabAsset: {fileID: 0}
-  m_GameObject: {fileID: 942692456}
-  m_CullTransparentMesh: 0
---- !u!114 &956100693 stripped
-MonoBehaviour:
-  m_CorrespondingSourceObject: {fileID: 4567258239358268694, guid: c7ed4e9e21146d7439ed6e6d7d501536,
-    type: 3}
-  m_PrefabInstance: {fileID: 1645794189}
-  m_PrefabAsset: {fileID: 0}
-  m_GameObject: {fileID: 0}
-  m_Enabled: 1
-  m_EditorHideFlags: 0
-  m_Script: {fileID: 11500000, guid: 209ef939aec549c29d285b89ed228161, type: 3}
-  m_Name: 
-  m_EditorClassIdentifier: 
---- !u!224 &956100698 stripped
-RectTransform:
-  m_CorrespondingSourceObject: {fileID: 4567258239358268698, guid: c7ed4e9e21146d7439ed6e6d7d501536,
-    type: 3}
-  m_PrefabInstance: {fileID: 1645794189}
-  m_PrefabAsset: {fileID: 0}
---- !u!1 &969341980
-GameObject:
-  m_ObjectHideFlags: 0
-  m_CorrespondingSourceObject: {fileID: 0}
-  m_PrefabInstance: {fileID: 0}
-  m_PrefabAsset: {fileID: 0}
-  serializedVersion: 6
-  m_Component:
-  - component: {fileID: 969341981}
-  - component: {fileID: 969341982}
-  m_Layer: 5
-  m_Name: Text Area
-  m_TagString: Untagged
-  m_Icon: {fileID: 0}
-  m_NavMeshLayer: 0
-  m_StaticEditorFlags: 0
-  m_IsActive: 1
---- !u!224 &969341981
-RectTransform:
-  m_ObjectHideFlags: 0
-  m_CorrespondingSourceObject: {fileID: 0}
-  m_PrefabInstance: {fileID: 0}
-  m_PrefabAsset: {fileID: 0}
-  m_GameObject: {fileID: 969341980}
-  m_LocalRotation: {x: 0, y: 0, z: 0, w: 1}
-  m_LocalPosition: {x: 0, y: 0, z: 0}
-  m_LocalScale: {x: 1, y: 1, z: 1}
-  m_Children:
-  - {fileID: 2136049273}
-  - {fileID: 132386942}
-  m_Father: {fileID: 561091201}
-  m_RootOrder: 0
-  m_LocalEulerAnglesHint: {x: 0, y: 0, z: 0}
-  m_AnchorMin: {x: 0, y: 0}
-  m_AnchorMax: {x: 1, y: 1}
-  m_AnchoredPosition: {x: 0, y: -0.5}
-  m_SizeDelta: {x: -20, y: -13}
-  m_Pivot: {x: 0.5, y: 0.5}
---- !u!114 &969341982
-MonoBehaviour:
-  m_ObjectHideFlags: 0
-  m_CorrespondingSourceObject: {fileID: 0}
-  m_PrefabInstance: {fileID: 0}
-  m_PrefabAsset: {fileID: 0}
-  m_GameObject: {fileID: 969341980}
-  m_Enabled: 1
-  m_EditorHideFlags: 0
-  m_Script: {fileID: 11500000, guid: 3312d7739989d2b4e91e6319e9a96d76, type: 3}
-  m_Name: 
-  m_EditorClassIdentifier: 
---- !u!1 &976041901
-GameObject:
-  m_ObjectHideFlags: 0
-  m_CorrespondingSourceObject: {fileID: 0}
-  m_PrefabInstance: {fileID: 0}
-  m_PrefabAsset: {fileID: 0}
-  serializedVersion: 6
-  m_Component:
-  - component: {fileID: 976041902}
-  - component: {fileID: 976041904}
-  - component: {fileID: 976041903}
-  m_Layer: 5
-  m_Name: Label
-  m_TagString: Untagged
-  m_Icon: {fileID: 0}
-  m_NavMeshLayer: 0
-  m_StaticEditorFlags: 0
-  m_IsActive: 1
---- !u!224 &976041902
-RectTransform:
-  m_ObjectHideFlags: 0
-  m_CorrespondingSourceObject: {fileID: 0}
-  m_PrefabInstance: {fileID: 0}
-  m_PrefabAsset: {fileID: 0}
-  m_GameObject: {fileID: 976041901}
-  m_LocalRotation: {x: -0, y: -0, z: -0, w: 1}
-  m_LocalPosition: {x: 0, y: 0, z: 0}
-  m_LocalScale: {x: 1, y: 1, z: 1}
-  m_Children: []
-  m_Father: {fileID: 1981335398}
-  m_RootOrder: 3
-  m_LocalEulerAnglesHint: {x: 0, y: 0, z: 0}
-  m_AnchorMin: {x: 0, y: 0}
-  m_AnchorMax: {x: 1, y: 1}
-  m_AnchoredPosition: {x: 0, y: 14.025}
-  m_SizeDelta: {x: 0, y: -27.949999}
-  m_Pivot: {x: 0.5, y: 0.5}
---- !u!114 &976041903
-MonoBehaviour:
-  m_ObjectHideFlags: 0
-  m_CorrespondingSourceObject: {fileID: 0}
-  m_PrefabInstance: {fileID: 0}
-  m_PrefabAsset: {fileID: 0}
-  m_GameObject: {fileID: 976041901}
-  m_Enabled: 1
-  m_EditorHideFlags: 0
-  m_Script: {fileID: 11500000, guid: f4688fdb7df04437aeb418b961361dc5, type: 3}
-  m_Name: 
-  m_EditorClassIdentifier: 
-  m_Material: {fileID: 0}
-  m_Color: {r: 1, g: 1, b: 1, a: 1}
-  m_RaycastTarget: 0
-  m_OnCullStateChanged:
-    m_PersistentCalls:
-      m_Calls: []
-  m_text: interaction force
-  m_isRightToLeft: 0
-  m_fontAsset: {fileID: 11400000, guid: 5a19f4193fe2bf64089ade0b38163199, type: 2}
-  m_sharedMaterial: {fileID: 21566619404874456, guid: 5a19f4193fe2bf64089ade0b38163199,
-    type: 2}
-  m_fontSharedMaterials: []
-  m_fontMaterial: {fileID: 0}
-  m_fontMaterials: []
-  m_fontColor32:
-    serializedVersion: 2
-    rgba: 4294967295
-  m_fontColor: {r: 1, g: 1, b: 1, a: 1}
-  m_enableVertexGradient: 0
-  m_colorMode: 3
-  m_fontColorGradient:
-    topLeft: {r: 1, g: 1, b: 1, a: 1}
-    topRight: {r: 1, g: 1, b: 1, a: 1}
-    bottomLeft: {r: 1, g: 1, b: 1, a: 1}
-    bottomRight: {r: 1, g: 1, b: 1, a: 1}
-  m_fontColorGradientPreset: {fileID: 0}
-  m_spriteAsset: {fileID: 0}
-  m_tintAllSprites: 0
-  m_overrideHtmlColors: 0
-  m_faceColor:
-    serializedVersion: 2
-    rgba: 4294967295
-  m_outlineColor:
-    serializedVersion: 2
-    rgba: 4278190080
-  m_fontSize: 24
-  m_fontSizeBase: 24
-  m_fontWeight: 400
-  m_enableAutoSizing: 0
-  m_fontSizeMin: 18
-  m_fontSizeMax: 72
-  m_fontStyle: 16
-  m_textAlignment: 514
-  m_characterSpacing: 0
-  m_wordSpacing: 0
-  m_lineSpacing: 0
-  m_lineSpacingMax: 0
-  m_paragraphSpacing: 0
-  m_charWidthMaxAdj: 0
-  m_enableWordWrapping: 1
-  m_wordWrappingRatios: 0.4
-  m_overflowMode: 0
-  m_firstOverflowCharacterIndex: -1
-  m_linkedTextComponent: {fileID: 0}
-  m_isLinkedTextComponent: 0
-  m_isTextTruncated: 0
-  m_enableKerning: 1
-  m_enableExtraPadding: 0
-  checkPaddingRequired: 0
-  m_isRichText: 1
-  m_parseCtrlCharacters: 1
-  m_isOrthographic: 1
-  m_isCullingEnabled: 0
-  m_ignoreRectMaskCulling: 0
-  m_ignoreCulling: 1
-  m_horizontalMapping: 0
-  m_verticalMapping: 0
-  m_uvLineOffset: 0
-  m_geometrySortingOrder: 0
-  m_VertexBufferAutoSizeReduction: 1
-  m_firstVisibleCharacter: 0
-  m_useMaxVisibleDescender: 1
-  m_pageToDisplay: 1
-  m_margin: {x: 0, y: 0, z: 0, w: 0}
-  m_textInfo:
-    textComponent: {fileID: 976041903}
-    characterCount: 17
-    spriteCount: 0
-    spaceCount: 1
-    wordCount: 2
-    linkCount: 0
-    lineCount: 1
-    pageCount: 1
-    materialCount: 1
-  m_isUsingLegacyAnimationComponent: 0
-  m_isVolumetricText: 0
-  m_spriteAnimator: {fileID: 0}
-  m_hasFontAssetChanged: 0
-  m_subTextObjects:
-  - {fileID: 0}
-  - {fileID: 0}
-  - {fileID: 0}
-  - {fileID: 0}
-  - {fileID: 0}
-  - {fileID: 0}
-  - {fileID: 0}
-  - {fileID: 0}
-  m_baseMaterial: {fileID: 0}
-  m_maskOffset: {x: 0, y: 0, z: 0, w: 0}
---- !u!222 &976041904
-CanvasRenderer:
-  m_ObjectHideFlags: 0
-  m_CorrespondingSourceObject: {fileID: 0}
-  m_PrefabInstance: {fileID: 0}
-  m_PrefabAsset: {fileID: 0}
-  m_GameObject: {fileID: 976041901}
-  m_CullTransparentMesh: 0
---- !u!1 &984758404
-GameObject:
-  m_ObjectHideFlags: 0
-  m_CorrespondingSourceObject: {fileID: 0}
-  m_PrefabInstance: {fileID: 0}
-  m_PrefabAsset: {fileID: 0}
-  serializedVersion: 6
-  m_Component:
-  - component: {fileID: 984758405}
-  - component: {fileID: 984758407}
-  - component: {fileID: 984758406}
-  m_Layer: 5
-  m_Name: Label
-  m_TagString: Untagged
-  m_Icon: {fileID: 0}
-  m_NavMeshLayer: 0
-  m_StaticEditorFlags: 0
-  m_IsActive: 1
---- !u!224 &984758405
-RectTransform:
-  m_ObjectHideFlags: 0
-  m_CorrespondingSourceObject: {fileID: 0}
-  m_PrefabInstance: {fileID: 0}
-  m_PrefabAsset: {fileID: 0}
-  m_GameObject: {fileID: 984758404}
-  m_LocalRotation: {x: -0, y: -0, z: -0, w: 1}
-  m_LocalPosition: {x: 0, y: 0, z: 0}
-  m_LocalScale: {x: 1, y: 1, z: 1}
-  m_Children: []
-  m_Father: {fileID: 751644516}
-  m_RootOrder: 0
-  m_LocalEulerAnglesHint: {x: 0, y: 0, z: 0}
-  m_AnchorMin: {x: 0, y: 0}
-  m_AnchorMax: {x: 1, y: 1}
-  m_AnchoredPosition: {x: 0, y: 0}
-  m_SizeDelta: {x: 0, y: 0}
-  m_Pivot: {x: 0.5, y: 0.5}
---- !u!114 &984758406
-MonoBehaviour:
-  m_ObjectHideFlags: 0
-  m_CorrespondingSourceObject: {fileID: 0}
-  m_PrefabInstance: {fileID: 0}
-  m_PrefabAsset: {fileID: 0}
-  m_GameObject: {fileID: 984758404}
-  m_Enabled: 1
-  m_EditorHideFlags: 0
-  m_Script: {fileID: 11500000, guid: f4688fdb7df04437aeb418b961361dc5, type: 3}
-  m_Name: 
-  m_EditorClassIdentifier: 
-  m_Material: {fileID: 0}
-  m_Color: {r: 1, g: 1, b: 1, a: 1}
-  m_RaycastTarget: 1
-  m_OnCullStateChanged:
-    m_PersistentCalls:
-      m_Calls: []
-  m_text: quit
-  m_isRightToLeft: 0
-  m_fontAsset: {fileID: 11400000, guid: 5a19f4193fe2bf64089ade0b38163199, type: 2}
-  m_sharedMaterial: {fileID: 21566619404874456, guid: 5a19f4193fe2bf64089ade0b38163199,
-    type: 2}
-  m_fontSharedMaterials: []
-  m_fontMaterial: {fileID: 0}
-  m_fontMaterials: []
-  m_fontColor32:
-    serializedVersion: 2
-    rgba: 4294967295
-  m_fontColor: {r: 1, g: 1, b: 1, a: 1}
-  m_enableVertexGradient: 0
-  m_colorMode: 3
-  m_fontColorGradient:
-    topLeft: {r: 1, g: 1, b: 1, a: 1}
-    topRight: {r: 1, g: 1, b: 1, a: 1}
-    bottomLeft: {r: 1, g: 1, b: 1, a: 1}
-    bottomRight: {r: 1, g: 1, b: 1, a: 1}
-  m_fontColorGradientPreset: {fileID: 0}
-  m_spriteAsset: {fileID: 0}
-  m_tintAllSprites: 0
-  m_overrideHtmlColors: 0
-  m_faceColor:
-    serializedVersion: 2
-    rgba: 4294967295
-  m_outlineColor:
-    serializedVersion: 2
-    rgba: 4278190080
-  m_fontSize: 24
-  m_fontSizeBase: 24
-  m_fontWeight: 400
-  m_enableAutoSizing: 0
-  m_fontSizeMin: 18
-  m_fontSizeMax: 72
-  m_fontStyle: 16
-  m_textAlignment: 514
-  m_characterSpacing: 0
-  m_wordSpacing: 0
-  m_lineSpacing: 0
-  m_lineSpacingMax: 0
-  m_paragraphSpacing: 0
-  m_charWidthMaxAdj: 0
-  m_enableWordWrapping: 1
-  m_wordWrappingRatios: 0.4
-  m_overflowMode: 0
-  m_firstOverflowCharacterIndex: -1
-  m_linkedTextComponent: {fileID: 0}
-  m_isLinkedTextComponent: 0
-  m_isTextTruncated: 0
-  m_enableKerning: 1
-  m_enableExtraPadding: 0
-  checkPaddingRequired: 0
-  m_isRichText: 1
-  m_parseCtrlCharacters: 1
-  m_isOrthographic: 1
-  m_isCullingEnabled: 0
-  m_ignoreRectMaskCulling: 0
-  m_ignoreCulling: 1
-  m_horizontalMapping: 0
-  m_verticalMapping: 0
-  m_uvLineOffset: 0
-  m_geometrySortingOrder: 0
-  m_VertexBufferAutoSizeReduction: 1
-  m_firstVisibleCharacter: 0
-  m_useMaxVisibleDescender: 1
-  m_pageToDisplay: 1
-  m_margin: {x: 16, y: 16, z: 16, w: 16}
-  m_textInfo:
-    textComponent: {fileID: 984758406}
-    characterCount: 4
-    spriteCount: 0
-    spaceCount: 0
-    wordCount: 1
-    linkCount: 0
-    lineCount: 1
-    pageCount: 1
-    materialCount: 1
-  m_isUsingLegacyAnimationComponent: 0
-  m_isVolumetricText: 0
-  m_spriteAnimator: {fileID: 0}
-  m_hasFontAssetChanged: 0
-  m_subTextObjects:
-  - {fileID: 0}
-  - {fileID: 0}
-  - {fileID: 0}
-  - {fileID: 0}
-  - {fileID: 0}
-  - {fileID: 0}
-  - {fileID: 0}
-  - {fileID: 0}
-  m_baseMaterial: {fileID: 0}
-  m_maskOffset: {x: 0, y: 0, z: 0, w: 0}
---- !u!222 &984758407
-CanvasRenderer:
-  m_ObjectHideFlags: 0
-  m_CorrespondingSourceObject: {fileID: 0}
-  m_PrefabInstance: {fileID: 0}
-  m_PrefabAsset: {fileID: 0}
-  m_GameObject: {fileID: 984758404}
-  m_CullTransparentMesh: 0
---- !u!1 &996501057
-GameObject:
-  m_ObjectHideFlags: 0
-  m_CorrespondingSourceObject: {fileID: 0}
-  m_PrefabInstance: {fileID: 0}
-  m_PrefabAsset: {fileID: 0}
-  serializedVersion: 6
-  m_Component:
-  - component: {fileID: 996501060}
-  - component: {fileID: 996501058}
-  - component: {fileID: 996501059}
-  m_Layer: 0
-  m_Name: UI
-  m_TagString: Untagged
-  m_Icon: {fileID: 0}
-  m_NavMeshLayer: 0
-  m_StaticEditorFlags: 0
-  m_IsActive: 1
---- !u!114 &996501058
-MonoBehaviour:
-  m_ObjectHideFlags: 0
-  m_CorrespondingSourceObject: {fileID: 0}
-  m_PrefabInstance: {fileID: 0}
-  m_PrefabAsset: {fileID: 0}
-  m_GameObject: {fileID: 996501057}
-  m_Enabled: 1
-  m_EditorHideFlags: 0
-  m_Script: {fileID: 11500000, guid: ac79c6fc34e84ea2ab2c409c87cc7fc6, type: 3}
-  m_Name: 
-  m_EditorClassIdentifier: 
-  startingScenePrefab: {fileID: 1971329604}
-  camera: {fileID: 1854672894}
-  cursorProvider: {fileID: 266520763}
---- !u!114 &996501059
-MonoBehaviour:
-  m_ObjectHideFlags: 0
-  m_CorrespondingSourceObject: {fileID: 0}
-  m_PrefabInstance: {fileID: 0}
-  m_PrefabAsset: {fileID: 0}
-  m_GameObject: {fileID: 996501057}
-  m_Enabled: 1
-  m_EditorHideFlags: 0
-  m_Script: {fileID: 11500000, guid: 5b671ad8201840f47980b23208fda6b0, type: 3}
-  m_Name: 
-  m_EditorClassIdentifier: 
-  distance: 0.6
-  verticalOffset: -0.1
-  camera: {fileID: 1854672894}
-  smoothTime: 0.3
-  acceptableDistance: 0.06
-  unacceptableDistance: 0.4
---- !u!4 &996501060
-Transform:
-  m_ObjectHideFlags: 0
-  m_CorrespondingSourceObject: {fileID: 0}
-  m_PrefabInstance: {fileID: 0}
-  m_PrefabAsset: {fileID: 0}
-  m_GameObject: {fileID: 996501057}
-  m_LocalRotation: {x: 0, y: 0, z: 0, w: 1}
-  m_LocalPosition: {x: 0, y: 0, z: 0}
-  m_LocalScale: {x: 1, y: 1, z: 1}
-  m_Children:
-  - {fileID: 956100698}
-  - {fileID: 1971329610}
-  - {fileID: 265104860}
-  m_Father: {fileID: 0}
-  m_RootOrder: 6
-  m_LocalEulerAnglesHint: {x: 0, y: 0, z: 0}
---- !u!1 &1042607093
-GameObject:
-  m_ObjectHideFlags: 0
-  m_CorrespondingSourceObject: {fileID: 0}
-  m_PrefabInstance: {fileID: 0}
-  m_PrefabAsset: {fileID: 0}
-  serializedVersion: 6
-  m_Component:
-  - component: {fileID: 1042607094}
-  - component: {fileID: 1042607095}
-  m_Layer: 0
-  m_Name: XR Box Interaction
-  m_TagString: Untagged
-  m_Icon: {fileID: 0}
-  m_NavMeshLayer: 0
-  m_StaticEditorFlags: 0
-  m_IsActive: 1
---- !u!4 &1042607094
-Transform:
-  m_ObjectHideFlags: 0
-  m_CorrespondingSourceObject: {fileID: 0}
-  m_PrefabInstance: {fileID: 0}
-  m_PrefabAsset: {fileID: 0}
-  m_GameObject: {fileID: 1042607093}
-  m_LocalRotation: {x: 0, y: 0, z: 0, w: 1}
-  m_LocalPosition: {x: 0, y: 0, z: 0}
-  m_LocalScale: {x: 1, y: 1, z: 1}
-  m_Children: []
-  m_Father: {fileID: 544060993}
-  m_RootOrder: 0
-  m_LocalEulerAnglesHint: {x: 0, y: 0, z: 0}
---- !u!114 &1042607095
-MonoBehaviour:
-  m_ObjectHideFlags: 0
-  m_CorrespondingSourceObject: {fileID: 0}
-  m_PrefabInstance: {fileID: 0}
-  m_PrefabAsset: {fileID: 0}
-  m_GameObject: {fileID: 1042607093}
-  m_Enabled: 1
-  m_EditorHideFlags: 0
-  m_Script: {fileID: 11500000, guid: 84db36c832d367846ad21ef7734fd67d, type: 3}
-  m_Name: 
-  m_EditorClassIdentifier: 
-  narupaXR: {fileID: 544060994}
-  grabSpaceAction:
-    actionPath: /actions/Interactive/in/GrabSpace
-    needsReinit: 0
-  controllerManager: {fileID: 2074532958}
---- !u!1 &1072674306
-GameObject:
-  m_ObjectHideFlags: 0
-  m_CorrespondingSourceObject: {fileID: 0}
-  m_PrefabInstance: {fileID: 0}
-  m_PrefabAsset: {fileID: 0}
-  serializedVersion: 6
-  m_Component:
-  - component: {fileID: 1072674307}
-  m_Layer: 5
-  m_Name: Handle Slide Area
-  m_TagString: Untagged
-  m_Icon: {fileID: 0}
-  m_NavMeshLayer: 0
-  m_StaticEditorFlags: 0
-  m_IsActive: 1
---- !u!224 &1072674307
-RectTransform:
-  m_ObjectHideFlags: 0
-  m_CorrespondingSourceObject: {fileID: 0}
-  m_PrefabInstance: {fileID: 0}
-  m_PrefabAsset: {fileID: 0}
-  m_GameObject: {fileID: 1072674306}
-  m_LocalRotation: {x: 0, y: 0, z: 0, w: 1}
-  m_LocalPosition: {x: 0, y: 0, z: 0}
-  m_LocalScale: {x: 1, y: 1, z: 1}
-  m_Children:
-  - {fileID: 1268121288}
-  m_Father: {fileID: 1981335398}
-  m_RootOrder: 2
-  m_LocalEulerAnglesHint: {x: 0, y: 0, z: 0}
-  m_AnchorMin: {x: 0, y: 0}
-  m_AnchorMax: {x: 1, y: 1}
-  m_AnchoredPosition: {x: 0, y: 0}
-  m_SizeDelta: {x: 0, y: 0}
-  m_Pivot: {x: 0.5, y: 0.5}
---- !u!1 &1093802055
-GameObject:
-  m_ObjectHideFlags: 0
-  m_CorrespondingSourceObject: {fileID: 0}
-  m_PrefabInstance: {fileID: 0}
-  m_PrefabAsset: {fileID: 0}
-  serializedVersion: 6
-  m_Component:
-  - component: {fileID: 1093802056}
-  - component: {fileID: 1093802057}
-  m_Layer: 5
-  m_Name: Text Area
-  m_TagString: Untagged
-  m_Icon: {fileID: 0}
-  m_NavMeshLayer: 0
-  m_StaticEditorFlags: 0
-  m_IsActive: 1
---- !u!224 &1093802056
-RectTransform:
-  m_ObjectHideFlags: 0
-  m_CorrespondingSourceObject: {fileID: 0}
-  m_PrefabInstance: {fileID: 0}
-  m_PrefabAsset: {fileID: 0}
-  m_GameObject: {fileID: 1093802055}
-  m_LocalRotation: {x: 0, y: 0, z: 0, w: 1}
-  m_LocalPosition: {x: 0, y: 0, z: 0}
-  m_LocalScale: {x: 1, y: 1, z: 1}
-  m_Children:
-  - {fileID: 155875676}
-  - {fileID: 1140701222}
-  m_Father: {fileID: 2103320929}
-  m_RootOrder: 0
-  m_LocalEulerAnglesHint: {x: 0, y: 0, z: 0}
-  m_AnchorMin: {x: 0, y: 0}
-  m_AnchorMax: {x: 1, y: 1}
-  m_AnchoredPosition: {x: 0, y: -0.5}
-  m_SizeDelta: {x: -20, y: -13}
-  m_Pivot: {x: 0.5, y: 0.5}
---- !u!114 &1093802057
-MonoBehaviour:
-  m_ObjectHideFlags: 0
-  m_CorrespondingSourceObject: {fileID: 0}
-  m_PrefabInstance: {fileID: 0}
-  m_PrefabAsset: {fileID: 0}
-  m_GameObject: {fileID: 1093802055}
-  m_Enabled: 1
-  m_EditorHideFlags: 0
-  m_Script: {fileID: 11500000, guid: 3312d7739989d2b4e91e6319e9a96d76, type: 3}
-  m_Name: 
-  m_EditorClassIdentifier: 
---- !u!1 &1140701221
-GameObject:
-  m_ObjectHideFlags: 0
-  m_CorrespondingSourceObject: {fileID: 0}
-  m_PrefabInstance: {fileID: 0}
-  m_PrefabAsset: {fileID: 0}
-  serializedVersion: 6
-  m_Component:
-  - component: {fileID: 1140701222}
-  - component: {fileID: 1140701224}
-  - component: {fileID: 1140701223}
-  m_Layer: 5
-  m_Name: Text
-  m_TagString: Untagged
-  m_Icon: {fileID: 0}
-  m_NavMeshLayer: 0
-  m_StaticEditorFlags: 0
-  m_IsActive: 1
---- !u!224 &1140701222
-RectTransform:
-  m_ObjectHideFlags: 0
-  m_CorrespondingSourceObject: {fileID: 0}
-  m_PrefabInstance: {fileID: 0}
-  m_PrefabAsset: {fileID: 0}
-  m_GameObject: {fileID: 1140701221}
-  m_LocalRotation: {x: 0, y: 0, z: 0, w: 1}
-  m_LocalPosition: {x: 0, y: 0, z: 0}
-  m_LocalScale: {x: 1, y: 1, z: 1}
-  m_Children: []
-  m_Father: {fileID: 1093802056}
-  m_RootOrder: 1
-  m_LocalEulerAnglesHint: {x: 0, y: 0, z: 0}
-  m_AnchorMin: {x: 0, y: 0}
-  m_AnchorMax: {x: 1, y: 1}
-  m_AnchoredPosition: {x: 0, y: 0}
-  m_SizeDelta: {x: 0, y: 0}
-  m_Pivot: {x: 0.5, y: 0.5}
---- !u!114 &1140701223
-MonoBehaviour:
-  m_ObjectHideFlags: 0
-  m_CorrespondingSourceObject: {fileID: 0}
-  m_PrefabInstance: {fileID: 0}
-  m_PrefabAsset: {fileID: 0}
-  m_GameObject: {fileID: 1140701221}
-  m_Enabled: 1
-  m_EditorHideFlags: 0
-  m_Script: {fileID: 11500000, guid: f4688fdb7df04437aeb418b961361dc5, type: 3}
-  m_Name: 
-  m_EditorClassIdentifier: 
-  m_Material: {fileID: 0}
-  m_Color: {r: 1, g: 1, b: 1, a: 1}
-  m_RaycastTarget: 1
-  m_OnCullStateChanged:
-    m_PersistentCalls:
-      m_Calls: []
-  m_text: "54323\n\u200B"
-  m_isRightToLeft: 0
-  m_fontAsset: {fileID: 11400000, guid: 0cd382c4d470f174791dd96eb8f7b786, type: 2}
-  m_sharedMaterial: {fileID: 1549604112718095413, guid: 0cd382c4d470f174791dd96eb8f7b786,
-    type: 2}
-  m_fontSharedMaterials: []
-  m_fontMaterial: {fileID: 0}
-  m_fontMaterials: []
-  m_fontColor32:
-    serializedVersion: 2
-    rgba: 4292202422
-  m_fontColor: {r: 0.71705234, g: 0.8146104, b: 0.839, a: 1}
-  m_enableVertexGradient: 0
-  m_colorMode: 3
-  m_fontColorGradient:
-    topLeft: {r: 1, g: 1, b: 1, a: 1}
-    topRight: {r: 1, g: 1, b: 1, a: 1}
-    bottomLeft: {r: 1, g: 1, b: 1, a: 1}
-    bottomRight: {r: 1, g: 1, b: 1, a: 1}
-  m_fontColorGradientPreset: {fileID: 0}
-  m_spriteAsset: {fileID: 0}
-  m_tintAllSprites: 0
-  m_overrideHtmlColors: 0
-  m_faceColor:
-    serializedVersion: 2
-    rgba: 4294967295
-  m_outlineColor:
-    serializedVersion: 2
-    rgba: 4278190080
-  m_fontSize: 24
-  m_fontSizeBase: 24
-  m_fontWeight: 400
-  m_enableAutoSizing: 0
-  m_fontSizeMin: 18
-  m_fontSizeMax: 72
-  m_fontStyle: 0
-  m_textAlignment: 513
-  m_characterSpacing: 0
-  m_wordSpacing: 0
-  m_lineSpacing: 0
-  m_lineSpacingMax: 0
-  m_paragraphSpacing: 0
-  m_charWidthMaxAdj: 0
-  m_enableWordWrapping: 0
-  m_wordWrappingRatios: 0.4
-  m_overflowMode: 0
-  m_firstOverflowCharacterIndex: 6
-  m_linkedTextComponent: {fileID: 0}
-  m_isLinkedTextComponent: 0
-  m_isTextTruncated: 0
-  m_enableKerning: 1
-  m_enableExtraPadding: 1
-  checkPaddingRequired: 0
-  m_isRichText: 1
-  m_parseCtrlCharacters: 1
-  m_isOrthographic: 1
-  m_isCullingEnabled: 0
-  m_ignoreRectMaskCulling: 0
-  m_ignoreCulling: 1
-  m_horizontalMapping: 0
-  m_verticalMapping: 0
-  m_uvLineOffset: 0
-  m_geometrySortingOrder: 0
-  m_VertexBufferAutoSizeReduction: 1
-  m_firstVisibleCharacter: 0
-  m_useMaxVisibleDescender: 1
-  m_pageToDisplay: 1
-  m_margin: {x: 0, y: 0, z: 0, w: 0}
-  m_textInfo:
-    textComponent: {fileID: 1140701223}
-    characterCount: 7
-    spriteCount: 0
-    spaceCount: 1
-    wordCount: 1
-    linkCount: 0
-    lineCount: 2
-    pageCount: 1
-    materialCount: 1
-  m_isUsingLegacyAnimationComponent: 0
-  m_isVolumetricText: 0
-  m_spriteAnimator: {fileID: 0}
-  m_hasFontAssetChanged: 0
-  m_subTextObjects:
-  - {fileID: 0}
-  - {fileID: 0}
-  - {fileID: 0}
-  - {fileID: 0}
-  - {fileID: 0}
-  - {fileID: 0}
-  - {fileID: 0}
-  - {fileID: 0}
-  m_baseMaterial: {fileID: 0}
-  m_maskOffset: {x: 0, y: 0, z: 0, w: 0}
---- !u!222 &1140701224
-CanvasRenderer:
-  m_ObjectHideFlags: 0
-  m_CorrespondingSourceObject: {fileID: 0}
-  m_PrefabInstance: {fileID: 0}
-  m_PrefabAsset: {fileID: 0}
-  m_GameObject: {fileID: 1140701221}
-  m_CullTransparentMesh: 0
---- !u!1001 &1189736859
-PrefabInstance:
-  m_ObjectHideFlags: 0
-  serializedVersion: 2
-  m_Modification:
-    m_TransformParent: {fileID: 996501060}
-    m_Modifications:
-    - target: {fileID: 4567258239358268689, guid: fd12050390bed9740b9a0407eb9c4d35,
-        type: 3}
-      propertyPath: m_Name
-      value: Connection Window
-      objectReference: {fileID: 0}
-    - target: {fileID: 4567258239358268689, guid: fd12050390bed9740b9a0407eb9c4d35,
-        type: 3}
-      propertyPath: m_IsActive
-      value: 0
-      objectReference: {fileID: 0}
-    - target: {fileID: 4567258239358268698, guid: fd12050390bed9740b9a0407eb9c4d35,
-        type: 3}
-      propertyPath: m_LocalPosition.x
-      value: 0
-      objectReference: {fileID: 0}
-    - target: {fileID: 4567258239358268698, guid: fd12050390bed9740b9a0407eb9c4d35,
-        type: 3}
-      propertyPath: m_LocalPosition.y
-      value: 0
-      objectReference: {fileID: 0}
-    - target: {fileID: 4567258239358268698, guid: fd12050390bed9740b9a0407eb9c4d35,
-        type: 3}
-      propertyPath: m_LocalPosition.z
-      value: 0
-      objectReference: {fileID: 0}
-    - target: {fileID: 4567258239358268698, guid: fd12050390bed9740b9a0407eb9c4d35,
-        type: 3}
-      propertyPath: m_LocalRotation.x
-      value: 0
-      objectReference: {fileID: 0}
-    - target: {fileID: 4567258239358268698, guid: fd12050390bed9740b9a0407eb9c4d35,
-        type: 3}
-      propertyPath: m_LocalRotation.y
-      value: 0
-      objectReference: {fileID: 0}
-    - target: {fileID: 4567258239358268698, guid: fd12050390bed9740b9a0407eb9c4d35,
-        type: 3}
-      propertyPath: m_LocalRotation.z
-      value: 0
-      objectReference: {fileID: 0}
-    - target: {fileID: 4567258239358268698, guid: fd12050390bed9740b9a0407eb9c4d35,
-        type: 3}
-      propertyPath: m_LocalRotation.w
-      value: 1
-      objectReference: {fileID: 0}
-    - target: {fileID: 4567258239358268698, guid: fd12050390bed9740b9a0407eb9c4d35,
-        type: 3}
-      propertyPath: m_RootOrder
-      value: 2
-      objectReference: {fileID: 0}
-    - target: {fileID: 4567258239358268698, guid: fd12050390bed9740b9a0407eb9c4d35,
-        type: 3}
-      propertyPath: m_LocalEulerAnglesHint.x
-      value: 0
-      objectReference: {fileID: 0}
-    - target: {fileID: 4567258239358268698, guid: fd12050390bed9740b9a0407eb9c4d35,
-        type: 3}
-      propertyPath: m_LocalEulerAnglesHint.y
-      value: 0
-      objectReference: {fileID: 0}
-    - target: {fileID: 4567258239358268698, guid: fd12050390bed9740b9a0407eb9c4d35,
-        type: 3}
-      propertyPath: m_LocalEulerAnglesHint.z
-      value: 0
-      objectReference: {fileID: 0}
-    - target: {fileID: 4567258239358268698, guid: fd12050390bed9740b9a0407eb9c4d35,
-        type: 3}
-      propertyPath: m_AnchoredPosition.x
-      value: 0
-      objectReference: {fileID: 0}
-    - target: {fileID: 4567258239358268698, guid: fd12050390bed9740b9a0407eb9c4d35,
-        type: 3}
-      propertyPath: m_AnchoredPosition.y
-      value: 0
-      objectReference: {fileID: 0}
-    - target: {fileID: 4567258239358268698, guid: fd12050390bed9740b9a0407eb9c4d35,
-        type: 3}
-      propertyPath: m_SizeDelta.x
-      value: 768
-      objectReference: {fileID: 0}
-    - target: {fileID: 4567258239358268698, guid: fd12050390bed9740b9a0407eb9c4d35,
-        type: 3}
-      propertyPath: m_SizeDelta.y
-      value: 384
-      objectReference: {fileID: 0}
-    - target: {fileID: 4567258239358268698, guid: fd12050390bed9740b9a0407eb9c4d35,
-        type: 3}
-      propertyPath: m_AnchorMin.x
-      value: 0
-      objectReference: {fileID: 0}
-    - target: {fileID: 4567258239358268698, guid: fd12050390bed9740b9a0407eb9c4d35,
-        type: 3}
-      propertyPath: m_AnchorMin.y
-      value: 0
-      objectReference: {fileID: 0}
-    - target: {fileID: 4567258239358268698, guid: fd12050390bed9740b9a0407eb9c4d35,
-        type: 3}
-      propertyPath: m_AnchorMax.x
-      value: 0
-      objectReference: {fileID: 0}
-    - target: {fileID: 4567258239358268698, guid: fd12050390bed9740b9a0407eb9c4d35,
-        type: 3}
-      propertyPath: m_AnchorMax.y
-      value: 0
-      objectReference: {fileID: 0}
-    - target: {fileID: 4567258239358268698, guid: fd12050390bed9740b9a0407eb9c4d35,
-        type: 3}
-      propertyPath: m_Pivot.x
-      value: 0.5
-      objectReference: {fileID: 0}
-    - target: {fileID: 4567258239358268698, guid: fd12050390bed9740b9a0407eb9c4d35,
-        type: 3}
-      propertyPath: m_Pivot.y
-      value: 0.5
-      objectReference: {fileID: 0}
-    - target: {fileID: 8325383144761992423, guid: fd12050390bed9740b9a0407eb9c4d35,
-        type: 3}
-      propertyPath: narupaXR
-      value: 
-      objectReference: {fileID: 544060994}
-    - target: {fileID: 4382896980180376075, guid: fd12050390bed9740b9a0407eb9c4d35,
-        type: 3}
-      propertyPath: m_textInfo.characterCount
-      value: 0
-      objectReference: {fileID: 0}
-    - target: {fileID: 4382896980180376075, guid: fd12050390bed9740b9a0407eb9c4d35,
-        type: 3}
-      propertyPath: m_textInfo.wordCount
-      value: 0
-      objectReference: {fileID: 0}
-    - target: {fileID: 4382896980180376075, guid: fd12050390bed9740b9a0407eb9c4d35,
-        type: 3}
-      propertyPath: m_textInfo.lineCount
-      value: 0
-      objectReference: {fileID: 0}
-    - target: {fileID: 4382896980180376075, guid: fd12050390bed9740b9a0407eb9c4d35,
-        type: 3}
-      propertyPath: m_textInfo.pageCount
-      value: 0
-      objectReference: {fileID: 0}
-    - target: {fileID: 5752307074363051243, guid: fd12050390bed9740b9a0407eb9c4d35,
-        type: 3}
-      propertyPath: m_textInfo.characterCount
-      value: 0
-      objectReference: {fileID: 0}
-    - target: {fileID: 5752307074363051243, guid: fd12050390bed9740b9a0407eb9c4d35,
-        type: 3}
-      propertyPath: m_textInfo.wordCount
-      value: 0
-      objectReference: {fileID: 0}
-    - target: {fileID: 5752307074363051243, guid: fd12050390bed9740b9a0407eb9c4d35,
-        type: 3}
-      propertyPath: m_textInfo.lineCount
-      value: 0
-      objectReference: {fileID: 0}
-    - target: {fileID: 5752307074363051243, guid: fd12050390bed9740b9a0407eb9c4d35,
-        type: 3}
-      propertyPath: m_textInfo.pageCount
-      value: 0
-      objectReference: {fileID: 0}
-    - target: {fileID: 769083297809390988, guid: fd12050390bed9740b9a0407eb9c4d35,
-        type: 3}
-      propertyPath: m_textInfo.characterCount
-      value: 0
-      objectReference: {fileID: 0}
-    - target: {fileID: 769083297809390988, guid: fd12050390bed9740b9a0407eb9c4d35,
-        type: 3}
-      propertyPath: m_textInfo.wordCount
-      value: 0
-      objectReference: {fileID: 0}
-    - target: {fileID: 769083297809390988, guid: fd12050390bed9740b9a0407eb9c4d35,
-        type: 3}
-      propertyPath: m_textInfo.lineCount
-      value: 0
-      objectReference: {fileID: 0}
-    - target: {fileID: 769083297809390988, guid: fd12050390bed9740b9a0407eb9c4d35,
-        type: 3}
-      propertyPath: m_textInfo.pageCount
-      value: 0
-      objectReference: {fileID: 0}
-    - target: {fileID: 6939462860371512494, guid: fd12050390bed9740b9a0407eb9c4d35,
-        type: 3}
-      propertyPath: m_textInfo.characterCount
-      value: 0
-      objectReference: {fileID: 0}
-    - target: {fileID: 6939462860371512494, guid: fd12050390bed9740b9a0407eb9c4d35,
-        type: 3}
-      propertyPath: m_textInfo.spaceCount
-      value: 0
-      objectReference: {fileID: 0}
-    - target: {fileID: 6939462860371512494, guid: fd12050390bed9740b9a0407eb9c4d35,
-        type: 3}
-      propertyPath: m_textInfo.wordCount
-      value: 0
-      objectReference: {fileID: 0}
-    - target: {fileID: 6939462860371512494, guid: fd12050390bed9740b9a0407eb9c4d35,
-        type: 3}
-      propertyPath: m_textInfo.lineCount
-      value: 0
-      objectReference: {fileID: 0}
-    - target: {fileID: 6939462860371512494, guid: fd12050390bed9740b9a0407eb9c4d35,
-        type: 3}
-      propertyPath: m_textInfo.pageCount
-      value: 0
-      objectReference: {fileID: 0}
-    - target: {fileID: 1398512317751890907, guid: fd12050390bed9740b9a0407eb9c4d35,
-        type: 3}
-      propertyPath: m_textInfo.characterCount
-      value: 0
-      objectReference: {fileID: 0}
-    - target: {fileID: 1398512317751890907, guid: fd12050390bed9740b9a0407eb9c4d35,
-        type: 3}
-      propertyPath: m_textInfo.wordCount
-      value: 0
-      objectReference: {fileID: 0}
-    - target: {fileID: 1398512317751890907, guid: fd12050390bed9740b9a0407eb9c4d35,
-        type: 3}
-      propertyPath: m_textInfo.lineCount
-      value: 0
-      objectReference: {fileID: 0}
-    - target: {fileID: 1398512317751890907, guid: fd12050390bed9740b9a0407eb9c4d35,
-        type: 3}
-      propertyPath: m_textInfo.pageCount
-      value: 0
-      objectReference: {fileID: 0}
-    - target: {fileID: 4617396878990681834, guid: fd12050390bed9740b9a0407eb9c4d35,
-        type: 3}
-      propertyPath: m_textInfo.characterCount
-      value: 0
-      objectReference: {fileID: 0}
-    - target: {fileID: 4617396878990681834, guid: fd12050390bed9740b9a0407eb9c4d35,
-        type: 3}
-      propertyPath: m_textInfo.spaceCount
-      value: 0
-      objectReference: {fileID: 0}
-    - target: {fileID: 4617396878990681834, guid: fd12050390bed9740b9a0407eb9c4d35,
-        type: 3}
-      propertyPath: m_textInfo.wordCount
-      value: 0
-      objectReference: {fileID: 0}
-    - target: {fileID: 4617396878990681834, guid: fd12050390bed9740b9a0407eb9c4d35,
-        type: 3}
-      propertyPath: m_textInfo.lineCount
-      value: 0
-      objectReference: {fileID: 0}
-    - target: {fileID: 4617396878990681834, guid: fd12050390bed9740b9a0407eb9c4d35,
-        type: 3}
-      propertyPath: m_textInfo.pageCount
-      value: 0
-      objectReference: {fileID: 0}
-    - target: {fileID: 4502669854695098106, guid: fd12050390bed9740b9a0407eb9c4d35,
-        type: 3}
-      propertyPath: m_textInfo.characterCount
-      value: 0
-      objectReference: {fileID: 0}
-    - target: {fileID: 4502669854695098106, guid: fd12050390bed9740b9a0407eb9c4d35,
-        type: 3}
-      propertyPath: m_textInfo.spaceCount
-      value: 0
-      objectReference: {fileID: 0}
-    - target: {fileID: 4502669854695098106, guid: fd12050390bed9740b9a0407eb9c4d35,
-        type: 3}
-      propertyPath: m_textInfo.wordCount
-      value: 0
-      objectReference: {fileID: 0}
-    - target: {fileID: 4502669854695098106, guid: fd12050390bed9740b9a0407eb9c4d35,
-        type: 3}
-      propertyPath: m_textInfo.lineCount
-      value: 0
-      objectReference: {fileID: 0}
-    - target: {fileID: 4502669854695098106, guid: fd12050390bed9740b9a0407eb9c4d35,
-        type: 3}
-      propertyPath: m_textInfo.pageCount
-      value: 0
-      objectReference: {fileID: 0}
-    - target: {fileID: 2862148357058939053, guid: fd12050390bed9740b9a0407eb9c4d35,
-        type: 3}
-      propertyPath: m_textInfo.characterCount
-      value: 0
-      objectReference: {fileID: 0}
-    - target: {fileID: 2862148357058939053, guid: fd12050390bed9740b9a0407eb9c4d35,
-        type: 3}
-      propertyPath: m_textInfo.spaceCount
-      value: 0
-      objectReference: {fileID: 0}
-    - target: {fileID: 2862148357058939053, guid: fd12050390bed9740b9a0407eb9c4d35,
-        type: 3}
-      propertyPath: m_textInfo.wordCount
-      value: 0
-      objectReference: {fileID: 0}
-    - target: {fileID: 2862148357058939053, guid: fd12050390bed9740b9a0407eb9c4d35,
-        type: 3}
-      propertyPath: m_textInfo.lineCount
-      value: 0
-      objectReference: {fileID: 0}
-    - target: {fileID: 2862148357058939053, guid: fd12050390bed9740b9a0407eb9c4d35,
-        type: 3}
-      propertyPath: m_textInfo.pageCount
-      value: 0
-      objectReference: {fileID: 0}
-    - target: {fileID: 6097042644420958168, guid: fd12050390bed9740b9a0407eb9c4d35,
-        type: 3}
-      propertyPath: m_textInfo.characterCount
-      value: 0
-      objectReference: {fileID: 0}
-    - target: {fileID: 6097042644420958168, guid: fd12050390bed9740b9a0407eb9c4d35,
-        type: 3}
-      propertyPath: m_textInfo.wordCount
-      value: 0
-      objectReference: {fileID: 0}
-    - target: {fileID: 6097042644420958168, guid: fd12050390bed9740b9a0407eb9c4d35,
-        type: 3}
-      propertyPath: m_textInfo.lineCount
-      value: 0
-      objectReference: {fileID: 0}
-    - target: {fileID: 6097042644420958168, guid: fd12050390bed9740b9a0407eb9c4d35,
-        type: 3}
-      propertyPath: m_textInfo.pageCount
-      value: 0
-      objectReference: {fileID: 0}
-    - target: {fileID: 8414042076824993180, guid: fd12050390bed9740b9a0407eb9c4d35,
-        type: 3}
-      propertyPath: m_textInfo.characterCount
-      value: 0
-      objectReference: {fileID: 0}
-    - target: {fileID: 8414042076824993180, guid: fd12050390bed9740b9a0407eb9c4d35,
-        type: 3}
-      propertyPath: m_textInfo.wordCount
-      value: 0
-      objectReference: {fileID: 0}
-    - target: {fileID: 8414042076824993180, guid: fd12050390bed9740b9a0407eb9c4d35,
-        type: 3}
-      propertyPath: m_textInfo.lineCount
-      value: 0
-      objectReference: {fileID: 0}
-    - target: {fileID: 8414042076824993180, guid: fd12050390bed9740b9a0407eb9c4d35,
-        type: 3}
-      propertyPath: m_textInfo.pageCount
-      value: 0
-      objectReference: {fileID: 0}
-    - target: {fileID: 3302108337536933094, guid: fd12050390bed9740b9a0407eb9c4d35,
-        type: 3}
-      propertyPath: m_OnClick.m_PersistentCalls.m_Calls.Array.size
-      value: 2
-      objectReference: {fileID: 0}
-    - target: {fileID: 3302108337536933094, guid: fd12050390bed9740b9a0407eb9c4d35,
-        type: 3}
-      propertyPath: m_OnClick.m_PersistentCalls.m_Calls.Array.data[1].m_Mode
-      value: 1
-      objectReference: {fileID: 0}
-    - target: {fileID: 3302108337536933094, guid: fd12050390bed9740b9a0407eb9c4d35,
-        type: 3}
-      propertyPath: m_OnClick.m_PersistentCalls.m_Calls.Array.data[1].m_CallState
-      value: 2
-      objectReference: {fileID: 0}
-    - target: {fileID: 3302108337536933094, guid: fd12050390bed9740b9a0407eb9c4d35,
-        type: 3}
-      propertyPath: m_OnClick.m_PersistentCalls.m_Calls.Array.data[1].m_Target
-      value: 
-      objectReference: {fileID: 996501058}
-    - target: {fileID: 3302108337536933094, guid: fd12050390bed9740b9a0407eb9c4d35,
-        type: 3}
-      propertyPath: m_OnClick.m_PersistentCalls.m_Calls.Array.data[1].m_MethodName
-      value: CloseScene
-      objectReference: {fileID: 0}
-    - target: {fileID: 3302108337536933094, guid: fd12050390bed9740b9a0407eb9c4d35,
-        type: 3}
-      propertyPath: m_OnClick.m_PersistentCalls.m_Calls.Array.data[1].m_Arguments.m_ObjectArgumentAssemblyTypeName
-      value: UnityEngine.Object, UnityEngine
-      objectReference: {fileID: 0}
-    m_RemovedComponents: []
-  m_SourcePrefab: {fileID: 100100000, guid: fd12050390bed9740b9a0407eb9c4d35, type: 3}
---- !u!1 &1190993352
-GameObject:
-  m_ObjectHideFlags: 0
-  m_CorrespondingSourceObject: {fileID: 0}
-  m_PrefabInstance: {fileID: 0}
-  m_PrefabAsset: {fileID: 0}
-  serializedVersion: 6
-  m_Component:
-  - component: {fileID: 1190993353}
-  m_Layer: 5
-  m_Name: Input
-  m_TagString: Untagged
-  m_Icon: {fileID: 0}
-  m_NavMeshLayer: 0
-  m_StaticEditorFlags: 0
-  m_IsActive: 1
---- !u!224 &1190993353
-RectTransform:
-  m_ObjectHideFlags: 0
-  m_CorrespondingSourceObject: {fileID: 0}
-  m_PrefabInstance: {fileID: 0}
-  m_PrefabAsset: {fileID: 0}
-  m_GameObject: {fileID: 1190993352}
-  m_LocalRotation: {x: 0, y: 0, z: 0, w: 1}
-  m_LocalPosition: {x: 0, y: 0, z: 0}
-  m_LocalScale: {x: 1, y: 1, z: 1}
-  m_Children:
-  - {fileID: 2103320929}
-  m_Father: {fileID: 317588296}
-  m_RootOrder: 1
-  m_LocalEulerAnglesHint: {x: 0, y: 0, z: 0}
-  m_AnchorMin: {x: 0, y: 0}
-  m_AnchorMax: {x: 1, y: 1}
-  m_AnchoredPosition: {x: 84, y: 0}
-  m_SizeDelta: {x: -168, y: 0}
-  m_Pivot: {x: 0.5, y: 0.5}
---- !u!1001 &1210384919
-PrefabInstance:
-  m_ObjectHideFlags: 0
-  serializedVersion: 2
-  m_Modification:
-    m_TransformParent: {fileID: 0}
-    m_Modifications:
-    - target: {fileID: 1430893537304287173, guid: a927239ff4c55d04db7c3251c95dbe91,
-        type: 3}
-      propertyPath: m_Name
-      value: Narupa EventSystem
-      objectReference: {fileID: 0}
-    - target: {fileID: 8684444663983782789, guid: a927239ff4c55d04db7c3251c95dbe91,
-        type: 3}
-      propertyPath: m_LocalPosition.x
-      value: 0
-      objectReference: {fileID: 0}
-    - target: {fileID: 8684444663983782789, guid: a927239ff4c55d04db7c3251c95dbe91,
-        type: 3}
-      propertyPath: m_LocalPosition.y
-      value: 0.01
-      objectReference: {fileID: 0}
-    - target: {fileID: 8684444663983782789, guid: a927239ff4c55d04db7c3251c95dbe91,
-        type: 3}
-      propertyPath: m_LocalPosition.z
-      value: 0
-      objectReference: {fileID: 0}
-    - target: {fileID: 8684444663983782789, guid: a927239ff4c55d04db7c3251c95dbe91,
-        type: 3}
-      propertyPath: m_LocalRotation.x
-      value: 0
-      objectReference: {fileID: 0}
-    - target: {fileID: 8684444663983782789, guid: a927239ff4c55d04db7c3251c95dbe91,
-        type: 3}
-      propertyPath: m_LocalRotation.y
-      value: 0
-      objectReference: {fileID: 0}
-    - target: {fileID: 8684444663983782789, guid: a927239ff4c55d04db7c3251c95dbe91,
-        type: 3}
-      propertyPath: m_LocalRotation.z
-      value: 0
-      objectReference: {fileID: 0}
-    - target: {fileID: 8684444663983782789, guid: a927239ff4c55d04db7c3251c95dbe91,
-        type: 3}
-      propertyPath: m_LocalRotation.w
-      value: 1
-      objectReference: {fileID: 0}
-    - target: {fileID: 8684444663983782789, guid: a927239ff4c55d04db7c3251c95dbe91,
-        type: 3}
-      propertyPath: m_RootOrder
-      value: 5
-      objectReference: {fileID: 0}
-    - target: {fileID: 8684444663983782789, guid: a927239ff4c55d04db7c3251c95dbe91,
-        type: 3}
-      propertyPath: m_LocalEulerAnglesHint.x
-      value: 0
-      objectReference: {fileID: 0}
-    - target: {fileID: 8684444663983782789, guid: a927239ff4c55d04db7c3251c95dbe91,
-        type: 3}
-      propertyPath: m_LocalEulerAnglesHint.y
-      value: 0
-      objectReference: {fileID: 0}
-    - target: {fileID: 8684444663983782789, guid: a927239ff4c55d04db7c3251c95dbe91,
-        type: 3}
-      propertyPath: m_LocalEulerAnglesHint.z
-      value: 0
-      objectReference: {fileID: 0}
-    - target: {fileID: 4342791882184860749, guid: a927239ff4c55d04db7c3251c95dbe91,
-        type: 3}
-      propertyPath: camera
-      value: 
-      objectReference: {fileID: 1854672894}
-    m_RemovedComponents: []
-  m_SourcePrefab: {fileID: 100100000, guid: a927239ff4c55d04db7c3251c95dbe91, type: 3}
---- !u!1001 &1210543415
-PrefabInstance:
-  m_ObjectHideFlags: 0
-  serializedVersion: 2
-  m_Modification:
-    m_TransformParent: {fileID: 996501060}
-    m_Modifications:
-    - target: {fileID: 8813561813319806009, guid: d08ddc2a91191fe48b5a08574b6f8b7d,
-        type: 3}
-      propertyPath: m_Name
-      value: Main Menu
-      objectReference: {fileID: 0}
-    - target: {fileID: 8813561813319806009, guid: d08ddc2a91191fe48b5a08574b6f8b7d,
-        type: 3}
-      propertyPath: m_IsActive
-      value: 0
-      objectReference: {fileID: 0}
-    - target: {fileID: 8813561813319806002, guid: d08ddc2a91191fe48b5a08574b6f8b7d,
-        type: 3}
-      propertyPath: m_LocalPosition.x
-      value: 0
-      objectReference: {fileID: 0}
-    - target: {fileID: 8813561813319806002, guid: d08ddc2a91191fe48b5a08574b6f8b7d,
-        type: 3}
-      propertyPath: m_LocalPosition.y
-      value: 0
-      objectReference: {fileID: 0}
-    - target: {fileID: 8813561813319806002, guid: d08ddc2a91191fe48b5a08574b6f8b7d,
-        type: 3}
-      propertyPath: m_LocalPosition.z
-      value: 0
-      objectReference: {fileID: 0}
-    - target: {fileID: 8813561813319806002, guid: d08ddc2a91191fe48b5a08574b6f8b7d,
-        type: 3}
-      propertyPath: m_LocalRotation.x
-      value: 0
-      objectReference: {fileID: 0}
-    - target: {fileID: 8813561813319806002, guid: d08ddc2a91191fe48b5a08574b6f8b7d,
-        type: 3}
-      propertyPath: m_LocalRotation.y
-      value: 0
-      objectReference: {fileID: 0}
-    - target: {fileID: 8813561813319806002, guid: d08ddc2a91191fe48b5a08574b6f8b7d,
-        type: 3}
-      propertyPath: m_LocalRotation.z
-      value: 0
-      objectReference: {fileID: 0}
-    - target: {fileID: 8813561813319806002, guid: d08ddc2a91191fe48b5a08574b6f8b7d,
-        type: 3}
-      propertyPath: m_LocalRotation.w
-      value: 1
-      objectReference: {fileID: 0}
-    - target: {fileID: 8813561813319806002, guid: d08ddc2a91191fe48b5a08574b6f8b7d,
-        type: 3}
-      propertyPath: m_RootOrder
-      value: 1
-      objectReference: {fileID: 0}
-    - target: {fileID: 8813561813319806002, guid: d08ddc2a91191fe48b5a08574b6f8b7d,
-        type: 3}
-      propertyPath: m_LocalEulerAnglesHint.x
-      value: 0
-      objectReference: {fileID: 0}
-    - target: {fileID: 8813561813319806002, guid: d08ddc2a91191fe48b5a08574b6f8b7d,
-        type: 3}
-      propertyPath: m_LocalEulerAnglesHint.y
-      value: 0
-      objectReference: {fileID: 0}
-    - target: {fileID: 8813561813319806002, guid: d08ddc2a91191fe48b5a08574b6f8b7d,
-        type: 3}
-      propertyPath: m_LocalEulerAnglesHint.z
-      value: 0
-      objectReference: {fileID: 0}
-    - target: {fileID: 8813561813319806002, guid: d08ddc2a91191fe48b5a08574b6f8b7d,
-        type: 3}
-      propertyPath: m_AnchoredPosition.x
-      value: 0
-      objectReference: {fileID: 0}
-    - target: {fileID: 8813561813319806002, guid: d08ddc2a91191fe48b5a08574b6f8b7d,
-        type: 3}
-      propertyPath: m_AnchoredPosition.y
-      value: 0
-      objectReference: {fileID: 0}
-    - target: {fileID: 8813561813319806002, guid: d08ddc2a91191fe48b5a08574b6f8b7d,
-        type: 3}
-      propertyPath: m_SizeDelta.x
-      value: 768
-      objectReference: {fileID: 0}
-    - target: {fileID: 8813561813319806002, guid: d08ddc2a91191fe48b5a08574b6f8b7d,
-        type: 3}
-      propertyPath: m_SizeDelta.y
-      value: 384
-      objectReference: {fileID: 0}
-    - target: {fileID: 8813561813319806002, guid: d08ddc2a91191fe48b5a08574b6f8b7d,
-        type: 3}
-      propertyPath: m_AnchorMin.x
-      value: 0
-      objectReference: {fileID: 0}
-    - target: {fileID: 8813561813319806002, guid: d08ddc2a91191fe48b5a08574b6f8b7d,
-        type: 3}
-      propertyPath: m_AnchorMin.y
-      value: 0
-      objectReference: {fileID: 0}
-    - target: {fileID: 8813561813319806002, guid: d08ddc2a91191fe48b5a08574b6f8b7d,
-        type: 3}
-      propertyPath: m_AnchorMax.x
-      value: 0
-      objectReference: {fileID: 0}
-    - target: {fileID: 8813561813319806002, guid: d08ddc2a91191fe48b5a08574b6f8b7d,
-        type: 3}
-      propertyPath: m_AnchorMax.y
-      value: 0
-      objectReference: {fileID: 0}
-    - target: {fileID: 8813561813319806002, guid: d08ddc2a91191fe48b5a08574b6f8b7d,
-        type: 3}
-      propertyPath: m_Pivot.x
-      value: 0.5
-      objectReference: {fileID: 0}
-    - target: {fileID: 8813561813319806002, guid: d08ddc2a91191fe48b5a08574b6f8b7d,
-        type: 3}
-      propertyPath: m_Pivot.y
-      value: 0.5
-      objectReference: {fileID: 0}
-    - target: {fileID: 2140655969128750592, guid: d08ddc2a91191fe48b5a08574b6f8b7d,
-        type: 3}
-      propertyPath: m_OnClick.m_PersistentCalls.m_Calls.Array.data[0].m_Target
-      value: 
-      objectReference: {fileID: 996501058}
-    - target: {fileID: 2140655969128750592, guid: d08ddc2a91191fe48b5a08574b6f8b7d,
-        type: 3}
-      propertyPath: m_OnClick.m_PersistentCalls.m_Calls.Array.data[0].m_MethodName
-      value: GotoScene
-      objectReference: {fileID: 0}
-    - target: {fileID: 2140655969128750592, guid: d08ddc2a91191fe48b5a08574b6f8b7d,
-        type: 3}
-      propertyPath: m_OnClick.m_PersistentCalls.m_Calls.Array.data[0].m_Arguments.m_ObjectArgument
-      value: 
-      objectReference: {fileID: 956100693}
-    - target: {fileID: 915775394257466116, guid: d08ddc2a91191fe48b5a08574b6f8b7d,
-        type: 3}
-      propertyPath: m_textInfo.characterCount
-      value: 0
-      objectReference: {fileID: 0}
-    - target: {fileID: 915775394257466116, guid: d08ddc2a91191fe48b5a08574b6f8b7d,
-        type: 3}
-      propertyPath: m_textInfo.wordCount
-      value: 0
-      objectReference: {fileID: 0}
-    - target: {fileID: 915775394257466116, guid: d08ddc2a91191fe48b5a08574b6f8b7d,
-        type: 3}
-      propertyPath: m_textInfo.lineCount
-      value: 0
-      objectReference: {fileID: 0}
-    - target: {fileID: 915775394257466116, guid: d08ddc2a91191fe48b5a08574b6f8b7d,
-        type: 3}
-      propertyPath: m_textInfo.pageCount
-      value: 0
-      objectReference: {fileID: 0}
-    - target: {fileID: 915775394048317677, guid: d08ddc2a91191fe48b5a08574b6f8b7d,
-        type: 3}
-      propertyPath: m_textInfo.characterCount
-      value: 0
-      objectReference: {fileID: 0}
-    - target: {fileID: 915775394048317677, guid: d08ddc2a91191fe48b5a08574b6f8b7d,
-        type: 3}
-      propertyPath: m_textInfo.wordCount
-      value: 0
-      objectReference: {fileID: 0}
-    - target: {fileID: 915775394048317677, guid: d08ddc2a91191fe48b5a08574b6f8b7d,
-        type: 3}
-      propertyPath: m_textInfo.lineCount
-      value: 0
-      objectReference: {fileID: 0}
-    - target: {fileID: 915775394048317677, guid: d08ddc2a91191fe48b5a08574b6f8b7d,
-        type: 3}
-      propertyPath: m_textInfo.pageCount
-      value: 0
-      objectReference: {fileID: 0}
-    m_RemovedComponents: []
-  m_SourcePrefab: {fileID: 100100000, guid: d08ddc2a91191fe48b5a08574b6f8b7d, type: 3}
---- !u!1 &1224460376
-GameObject:
-  m_ObjectHideFlags: 0
-  m_CorrespondingSourceObject: {fileID: 0}
-  m_PrefabInstance: {fileID: 0}
-  m_PrefabAsset: {fileID: 0}
-  serializedVersion: 6
-  m_Component:
-  - component: {fileID: 1224460377}
-  - component: {fileID: 1224460380}
-  - component: {fileID: 1224460379}
-  - component: {fileID: 1224460378}
-  m_Layer: 5
-  m_Name: Debug
-  m_TagString: Untagged
-  m_Icon: {fileID: 0}
-  m_NavMeshLayer: 0
-  m_StaticEditorFlags: 0
-  m_IsActive: 1
---- !u!224 &1224460377
-RectTransform:
-  m_ObjectHideFlags: 0
-  m_CorrespondingSourceObject: {fileID: 0}
-  m_PrefabInstance: {fileID: 0}
-  m_PrefabAsset: {fileID: 0}
-  m_GameObject: {fileID: 1224460376}
-  m_LocalRotation: {x: 0, y: 0, z: 0, w: 1}
-  m_LocalPosition: {x: 0, y: 0, z: 0}
-  m_LocalScale: {x: 1, y: 1, z: 1}
-  m_Children:
-  - {fileID: 1924335622}
-  m_Father: {fileID: 1317877497}
-  m_RootOrder: 1
-  m_LocalEulerAnglesHint: {x: 0, y: 0, z: 0}
-  m_AnchorMin: {x: 0, y: 1}
-  m_AnchorMax: {x: 0, y: 1}
-  m_AnchoredPosition: {x: 283, y: -40}
-  m_SizeDelta: {x: 178, y: 64}
-  m_Pivot: {x: 0.5, y: 0.5}
---- !u!114 &1224460378
-MonoBehaviour:
-  m_ObjectHideFlags: 0
-  m_CorrespondingSourceObject: {fileID: 0}
-  m_PrefabInstance: {fileID: 0}
-  m_PrefabAsset: {fileID: 0}
-  m_GameObject: {fileID: 1224460376}
-  m_Enabled: 1
-  m_EditorHideFlags: 0
-  m_Script: {fileID: 11500000, guid: 4e29b1a8efbd4b44bb3f3716e73f07ff, type: 3}
-  m_Name: 
-  m_EditorClassIdentifier: 
-  m_Navigation:
-    m_Mode: 0
-    m_SelectOnUp: {fileID: 0}
-    m_SelectOnDown: {fileID: 0}
-    m_SelectOnLeft: {fileID: 0}
-    m_SelectOnRight: {fileID: 0}
-  m_Transition: 1
-  m_Colors:
-    m_NormalColor: {r: 0.43529415, g: 0.5411765, b: 0.5686275, a: 1}
-    m_HighlightedColor: {r: 1, g: 0.40000004, b: 0, a: 1}
-    m_PressedColor: {r: 0.30008277, g: 0.37307587, b: 0.39200002, a: 1}
-    m_SelectedColor: {r: 1, g: 0.40000004, b: 0, a: 1}
-    m_DisabledColor: {r: 0.78431374, g: 0.78431374, b: 0.78431374, a: 0.5019608}
-    m_ColorMultiplier: 1
-    m_FadeDuration: 0.1
-  m_SpriteState:
-    m_HighlightedSprite: {fileID: 0}
-    m_PressedSprite: {fileID: 0}
-    m_SelectedSprite: {fileID: 0}
-    m_DisabledSprite: {fileID: 0}
-  m_AnimationTriggers:
-    m_NormalTrigger: Normal
-    m_HighlightedTrigger: Highlighted
-    m_PressedTrigger: Pressed
-    m_SelectedTrigger: Highlighted
-    m_DisabledTrigger: Disabled
-  m_Interactable: 1
-  m_TargetGraphic: {fileID: 1224460379}
-  m_OnClick:
-    m_PersistentCalls:
-      m_Calls:
-      - m_Target: {fileID: 1588991415}
-        m_MethodName: SetActive
-        m_Mode: 6
-        m_Arguments:
-          m_ObjectArgument: {fileID: 0}
-          m_ObjectArgumentAssemblyTypeName: UnityEngine.Object, UnityEngine
-          m_IntArgument: 0
-          m_FloatArgument: 0
-          m_StringArgument: 
-          m_BoolArgument: 1
-        m_CallState: 2
---- !u!114 &1224460379
-MonoBehaviour:
-  m_ObjectHideFlags: 0
-  m_CorrespondingSourceObject: {fileID: 0}
-  m_PrefabInstance: {fileID: 0}
-  m_PrefabAsset: {fileID: 0}
-  m_GameObject: {fileID: 1224460376}
-  m_Enabled: 1
-  m_EditorHideFlags: 0
-  m_Script: {fileID: 11500000, guid: fe87c0e1cc204ed48ad3b37840f39efc, type: 3}
-  m_Name: 
-  m_EditorClassIdentifier: 
-  m_Material: {fileID: 0}
-  m_Color: {r: 1, g: 1, b: 1, a: 1}
-  m_RaycastTarget: 1
-  m_OnCullStateChanged:
-    m_PersistentCalls:
-      m_Calls: []
-  m_Sprite: {fileID: 0}
-  m_Type: 0
-  m_PreserveAspect: 0
-  m_FillCenter: 1
-  m_FillMethod: 4
-  m_FillAmount: 1
-  m_FillClockwise: 1
-  m_FillOrigin: 0
-  m_UseSpriteMesh: 0
-  m_PixelsPerUnitMultiplier: 1
---- !u!222 &1224460380
-CanvasRenderer:
-  m_ObjectHideFlags: 0
-  m_CorrespondingSourceObject: {fileID: 0}
-  m_PrefabInstance: {fileID: 0}
-  m_PrefabAsset: {fileID: 0}
-  m_GameObject: {fileID: 1224460376}
-  m_CullTransparentMesh: 0
---- !u!1 &1243937900
-GameObject:
-  m_ObjectHideFlags: 0
-  m_CorrespondingSourceObject: {fileID: 0}
-  m_PrefabInstance: {fileID: 0}
-  m_PrefabAsset: {fileID: 0}
-  serializedVersion: 6
-  m_Component:
-  - component: {fileID: 1243937901}
-  - component: {fileID: 1243937904}
-  - component: {fileID: 1243937903}
-  - component: {fileID: 1243937902}
-  m_Layer: 5
-  m_Name: Button
-  m_TagString: Untagged
-  m_Icon: {fileID: 0}
-  m_NavMeshLayer: 0
-  m_StaticEditorFlags: 0
-  m_IsActive: 1
---- !u!224 &1243937901
-RectTransform:
-  m_ObjectHideFlags: 0
-  m_CorrespondingSourceObject: {fileID: 0}
-  m_PrefabInstance: {fileID: 0}
-  m_PrefabAsset: {fileID: 0}
-  m_GameObject: {fileID: 1243937900}
-  m_LocalRotation: {x: 0, y: 0, z: 0, w: 1}
-  m_LocalPosition: {x: 0, y: 0, z: 0}
-  m_LocalScale: {x: 1, y: 1, z: 1}
-  m_Children:
-  - {fileID: 891408489}
-  m_Father: {fileID: 1427002035}
-  m_RootOrder: 0
-  m_LocalEulerAnglesHint: {x: 0, y: 0, z: 0}
-  m_AnchorMin: {x: 0, y: 0}
-  m_AnchorMax: {x: 1, y: 1}
-  m_AnchoredPosition: {x: 0, y: 0}
-  m_SizeDelta: {x: -16, y: -16}
-  m_Pivot: {x: 0.5, y: 0.5}
---- !u!114 &1243937902
-MonoBehaviour:
-  m_ObjectHideFlags: 0
-  m_CorrespondingSourceObject: {fileID: 0}
-  m_PrefabInstance: {fileID: 0}
-  m_PrefabAsset: {fileID: 0}
-  m_GameObject: {fileID: 1243937900}
-  m_Enabled: 1
-  m_EditorHideFlags: 0
-  m_Script: {fileID: 11500000, guid: 4e29b1a8efbd4b44bb3f3716e73f07ff, type: 3}
-  m_Name: 
-  m_EditorClassIdentifier: 
-  m_Navigation:
-    m_Mode: 0
-    m_SelectOnUp: {fileID: 0}
-    m_SelectOnDown: {fileID: 0}
-    m_SelectOnLeft: {fileID: 0}
-    m_SelectOnRight: {fileID: 0}
-  m_Transition: 1
-  m_Colors:
-    m_NormalColor: {r: 0.43529415, g: 0.5411765, b: 0.5686275, a: 1}
-    m_HighlightedColor: {r: 1, g: 0.40000004, b: 0, a: 1}
-    m_PressedColor: {r: 0.30008277, g: 0.37307587, b: 0.39200002, a: 1}
-    m_SelectedColor: {r: 1, g: 0.40000004, b: 0, a: 1}
-    m_DisabledColor: {r: 0.78431374, g: 0.78431374, b: 0.78431374, a: 0.5019608}
-    m_ColorMultiplier: 1
-    m_FadeDuration: 0.1
-  m_SpriteState:
-    m_HighlightedSprite: {fileID: 0}
-    m_PressedSprite: {fileID: 0}
-    m_SelectedSprite: {fileID: 0}
-    m_DisabledSprite: {fileID: 0}
-  m_AnimationTriggers:
-    m_NormalTrigger: Normal
-    m_HighlightedTrigger: Highlighted
-    m_PressedTrigger: Pressed
-    m_SelectedTrigger: Highlighted
-    m_DisabledTrigger: Disabled
-  m_Interactable: 1
-  m_TargetGraphic: {fileID: 1243937903}
-  m_OnClick:
-    m_PersistentCalls:
-      m_Calls:
-      - m_Target: {fileID: 1908252055}
-        m_MethodName: SetActive
-        m_Mode: 6
-        m_Arguments:
-          m_ObjectArgument: {fileID: 0}
-          m_ObjectArgumentAssemblyTypeName: UnityEngine.Object, UnityEngine
-          m_IntArgument: 0
-          m_FloatArgument: 0
-          m_StringArgument: 
-          m_BoolArgument: 1
-        m_CallState: 2
---- !u!114 &1243937903
-MonoBehaviour:
-  m_ObjectHideFlags: 0
-  m_CorrespondingSourceObject: {fileID: 0}
-  m_PrefabInstance: {fileID: 0}
-  m_PrefabAsset: {fileID: 0}
-  m_GameObject: {fileID: 1243937900}
-  m_Enabled: 1
-  m_EditorHideFlags: 0
-  m_Script: {fileID: 11500000, guid: fe87c0e1cc204ed48ad3b37840f39efc, type: 3}
-  m_Name: 
-  m_EditorClassIdentifier: 
-  m_Material: {fileID: 0}
-  m_Color: {r: 1, g: 1, b: 1, a: 1}
-  m_RaycastTarget: 1
-  m_OnCullStateChanged:
-    m_PersistentCalls:
-      m_Calls: []
-  m_Sprite: {fileID: 0}
-  m_Type: 0
-  m_PreserveAspect: 0
-  m_FillCenter: 1
-  m_FillMethod: 4
-  m_FillAmount: 1
-  m_FillClockwise: 1
-  m_FillOrigin: 0
-  m_UseSpriteMesh: 0
-  m_PixelsPerUnitMultiplier: 1
---- !u!222 &1243937904
-CanvasRenderer:
-  m_ObjectHideFlags: 0
-  m_CorrespondingSourceObject: {fileID: 0}
-  m_PrefabInstance: {fileID: 0}
-  m_PrefabAsset: {fileID: 0}
-  m_GameObject: {fileID: 1243937900}
-  m_CullTransparentMesh: 0
---- !u!1 &1268121287
-GameObject:
-  m_ObjectHideFlags: 0
-  m_CorrespondingSourceObject: {fileID: 0}
-  m_PrefabInstance: {fileID: 0}
-  m_PrefabAsset: {fileID: 0}
-  serializedVersion: 6
-  m_Component:
-  - component: {fileID: 1268121288}
-  - component: {fileID: 1268121290}
-  - component: {fileID: 1268121289}
-  m_Layer: 5
-  m_Name: Handle
-  m_TagString: Untagged
-  m_Icon: {fileID: 0}
-  m_NavMeshLayer: 0
-  m_StaticEditorFlags: 0
-  m_IsActive: 0
---- !u!224 &1268121288
-RectTransform:
-  m_ObjectHideFlags: 0
-  m_CorrespondingSourceObject: {fileID: 0}
-  m_PrefabInstance: {fileID: 0}
-  m_PrefabAsset: {fileID: 0}
-  m_GameObject: {fileID: 1268121287}
-  m_LocalRotation: {x: 0, y: 0, z: 0, w: 1}
-  m_LocalPosition: {x: 0, y: 0, z: 0}
-  m_LocalScale: {x: 1, y: 1, z: 1}
-  m_Children: []
-  m_Father: {fileID: 1072674307}
-  m_RootOrder: 0
-  m_LocalEulerAnglesHint: {x: 0, y: 0, z: 0}
-  m_AnchorMin: {x: 0.2, y: 0}
-  m_AnchorMax: {x: 0.2, y: 1}
-  m_AnchoredPosition: {x: 0, y: 0}
-  m_SizeDelta: {x: 20, y: 0}
-  m_Pivot: {x: 0.5, y: 0.5}
---- !u!114 &1268121289
-MonoBehaviour:
-  m_ObjectHideFlags: 0
-  m_CorrespondingSourceObject: {fileID: 0}
-  m_PrefabInstance: {fileID: 0}
-  m_PrefabAsset: {fileID: 0}
-  m_GameObject: {fileID: 1268121287}
-  m_Enabled: 1
-  m_EditorHideFlags: 0
-  m_Script: {fileID: 11500000, guid: fe87c0e1cc204ed48ad3b37840f39efc, type: 3}
-  m_Name: 
-  m_EditorClassIdentifier: 
-  m_Material: {fileID: 0}
-  m_Color: {r: 1, g: 1, b: 1, a: 1}
-  m_RaycastTarget: 1
-  m_OnCullStateChanged:
-    m_PersistentCalls:
-      m_Calls: []
-  m_Sprite: {fileID: 10913, guid: 0000000000000000f000000000000000, type: 0}
-  m_Type: 0
-  m_PreserveAspect: 0
-  m_FillCenter: 1
-  m_FillMethod: 4
-  m_FillAmount: 1
-  m_FillClockwise: 1
-  m_FillOrigin: 0
-  m_UseSpriteMesh: 0
-  m_PixelsPerUnitMultiplier: 1
---- !u!222 &1268121290
-CanvasRenderer:
-  m_ObjectHideFlags: 0
-  m_CorrespondingSourceObject: {fileID: 0}
-  m_PrefabInstance: {fileID: 0}
-  m_PrefabAsset: {fileID: 0}
-  m_GameObject: {fileID: 1268121287}
-  m_CullTransparentMesh: 0
---- !u!1 &1285424157
-GameObject:
-  m_ObjectHideFlags: 0
-  m_CorrespondingSourceObject: {fileID: 0}
-  m_PrefabInstance: {fileID: 0}
-  m_PrefabAsset: {fileID: 0}
-  serializedVersion: 6
-  m_Component:
-  - component: {fileID: 1285424158}
-  - component: {fileID: 1285424161}
-  - component: {fileID: 1285424160}
-  - component: {fileID: 1285424159}
-  m_Layer: 5
-  m_Name: Close Button
-  m_TagString: Untagged
-  m_Icon: {fileID: 0}
-  m_NavMeshLayer: 0
-  m_StaticEditorFlags: 0
-  m_IsActive: 1
---- !u!224 &1285424158
-RectTransform:
-  m_ObjectHideFlags: 0
-  m_CorrespondingSourceObject: {fileID: 0}
-  m_PrefabInstance: {fileID: 0}
-  m_PrefabAsset: {fileID: 0}
-  m_GameObject: {fileID: 1285424157}
-  m_LocalRotation: {x: -0, y: -0, z: -0, w: 1}
-  m_LocalPosition: {x: 0, y: 0, z: 0}
-  m_LocalScale: {x: 1, y: 1, z: 1}
-  m_Children:
-  - {fileID: 2109659938}
-  m_Father: {fileID: 1588991416}
-  m_RootOrder: 1
-  m_LocalEulerAnglesHint: {x: 0, y: 0, z: 0}
-  m_AnchorMin: {x: 1, y: 0}
-  m_AnchorMax: {x: 1, y: 0}
-  m_AnchoredPosition: {x: -16, y: 16}
-  m_SizeDelta: {x: 192, y: 64}
-  m_Pivot: {x: 1, y: 0.00000052154064}
---- !u!114 &1285424159
-MonoBehaviour:
-  m_ObjectHideFlags: 0
-  m_CorrespondingSourceObject: {fileID: 0}
-  m_PrefabInstance: {fileID: 0}
-  m_PrefabAsset: {fileID: 0}
-  m_GameObject: {fileID: 1285424157}
-  m_Enabled: 1
-  m_EditorHideFlags: 0
-  m_Script: {fileID: 11500000, guid: 4e29b1a8efbd4b44bb3f3716e73f07ff, type: 3}
-  m_Name: 
-  m_EditorClassIdentifier: 
-  m_Navigation:
-    m_Mode: 0
-    m_SelectOnUp: {fileID: 0}
-    m_SelectOnDown: {fileID: 0}
-    m_SelectOnLeft: {fileID: 0}
-    m_SelectOnRight: {fileID: 0}
-  m_Transition: 1
-  m_Colors:
-    m_NormalColor: {r: 0.43529415, g: 0.5411765, b: 0.5686275, a: 1}
-    m_HighlightedColor: {r: 1, g: 0.40000004, b: 0, a: 1}
-    m_PressedColor: {r: 0.30008277, g: 0.37307587, b: 0.39200002, a: 1}
-    m_SelectedColor: {r: 1, g: 0.40000004, b: 0, a: 1}
-    m_DisabledColor: {r: 0.78431374, g: 0.78431374, b: 0.78431374, a: 0.5019608}
-    m_ColorMultiplier: 1
-    m_FadeDuration: 0.1
-  m_SpriteState:
-    m_HighlightedSprite: {fileID: 0}
-    m_PressedSprite: {fileID: 0}
-    m_SelectedSprite: {fileID: 0}
-    m_DisabledSprite: {fileID: 0}
-  m_AnimationTriggers:
-    m_NormalTrigger: Normal
-    m_HighlightedTrigger: Highlighted
-    m_PressedTrigger: Pressed
-    m_SelectedTrigger: Highlighted
-    m_DisabledTrigger: Disabled
-  m_Interactable: 1
-  m_TargetGraphic: {fileID: 1285424160}
-  m_OnClick:
-    m_PersistentCalls:
-      m_Calls:
-      - m_Target: {fileID: 1588991415}
-        m_MethodName: SetActive
-        m_Mode: 6
-        m_Arguments:
-          m_ObjectArgument: {fileID: 0}
-          m_ObjectArgumentAssemblyTypeName: UnityEngine.Object, UnityEngine
-          m_IntArgument: 0
-          m_FloatArgument: 0
-          m_StringArgument: 
-          m_BoolArgument: 0
-        m_CallState: 2
---- !u!114 &1285424160
-MonoBehaviour:
-  m_ObjectHideFlags: 0
-  m_CorrespondingSourceObject: {fileID: 0}
-  m_PrefabInstance: {fileID: 0}
-  m_PrefabAsset: {fileID: 0}
-  m_GameObject: {fileID: 1285424157}
-  m_Enabled: 1
-  m_EditorHideFlags: 0
-  m_Script: {fileID: 11500000, guid: fe87c0e1cc204ed48ad3b37840f39efc, type: 3}
-  m_Name: 
-  m_EditorClassIdentifier: 
-  m_Material: {fileID: 0}
-  m_Color: {r: 1, g: 1, b: 1, a: 1}
-  m_RaycastTarget: 1
-  m_OnCullStateChanged:
-    m_PersistentCalls:
-      m_Calls: []
-  m_Sprite: {fileID: 0}
-  m_Type: 0
-  m_PreserveAspect: 0
-  m_FillCenter: 1
-  m_FillMethod: 4
-  m_FillAmount: 1
-  m_FillClockwise: 1
-  m_FillOrigin: 0
-  m_UseSpriteMesh: 0
-  m_PixelsPerUnitMultiplier: 1
---- !u!222 &1285424161
-CanvasRenderer:
-  m_ObjectHideFlags: 0
-  m_CorrespondingSourceObject: {fileID: 0}
-  m_PrefabInstance: {fileID: 0}
-  m_PrefabAsset: {fileID: 0}
-  m_GameObject: {fileID: 1285424157}
-  m_CullTransparentMesh: 0
---- !u!1 &1292114515
-GameObject:
-  m_ObjectHideFlags: 0
-  m_CorrespondingSourceObject: {fileID: 0}
-  m_PrefabInstance: {fileID: 0}
-  m_PrefabAsset: {fileID: 0}
-  serializedVersion: 6
-  m_Component:
-  - component: {fileID: 1292114516}
-  - component: {fileID: 1292114518}
-  - component: {fileID: 1292114517}
-  m_Layer: 5
-  m_Name: Label
-  m_TagString: Untagged
-  m_Icon: {fileID: 0}
-  m_NavMeshLayer: 0
-  m_StaticEditorFlags: 0
-  m_IsActive: 1
---- !u!224 &1292114516
-RectTransform:
-  m_ObjectHideFlags: 0
-  m_CorrespondingSourceObject: {fileID: 0}
-  m_PrefabInstance: {fileID: 0}
-  m_PrefabAsset: {fileID: 0}
-  m_GameObject: {fileID: 1292114515}
-  m_LocalRotation: {x: -0, y: -0, z: -0, w: 1}
-  m_LocalPosition: {x: 0, y: 0, z: 0}
-  m_LocalScale: {x: 1, y: 1, z: 1}
-  m_Children: []
-  m_Father: {fileID: 317588296}
-  m_RootOrder: 0
-  m_LocalEulerAnglesHint: {x: 0, y: 0, z: 0}
-  m_AnchorMin: {x: 0, y: 0}
-  m_AnchorMax: {x: 0, y: 1}
-  m_AnchoredPosition: {x: 0.000030517578, y: 0}
-  m_SizeDelta: {x: 168, y: 0}
-  m_Pivot: {x: 0, y: 0.5}
---- !u!114 &1292114517
-MonoBehaviour:
-  m_ObjectHideFlags: 0
-  m_CorrespondingSourceObject: {fileID: 0}
-  m_PrefabInstance: {fileID: 0}
-  m_PrefabAsset: {fileID: 0}
-  m_GameObject: {fileID: 1292114515}
-  m_Enabled: 1
-  m_EditorHideFlags: 0
-  m_Script: {fileID: 11500000, guid: f4688fdb7df04437aeb418b961361dc5, type: 3}
-  m_Name: 
-  m_EditorClassIdentifier: 
-  m_Material: {fileID: 0}
-  m_Color: {r: 1, g: 1, b: 1, a: 1}
-  m_RaycastTarget: 1
-  m_OnCullStateChanged:
-    m_PersistentCalls:
-      m_Calls: []
-  m_text: multiplayer port
-  m_isRightToLeft: 0
-  m_fontAsset: {fileID: 11400000, guid: 5a19f4193fe2bf64089ade0b38163199, type: 2}
-  m_sharedMaterial: {fileID: 21566619404874456, guid: 5a19f4193fe2bf64089ade0b38163199,
-    type: 2}
-  m_fontSharedMaterials: []
-  m_fontMaterial: {fileID: 0}
-  m_fontMaterials: []
-  m_fontColor32:
-    serializedVersion: 2
-    rgba: 4284702540
-  m_fontColor: {r: 0.30008277, g: 0.37307587, b: 0.39200002, a: 1}
-  m_enableVertexGradient: 0
-  m_colorMode: 3
-  m_fontColorGradient:
-    topLeft: {r: 1, g: 1, b: 1, a: 1}
-    topRight: {r: 1, g: 1, b: 1, a: 1}
-    bottomLeft: {r: 1, g: 1, b: 1, a: 1}
-    bottomRight: {r: 1, g: 1, b: 1, a: 1}
-  m_fontColorGradientPreset: {fileID: 0}
-  m_spriteAsset: {fileID: 0}
-  m_tintAllSprites: 0
-  m_overrideHtmlColors: 0
-  m_faceColor:
-    serializedVersion: 2
-    rgba: 4294967295
-  m_outlineColor:
-    serializedVersion: 2
-    rgba: 4278190080
-  m_fontSize: 24
-  m_fontSizeBase: 24
-  m_fontWeight: 400
-  m_enableAutoSizing: 0
-  m_fontSizeMin: 18
-  m_fontSizeMax: 72
-  m_fontStyle: 16
-  m_textAlignment: 514
-  m_characterSpacing: 0
-  m_wordSpacing: 0
-  m_lineSpacing: 0
-  m_lineSpacingMax: 0
-  m_paragraphSpacing: 0
-  m_charWidthMaxAdj: 0
-  m_enableWordWrapping: 1
-  m_wordWrappingRatios: 0.4
-  m_overflowMode: 0
-  m_firstOverflowCharacterIndex: 8
-  m_linkedTextComponent: {fileID: 0}
-  m_isLinkedTextComponent: 0
-  m_isTextTruncated: 0
-  m_enableKerning: 1
-  m_enableExtraPadding: 0
-  checkPaddingRequired: 0
-  m_isRichText: 1
-  m_parseCtrlCharacters: 1
-  m_isOrthographic: 1
-  m_isCullingEnabled: 0
-  m_ignoreRectMaskCulling: 0
-  m_ignoreCulling: 1
-  m_horizontalMapping: 0
-  m_verticalMapping: 0
-  m_uvLineOffset: 0
-  m_geometrySortingOrder: 0
-  m_VertexBufferAutoSizeReduction: 1
-  m_firstVisibleCharacter: 0
-  m_useMaxVisibleDescender: 1
-  m_pageToDisplay: 1
-  m_margin: {x: 16, y: 16, z: 16, w: 16}
-  m_textInfo:
-    textComponent: {fileID: 1292114517}
-    characterCount: 16
-    spriteCount: 0
-    spaceCount: 1
-    wordCount: 2
-    linkCount: 0
-    lineCount: 2
-    pageCount: 1
-    materialCount: 1
-  m_isUsingLegacyAnimationComponent: 0
-  m_isVolumetricText: 0
-  m_spriteAnimator: {fileID: 0}
-  m_hasFontAssetChanged: 0
-  m_subTextObjects:
-  - {fileID: 0}
-  - {fileID: 0}
-  - {fileID: 0}
-  - {fileID: 0}
-  - {fileID: 0}
-  - {fileID: 0}
-  - {fileID: 0}
-  - {fileID: 0}
-  m_baseMaterial: {fileID: 0}
-  m_maskOffset: {x: 0, y: 0, z: 0, w: 0}
---- !u!222 &1292114518
-CanvasRenderer:
-  m_ObjectHideFlags: 0
-  m_CorrespondingSourceObject: {fileID: 0}
-  m_PrefabInstance: {fileID: 0}
-  m_PrefabAsset: {fileID: 0}
-  m_GameObject: {fileID: 1292114515}
-  m_CullTransparentMesh: 0
---- !u!1 &1317877496
-GameObject:
-  m_ObjectHideFlags: 0
-  m_CorrespondingSourceObject: {fileID: 0}
-  m_PrefabInstance: {fileID: 0}
-  m_PrefabAsset: {fileID: 0}
-  serializedVersion: 6
-  m_Component:
-  - component: {fileID: 1317877497}
-  - component: {fileID: 1317877498}
-  m_Layer: 5
-  m_Name: Show Log
-  m_TagString: Untagged
-  m_Icon: {fileID: 0}
-  m_NavMeshLayer: 0
-  m_StaticEditorFlags: 0
-  m_IsActive: 1
---- !u!224 &1317877497
-RectTransform:
-  m_ObjectHideFlags: 0
-  m_CorrespondingSourceObject: {fileID: 0}
-  m_PrefabInstance: {fileID: 0}
-  m_PrefabAsset: {fileID: 0}
-  m_GameObject: {fileID: 1317877496}
-  m_LocalRotation: {x: 0, y: 0, z: 0, w: 1}
-  m_LocalPosition: {x: 0, y: 0, z: 0}
-  m_LocalScale: {x: 1, y: 1, z: 1}
-  m_Children:
-  - {fileID: 1943645057}
-  - {fileID: 1224460377}
-  m_Father: {fileID: 2054891945}
-  m_RootOrder: 7
-  m_LocalEulerAnglesHint: {x: 0, y: 0, z: 0}
-  m_AnchorMin: {x: 0, y: 1}
-  m_AnchorMax: {x: 0, y: 1}
-  m_AnchoredPosition: {x: 190, y: -464}
-  m_SizeDelta: {x: 380, y: 80}
-  m_Pivot: {x: 0.5, y: 0.5}
---- !u!114 &1317877498
-MonoBehaviour:
-  m_ObjectHideFlags: 0
-  m_CorrespondingSourceObject: {fileID: 0}
-  m_PrefabInstance: {fileID: 0}
-  m_PrefabAsset: {fileID: 0}
-  m_GameObject: {fileID: 1317877496}
-  m_Enabled: 1
-  m_EditorHideFlags: 0
-  m_Script: {fileID: 11500000, guid: 30649d3a9faa99c48a7b1166b86bf2a0, type: 3}
-  m_Name: 
-  m_EditorClassIdentifier: 
-  m_Padding:
-    m_Left: 8
-    m_Right: 8
-    m_Top: 8
-    m_Bottom: 8
-  m_ChildAlignment: 0
-  m_Spacing: 8
-  m_ChildForceExpandWidth: 1
-  m_ChildForceExpandHeight: 1
-  m_ChildControlWidth: 1
-  m_ChildControlHeight: 1
-  m_ChildScaleWidth: 0
-  m_ChildScaleHeight: 0
---- !u!1 &1322106251
-GameObject:
-  m_ObjectHideFlags: 0
-  m_CorrespondingSourceObject: {fileID: 0}
-  m_PrefabInstance: {fileID: 0}
-  m_PrefabAsset: {fileID: 0}
-  serializedVersion: 6
-  m_Component:
-  - component: {fileID: 1322106252}
-  - component: {fileID: 1322106256}
-  - component: {fileID: 1322106255}
-  - component: {fileID: 1322106254}
-  - component: {fileID: 1322106253}
-  m_Layer: 5
-  m_Name: Panel
-  m_TagString: Untagged
-  m_Icon: {fileID: 0}
-  m_NavMeshLayer: 0
-  m_StaticEditorFlags: 0
-  m_IsActive: 1
---- !u!224 &1322106252
-RectTransform:
-  m_ObjectHideFlags: 0
-  m_CorrespondingSourceObject: {fileID: 0}
-  m_PrefabInstance: {fileID: 0}
-  m_PrefabAsset: {fileID: 0}
-  m_GameObject: {fileID: 1322106251}
-  m_LocalRotation: {x: -0, y: -0, z: -0, w: 1}
-  m_LocalPosition: {x: 0, y: 0, z: 0}
-  m_LocalScale: {x: 1, y: 1, z: 1}
-  m_Children:
-  - {fileID: 94545910}
-  - {fileID: 75423798}
-  - {fileID: 936630691}
-  - {fileID: 816994074}
-  - {fileID: 317588296}
-  - {fileID: 162886307}
-  m_Father: {fileID: 1908252056}
-  m_RootOrder: 0
-  m_LocalEulerAnglesHint: {x: 0, y: 0, z: 0}
-  m_AnchorMin: {x: 0.5, y: 0.5}
-  m_AnchorMax: {x: 0.5, y: 0.5}
-  m_AnchoredPosition: {x: 0, y: 0}
-  m_SizeDelta: {x: 500, y: 496}
-  m_Pivot: {x: 0.5, y: 0.5}
---- !u!114 &1322106253
-MonoBehaviour:
-  m_ObjectHideFlags: 0
-  m_CorrespondingSourceObject: {fileID: 0}
-  m_PrefabInstance: {fileID: 0}
-  m_PrefabAsset: {fileID: 0}
-  m_GameObject: {fileID: 1322106251}
-  m_Enabled: 1
-  m_EditorHideFlags: 0
-  m_Script: {fileID: 11500000, guid: 3245ec927659c4140ac4f8d17403cc18, type: 3}
-  m_Name: 
-  m_EditorClassIdentifier: 
-  m_HorizontalFit: 0
-  m_VerticalFit: 2
---- !u!114 &1322106254
-MonoBehaviour:
-  m_ObjectHideFlags: 0
-  m_CorrespondingSourceObject: {fileID: 0}
-  m_PrefabInstance: {fileID: 0}
-  m_PrefabAsset: {fileID: 0}
-  m_GameObject: {fileID: 1322106251}
-  m_Enabled: 1
-  m_EditorHideFlags: 0
-  m_Script: {fileID: 11500000, guid: 59f8146938fff824cb5fd77236b75775, type: 3}
-  m_Name: 
-  m_EditorClassIdentifier: 
-  m_Padding:
-    m_Left: 0
-    m_Right: 0
-    m_Top: 0
-    m_Bottom: 0
-  m_ChildAlignment: 0
-  m_Spacing: 0
-  m_ChildForceExpandWidth: 1
-  m_ChildForceExpandHeight: 1
-  m_ChildControlWidth: 1
-  m_ChildControlHeight: 0
-  m_ChildScaleWidth: 0
-  m_ChildScaleHeight: 0
---- !u!114 &1322106255
-MonoBehaviour:
-  m_ObjectHideFlags: 0
-  m_CorrespondingSourceObject: {fileID: 0}
-  m_PrefabInstance: {fileID: 0}
-  m_PrefabAsset: {fileID: 0}
-  m_GameObject: {fileID: 1322106251}
-  m_Enabled: 1
-  m_EditorHideFlags: 0
-  m_Script: {fileID: 11500000, guid: fe87c0e1cc204ed48ad3b37840f39efc, type: 3}
-  m_Name: 
-  m_EditorClassIdentifier: 
-  m_Material: {fileID: 0}
-  m_Color: {r: 0.5764706, g: 0.654902, b: 0.6745098, a: 1}
-  m_RaycastTarget: 1
-  m_OnCullStateChanged:
-    m_PersistentCalls:
-      m_Calls: []
-  m_Sprite: {fileID: 0}
-  m_Type: 0
-  m_PreserveAspect: 0
-  m_FillCenter: 1
-  m_FillMethod: 4
-  m_FillAmount: 1
-  m_FillClockwise: 1
-  m_FillOrigin: 0
-  m_UseSpriteMesh: 0
-  m_PixelsPerUnitMultiplier: 1
---- !u!222 &1322106256
-CanvasRenderer:
-  m_ObjectHideFlags: 0
-  m_CorrespondingSourceObject: {fileID: 0}
-  m_PrefabInstance: {fileID: 0}
-  m_PrefabAsset: {fileID: 0}
-  m_GameObject: {fileID: 1322106251}
-  m_CullTransparentMesh: 0
---- !u!1 &1387937674
-GameObject:
-  m_ObjectHideFlags: 0
-  m_CorrespondingSourceObject: {fileID: 0}
-  m_PrefabInstance: {fileID: 0}
-  m_PrefabAsset: {fileID: 0}
-  serializedVersion: 6
-  m_Component:
-  - component: {fileID: 1387937675}
-  - component: {fileID: 1387937677}
-  - component: {fileID: 1387937676}
-  m_Layer: 5
-  m_Name: Log Text
-  m_TagString: Untagged
-  m_Icon: {fileID: 0}
-  m_NavMeshLayer: 0
-  m_StaticEditorFlags: 0
-  m_IsActive: 1
---- !u!224 &1387937675
-RectTransform:
-  m_ObjectHideFlags: 0
-  m_CorrespondingSourceObject: {fileID: 0}
-  m_PrefabInstance: {fileID: 0}
-  m_PrefabAsset: {fileID: 0}
-  m_GameObject: {fileID: 1387937674}
-  m_LocalRotation: {x: 0, y: 0, z: 0, w: 1}
-  m_LocalPosition: {x: 0, y: 0, z: 0}
-  m_LocalScale: {x: 1, y: 1, z: 1}
-  m_Children: []
-  m_Father: {fileID: 430995091}
-  m_RootOrder: 0
-  m_LocalEulerAnglesHint: {x: 0, y: 0, z: 0}
-  m_AnchorMin: {x: 0, y: 0}
-  m_AnchorMax: {x: 1, y: 1}
-  m_AnchoredPosition: {x: 0, y: 0}
-  m_SizeDelta: {x: -32, y: -32}
-  m_Pivot: {x: 0.5, y: 0.5}
---- !u!114 &1387937676
-MonoBehaviour:
-  m_ObjectHideFlags: 0
-  m_CorrespondingSourceObject: {fileID: 0}
-  m_PrefabInstance: {fileID: 0}
-  m_PrefabAsset: {fileID: 0}
-  m_GameObject: {fileID: 1387937674}
-  m_Enabled: 1
-  m_EditorHideFlags: 0
-  m_Script: {fileID: 11500000, guid: f4688fdb7df04437aeb418b961361dc5, type: 3}
-  m_Name: 
-  m_EditorClassIdentifier: 
-  m_Material: {fileID: 0}
-  m_Color: {r: 1, g: 1, b: 1, a: 1}
-  m_RaycastTarget: 1
-  m_OnCullStateChanged:
-    m_PersistentCalls:
-      m_Calls: []
-  m_text: No log output yet.
-  m_isRightToLeft: 0
-  m_fontAsset: {fileID: 11400000, guid: 0cd382c4d470f174791dd96eb8f7b786, type: 2}
-  m_sharedMaterial: {fileID: 1549604112718095413, guid: 0cd382c4d470f174791dd96eb8f7b786,
-    type: 2}
-  m_fontSharedMaterials: []
-  m_fontMaterial: {fileID: 0}
-  m_fontMaterials: []
-  m_fontColor32:
-    serializedVersion: 2
-    rgba: 4294967295
-  m_fontColor: {r: 1, g: 1, b: 1, a: 1}
-  m_enableVertexGradient: 0
-  m_colorMode: 3
-  m_fontColorGradient:
-    topLeft: {r: 1, g: 1, b: 1, a: 1}
-    topRight: {r: 1, g: 1, b: 1, a: 1}
-    bottomLeft: {r: 1, g: 1, b: 1, a: 1}
-    bottomRight: {r: 1, g: 1, b: 1, a: 1}
-  m_fontColorGradientPreset: {fileID: 0}
-  m_spriteAsset: {fileID: 0}
-  m_tintAllSprites: 0
-  m_overrideHtmlColors: 0
-  m_faceColor:
-    serializedVersion: 2
-    rgba: 4294967295
-  m_outlineColor:
-    serializedVersion: 2
-    rgba: 4278190080
-  m_fontSize: 24
-  m_fontSizeBase: 24
-  m_fontWeight: 400
-  m_enableAutoSizing: 0
-  m_fontSizeMin: 18
-  m_fontSizeMax: 72
-  m_fontStyle: 0
-  m_textAlignment: 1025
-  m_characterSpacing: 0
-  m_wordSpacing: 0
-  m_lineSpacing: 0
-  m_lineSpacingMax: 0
-  m_paragraphSpacing: 0
-  m_charWidthMaxAdj: 0
-  m_enableWordWrapping: 1
-  m_wordWrappingRatios: 0.4
-  m_overflowMode: 4
-  m_firstOverflowCharacterIndex: -1
-  m_linkedTextComponent: {fileID: 0}
-  m_isLinkedTextComponent: 0
-  m_isTextTruncated: 0
-  m_enableKerning: 1
-  m_enableExtraPadding: 0
-  checkPaddingRequired: 0
-  m_isRichText: 1
-  m_parseCtrlCharacters: 1
-  m_isOrthographic: 1
-  m_isCullingEnabled: 0
-  m_ignoreRectMaskCulling: 0
-  m_ignoreCulling: 1
-  m_horizontalMapping: 0
-  m_verticalMapping: 0
-  m_uvLineOffset: 0
-  m_geometrySortingOrder: 0
-  m_VertexBufferAutoSizeReduction: 1
-  m_firstVisibleCharacter: 0
-  m_useMaxVisibleDescender: 1
-  m_pageToDisplay: 1
-  m_margin: {x: 0, y: 0, z: 0, w: 0}
-  m_textInfo:
-    textComponent: {fileID: 1387937676}
-    characterCount: 18
-    spriteCount: 0
-    spaceCount: 3
-    wordCount: 4
-    linkCount: 0
-    lineCount: 1
-    pageCount: 1
-    materialCount: 1
-  m_isUsingLegacyAnimationComponent: 0
-  m_isVolumetricText: 0
-  m_spriteAnimator: {fileID: 0}
-  m_hasFontAssetChanged: 0
-  m_subTextObjects:
-  - {fileID: 0}
-  - {fileID: 0}
-  - {fileID: 0}
-  - {fileID: 0}
-  - {fileID: 0}
-  - {fileID: 0}
-  - {fileID: 0}
-  - {fileID: 0}
-  m_baseMaterial: {fileID: 0}
-  m_maskOffset: {x: 0, y: 0, z: 0, w: 0}
---- !u!222 &1387937677
-CanvasRenderer:
-  m_ObjectHideFlags: 0
-  m_CorrespondingSourceObject: {fileID: 0}
-  m_PrefabInstance: {fileID: 0}
-  m_PrefabAsset: {fileID: 0}
-  m_GameObject: {fileID: 1387937674}
-  m_CullTransparentMesh: 0
---- !u!1 &1404593537
-GameObject:
-  m_ObjectHideFlags: 0
-  m_CorrespondingSourceObject: {fileID: 0}
-  m_PrefabInstance: {fileID: 0}
-  m_PrefabAsset: {fileID: 0}
-  serializedVersion: 6
-  m_Component:
-  - component: {fileID: 1404593538}
-  - component: {fileID: 1404593540}
-  - component: {fileID: 1404593539}
-  m_Layer: 5
-  m_Name: Highlight
-  m_TagString: Untagged
-  m_Icon: {fileID: 0}
-  m_NavMeshLayer: 0
-  m_StaticEditorFlags: 0
-  m_IsActive: 1
---- !u!224 &1404593538
-RectTransform:
-  m_ObjectHideFlags: 0
-  m_CorrespondingSourceObject: {fileID: 0}
-  m_PrefabInstance: {fileID: 0}
-  m_PrefabAsset: {fileID: 0}
-  m_GameObject: {fileID: 1404593537}
-  m_LocalRotation: {x: 0, y: 0, z: 0, w: 1}
-  m_LocalPosition: {x: 0, y: 0, z: 0}
-  m_LocalScale: {x: 1, y: 1, z: 1}
-  m_Children: []
-  m_Father: {fileID: 159567282}
-  m_RootOrder: 0
-  m_LocalEulerAnglesHint: {x: 0, y: 0, z: 0}
-  m_AnchorMin: {x: 0, y: 0}
-  m_AnchorMax: {x: 1, y: 1}
-  m_AnchoredPosition: {x: 0, y: 0}
-  m_SizeDelta: {x: 0, y: 0}
-  m_Pivot: {x: 0.5, y: 0.5}
---- !u!114 &1404593539
-MonoBehaviour:
-  m_ObjectHideFlags: 0
-  m_CorrespondingSourceObject: {fileID: 0}
-  m_PrefabInstance: {fileID: 0}
-  m_PrefabAsset: {fileID: 0}
-  m_GameObject: {fileID: 1404593537}
-  m_Enabled: 1
-  m_EditorHideFlags: 0
-  m_Script: {fileID: 11500000, guid: fe87c0e1cc204ed48ad3b37840f39efc, type: 3}
-  m_Name: 
-  m_EditorClassIdentifier: 
-  m_Material: {fileID: 0}
-  m_Color: {r: 0.8313726, g: 0.33333334, b: 0, a: 1}
-  m_RaycastTarget: 0
-  m_OnCullStateChanged:
-    m_PersistentCalls:
-      m_Calls: []
-  m_Sprite: {fileID: 0}
-  m_Type: 0
-  m_PreserveAspect: 0
-  m_FillCenter: 1
-  m_FillMethod: 4
-  m_FillAmount: 1
-  m_FillClockwise: 1
-  m_FillOrigin: 0
-  m_UseSpriteMesh: 0
-  m_PixelsPerUnitMultiplier: 1
---- !u!222 &1404593540
-CanvasRenderer:
-  m_ObjectHideFlags: 0
-  m_CorrespondingSourceObject: {fileID: 0}
-  m_PrefabInstance: {fileID: 0}
-  m_PrefabAsset: {fileID: 0}
-  m_GameObject: {fileID: 1404593537}
-  m_CullTransparentMesh: 0
---- !u!1 &1427002034
-GameObject:
-  m_ObjectHideFlags: 0
-  m_CorrespondingSourceObject: {fileID: 0}
-  m_PrefabInstance: {fileID: 0}
-  m_PrefabAsset: {fileID: 0}
-  serializedVersion: 6
-  m_Component:
-  - component: {fileID: 1427002035}
-  m_Layer: 5
-  m_Name: Connect
-  m_TagString: Untagged
-  m_Icon: {fileID: 0}
-  m_NavMeshLayer: 0
-  m_StaticEditorFlags: 0
-  m_IsActive: 1
---- !u!224 &1427002035
-RectTransform:
-  m_ObjectHideFlags: 0
-  m_CorrespondingSourceObject: {fileID: 0}
-  m_PrefabInstance: {fileID: 0}
-  m_PrefabAsset: {fileID: 0}
-  m_GameObject: {fileID: 1427002034}
-  m_LocalRotation: {x: 0, y: 0, z: 0, w: 1}
-  m_LocalPosition: {x: 0, y: 0, z: 0}
-  m_LocalScale: {x: 1, y: 1, z: 1}
-  m_Children:
-  - {fileID: 1243937901}
-  m_Father: {fileID: 2054891945}
-  m_RootOrder: 3
-  m_LocalEulerAnglesHint: {x: 0, y: 0, z: 0}
-  m_AnchorMin: {x: 0, y: 1}
-  m_AnchorMax: {x: 0, y: 1}
-  m_AnchoredPosition: {x: 190, y: -216}
-  m_SizeDelta: {x: 380, y: 80}
-  m_Pivot: {x: 0.5, y: 0.5}
---- !u!1 &1437844075
-GameObject:
-  m_ObjectHideFlags: 0
-  m_CorrespondingSourceObject: {fileID: 0}
-  m_PrefabInstance: {fileID: 0}
-  m_PrefabAsset: {fileID: 0}
-  serializedVersion: 6
-  m_Component:
-  - component: {fileID: 1437844076}
-  - component: {fileID: 1437844077}
-  m_Layer: 5
-  m_Name: Text Area
-  m_TagString: Untagged
-  m_Icon: {fileID: 0}
-  m_NavMeshLayer: 0
-  m_StaticEditorFlags: 0
-  m_IsActive: 1
---- !u!224 &1437844076
-RectTransform:
-  m_ObjectHideFlags: 0
-  m_CorrespondingSourceObject: {fileID: 0}
-  m_PrefabInstance: {fileID: 0}
-  m_PrefabAsset: {fileID: 0}
-  m_GameObject: {fileID: 1437844075}
-  m_LocalRotation: {x: 0, y: 0, z: 0, w: 1}
-  m_LocalPosition: {x: 0, y: 0, z: 0}
-  m_LocalScale: {x: 1, y: 1, z: 1}
-  m_Children:
-  - {fileID: 2048555309}
-  - {fileID: 1627060379}
-  m_Father: {fileID: 586438651}
-  m_RootOrder: 0
-  m_LocalEulerAnglesHint: {x: 0, y: 0, z: 0}
-  m_AnchorMin: {x: 0, y: 0}
-  m_AnchorMax: {x: 1, y: 1}
-  m_AnchoredPosition: {x: 0, y: -0.5}
-  m_SizeDelta: {x: -20, y: -13}
-  m_Pivot: {x: 0.5, y: 0.5}
---- !u!114 &1437844077
-MonoBehaviour:
-  m_ObjectHideFlags: 0
-  m_CorrespondingSourceObject: {fileID: 0}
-  m_PrefabInstance: {fileID: 0}
-  m_PrefabAsset: {fileID: 0}
-  m_GameObject: {fileID: 1437844075}
-  m_Enabled: 1
-  m_EditorHideFlags: 0
-  m_Script: {fileID: 11500000, guid: 3312d7739989d2b4e91e6319e9a96d76, type: 3}
-  m_Name: 
-  m_EditorClassIdentifier: 
---- !u!1 &1471469550
-GameObject:
-  m_ObjectHideFlags: 0
-  m_CorrespondingSourceObject: {fileID: 0}
-  m_PrefabInstance: {fileID: 0}
-  m_PrefabAsset: {fileID: 0}
-  serializedVersion: 6
-  m_Component:
-  - component: {fileID: 1471469551}
-  - component: {fileID: 1471469552}
-  m_Layer: 0
-  m_Name: Visualiser Radial Menu
-  m_TagString: Untagged
-  m_Icon: {fileID: 0}
-  m_NavMeshLayer: 0
-  m_StaticEditorFlags: 0
-  m_IsActive: 1
---- !u!4 &1471469551
-Transform:
-  m_ObjectHideFlags: 0
-  m_CorrespondingSourceObject: {fileID: 0}
-  m_PrefabInstance: {fileID: 0}
-  m_PrefabAsset: {fileID: 0}
-  m_GameObject: {fileID: 1471469550}
-  m_LocalRotation: {x: 0, y: 0, z: 0, w: 1}
-  m_LocalPosition: {x: 0, y: 0, z: 0}
-  m_LocalScale: {x: 1, y: 1, z: 1}
-  m_Children:
-  - {fileID: 593888083}
-  m_Father: {fileID: 3480070}
-  m_RootOrder: 0
-  m_LocalEulerAnglesHint: {x: 0, y: 0, z: 0}
---- !u!114 &1471469552
-MonoBehaviour:
-  m_ObjectHideFlags: 0
-  m_CorrespondingSourceObject: {fileID: 0}
-  m_PrefabInstance: {fileID: 0}
-  m_PrefabAsset: {fileID: 0}
-  m_GameObject: {fileID: 1471469550}
-  m_Enabled: 1
-  m_EditorHideFlags: 0
-  m_Script: {fileID: 11500000, guid: 9bc97d019e134c85946eaf212e0a8559, type: 3}
-  m_Name: 
-  m_EditorClassIdentifier: 
-  radialMenuPrefab: {fileID: 593888082}
-  visualiserMenuAction:
-    actionPath: /actions/Interactive/in/VisualiserMenu
-    needsReinit: 0
-  visualisationManager: {fileID: 1807462481}
-  cursorProvider: {fileID: 266520763}
-  prototype: {fileID: 544060994}
-  inputSource: 1
---- !u!1 &1512558924
-GameObject:
-  m_ObjectHideFlags: 0
-  m_CorrespondingSourceObject: {fileID: 0}
-  m_PrefabInstance: {fileID: 0}
-  m_PrefabAsset: {fileID: 0}
-  serializedVersion: 6
-  m_Component:
-  - component: {fileID: 1512558925}
-  m_Layer: 5
-  m_Name: Simulate Controllers
-  m_TagString: Untagged
-  m_Icon: {fileID: 0}
-  m_NavMeshLayer: 0
-  m_StaticEditorFlags: 0
-  m_IsActive: 1
---- !u!224 &1512558925
-RectTransform:
-  m_ObjectHideFlags: 0
-  m_CorrespondingSourceObject: {fileID: 0}
-  m_PrefabInstance: {fileID: 0}
-  m_PrefabAsset: {fileID: 0}
-  m_GameObject: {fileID: 1512558924}
-  m_LocalRotation: {x: 0, y: 0, z: 0, w: 1}
-  m_LocalPosition: {x: 0, y: 0, z: 0}
-  m_LocalScale: {x: 1, y: 1, z: 1}
-  m_Children:
-  - {fileID: 767694554}
-  m_Father: {fileID: 2054891945}
-  m_RootOrder: 6
-  m_LocalEulerAnglesHint: {x: 0, y: 0, z: 0}
-  m_AnchorMin: {x: 0, y: 1}
-  m_AnchorMax: {x: 0, y: 1}
-  m_AnchoredPosition: {x: 190, y: -384}
-  m_SizeDelta: {x: 380, y: 80}
-  m_Pivot: {x: 0.5, y: 0.5}
---- !u!1 &1529171856
-GameObject:
-  m_ObjectHideFlags: 0
-  m_CorrespondingSourceObject: {fileID: 0}
-  m_PrefabInstance: {fileID: 0}
-  m_PrefabAsset: {fileID: 0}
-  serializedVersion: 6
-  m_Component:
-  - component: {fileID: 1529171857}
-  - component: {fileID: 1529171859}
-  - component: {fileID: 1529171858}
-  m_Layer: 5
-  m_Name: Background
-  m_TagString: Untagged
-  m_Icon: {fileID: 0}
-  m_NavMeshLayer: 0
-  m_StaticEditorFlags: 0
-  m_IsActive: 1
---- !u!224 &1529171857
-RectTransform:
-  m_ObjectHideFlags: 0
-  m_CorrespondingSourceObject: {fileID: 0}
-  m_PrefabInstance: {fileID: 0}
-  m_PrefabAsset: {fileID: 0}
-  m_GameObject: {fileID: 1529171856}
-  m_LocalRotation: {x: 0, y: 0, z: 0, w: 1}
-  m_LocalPosition: {x: 0, y: 0, z: 0}
-  m_LocalScale: {x: 1, y: 1, z: 1}
-  m_Children: []
-  m_Father: {fileID: 1981335398}
-  m_RootOrder: 0
-  m_LocalEulerAnglesHint: {x: 0, y: 0, z: 0}
-  m_AnchorMin: {x: 0, y: 0}
-  m_AnchorMax: {x: 1, y: 1}
-  m_AnchoredPosition: {x: 0, y: 0}
-  m_SizeDelta: {x: 0, y: 0}
-  m_Pivot: {x: 0.5, y: 0.5}
---- !u!114 &1529171858
-MonoBehaviour:
-  m_ObjectHideFlags: 0
-  m_CorrespondingSourceObject: {fileID: 0}
-  m_PrefabInstance: {fileID: 0}
-  m_PrefabAsset: {fileID: 0}
-  m_GameObject: {fileID: 1529171856}
-  m_Enabled: 1
-  m_EditorHideFlags: 0
-  m_Script: {fileID: 11500000, guid: fe87c0e1cc204ed48ad3b37840f39efc, type: 3}
-  m_Name: 
-  m_EditorClassIdentifier: 
-  m_Material: {fileID: 0}
-  m_Color: {r: 0.30008277, g: 0.37307587, b: 0.39200002, a: 1}
-  m_RaycastTarget: 1
-  m_OnCullStateChanged:
-    m_PersistentCalls:
-      m_Calls: []
-  m_Sprite: {fileID: 0}
-  m_Type: 1
-  m_PreserveAspect: 0
-  m_FillCenter: 1
-  m_FillMethod: 4
-  m_FillAmount: 1
-  m_FillClockwise: 1
-  m_FillOrigin: 0
-  m_UseSpriteMesh: 0
-  m_PixelsPerUnitMultiplier: 1
---- !u!222 &1529171859
-CanvasRenderer:
-  m_ObjectHideFlags: 0
-  m_CorrespondingSourceObject: {fileID: 0}
-  m_PrefabInstance: {fileID: 0}
-  m_PrefabAsset: {fileID: 0}
-  m_GameObject: {fileID: 1529171856}
-  m_CullTransparentMesh: 0
---- !u!1 &1534800855
-GameObject:
-  m_ObjectHideFlags: 0
-  m_CorrespondingSourceObject: {fileID: 0}
-  m_PrefabInstance: {fileID: 0}
-  m_PrefabAsset: {fileID: 0}
-  serializedVersion: 6
-  m_Component:
-  - component: {fileID: 1534800856}
-  m_Layer: 0
-  m_Name: SteamVR
-  m_TagString: Untagged
-  m_Icon: {fileID: 0}
-  m_NavMeshLayer: 0
-  m_StaticEditorFlags: 0
-  m_IsActive: 1
---- !u!4 &1534800856
-Transform:
-  m_ObjectHideFlags: 0
-  m_CorrespondingSourceObject: {fileID: 0}
-  m_PrefabInstance: {fileID: 0}
-  m_PrefabAsset: {fileID: 0}
-  m_GameObject: {fileID: 1534800855}
-  m_LocalRotation: {x: 0, y: 0, z: 0, w: 1}
-  m_LocalPosition: {x: 0, y: 0, z: 0}
-  m_LocalScale: {x: 1, y: 1, z: 1}
-  m_Children:
-  - {fileID: 1897242026}
-  m_Father: {fileID: 0}
-  m_RootOrder: 2
-  m_LocalEulerAnglesHint: {x: 0, y: 0, z: 0}
---- !u!1 &1574251812
-GameObject:
-  m_ObjectHideFlags: 0
-  m_CorrespondingSourceObject: {fileID: 0}
-  m_PrefabInstance: {fileID: 0}
-  m_PrefabAsset: {fileID: 0}
-  serializedVersion: 6
-  m_Component:
-  - component: {fileID: 1574251813}
-  m_Layer: 5
-  m_Name: Input
-  m_TagString: Untagged
-  m_Icon: {fileID: 0}
-  m_NavMeshLayer: 0
-  m_StaticEditorFlags: 0
-  m_IsActive: 1
---- !u!224 &1574251813
-RectTransform:
-  m_ObjectHideFlags: 0
-  m_CorrespondingSourceObject: {fileID: 0}
-  m_PrefabInstance: {fileID: 0}
-  m_PrefabAsset: {fileID: 0}
-  m_GameObject: {fileID: 1574251812}
-  m_LocalRotation: {x: 0, y: 0, z: 0, w: 1}
-  m_LocalPosition: {x: 0, y: 0, z: 0}
-  m_LocalScale: {x: 1, y: 1, z: 1}
-  m_Children:
-  - {fileID: 586438651}
-  m_Father: {fileID: 816994074}
-  m_RootOrder: 1
-  m_LocalEulerAnglesHint: {x: 0, y: 0, z: 0}
-  m_AnchorMin: {x: 0, y: 0}
-  m_AnchorMax: {x: 1, y: 1}
-  m_AnchoredPosition: {x: 84, y: 0}
-  m_SizeDelta: {x: -168, y: 0}
-  m_Pivot: {x: 0.5, y: 0.5}
---- !u!1 &1588991415
-GameObject:
-  m_ObjectHideFlags: 0
-  m_CorrespondingSourceObject: {fileID: 0}
-  m_PrefabInstance: {fileID: 0}
-  m_PrefabAsset: {fileID: 0}
-  serializedVersion: 6
-  m_Component:
-  - component: {fileID: 1588991416}
-  - component: {fileID: 1588991418}
-  - component: {fileID: 1588991417}
-  m_Layer: 5
-  m_Name: Debug Values
-  m_TagString: Untagged
-  m_Icon: {fileID: 0}
-  m_NavMeshLayer: 0
-  m_StaticEditorFlags: 0
-  m_IsActive: 0
---- !u!224 &1588991416
-RectTransform:
-  m_ObjectHideFlags: 0
-  m_CorrespondingSourceObject: {fileID: 0}
-  m_PrefabInstance: {fileID: 0}
-  m_PrefabAsset: {fileID: 0}
-  m_GameObject: {fileID: 1588991415}
-  m_LocalRotation: {x: 0, y: 0, z: 0, w: 1}
-  m_LocalPosition: {x: 0, y: 0, z: 0}
-  m_LocalScale: {x: 1, y: 1, z: 1}
-  m_Children:
-  - {fileID: 603696411}
-  - {fileID: 1285424158}
-  m_Father: {fileID: 921160397}
-  m_RootOrder: 2
-  m_LocalEulerAnglesHint: {x: 0, y: 0, z: 0}
-  m_AnchorMin: {x: 0, y: 0}
-  m_AnchorMax: {x: 0.5, y: 1}
-  m_AnchoredPosition: {x: -0.0234375, y: 0}
-  m_SizeDelta: {x: 0.049927, y: 0}
-  m_Pivot: {x: 0.5, y: 0.5}
---- !u!114 &1588991417
-MonoBehaviour:
-  m_ObjectHideFlags: 0
-  m_CorrespondingSourceObject: {fileID: 0}
-  m_PrefabInstance: {fileID: 0}
-  m_PrefabAsset: {fileID: 0}
-  m_GameObject: {fileID: 1588991415}
-  m_Enabled: 1
-  m_EditorHideFlags: 0
-  m_Script: {fileID: 11500000, guid: fe87c0e1cc204ed48ad3b37840f39efc, type: 3}
-  m_Name: 
-  m_EditorClassIdentifier: 
-  m_Material: {fileID: 0}
-  m_Color: {r: 0, g: 0, b: 0, a: 0.9019608}
-  m_RaycastTarget: 1
-  m_OnCullStateChanged:
-    m_PersistentCalls:
-      m_Calls: []
-  m_Sprite: {fileID: 0}
-  m_Type: 0
-  m_PreserveAspect: 0
-  m_FillCenter: 1
-  m_FillMethod: 4
-  m_FillAmount: 1
-  m_FillClockwise: 1
-  m_FillOrigin: 0
-  m_UseSpriteMesh: 0
-  m_PixelsPerUnitMultiplier: 1
---- !u!222 &1588991418
-CanvasRenderer:
-  m_ObjectHideFlags: 0
-  m_CorrespondingSourceObject: {fileID: 0}
-  m_PrefabInstance: {fileID: 0}
-  m_PrefabAsset: {fileID: 0}
-  m_GameObject: {fileID: 1588991415}
-  m_CullTransparentMesh: 0
---- !u!1 &1594420690
-GameObject:
-  m_ObjectHideFlags: 0
-  m_CorrespondingSourceObject: {fileID: 0}
-  m_PrefabInstance: {fileID: 0}
-  m_PrefabAsset: {fileID: 0}
-  serializedVersion: 6
-  m_Component:
-  - component: {fileID: 1594420691}
-  - component: {fileID: 1594420692}
-  m_Layer: 0
-  m_Name: UI Mode
-  m_TagString: Untagged
-  m_Icon: {fileID: 0}
-  m_NavMeshLayer: 0
-  m_StaticEditorFlags: 0
-  m_IsActive: 1
---- !u!4 &1594420691
-Transform:
-  m_ObjectHideFlags: 0
-  m_CorrespondingSourceObject: {fileID: 0}
-  m_PrefabInstance: {fileID: 0}
-  m_PrefabAsset: {fileID: 0}
-  m_GameObject: {fileID: 1594420690}
-  m_LocalRotation: {x: 0, y: 0, z: 0, w: 1}
-  m_LocalPosition: {x: 0, y: 0, z: 0}
-  m_LocalScale: {x: 1, y: 1, z: 1}
-  m_Children: []
-  m_Father: {fileID: 544060993}
-  m_RootOrder: 5
-  m_LocalEulerAnglesHint: {x: 0, y: 0, z: 0}
---- !u!114 &1594420692
-MonoBehaviour:
-  m_ObjectHideFlags: 0
-  m_CorrespondingSourceObject: {fileID: 0}
-  m_PrefabInstance: {fileID: 0}
-  m_PrefabAsset: {fileID: 0}
-  m_GameObject: {fileID: 1594420690}
-  m_Enabled: 1
-  m_EditorHideFlags: 0
-  m_Script: {fileID: 11500000, guid: 2774e7e6ee6d4e1a9e2dd149b6820ae7, type: 3}
-  m_Name: 
-  m_EditorClassIdentifier: 
-  controller: {fileID: 2074532958}
-  actionSet:
-    actionSetPath: /actions/UI
-  cursorPrefab: {fileID: 709655510343233416, guid: 37e9d62909192a544ae01418b569f8b0,
-    type: 3}
-  controllerManager: {fileID: 2074532958}
-  inputSource: 2
-  cursorProvider: {fileID: 266520763}
-  cursorSwitchingEnabled: 1
-  switchCursor:
-    actionPath: /actions/UI/in/SwitchCursor
-    needsReinit: 0
---- !u!1 &1615574117
-GameObject:
-  m_ObjectHideFlags: 0
-  m_CorrespondingSourceObject: {fileID: 0}
-  m_PrefabInstance: {fileID: 0}
-  m_PrefabAsset: {fileID: 0}
-  serializedVersion: 6
-  m_Component:
-  - component: {fileID: 1615574118}
-  - component: {fileID: 1615574121}
-  - component: {fileID: 1615574120}
-  - component: {fileID: 1615574119}
-  m_Layer: 5
-  m_Name: Connect Button
-  m_TagString: Untagged
-  m_Icon: {fileID: 0}
-  m_NavMeshLayer: 0
-  m_StaticEditorFlags: 0
-  m_IsActive: 1
---- !u!224 &1615574118
-RectTransform:
-  m_ObjectHideFlags: 0
-  m_CorrespondingSourceObject: {fileID: 0}
-  m_PrefabInstance: {fileID: 0}
-  m_PrefabAsset: {fileID: 0}
-  m_GameObject: {fileID: 1615574117}
-  m_LocalRotation: {x: 0, y: 0, z: 0, w: 1}
-  m_LocalPosition: {x: 0, y: 0, z: 0}
-  m_LocalScale: {x: 1, y: 1, z: 1}
-  m_Children:
-  - {fileID: 55615653}
-  m_Father: {fileID: 162886307}
-  m_RootOrder: 1
-  m_LocalEulerAnglesHint: {x: 0, y: 0, z: 0}
-  m_AnchorMin: {x: 0, y: 1}
-  m_AnchorMax: {x: 0, y: 1}
-  m_AnchoredPosition: {x: 375, y: -40}
-  m_SizeDelta: {x: 234, y: 64}
-  m_Pivot: {x: 0.5, y: 0.5}
---- !u!114 &1615574119
-MonoBehaviour:
-  m_ObjectHideFlags: 0
-  m_CorrespondingSourceObject: {fileID: 0}
-  m_PrefabInstance: {fileID: 0}
-  m_PrefabAsset: {fileID: 0}
-  m_GameObject: {fileID: 1615574117}
-  m_Enabled: 1
-  m_EditorHideFlags: 0
-  m_Script: {fileID: 11500000, guid: 4e29b1a8efbd4b44bb3f3716e73f07ff, type: 3}
-  m_Name: 
-  m_EditorClassIdentifier: 
-  m_Navigation:
-    m_Mode: 0
-    m_SelectOnUp: {fileID: 0}
-    m_SelectOnDown: {fileID: 0}
-    m_SelectOnLeft: {fileID: 0}
-    m_SelectOnRight: {fileID: 0}
-  m_Transition: 1
-  m_Colors:
-    m_NormalColor: {r: 0.43529415, g: 0.5411765, b: 0.5686275, a: 1}
-    m_HighlightedColor: {r: 1, g: 0.40000004, b: 0, a: 1}
-    m_PressedColor: {r: 0.30008277, g: 0.37307587, b: 0.39200002, a: 1}
-    m_SelectedColor: {r: 1, g: 0.40000004, b: 0, a: 1}
-    m_DisabledColor: {r: 0.78431374, g: 0.78431374, b: 0.78431374, a: 0.5019608}
-    m_ColorMultiplier: 1
-    m_FadeDuration: 0.1
-  m_SpriteState:
-    m_HighlightedSprite: {fileID: 0}
-    m_PressedSprite: {fileID: 0}
-    m_SelectedSprite: {fileID: 0}
-    m_DisabledSprite: {fileID: 0}
-  m_AnimationTriggers:
-    m_NormalTrigger: Normal
-    m_HighlightedTrigger: Highlighted
-    m_PressedTrigger: Pressed
-    m_SelectedTrigger: Highlighted
-    m_DisabledTrigger: Disabled
-  m_Interactable: 1
-  m_TargetGraphic: {fileID: 1615574120}
-  m_OnClick:
-    m_PersistentCalls:
-      m_Calls:
-      - m_Target: {fileID: 1908252059}
-        m_MethodName: OnConnectButtonPressed
-        m_Mode: 1
-        m_Arguments:
-          m_ObjectArgument: {fileID: 0}
-          m_ObjectArgumentAssemblyTypeName: UnityEngine.Object, UnityEngine
-          m_IntArgument: 0
-          m_FloatArgument: 0
-          m_StringArgument: 
-          m_BoolArgument: 0
-        m_CallState: 2
-      - m_Target: {fileID: 1908252055}
-        m_MethodName: SetActive
-        m_Mode: 6
-        m_Arguments:
-          m_ObjectArgument: {fileID: 0}
-          m_ObjectArgumentAssemblyTypeName: UnityEngine.Object, UnityEngine
-          m_IntArgument: 0
-          m_FloatArgument: 0
-          m_StringArgument: 
-          m_BoolArgument: 0
-        m_CallState: 2
-      - m_Target: {fileID: 0}
-        m_MethodName: SetActive
-        m_Mode: 6
-        m_Arguments:
-          m_ObjectArgument: {fileID: 0}
-          m_ObjectArgumentAssemblyTypeName: UnityEngine.Object, UnityEngine
-          m_IntArgument: 0
-          m_FloatArgument: 0
-          m_StringArgument: 
-          m_BoolArgument: 0
-        m_CallState: 2
-      - m_Target: {fileID: 432278072}
-        m_MethodName: SetActive
-        m_Mode: 6
-        m_Arguments:
-          m_ObjectArgument: {fileID: 0}
-          m_ObjectArgumentAssemblyTypeName: UnityEngine.Object, UnityEngine
-          m_IntArgument: 0
-          m_FloatArgument: 0
-          m_StringArgument: 
-          m_BoolArgument: 1
-        m_CallState: 2
---- !u!114 &1615574120
-MonoBehaviour:
-  m_ObjectHideFlags: 0
-  m_CorrespondingSourceObject: {fileID: 0}
-  m_PrefabInstance: {fileID: 0}
-  m_PrefabAsset: {fileID: 0}
-  m_GameObject: {fileID: 1615574117}
-  m_Enabled: 1
-  m_EditorHideFlags: 0
-  m_Script: {fileID: 11500000, guid: fe87c0e1cc204ed48ad3b37840f39efc, type: 3}
-  m_Name: 
-  m_EditorClassIdentifier: 
-  m_Material: {fileID: 0}
-  m_Color: {r: 1, g: 1, b: 1, a: 1}
-  m_RaycastTarget: 1
-  m_OnCullStateChanged:
-    m_PersistentCalls:
-      m_Calls: []
-  m_Sprite: {fileID: 0}
-  m_Type: 0
-  m_PreserveAspect: 0
-  m_FillCenter: 1
-  m_FillMethod: 4
-  m_FillAmount: 1
-  m_FillClockwise: 1
-  m_FillOrigin: 0
-  m_UseSpriteMesh: 0
-  m_PixelsPerUnitMultiplier: 1
---- !u!222 &1615574121
-CanvasRenderer:
-  m_ObjectHideFlags: 0
-  m_CorrespondingSourceObject: {fileID: 0}
-  m_PrefabInstance: {fileID: 0}
-  m_PrefabAsset: {fileID: 0}
-  m_GameObject: {fileID: 1615574117}
-  m_CullTransparentMesh: 0
---- !u!1 &1627060378
-GameObject:
-  m_ObjectHideFlags: 0
-  m_CorrespondingSourceObject: {fileID: 0}
-  m_PrefabInstance: {fileID: 0}
-  m_PrefabAsset: {fileID: 0}
-  serializedVersion: 6
-  m_Component:
-  - component: {fileID: 1627060379}
-  - component: {fileID: 1627060381}
-  - component: {fileID: 1627060380}
-  m_Layer: 5
-  m_Name: Text
-  m_TagString: Untagged
-  m_Icon: {fileID: 0}
-  m_NavMeshLayer: 0
-  m_StaticEditorFlags: 0
-  m_IsActive: 1
---- !u!224 &1627060379
-RectTransform:
-  m_ObjectHideFlags: 0
-  m_CorrespondingSourceObject: {fileID: 0}
-  m_PrefabInstance: {fileID: 0}
-  m_PrefabAsset: {fileID: 0}
-  m_GameObject: {fileID: 1627060378}
-  m_LocalRotation: {x: 0, y: 0, z: 0, w: 1}
-  m_LocalPosition: {x: 0, y: 0, z: 0}
-  m_LocalScale: {x: 1, y: 1, z: 1}
-  m_Children: []
-  m_Father: {fileID: 1437844076}
-  m_RootOrder: 1
-  m_LocalEulerAnglesHint: {x: 0, y: 0, z: 0}
-  m_AnchorMin: {x: 0, y: 0}
-  m_AnchorMax: {x: 1, y: 1}
-  m_AnchoredPosition: {x: 0, y: 0}
-  m_SizeDelta: {x: 0, y: 0}
-  m_Pivot: {x: 0.5, y: 0.5}
---- !u!114 &1627060380
-MonoBehaviour:
-  m_ObjectHideFlags: 0
-  m_CorrespondingSourceObject: {fileID: 0}
-  m_PrefabInstance: {fileID: 0}
-  m_PrefabAsset: {fileID: 0}
-  m_GameObject: {fileID: 1627060378}
-  m_Enabled: 1
-  m_EditorHideFlags: 0
-  m_Script: {fileID: 11500000, guid: f4688fdb7df04437aeb418b961361dc5, type: 3}
-  m_Name: 
-  m_EditorClassIdentifier: 
-  m_Material: {fileID: 0}
-  m_Color: {r: 1, g: 1, b: 1, a: 1}
-  m_RaycastTarget: 1
-  m_OnCullStateChanged:
-    m_PersistentCalls:
-      m_Calls: []
-  m_text: "54322\u200B"
-  m_isRightToLeft: 0
-  m_fontAsset: {fileID: 11400000, guid: 0cd382c4d470f174791dd96eb8f7b786, type: 2}
-  m_sharedMaterial: {fileID: 1549604112718095413, guid: 0cd382c4d470f174791dd96eb8f7b786,
-    type: 2}
-  m_fontSharedMaterials: []
-  m_fontMaterial: {fileID: 0}
-  m_fontMaterials: []
-  m_fontColor32:
-    serializedVersion: 2
-    rgba: 4292202422
-  m_fontColor: {r: 0.71705234, g: 0.8146104, b: 0.839, a: 1}
-  m_enableVertexGradient: 0
-  m_colorMode: 3
-  m_fontColorGradient:
-    topLeft: {r: 1, g: 1, b: 1, a: 1}
-    topRight: {r: 1, g: 1, b: 1, a: 1}
-    bottomLeft: {r: 1, g: 1, b: 1, a: 1}
-    bottomRight: {r: 1, g: 1, b: 1, a: 1}
-  m_fontColorGradientPreset: {fileID: 0}
-  m_spriteAsset: {fileID: 0}
-  m_tintAllSprites: 0
-  m_overrideHtmlColors: 0
-  m_faceColor:
-    serializedVersion: 2
-    rgba: 4294967295
-  m_outlineColor:
-    serializedVersion: 2
-    rgba: 4278190080
-  m_fontSize: 24
-  m_fontSizeBase: 24
-  m_fontWeight: 400
-  m_enableAutoSizing: 0
-  m_fontSizeMin: 18
-  m_fontSizeMax: 72
-  m_fontStyle: 0
-  m_textAlignment: 513
-  m_characterSpacing: 0
-  m_wordSpacing: 0
-  m_lineSpacing: 0
-  m_lineSpacingMax: 0
-  m_paragraphSpacing: 0
-  m_charWidthMaxAdj: 0
-  m_enableWordWrapping: 0
-  m_wordWrappingRatios: 0.4
-  m_overflowMode: 0
-  m_firstOverflowCharacterIndex: -1
-  m_linkedTextComponent: {fileID: 0}
-  m_isLinkedTextComponent: 0
-  m_isTextTruncated: 0
-  m_enableKerning: 1
-  m_enableExtraPadding: 1
-  checkPaddingRequired: 0
-  m_isRichText: 1
-  m_parseCtrlCharacters: 1
-  m_isOrthographic: 1
-  m_isCullingEnabled: 0
-  m_ignoreRectMaskCulling: 0
-  m_ignoreCulling: 1
-  m_horizontalMapping: 0
-  m_verticalMapping: 0
-  m_uvLineOffset: 0
-  m_geometrySortingOrder: 0
-  m_VertexBufferAutoSizeReduction: 1
-  m_firstVisibleCharacter: 0
-  m_useMaxVisibleDescender: 1
-  m_pageToDisplay: 1
-  m_margin: {x: 0, y: 0, z: 0, w: 0}
-  m_textInfo:
-    textComponent: {fileID: 1627060380}
-    characterCount: 6
-    spriteCount: 0
-    spaceCount: 0
-    wordCount: 1
-    linkCount: 0
-    lineCount: 1
-    pageCount: 1
-    materialCount: 1
-  m_isUsingLegacyAnimationComponent: 0
-  m_isVolumetricText: 0
-  m_spriteAnimator: {fileID: 0}
-  m_hasFontAssetChanged: 0
-  m_subTextObjects:
-  - {fileID: 0}
-  - {fileID: 0}
-  - {fileID: 0}
-  - {fileID: 0}
-  - {fileID: 0}
-  - {fileID: 0}
-  - {fileID: 0}
-  - {fileID: 0}
-  m_baseMaterial: {fileID: 0}
-  m_maskOffset: {x: 0, y: 0, z: 0, w: 0}
---- !u!222 &1627060381
-CanvasRenderer:
-  m_ObjectHideFlags: 0
-  m_CorrespondingSourceObject: {fileID: 0}
-  m_PrefabInstance: {fileID: 0}
-  m_PrefabAsset: {fileID: 0}
-  m_GameObject: {fileID: 1627060378}
-  m_CullTransparentMesh: 0
---- !u!1001 &1645794189
-PrefabInstance:
-  m_ObjectHideFlags: 0
-  serializedVersion: 2
-  m_Modification:
-    m_TransformParent: {fileID: 996501060}
-    m_Modifications:
-    - target: {fileID: 4567258239358268689, guid: c7ed4e9e21146d7439ed6e6d7d501536,
-        type: 3}
-      propertyPath: m_Name
-      value: Service Window
-      objectReference: {fileID: 0}
-    - target: {fileID: 4567258239358268689, guid: c7ed4e9e21146d7439ed6e6d7d501536,
-        type: 3}
-      propertyPath: m_IsActive
-      value: 0
-      objectReference: {fileID: 0}
-    - target: {fileID: 4567258239358268698, guid: c7ed4e9e21146d7439ed6e6d7d501536,
-        type: 3}
-      propertyPath: m_LocalPosition.x
-      value: 0
-      objectReference: {fileID: 0}
-    - target: {fileID: 4567258239358268698, guid: c7ed4e9e21146d7439ed6e6d7d501536,
-        type: 3}
-      propertyPath: m_LocalPosition.y
-      value: 0
-      objectReference: {fileID: 0}
-    - target: {fileID: 4567258239358268698, guid: c7ed4e9e21146d7439ed6e6d7d501536,
-        type: 3}
-      propertyPath: m_LocalPosition.z
-      value: 0
-      objectReference: {fileID: 0}
-    - target: {fileID: 4567258239358268698, guid: c7ed4e9e21146d7439ed6e6d7d501536,
-        type: 3}
-      propertyPath: m_LocalRotation.x
-      value: -0
-      objectReference: {fileID: 0}
-    - target: {fileID: 4567258239358268698, guid: c7ed4e9e21146d7439ed6e6d7d501536,
-        type: 3}
-      propertyPath: m_LocalRotation.y
-      value: -0
-      objectReference: {fileID: 0}
-    - target: {fileID: 4567258239358268698, guid: c7ed4e9e21146d7439ed6e6d7d501536,
-        type: 3}
-      propertyPath: m_LocalRotation.z
-      value: -0
-      objectReference: {fileID: 0}
-    - target: {fileID: 4567258239358268698, guid: c7ed4e9e21146d7439ed6e6d7d501536,
-        type: 3}
-      propertyPath: m_LocalRotation.w
-      value: 1
-      objectReference: {fileID: 0}
-    - target: {fileID: 4567258239358268698, guid: c7ed4e9e21146d7439ed6e6d7d501536,
-        type: 3}
-      propertyPath: m_RootOrder
-      value: 0
-      objectReference: {fileID: 0}
-    - target: {fileID: 4567258239358268698, guid: c7ed4e9e21146d7439ed6e6d7d501536,
-        type: 3}
-      propertyPath: m_LocalEulerAnglesHint.x
-      value: 0
-      objectReference: {fileID: 0}
-    - target: {fileID: 4567258239358268698, guid: c7ed4e9e21146d7439ed6e6d7d501536,
-        type: 3}
-      propertyPath: m_LocalEulerAnglesHint.y
-      value: 0
-      objectReference: {fileID: 0}
-    - target: {fileID: 4567258239358268698, guid: c7ed4e9e21146d7439ed6e6d7d501536,
-        type: 3}
-      propertyPath: m_LocalEulerAnglesHint.z
-      value: 0
-      objectReference: {fileID: 0}
-    - target: {fileID: 4567258239358268698, guid: c7ed4e9e21146d7439ed6e6d7d501536,
-        type: 3}
-      propertyPath: m_AnchoredPosition.x
-      value: 0
-      objectReference: {fileID: 0}
-    - target: {fileID: 4567258239358268698, guid: c7ed4e9e21146d7439ed6e6d7d501536,
-        type: 3}
-      propertyPath: m_AnchoredPosition.y
-      value: 0
-      objectReference: {fileID: 0}
-    - target: {fileID: 4567258239358268698, guid: c7ed4e9e21146d7439ed6e6d7d501536,
-        type: 3}
-      propertyPath: m_SizeDelta.x
-      value: 768
-      objectReference: {fileID: 0}
-    - target: {fileID: 4567258239358268698, guid: c7ed4e9e21146d7439ed6e6d7d501536,
-        type: 3}
-      propertyPath: m_SizeDelta.y
-      value: 384
-      objectReference: {fileID: 0}
-    - target: {fileID: 4567258239358268698, guid: c7ed4e9e21146d7439ed6e6d7d501536,
-        type: 3}
-      propertyPath: m_AnchorMin.x
-      value: 0
-      objectReference: {fileID: 0}
-    - target: {fileID: 4567258239358268698, guid: c7ed4e9e21146d7439ed6e6d7d501536,
-        type: 3}
-      propertyPath: m_AnchorMin.y
-      value: 0
-      objectReference: {fileID: 0}
-    - target: {fileID: 4567258239358268698, guid: c7ed4e9e21146d7439ed6e6d7d501536,
-        type: 3}
-      propertyPath: m_AnchorMax.x
-      value: 0
-      objectReference: {fileID: 0}
-    - target: {fileID: 4567258239358268698, guid: c7ed4e9e21146d7439ed6e6d7d501536,
-        type: 3}
-      propertyPath: m_AnchorMax.y
-      value: 0
-      objectReference: {fileID: 0}
-    - target: {fileID: 4567258239358268698, guid: c7ed4e9e21146d7439ed6e6d7d501536,
-        type: 3}
-      propertyPath: m_Pivot.x
-      value: 0.5
-      objectReference: {fileID: 0}
-    - target: {fileID: 4567258239358268698, guid: c7ed4e9e21146d7439ed6e6d7d501536,
-        type: 3}
-      propertyPath: m_Pivot.y
-      value: 0.5
-      objectReference: {fileID: 0}
-    - target: {fileID: 2032486920035633747, guid: c7ed4e9e21146d7439ed6e6d7d501536,
-        type: 3}
-      propertyPath: m_OnClick.m_PersistentCalls.m_Calls.Array.size
-      value: 1
-      objectReference: {fileID: 0}
-    - target: {fileID: 2032486920035633747, guid: c7ed4e9e21146d7439ed6e6d7d501536,
-        type: 3}
-      propertyPath: m_OnClick.m_PersistentCalls.m_Calls.Array.data[0].m_Mode
-      value: 1
-      objectReference: {fileID: 0}
-    - target: {fileID: 2032486920035633747, guid: c7ed4e9e21146d7439ed6e6d7d501536,
-        type: 3}
-      propertyPath: m_OnClick.m_PersistentCalls.m_Calls.Array.data[0].m_CallState
-      value: 2
-      objectReference: {fileID: 0}
-    - target: {fileID: 2032486920035633747, guid: c7ed4e9e21146d7439ed6e6d7d501536,
-        type: 3}
-      propertyPath: m_OnClick.m_PersistentCalls.m_Calls.Array.data[0].m_Target
-      value: 
-      objectReference: {fileID: 996501058}
-    - target: {fileID: 2032486920035633747, guid: c7ed4e9e21146d7439ed6e6d7d501536,
-        type: 3}
-      propertyPath: m_OnClick.m_PersistentCalls.m_Calls.Array.data[0].m_MethodName
-      value: CloseScene
-      objectReference: {fileID: 0}
-    - target: {fileID: 2032486920035633747, guid: c7ed4e9e21146d7439ed6e6d7d501536,
-        type: 3}
-      propertyPath: m_OnClick.m_PersistentCalls.m_Calls.Array.data[0].m_Arguments.m_ObjectArgumentAssemblyTypeName
-      value: UnityEngine.Object, UnityEngine
-      objectReference: {fileID: 0}
-    - target: {fileID: 6733104450206976141, guid: c7ed4e9e21146d7439ed6e6d7d501536,
-        type: 3}
-      propertyPath: services
-      value: 
-      objectReference: {fileID: 1949430648}
-    - target: {fileID: 6733104450206976141, guid: c7ed4e9e21146d7439ed6e6d7d501536,
-        type: 3}
-      propertyPath: prefab
-      value: 
-      objectReference: {fileID: 440742212}
-    - target: {fileID: 8061070808192933049, guid: c7ed4e9e21146d7439ed6e6d7d501536,
-        type: 3}
-      propertyPath: m_IsActive
-      value: 0
-      objectReference: {fileID: 0}
-    m_RemovedComponents:
-    - {fileID: 8325383144761992423, guid: c7ed4e9e21146d7439ed6e6d7d501536, type: 3}
-  m_SourcePrefab: {fileID: 100100000, guid: c7ed4e9e21146d7439ed6e6d7d501536, type: 3}
---- !u!1 &1688168142
-GameObject:
-  m_ObjectHideFlags: 0
-  m_CorrespondingSourceObject: {fileID: 0}
-  m_PrefabInstance: {fileID: 0}
-  m_PrefabAsset: {fileID: 0}
-  serializedVersion: 6
-  m_Component:
-  - component: {fileID: 1688168143}
-  m_Layer: 5
-  m_Name: Test Renderer
-  m_TagString: Untagged
-  m_Icon: {fileID: 0}
-  m_NavMeshLayer: 0
-  m_StaticEditorFlags: 0
-  m_IsActive: 1
---- !u!224 &1688168143
-RectTransform:
-  m_ObjectHideFlags: 0
-  m_CorrespondingSourceObject: {fileID: 0}
-  m_PrefabInstance: {fileID: 0}
-  m_PrefabAsset: {fileID: 0}
-  m_GameObject: {fileID: 1688168142}
-  m_LocalRotation: {x: 0, y: 0, z: 0, w: 1}
-  m_LocalPosition: {x: 0, y: 0, z: 0}
-  m_LocalScale: {x: 1, y: 1, z: 1}
-  m_Children:
-  - {fileID: 159567282}
-  m_Father: {fileID: 2054891945}
-  m_RootOrder: 5
-  m_LocalEulerAnglesHint: {x: 0, y: 0, z: 0}
-  m_AnchorMin: {x: 0, y: 1}
-  m_AnchorMax: {x: 0, y: 1}
-  m_AnchoredPosition: {x: 190, y: -304}
-  m_SizeDelta: {x: 380, y: 80}
-  m_Pivot: {x: 0.5, y: 0.5}
---- !u!1 &1730465031
-GameObject:
-  m_ObjectHideFlags: 0
-  m_CorrespondingSourceObject: {fileID: 0}
-  m_PrefabInstance: {fileID: 0}
-  m_PrefabAsset: {fileID: 0}
-  serializedVersion: 6
-  m_Component:
-  - component: {fileID: 1730465032}
-  - component: {fileID: 1730465034}
-  - component: {fileID: 1730465033}
-  m_Layer: 5
-  m_Name: Label
-  m_TagString: Untagged
-  m_Icon: {fileID: 0}
-  m_NavMeshLayer: 0
-  m_StaticEditorFlags: 0
-  m_IsActive: 1
---- !u!224 &1730465032
-RectTransform:
-  m_ObjectHideFlags: 0
-  m_CorrespondingSourceObject: {fileID: 0}
-  m_PrefabInstance: {fileID: 0}
-  m_PrefabAsset: {fileID: 0}
-  m_GameObject: {fileID: 1730465031}
-  m_LocalRotation: {x: 0, y: 0, z: 0, w: 1}
-  m_LocalPosition: {x: 0, y: 0, z: 0}
-  m_LocalScale: {x: 1, y: 1, z: 1}
-  m_Children: []
-  m_Father: {fileID: 94545910}
-  m_RootOrder: 0
-  m_LocalEulerAnglesHint: {x: 0, y: 0, z: 0}
-  m_AnchorMin: {x: 0, y: 0}
-  m_AnchorMax: {x: 1, y: 1}
-  m_AnchoredPosition: {x: 0, y: 0}
-  m_SizeDelta: {x: -32, y: -32}
-  m_Pivot: {x: 0.5, y: 0.5}
---- !u!114 &1730465033
-MonoBehaviour:
-  m_ObjectHideFlags: 0
-  m_CorrespondingSourceObject: {fileID: 0}
-  m_PrefabInstance: {fileID: 0}
-  m_PrefabAsset: {fileID: 0}
-  m_GameObject: {fileID: 1730465031}
-  m_Enabled: 1
-  m_EditorHideFlags: 0
-  m_Script: {fileID: 11500000, guid: f4688fdb7df04437aeb418b961361dc5, type: 3}
-  m_Name: 
-  m_EditorClassIdentifier: 
-  m_Material: {fileID: 0}
-  m_Color: {r: 1, g: 1, b: 1, a: 1}
-  m_RaycastTarget: 1
-  m_OnCullStateChanged:
-    m_PersistentCalls:
-      m_Calls: []
-  m_text: "direct connect \nto narupa 2 server"
-  m_isRightToLeft: 0
-  m_fontAsset: {fileID: 11400000, guid: 5a19f4193fe2bf64089ade0b38163199, type: 2}
-  m_sharedMaterial: {fileID: 21566619404874456, guid: 5a19f4193fe2bf64089ade0b38163199,
-    type: 2}
-  m_fontSharedMaterials: []
-  m_fontMaterial: {fileID: 0}
-  m_fontMaterials: []
-  m_fontColor32:
-    serializedVersion: 2
-    rgba: 4294967295
-  m_fontColor: {r: 1, g: 1, b: 1, a: 1}
-  m_enableVertexGradient: 0
-  m_colorMode: 3
-  m_fontColorGradient:
-    topLeft: {r: 1, g: 1, b: 1, a: 1}
-    topRight: {r: 1, g: 1, b: 1, a: 1}
-    bottomLeft: {r: 1, g: 1, b: 1, a: 1}
-    bottomRight: {r: 1, g: 1, b: 1, a: 1}
-  m_fontColorGradientPreset: {fileID: 0}
-  m_spriteAsset: {fileID: 0}
-  m_tintAllSprites: 0
-  m_overrideHtmlColors: 0
-  m_faceColor:
-    serializedVersion: 2
-    rgba: 4294967295
-  m_outlineColor:
-    serializedVersion: 2
-    rgba: 4278190080
-  m_fontSize: 28
-  m_fontSizeBase: 28
-  m_fontWeight: 400
-  m_enableAutoSizing: 0
-  m_fontSizeMin: 18
-  m_fontSizeMax: 72
-  m_fontStyle: 16
-  m_textAlignment: 514
-  m_characterSpacing: 0
-  m_wordSpacing: 0
-  m_lineSpacing: 0
-  m_lineSpacingMax: 0
-  m_paragraphSpacing: 0
-  m_charWidthMaxAdj: 0
-  m_enableWordWrapping: 1
-  m_wordWrappingRatios: 0.4
-  m_overflowMode: 0
-  m_firstOverflowCharacterIndex: 16
-  m_linkedTextComponent: {fileID: 0}
-  m_isLinkedTextComponent: 0
-  m_isTextTruncated: 0
-  m_enableKerning: 1
-  m_enableExtraPadding: 0
-  checkPaddingRequired: 0
-  m_isRichText: 1
-  m_parseCtrlCharacters: 1
-  m_isOrthographic: 1
-  m_isCullingEnabled: 0
-  m_ignoreRectMaskCulling: 0
-  m_ignoreCulling: 1
-  m_horizontalMapping: 0
-  m_verticalMapping: 0
-  m_uvLineOffset: 0
-  m_geometrySortingOrder: 0
-  m_VertexBufferAutoSizeReduction: 1
-  m_firstVisibleCharacter: 0
-  m_useMaxVisibleDescender: 1
-  m_pageToDisplay: 1
-  m_margin: {x: 0, y: 0, z: 0, w: 0}
-  m_textInfo:
-    textComponent: {fileID: 1730465033}
-    characterCount: 34
-    spriteCount: 0
-    spaceCount: 6
-    wordCount: 6
-    linkCount: 0
-    lineCount: 2
-    pageCount: 1
-    materialCount: 1
-  m_isUsingLegacyAnimationComponent: 0
-  m_isVolumetricText: 0
-  m_spriteAnimator: {fileID: 0}
-  m_hasFontAssetChanged: 0
-  m_subTextObjects:
-  - {fileID: 0}
-  - {fileID: 0}
-  - {fileID: 0}
-  - {fileID: 0}
-  - {fileID: 0}
-  - {fileID: 0}
-  - {fileID: 0}
-  - {fileID: 0}
-  m_baseMaterial: {fileID: 0}
-  m_maskOffset: {x: 0, y: 0, z: 0, w: 0}
---- !u!222 &1730465034
-CanvasRenderer:
-  m_ObjectHideFlags: 0
-  m_CorrespondingSourceObject: {fileID: 0}
-  m_PrefabInstance: {fileID: 0}
-  m_PrefabAsset: {fileID: 0}
-  m_GameObject: {fileID: 1730465031}
-  m_CullTransparentMesh: 0
---- !u!21 &1774738529
-Material:
-  serializedVersion: 6
-  m_ObjectHideFlags: 0
-  m_CorrespondingSourceObject: {fileID: 0}
-  m_PrefabInstance: {fileID: 0}
-  m_PrefabAsset: {fileID: 0}
-  m_Name: Sprites/Default
-  m_Shader: {fileID: 10753, guid: 0000000000000000f000000000000000, type: 0}
-  m_ShaderKeywords: 
-  m_LightmapFlags: 4
-  m_EnableInstancingVariants: 0
-  m_DoubleSidedGI: 0
-  m_CustomRenderQueue: -1
-  stringTagMap: {}
-  disabledShaderPasses: []
-  m_SavedProperties:
-    serializedVersion: 3
-    m_TexEnvs:
-    - _AlphaTex:
-        m_Texture: {fileID: 0}
-        m_Scale: {x: 1, y: 1}
-        m_Offset: {x: 0, y: 0}
-    - _MainTex:
-        m_Texture: {fileID: 0}
-        m_Scale: {x: 1, y: 1}
-        m_Offset: {x: 0, y: 0}
-    m_Floats:
-    - PixelSnap: 0
-    - _EnableExternalAlpha: 0
-    m_Colors:
-    - _Color: {r: 1, g: 1, b: 1, a: 1}
-    - _Flip: {r: 1, g: 1, b: 1, a: 1}
-    - _RendererColor: {r: 1, g: 1, b: 1, a: 1}
---- !u!1 &1787736710
-GameObject:
-  m_ObjectHideFlags: 0
-  m_CorrespondingSourceObject: {fileID: 0}
-  m_PrefabInstance: {fileID: 0}
-  m_PrefabAsset: {fileID: 0}
-  serializedVersion: 6
-  m_Component:
-  - component: {fileID: 1787736711}
-  - component: {fileID: 1787736713}
-  - component: {fileID: 1787736712}
-  m_Layer: 5
-  m_Name: Label
-  m_TagString: Untagged
-  m_Icon: {fileID: 0}
-  m_NavMeshLayer: 0
-  m_StaticEditorFlags: 0
-  m_IsActive: 1
---- !u!224 &1787736711
-RectTransform:
-  m_ObjectHideFlags: 0
-  m_CorrespondingSourceObject: {fileID: 0}
-  m_PrefabInstance: {fileID: 0}
-  m_PrefabAsset: {fileID: 0}
-  m_GameObject: {fileID: 1787736710}
-  m_LocalRotation: {x: 0, y: 0, z: 0, w: 1}
-  m_LocalPosition: {x: 0, y: 0, z: 0}
-  m_LocalScale: {x: 1, y: 1, z: 1}
-  m_Children: []
-  m_Father: {fileID: 780997011}
-  m_RootOrder: 0
-  m_LocalEulerAnglesHint: {x: 0, y: 0, z: 0}
-  m_AnchorMin: {x: 0, y: 0}
-  m_AnchorMax: {x: 1, y: 1}
-  m_AnchoredPosition: {x: 0, y: 0}
-  m_SizeDelta: {x: -32, y: -32}
-  m_Pivot: {x: 0.5, y: 0.5}
---- !u!114 &1787736712
-MonoBehaviour:
-  m_ObjectHideFlags: 0
-  m_CorrespondingSourceObject: {fileID: 0}
-  m_PrefabInstance: {fileID: 0}
-  m_PrefabAsset: {fileID: 0}
-  m_GameObject: {fileID: 1787736710}
-  m_Enabled: 1
-  m_EditorHideFlags: 0
-  m_Script: {fileID: 11500000, guid: f4688fdb7df04437aeb418b961361dc5, type: 3}
-  m_Name: 
-  m_EditorClassIdentifier: 
-  m_Material: {fileID: 0}
-  m_Color: {r: 1, g: 1, b: 1, a: 1}
-  m_RaycastTarget: 1
-  m_OnCullStateChanged:
-    m_PersistentCalls:
-      m_Calls: []
-  m_text: narupa 2 prototype
-  m_isRightToLeft: 0
-  m_fontAsset: {fileID: 11400000, guid: 5a19f4193fe2bf64089ade0b38163199, type: 2}
-  m_sharedMaterial: {fileID: 21566619404874456, guid: 5a19f4193fe2bf64089ade0b38163199,
-    type: 2}
-  m_fontSharedMaterials: []
-  m_fontMaterial: {fileID: 0}
-  m_fontMaterials: []
-  m_fontColor32:
-    serializedVersion: 2
-    rgba: 4294967295
-  m_fontColor: {r: 1, g: 1, b: 1, a: 1}
-  m_enableVertexGradient: 0
-  m_colorMode: 3
-  m_fontColorGradient:
-    topLeft: {r: 1, g: 1, b: 1, a: 1}
-    topRight: {r: 1, g: 1, b: 1, a: 1}
-    bottomLeft: {r: 1, g: 1, b: 1, a: 1}
-    bottomRight: {r: 1, g: 1, b: 1, a: 1}
-  m_fontColorGradientPreset: {fileID: 0}
-  m_spriteAsset: {fileID: 0}
-  m_tintAllSprites: 0
-  m_overrideHtmlColors: 0
-  m_faceColor:
-    serializedVersion: 2
-    rgba: 4294967295
-  m_outlineColor:
-    serializedVersion: 2
-    rgba: 4278190080
-  m_fontSize: 28
-  m_fontSizeBase: 28
-  m_fontWeight: 400
-  m_enableAutoSizing: 0
-  m_fontSizeMin: 18
-  m_fontSizeMax: 72
-  m_fontStyle: 16
-  m_textAlignment: 514
-  m_characterSpacing: 0
-  m_wordSpacing: 0
-  m_lineSpacing: 0
-  m_lineSpacingMax: 0
-  m_paragraphSpacing: 0
-  m_charWidthMaxAdj: 0
-  m_enableWordWrapping: 1
-  m_wordWrappingRatios: 0.4
-  m_overflowMode: 0
-  m_firstOverflowCharacterIndex: -1
-  m_linkedTextComponent: {fileID: 0}
-  m_isLinkedTextComponent: 0
-  m_isTextTruncated: 0
-  m_enableKerning: 1
-  m_enableExtraPadding: 0
-  checkPaddingRequired: 0
-  m_isRichText: 1
-  m_parseCtrlCharacters: 1
-  m_isOrthographic: 1
-  m_isCullingEnabled: 0
-  m_ignoreRectMaskCulling: 0
-  m_ignoreCulling: 1
-  m_horizontalMapping: 0
-  m_verticalMapping: 0
-  m_uvLineOffset: 0
-  m_geometrySortingOrder: 0
-  m_VertexBufferAutoSizeReduction: 1
-  m_firstVisibleCharacter: 0
-  m_useMaxVisibleDescender: 1
-  m_pageToDisplay: 1
-  m_margin: {x: 0, y: 0, z: 0, w: 0}
-  m_textInfo:
-    textComponent: {fileID: 1787736712}
-    characterCount: 18
-    spriteCount: 0
-    spaceCount: 2
-    wordCount: 3
-    linkCount: 0
-    lineCount: 1
-    pageCount: 1
-    materialCount: 1
-  m_isUsingLegacyAnimationComponent: 0
-  m_isVolumetricText: 0
-  m_spriteAnimator: {fileID: 0}
-  m_hasFontAssetChanged: 0
-  m_subTextObjects:
-  - {fileID: 0}
-  - {fileID: 0}
-  - {fileID: 0}
-  - {fileID: 0}
-  - {fileID: 0}
-  - {fileID: 0}
-  - {fileID: 0}
-  - {fileID: 0}
-  m_baseMaterial: {fileID: 0}
-  m_maskOffset: {x: 0, y: 0, z: 0, w: 0}
---- !u!222 &1787736713
-CanvasRenderer:
-  m_ObjectHideFlags: 0
-  m_CorrespondingSourceObject: {fileID: 0}
-  m_PrefabInstance: {fileID: 0}
-  m_PrefabAsset: {fileID: 0}
-  m_GameObject: {fileID: 1787736710}
-  m_CullTransparentMesh: 0
---- !u!1 &1807462480
-GameObject:
-  m_ObjectHideFlags: 0
-  m_CorrespondingSourceObject: {fileID: 0}
-  m_PrefabInstance: {fileID: 0}
-  m_PrefabAsset: {fileID: 0}
-  serializedVersion: 6
-  m_Component:
-  - component: {fileID: 1807462482}
-  - component: {fileID: 1807462481}
-  m_Layer: 0
-  m_Name: Visualisation
-  m_TagString: Untagged
-  m_Icon: {fileID: 0}
-  m_NavMeshLayer: 0
-  m_StaticEditorFlags: 0
-  m_IsActive: 1
---- !u!114 &1807462481
-MonoBehaviour:
-  m_ObjectHideFlags: 0
-  m_CorrespondingSourceObject: {fileID: 0}
-  m_PrefabInstance: {fileID: 0}
-  m_PrefabAsset: {fileID: 0}
-  m_GameObject: {fileID: 1807462480}
-  m_Enabled: 1
-  m_EditorHideFlags: 0
-  m_Script: {fileID: 11500000, guid: 96e624ba197c8f848bfb64b3f26b1f85, type: 3}
-  m_Name: 
-  m_EditorClassIdentifier: 
-  visualiserPrefabs:
-  - {fileID: 8528582866378757822, guid: 8c139f1aab8264d498d1a2c9fc37f5d7, type: 3}
-  - {fileID: 8528582866378757822, guid: 6b5cf0e13b3e36149adb2e6cb6acf737, type: 3}
-  - {fileID: 8528582866378757822, guid: 1d933d96923955848a1f39e25c3e05e3, type: 3}
-  - {fileID: 8528582866378757822, guid: 128450b537d13874da8f4fe0b26735a0, type: 3}
-  startingPrefab: {fileID: 8528582866378757822, guid: 8c139f1aab8264d498d1a2c9fc37f5d7,
-    type: 3}
-  prototype: {fileID: 544060994}
---- !u!4 &1807462482
-Transform:
-  m_ObjectHideFlags: 0
-  m_CorrespondingSourceObject: {fileID: 0}
-  m_PrefabInstance: {fileID: 0}
-  m_PrefabAsset: {fileID: 0}
-  m_GameObject: {fileID: 1807462480}
-  m_LocalRotation: {x: 0, y: 0, z: 0, w: 1}
-  m_LocalPosition: {x: 0, y: 0, z: 0}
-  m_LocalScale: {x: 1, y: 1, z: 1}
-  m_Children: []
-  m_Father: {fileID: 1946000298}
-  m_RootOrder: 1
-  m_LocalEulerAnglesHint: {x: 0, y: 0, z: 0}
---- !u!1 &1843315715
-GameObject:
-  m_ObjectHideFlags: 0
-  m_CorrespondingSourceObject: {fileID: 0}
-  m_PrefabInstance: {fileID: 0}
-  m_PrefabAsset: {fileID: 0}
-  serializedVersion: 6
-  m_Component:
-  - component: {fileID: 1843315717}
-  - component: {fileID: 1843315716}
-  m_Layer: 0
-  m_Name: Directional Light
-  m_TagString: Untagged
-  m_Icon: {fileID: 0}
-  m_NavMeshLayer: 0
-  m_StaticEditorFlags: 0
-  m_IsActive: 1
---- !u!108 &1843315716
-Light:
-  m_ObjectHideFlags: 0
-  m_CorrespondingSourceObject: {fileID: 0}
-  m_PrefabInstance: {fileID: 0}
-  m_PrefabAsset: {fileID: 0}
-  m_GameObject: {fileID: 1843315715}
-  m_Enabled: 1
-  serializedVersion: 9
-  m_Type: 1
-  m_Color: {r: 1, g: 1, b: 1, a: 1}
-  m_Intensity: 1
-  m_Range: 10
-  m_SpotAngle: 30
-  m_InnerSpotAngle: 21.80208
-  m_CookieSize: 10
-  m_Shadows:
-    m_Type: 0
-    m_Resolution: -1
-    m_CustomResolution: -1
-    m_Strength: 1
-    m_Bias: 0.05
-    m_NormalBias: 0.4
-    m_NearPlane: 0.2
-    m_CullingMatrixOverride:
-      e00: 1
-      e01: 0
-      e02: 0
-      e03: 0
-      e10: 0
-      e11: 1
-      e12: 0
-      e13: 0
-      e20: 0
-      e21: 0
-      e22: 1
-      e23: 0
-      e30: 0
-      e31: 0
-      e32: 0
-      e33: 1
-    m_UseCullingMatrixOverride: 0
-  m_Cookie: {fileID: 0}
-  m_DrawHalo: 0
-  m_Flare: {fileID: 0}
-  m_RenderMode: 0
-  m_CullingMask:
-    serializedVersion: 2
-    m_Bits: 4294967295
-  m_RenderingLayerMask: 1
-  m_Lightmapping: 4
-  m_LightShadowCasterMode: 0
-  m_AreaSize: {x: 1, y: 1}
-  m_BounceIntensity: 1
-  m_ColorTemperature: 6570
-  m_UseColorTemperature: 0
-  m_BoundingSphereOverride: {x: 0, y: 0, z: 0, w: 0}
-  m_UseBoundingSphereOverride: 0
-  m_ShadowRadius: 0
-  m_ShadowAngle: 0
---- !u!4 &1843315717
-Transform:
-  m_ObjectHideFlags: 0
-  m_CorrespondingSourceObject: {fileID: 0}
-  m_PrefabInstance: {fileID: 0}
-  m_PrefabAsset: {fileID: 0}
-  m_GameObject: {fileID: 1843315715}
-  m_LocalRotation: {x: 0.40821788, y: -0.23456968, z: 0.10938163, w: 0.8754261}
-  m_LocalPosition: {x: 0, y: 3, z: 0}
-  m_LocalScale: {x: 1, y: 1, z: 1}
-  m_Children: []
-  m_Father: {fileID: 431384313}
-  m_RootOrder: 0
-  m_LocalEulerAnglesHint: {x: 50, y: -30, z: 0}
---- !u!1 &1843325383
-GameObject:
-  m_ObjectHideFlags: 0
-  m_CorrespondingSourceObject: {fileID: 0}
-  m_PrefabInstance: {fileID: 0}
-  m_PrefabAsset: {fileID: 0}
-  serializedVersion: 6
-  m_Component:
-  - component: {fileID: 1843325384}
-  - component: {fileID: 1843325386}
-  - component: {fileID: 1843325385}
-  m_Layer: 5
-  m_Name: Label
-  m_TagString: Untagged
-  m_Icon: {fileID: 0}
-  m_NavMeshLayer: 0
-  m_StaticEditorFlags: 0
-  m_IsActive: 1
---- !u!224 &1843325384
-RectTransform:
-  m_ObjectHideFlags: 0
-  m_CorrespondingSourceObject: {fileID: 0}
-  m_PrefabInstance: {fileID: 0}
-  m_PrefabAsset: {fileID: 0}
-  m_GameObject: {fileID: 1843325383}
-  m_LocalRotation: {x: -0, y: -0, z: -0, w: 1}
-  m_LocalPosition: {x: 0, y: 0, z: 0}
-  m_LocalScale: {x: 1, y: 1, z: 1}
-  m_Children: []
-  m_Father: {fileID: 767694554}
-  m_RootOrder: 1
-  m_LocalEulerAnglesHint: {x: 0, y: 0, z: 0}
-  m_AnchorMin: {x: 0, y: 0}
-  m_AnchorMax: {x: 1, y: 1}
-  m_AnchoredPosition: {x: 0, y: 0}
-  m_SizeDelta: {x: 0, y: 0}
-  m_Pivot: {x: 0.5, y: 0.5}
---- !u!114 &1843325385
-MonoBehaviour:
-  m_ObjectHideFlags: 0
-  m_CorrespondingSourceObject: {fileID: 0}
-  m_PrefabInstance: {fileID: 0}
-  m_PrefabAsset: {fileID: 0}
-  m_GameObject: {fileID: 1843325383}
-  m_Enabled: 1
-  m_EditorHideFlags: 0
-  m_Script: {fileID: 11500000, guid: f4688fdb7df04437aeb418b961361dc5, type: 3}
-  m_Name: 
-  m_EditorClassIdentifier: 
-  m_Material: {fileID: 0}
-  m_Color: {r: 1, g: 1, b: 1, a: 1}
-  m_RaycastTarget: 1
-  m_OnCullStateChanged:
-    m_PersistentCalls:
-      m_Calls: []
-  m_text: simulate controllers
-  m_isRightToLeft: 0
-  m_fontAsset: {fileID: 11400000, guid: 5a19f4193fe2bf64089ade0b38163199, type: 2}
-  m_sharedMaterial: {fileID: 21566619404874456, guid: 5a19f4193fe2bf64089ade0b38163199,
-    type: 2}
-  m_fontSharedMaterials: []
-  m_fontMaterial: {fileID: 0}
-  m_fontMaterials: []
-  m_fontColor32:
-    serializedVersion: 2
-    rgba: 4294967295
-  m_fontColor: {r: 1, g: 1, b: 1, a: 1}
-  m_enableVertexGradient: 0
-  m_colorMode: 3
-  m_fontColorGradient:
-    topLeft: {r: 1, g: 1, b: 1, a: 1}
-    topRight: {r: 1, g: 1, b: 1, a: 1}
-    bottomLeft: {r: 1, g: 1, b: 1, a: 1}
-    bottomRight: {r: 1, g: 1, b: 1, a: 1}
-  m_fontColorGradientPreset: {fileID: 0}
-  m_spriteAsset: {fileID: 0}
-  m_tintAllSprites: 0
-  m_overrideHtmlColors: 0
-  m_faceColor:
-    serializedVersion: 2
-    rgba: 4294967295
-  m_outlineColor:
-    serializedVersion: 2
-    rgba: 4278190080
-  m_fontSize: 24
-  m_fontSizeBase: 24
-  m_fontWeight: 400
-  m_enableAutoSizing: 0
-  m_fontSizeMin: 18
-  m_fontSizeMax: 72
-  m_fontStyle: 16
-  m_textAlignment: 514
-  m_characterSpacing: 0
-  m_wordSpacing: 0
-  m_lineSpacing: 0
-  m_lineSpacingMax: 0
-  m_paragraphSpacing: 0
-  m_charWidthMaxAdj: 0
-  m_enableWordWrapping: 1
-  m_wordWrappingRatios: 0.4
-  m_overflowMode: 0
-  m_firstOverflowCharacterIndex: -1
-  m_linkedTextComponent: {fileID: 0}
-  m_isLinkedTextComponent: 0
-  m_isTextTruncated: 0
-  m_enableKerning: 1
-  m_enableExtraPadding: 0
-  checkPaddingRequired: 0
-  m_isRichText: 1
-  m_parseCtrlCharacters: 1
-  m_isOrthographic: 1
-  m_isCullingEnabled: 0
-  m_ignoreRectMaskCulling: 0
-  m_ignoreCulling: 1
-  m_horizontalMapping: 0
-  m_verticalMapping: 0
-  m_uvLineOffset: 0
-  m_geometrySortingOrder: 0
-  m_VertexBufferAutoSizeReduction: 1
-  m_firstVisibleCharacter: 0
-  m_useMaxVisibleDescender: 1
-  m_pageToDisplay: 1
-  m_margin: {x: 16, y: 16, z: 16, w: 16}
-  m_textInfo:
-    textComponent: {fileID: 1843325385}
-    characterCount: 20
-    spriteCount: 0
-    spaceCount: 1
-    wordCount: 2
-    linkCount: 0
-    lineCount: 1
-    pageCount: 1
-    materialCount: 1
-  m_isUsingLegacyAnimationComponent: 0
-  m_isVolumetricText: 0
-  m_spriteAnimator: {fileID: 0}
-  m_hasFontAssetChanged: 0
-  m_subTextObjects:
-  - {fileID: 0}
-  - {fileID: 0}
-  - {fileID: 0}
-  - {fileID: 0}
-  - {fileID: 0}
-  - {fileID: 0}
-  - {fileID: 0}
-  - {fileID: 0}
-  m_baseMaterial: {fileID: 0}
-  m_maskOffset: {x: 0, y: 0, z: 0, w: 0}
---- !u!222 &1843325386
-CanvasRenderer:
-  m_ObjectHideFlags: 0
-  m_CorrespondingSourceObject: {fileID: 0}
-  m_PrefabInstance: {fileID: 0}
-  m_PrefabAsset: {fileID: 0}
-  m_GameObject: {fileID: 1843325383}
-  m_CullTransparentMesh: 0
-<<<<<<< HEAD
---- !u!20 &1854672894 stripped
-Camera:
-  m_CorrespondingSourceObject: {fileID: 3512045071494180814, guid: 44e6cce32ce12e0468da54bc4179b425,
-    type: 3}
-  m_PrefabInstance: {fileID: 3529211919708838411}
-  m_PrefabAsset: {fileID: 0}
---- !u!43 &1859158789
-Mesh:
-  m_ObjectHideFlags: 0
-  m_CorrespondingSourceObject: {fileID: 0}
-  m_PrefabInstance: {fileID: 0}
-  m_PrefabAsset: {fileID: 0}
-  m_Name: 
-  serializedVersion: 10
-  m_SubMeshes:
-  - serializedVersion: 2
-    firstByte: 0
-    indexCount: 24
-    topology: 0
-    baseVertex: 0
-    firstVertex: 0
-    vertexCount: 8
-    localAABB:
-      m_Center: {x: 0, y: 0.01, z: 0}
-      m_Extent: {x: 1.65, y: 0, z: 1.275}
-  m_Shapes:
-    vertices: []
-    shapes: []
-    channels: []
-    fullWeights: []
-  m_BindPose: []
-  m_BoneNameHashes: 
-  m_RootBoneNameHash: 0
-  m_BonesAABB: []
-  m_VariableBoneCountWeights:
-    m_Data: 
-  m_MeshCompression: 0
-  m_IsReadable: 1
-  m_KeepVertices: 1
-  m_KeepIndices: 1
-  m_IndexFormat: 0
-  m_IndexBuffer: 000004000100010004000500010005000200020005000600020006000300030006000700030007000000000007000400
-  m_VertexData:
-    serializedVersion: 3
-    m_VertexCount: 8
-    m_Channels:
-    - stream: 0
-      offset: 0
-      format: 0
-      dimension: 3
-    - stream: 0
-      offset: 0
-      format: 0
-      dimension: 0
-    - stream: 0
-      offset: 0
-      format: 0
-      dimension: 0
-    - stream: 0
-      offset: 12
-      format: 0
-      dimension: 4
-    - stream: 0
-      offset: 28
-      format: 0
-      dimension: 2
-    - stream: 0
-      offset: 0
-      format: 0
-      dimension: 0
-    - stream: 0
-      offset: 0
-      format: 0
-      dimension: 0
-    - stream: 0
-      offset: 0
-      format: 0
-      dimension: 0
-    - stream: 0
-      offset: 0
-      format: 0
-      dimension: 0
-    - stream: 0
-      offset: 0
-      format: 0
-      dimension: 0
-    - stream: 0
-      offset: 0
-      format: 0
-      dimension: 0
-    - stream: 0
-      offset: 0
-      format: 0
-      dimension: 0
-    - stream: 0
-      offset: 0
-      format: 0
-      dimension: 0
-    - stream: 0
-      offset: 0
-      format: 0
-      dimension: 0
-    m_DataSize: 288
-    _typelessdata: 0000c03f0ad7233c000090bf000000000000803f0000803f0000803f00000000000000000000c0bf0ad7233c000090bf000000000000803f0000803f0000803f0000803f000000000000c0bf0ad7233c0000903f000000000000803f0000803f0000803f00000000000000000000c03f0ad7233c0000903f000000000000803f0000803f0000803f0000803f000000003333d33f0ad7233c3333a3bf000000000000803f0000803f00000000000000000000803f3333d3bf0ad7233c3333a3bf000000000000803f0000803f000000000000803f0000803f3333d3bf0ad7233c3333a33f000000000000803f0000803f00000000000000000000803f3333d33f0ad7233c3333a33f000000000000803f0000803f000000000000803f0000803f
-  m_CompressedMesh:
-    m_Vertices:
-      m_NumItems: 0
-      m_Range: 0
-      m_Start: 0
-      m_Data: 
-      m_BitSize: 0
-    m_UV:
-      m_NumItems: 0
-      m_Range: 0
-      m_Start: 0
-      m_Data: 
-      m_BitSize: 0
-    m_Normals:
-      m_NumItems: 0
-      m_Range: 0
-      m_Start: 0
-      m_Data: 
-      m_BitSize: 0
-    m_Tangents:
-      m_NumItems: 0
-      m_Range: 0
-      m_Start: 0
-      m_Data: 
-      m_BitSize: 0
-    m_Weights:
-      m_NumItems: 0
-      m_Data: 
-      m_BitSize: 0
-    m_NormalSigns:
-      m_NumItems: 0
-      m_Data: 
-      m_BitSize: 0
-    m_TangentSigns:
-      m_NumItems: 0
-      m_Data: 
-      m_BitSize: 0
-    m_FloatColors:
-      m_NumItems: 0
-      m_Range: 0
-      m_Start: 0
-      m_Data: 
-      m_BitSize: 0
-    m_BoneIndices:
-      m_NumItems: 0
-      m_Data: 
-      m_BitSize: 0
-    m_Triangles:
-      m_NumItems: 0
-      m_Data: 
-      m_BitSize: 0
-    m_UVInfo: 0
-  m_LocalAABB:
-    m_Center: {x: 0, y: 0.01, z: 0}
-    m_Extent: {x: 1.65, y: 0, z: 1.275}
-  m_MeshUsageFlags: 0
-  m_BakedConvexCollisionMesh: 
-  m_BakedTriangleCollisionMesh: 
-  m_MeshMetrics[0]: 1
-  m_MeshMetrics[1]: 1
-  m_MeshOptimizationFlags: 1
-  m_StreamData:
-    offset: 0
-    size: 0
-    path: 
-=======
---- !u!4 &1865951357 stripped
-Transform:
-  m_CorrespondingSourceObject: {fileID: 4991043161427722009, guid: 667cc4daec5d5a44cb6c3ec450d505ab,
-    type: 3}
-  m_PrefabInstance: {fileID: 92639405931747985}
-  m_PrefabAsset: {fileID: 0}
->>>>>>> 978a566f
---- !u!4 &1897242026 stripped
-Transform:
-  m_CorrespondingSourceObject: {fileID: 3529211918885727118, guid: 44e6cce32ce12e0468da54bc4179b425,
-    type: 3}
-  m_PrefabInstance: {fileID: 3529211919708838411}
-  m_PrefabAsset: {fileID: 0}
---- !u!114 &1897242033 stripped
-MonoBehaviour:
-  m_CorrespondingSourceObject: {fileID: 1897242033, guid: 44e6cce32ce12e0468da54bc4179b425,
-    type: 3}
-  m_PrefabInstance: {fileID: 3529211919708838411}
-  m_PrefabAsset: {fileID: 0}
-  m_GameObject: {fileID: 0}
-  m_Enabled: 1
-  m_EditorHideFlags: 0
-  m_Script: {fileID: 11500000, guid: 642a98395bcd4cf3a66bed3e0d1b713e, type: 3}
-  m_Name: 
-  m_EditorClassIdentifier: 
---- !u!114 &1897242036 stripped
-MonoBehaviour:
-  m_CorrespondingSourceObject: {fileID: 1897242036, guid: 44e6cce32ce12e0468da54bc4179b425,
-    type: 3}
-  m_PrefabInstance: {fileID: 3529211919708838411}
-  m_PrefabAsset: {fileID: 0}
-  m_GameObject: {fileID: 0}
-  m_Enabled: 1
-  m_EditorHideFlags: 0
-  m_Script: {fileID: 11500000, guid: 642a98395bcd4cf3a66bed3e0d1b713e, type: 3}
-  m_Name: 
-  m_EditorClassIdentifier: 
---- !u!1 &1908252055
-GameObject:
-  m_ObjectHideFlags: 0
-  m_CorrespondingSourceObject: {fileID: 0}
-  m_PrefabInstance: {fileID: 0}
-  m_PrefabAsset: {fileID: 0}
-  serializedVersion: 6
-  m_Component:
-  - component: {fileID: 1908252056}
-  - component: {fileID: 1908252058}
-  - component: {fileID: 1908252057}
-  - component: {fileID: 1908252059}
-  m_Layer: 5
-  m_Name: Connect Window
-  m_TagString: Untagged
-  m_Icon: {fileID: 0}
-  m_NavMeshLayer: 0
-  m_StaticEditorFlags: 0
-  m_IsActive: 0
---- !u!224 &1908252056
-RectTransform:
-  m_ObjectHideFlags: 0
-  m_CorrespondingSourceObject: {fileID: 0}
-  m_PrefabInstance: {fileID: 0}
-  m_PrefabAsset: {fileID: 0}
-  m_GameObject: {fileID: 1908252055}
-  m_LocalRotation: {x: 0, y: 0, z: 0, w: 1}
-  m_LocalPosition: {x: 0, y: 0, z: 0}
-  m_LocalScale: {x: 1, y: 1, z: 1}
-  m_Children:
-  - {fileID: 1322106252}
-  m_Father: {fileID: 921160397}
-  m_RootOrder: 3
-  m_LocalEulerAnglesHint: {x: 0, y: 0, z: 0}
-  m_AnchorMin: {x: 0, y: 0}
-  m_AnchorMax: {x: 1, y: 1}
-  m_AnchoredPosition: {x: 0, y: 0}
-  m_SizeDelta: {x: 0, y: 0}
-  m_Pivot: {x: 0.5, y: 0.5}
---- !u!114 &1908252057
-MonoBehaviour:
-  m_ObjectHideFlags: 0
-  m_CorrespondingSourceObject: {fileID: 0}
-  m_PrefabInstance: {fileID: 0}
-  m_PrefabAsset: {fileID: 0}
-  m_GameObject: {fileID: 1908252055}
-  m_Enabled: 1
-  m_EditorHideFlags: 0
-  m_Script: {fileID: 11500000, guid: fe87c0e1cc204ed48ad3b37840f39efc, type: 3}
-  m_Name: 
-  m_EditorClassIdentifier: 
-  m_Material: {fileID: 0}
-  m_Color: {r: 0, g: 0, b: 0, a: 0.7490196}
-  m_RaycastTarget: 1
-  m_OnCullStateChanged:
-    m_PersistentCalls:
-      m_Calls: []
-  m_Sprite: {fileID: 0}
-  m_Type: 0
-  m_PreserveAspect: 0
-  m_FillCenter: 1
-  m_FillMethod: 4
-  m_FillAmount: 1
-  m_FillClockwise: 1
-  m_FillOrigin: 0
-  m_UseSpriteMesh: 0
-  m_PixelsPerUnitMultiplier: 1
---- !u!222 &1908252058
-CanvasRenderer:
-  m_ObjectHideFlags: 0
-  m_CorrespondingSourceObject: {fileID: 0}
-  m_PrefabInstance: {fileID: 0}
-  m_PrefabAsset: {fileID: 0}
-  m_GameObject: {fileID: 1908252055}
-  m_CullTransparentMesh: 0
---- !u!114 &1908252059
-MonoBehaviour:
-  m_ObjectHideFlags: 0
-  m_CorrespondingSourceObject: {fileID: 0}
-  m_PrefabInstance: {fileID: 0}
-  m_PrefabAsset: {fileID: 0}
-  m_GameObject: {fileID: 1908252055}
-  m_Enabled: 1
-  m_EditorHideFlags: 0
-  m_Script: {fileID: 11500000, guid: 3cdf4238c0648104c80a307fb6e0bcba, type: 3}
-  m_Name: 
-  m_EditorClassIdentifier: 
-  narupaXR: {fileID: 544060994}
-  hostInputField: {fileID: 644197857}
-  trajectoryPortInput: {fileID: 561091202}
-  imdPortInput: {fileID: 586438652}
-  multiplayerPortInput: {fileID: 2103320930}
---- !u!1 &1924335621
-GameObject:
-  m_ObjectHideFlags: 0
-  m_CorrespondingSourceObject: {fileID: 0}
-  m_PrefabInstance: {fileID: 0}
-  m_PrefabAsset: {fileID: 0}
-  serializedVersion: 6
-  m_Component:
-  - component: {fileID: 1924335622}
-  - component: {fileID: 1924335624}
-  - component: {fileID: 1924335623}
-  m_Layer: 5
-  m_Name: Label
-  m_TagString: Untagged
-  m_Icon: {fileID: 0}
-  m_NavMeshLayer: 0
-  m_StaticEditorFlags: 0
-  m_IsActive: 1
---- !u!224 &1924335622
-RectTransform:
-  m_ObjectHideFlags: 0
-  m_CorrespondingSourceObject: {fileID: 0}
-  m_PrefabInstance: {fileID: 0}
-  m_PrefabAsset: {fileID: 0}
-  m_GameObject: {fileID: 1924335621}
-  m_LocalRotation: {x: -0, y: -0, z: -0, w: 1}
-  m_LocalPosition: {x: 0, y: 0, z: 0}
-  m_LocalScale: {x: 1, y: 1, z: 1}
-  m_Children: []
-  m_Father: {fileID: 1224460377}
-  m_RootOrder: 0
-  m_LocalEulerAnglesHint: {x: 0, y: 0, z: 0}
-  m_AnchorMin: {x: 0, y: 0}
-  m_AnchorMax: {x: 1, y: 1}
-  m_AnchoredPosition: {x: 0, y: 0}
-  m_SizeDelta: {x: 0, y: 0}
-  m_Pivot: {x: 0.5, y: 0.5}
---- !u!114 &1924335623
-MonoBehaviour:
-  m_ObjectHideFlags: 0
-  m_CorrespondingSourceObject: {fileID: 0}
-  m_PrefabInstance: {fileID: 0}
-  m_PrefabAsset: {fileID: 0}
-  m_GameObject: {fileID: 1924335621}
-  m_Enabled: 1
-  m_EditorHideFlags: 0
-  m_Script: {fileID: 11500000, guid: f4688fdb7df04437aeb418b961361dc5, type: 3}
-  m_Name: 
-  m_EditorClassIdentifier: 
-  m_Material: {fileID: 0}
-  m_Color: {r: 1, g: 1, b: 1, a: 1}
-  m_RaycastTarget: 1
-  m_OnCullStateChanged:
-    m_PersistentCalls:
-      m_Calls: []
-  m_text: debug
-  m_isRightToLeft: 0
-  m_fontAsset: {fileID: 11400000, guid: 5a19f4193fe2bf64089ade0b38163199, type: 2}
-  m_sharedMaterial: {fileID: 21566619404874456, guid: 5a19f4193fe2bf64089ade0b38163199,
-    type: 2}
-  m_fontSharedMaterials: []
-  m_fontMaterial: {fileID: 0}
-  m_fontMaterials: []
-  m_fontColor32:
-    serializedVersion: 2
-    rgba: 4294967295
-  m_fontColor: {r: 1, g: 1, b: 1, a: 1}
-  m_enableVertexGradient: 0
-  m_colorMode: 3
-  m_fontColorGradient:
-    topLeft: {r: 1, g: 1, b: 1, a: 1}
-    topRight: {r: 1, g: 1, b: 1, a: 1}
-    bottomLeft: {r: 1, g: 1, b: 1, a: 1}
-    bottomRight: {r: 1, g: 1, b: 1, a: 1}
-  m_fontColorGradientPreset: {fileID: 0}
-  m_spriteAsset: {fileID: 0}
-  m_tintAllSprites: 0
-  m_overrideHtmlColors: 0
-  m_faceColor:
-    serializedVersion: 2
-    rgba: 4294967295
-  m_outlineColor:
-    serializedVersion: 2
-    rgba: 4278190080
-  m_fontSize: 24
-  m_fontSizeBase: 24
-  m_fontWeight: 400
-  m_enableAutoSizing: 0
-  m_fontSizeMin: 18
-  m_fontSizeMax: 72
-  m_fontStyle: 16
-  m_textAlignment: 514
-  m_characterSpacing: 0
-  m_wordSpacing: 0
-  m_lineSpacing: 0
-  m_lineSpacingMax: 0
-  m_paragraphSpacing: 0
-  m_charWidthMaxAdj: 0
-  m_enableWordWrapping: 1
-  m_wordWrappingRatios: 0.4
-  m_overflowMode: 0
-  m_firstOverflowCharacterIndex: -1
-  m_linkedTextComponent: {fileID: 0}
-  m_isLinkedTextComponent: 0
-  m_isTextTruncated: 0
-  m_enableKerning: 1
-  m_enableExtraPadding: 0
-  checkPaddingRequired: 0
-  m_isRichText: 1
-  m_parseCtrlCharacters: 1
-  m_isOrthographic: 1
-  m_isCullingEnabled: 0
-  m_ignoreRectMaskCulling: 0
-  m_ignoreCulling: 1
-  m_horizontalMapping: 0
-  m_verticalMapping: 0
-  m_uvLineOffset: 0
-  m_geometrySortingOrder: 0
-  m_VertexBufferAutoSizeReduction: 1
-  m_firstVisibleCharacter: 0
-  m_useMaxVisibleDescender: 1
-  m_pageToDisplay: 1
-  m_margin: {x: 16, y: 16, z: 16, w: 16}
-  m_textInfo:
-    textComponent: {fileID: 1924335623}
-    characterCount: 5
-    spriteCount: 0
-    spaceCount: 0
-    wordCount: 1
-    linkCount: 0
-    lineCount: 1
-    pageCount: 1
-    materialCount: 1
-  m_isUsingLegacyAnimationComponent: 0
-  m_isVolumetricText: 0
-  m_spriteAnimator: {fileID: 0}
-  m_hasFontAssetChanged: 0
-  m_subTextObjects:
-  - {fileID: 0}
-  - {fileID: 0}
-  - {fileID: 0}
-  - {fileID: 0}
-  - {fileID: 0}
-  - {fileID: 0}
-  - {fileID: 0}
-  - {fileID: 0}
-  m_baseMaterial: {fileID: 0}
-  m_maskOffset: {x: 0, y: 0, z: 0, w: 0}
---- !u!222 &1924335624
-CanvasRenderer:
-  m_ObjectHideFlags: 0
-  m_CorrespondingSourceObject: {fileID: 0}
-  m_PrefabInstance: {fileID: 0}
-  m_PrefabAsset: {fileID: 0}
-  m_GameObject: {fileID: 1924335621}
-  m_CullTransparentMesh: 0
---- !u!1001 &1924537624
-PrefabInstance:
-  m_ObjectHideFlags: 0
-  serializedVersion: 2
-  m_Modification:
-    m_TransformParent: {fileID: 1946000298}
-    m_Modifications:
-    - target: {fileID: 8846464453813286905, guid: c7274a5a054024549b81595ae167ce8c,
-        type: 3}
-      propertyPath: m_Name
-      value: InteractionWave Rendering
-      objectReference: {fileID: 0}
-    - target: {fileID: 8846464453813286902, guid: c7274a5a054024549b81595ae167ce8c,
-        type: 3}
-      propertyPath: m_LocalPosition.x
-      value: 0
-      objectReference: {fileID: 0}
-    - target: {fileID: 8846464453813286902, guid: c7274a5a054024549b81595ae167ce8c,
-        type: 3}
-      propertyPath: m_LocalPosition.y
-      value: 0
-      objectReference: {fileID: 0}
-    - target: {fileID: 8846464453813286902, guid: c7274a5a054024549b81595ae167ce8c,
-        type: 3}
-      propertyPath: m_LocalPosition.z
-      value: 0
-      objectReference: {fileID: 0}
-    - target: {fileID: 8846464453813286902, guid: c7274a5a054024549b81595ae167ce8c,
-        type: 3}
-      propertyPath: m_LocalRotation.x
-      value: 0
-      objectReference: {fileID: 0}
-    - target: {fileID: 8846464453813286902, guid: c7274a5a054024549b81595ae167ce8c,
-        type: 3}
-      propertyPath: m_LocalRotation.y
-      value: 0
-      objectReference: {fileID: 0}
-    - target: {fileID: 8846464453813286902, guid: c7274a5a054024549b81595ae167ce8c,
-        type: 3}
-      propertyPath: m_LocalRotation.z
-      value: 0
-      objectReference: {fileID: 0}
-    - target: {fileID: 8846464453813286902, guid: c7274a5a054024549b81595ae167ce8c,
-        type: 3}
-      propertyPath: m_LocalRotation.w
-      value: 1
-      objectReference: {fileID: 0}
-    - target: {fileID: 8846464453813286902, guid: c7274a5a054024549b81595ae167ce8c,
-        type: 3}
-      propertyPath: m_RootOrder
-      value: 3
-      objectReference: {fileID: 0}
-    - target: {fileID: 8846464453813286902, guid: c7274a5a054024549b81595ae167ce8c,
-        type: 3}
-      propertyPath: m_LocalEulerAnglesHint.x
-      value: 0
-      objectReference: {fileID: 0}
-    - target: {fileID: 8846464453813286902, guid: c7274a5a054024549b81595ae167ce8c,
-        type: 3}
-      propertyPath: m_LocalEulerAnglesHint.y
-      value: 0
-      objectReference: {fileID: 0}
-    - target: {fileID: 8846464453813286902, guid: c7274a5a054024549b81595ae167ce8c,
-        type: 3}
-      propertyPath: m_LocalEulerAnglesHint.z
-      value: 0
-      objectReference: {fileID: 0}
-    - target: {fileID: 8846464453813286903, guid: c7274a5a054024549b81595ae167ce8c,
-        type: 3}
-      propertyPath: narupaXR
-      value: 
-      objectReference: {fileID: 544060994}
-    - target: {fileID: 8846464453798673889, guid: c7274a5a054024549b81595ae167ce8c,
-        type: 3}
-      propertyPath: narupaXR
-      value: 
-      objectReference: {fileID: 544060994}
-    m_RemovedComponents: []
-  m_SourcePrefab: {fileID: 100100000, guid: c7274a5a054024549b81595ae167ce8c, type: 3}
---- !u!4 &1924537625 stripped
-Transform:
-  m_CorrespondingSourceObject: {fileID: 8846464453813286902, guid: c7274a5a054024549b81595ae167ce8c,
-    type: 3}
-  m_PrefabInstance: {fileID: 1924537624}
-  m_PrefabAsset: {fileID: 0}
---- !u!1 &1943645056
-GameObject:
-  m_ObjectHideFlags: 0
-  m_CorrespondingSourceObject: {fileID: 0}
-  m_PrefabInstance: {fileID: 0}
-  m_PrefabAsset: {fileID: 0}
-  serializedVersion: 6
-  m_Component:
-  - component: {fileID: 1943645057}
-  - component: {fileID: 1943645060}
-  - component: {fileID: 1943645059}
-  - component: {fileID: 1943645058}
-  m_Layer: 5
-  m_Name: Button
-  m_TagString: Untagged
-  m_Icon: {fileID: 0}
-  m_NavMeshLayer: 0
-  m_StaticEditorFlags: 0
-  m_IsActive: 1
---- !u!224 &1943645057
-RectTransform:
-  m_ObjectHideFlags: 0
-  m_CorrespondingSourceObject: {fileID: 0}
-  m_PrefabInstance: {fileID: 0}
-  m_PrefabAsset: {fileID: 0}
-  m_GameObject: {fileID: 1943645056}
-  m_LocalRotation: {x: 0, y: 0, z: 0, w: 1}
-  m_LocalPosition: {x: 0, y: 0, z: 0}
-  m_LocalScale: {x: 1, y: 1, z: 1}
-  m_Children:
-  - {fileID: 342727988}
-  m_Father: {fileID: 1317877497}
-  m_RootOrder: 0
-  m_LocalEulerAnglesHint: {x: 0, y: 0, z: 0}
-  m_AnchorMin: {x: 0, y: 1}
-  m_AnchorMax: {x: 0, y: 1}
-  m_AnchoredPosition: {x: 97, y: -40}
-  m_SizeDelta: {x: 178, y: 64}
-  m_Pivot: {x: 0.5, y: 0.5}
---- !u!114 &1943645058
-MonoBehaviour:
-  m_ObjectHideFlags: 0
-  m_CorrespondingSourceObject: {fileID: 0}
-  m_PrefabInstance: {fileID: 0}
-  m_PrefabAsset: {fileID: 0}
-  m_GameObject: {fileID: 1943645056}
-  m_Enabled: 1
-  m_EditorHideFlags: 0
-  m_Script: {fileID: 11500000, guid: 4e29b1a8efbd4b44bb3f3716e73f07ff, type: 3}
-  m_Name: 
-  m_EditorClassIdentifier: 
-  m_Navigation:
-    m_Mode: 0
-    m_SelectOnUp: {fileID: 0}
-    m_SelectOnDown: {fileID: 0}
-    m_SelectOnLeft: {fileID: 0}
-    m_SelectOnRight: {fileID: 0}
-  m_Transition: 1
-  m_Colors:
-    m_NormalColor: {r: 0.43529415, g: 0.5411765, b: 0.5686275, a: 1}
-    m_HighlightedColor: {r: 1, g: 0.40000004, b: 0, a: 1}
-    m_PressedColor: {r: 0.30008277, g: 0.37307587, b: 0.39200002, a: 1}
-    m_SelectedColor: {r: 1, g: 0.40000004, b: 0, a: 1}
-    m_DisabledColor: {r: 0.78431374, g: 0.78431374, b: 0.78431374, a: 0.5019608}
-    m_ColorMultiplier: 1
-    m_FadeDuration: 0.1
-  m_SpriteState:
-    m_HighlightedSprite: {fileID: 0}
-    m_PressedSprite: {fileID: 0}
-    m_SelectedSprite: {fileID: 0}
-    m_DisabledSprite: {fileID: 0}
-  m_AnimationTriggers:
-    m_NormalTrigger: Normal
-    m_HighlightedTrigger: Highlighted
-    m_PressedTrigger: Pressed
-    m_SelectedTrigger: Highlighted
-    m_DisabledTrigger: Disabled
-  m_Interactable: 1
-  m_TargetGraphic: {fileID: 1943645059}
-  m_OnClick:
-    m_PersistentCalls:
-      m_Calls:
-      - m_Target: {fileID: 430995090}
-        m_MethodName: SetActive
-        m_Mode: 6
-        m_Arguments:
-          m_ObjectArgument: {fileID: 0}
-          m_ObjectArgumentAssemblyTypeName: UnityEngine.Object, UnityEngine
-          m_IntArgument: 0
-          m_FloatArgument: 0
-          m_StringArgument: 
-          m_BoolArgument: 1
-        m_CallState: 2
---- !u!114 &1943645059
-MonoBehaviour:
-  m_ObjectHideFlags: 0
-  m_CorrespondingSourceObject: {fileID: 0}
-  m_PrefabInstance: {fileID: 0}
-  m_PrefabAsset: {fileID: 0}
-  m_GameObject: {fileID: 1943645056}
-  m_Enabled: 1
-  m_EditorHideFlags: 0
-  m_Script: {fileID: 11500000, guid: fe87c0e1cc204ed48ad3b37840f39efc, type: 3}
-  m_Name: 
-  m_EditorClassIdentifier: 
-  m_Material: {fileID: 0}
-  m_Color: {r: 1, g: 1, b: 1, a: 1}
-  m_RaycastTarget: 1
-  m_OnCullStateChanged:
-    m_PersistentCalls:
-      m_Calls: []
-  m_Sprite: {fileID: 0}
-  m_Type: 0
-  m_PreserveAspect: 0
-  m_FillCenter: 1
-  m_FillMethod: 4
-  m_FillAmount: 1
-  m_FillClockwise: 1
-  m_FillOrigin: 0
-  m_UseSpriteMesh: 0
-  m_PixelsPerUnitMultiplier: 1
---- !u!222 &1943645060
-CanvasRenderer:
-  m_ObjectHideFlags: 0
-  m_CorrespondingSourceObject: {fileID: 0}
-  m_PrefabInstance: {fileID: 0}
-  m_PrefabAsset: {fileID: 0}
-  m_GameObject: {fileID: 1943645056}
-  m_CullTransparentMesh: 0
---- !u!1 &1945982421
-GameObject:
-  m_ObjectHideFlags: 0
-  m_CorrespondingSourceObject: {fileID: 0}
-  m_PrefabInstance: {fileID: 0}
-  m_PrefabAsset: {fileID: 0}
-  serializedVersion: 6
-  m_Component:
-  - component: {fileID: 1945982422}
-  - component: {fileID: 1945982424}
-  - component: {fileID: 1945982423}
-  m_Layer: 5
-  m_Name: Fill
-  m_TagString: Untagged
-  m_Icon: {fileID: 0}
-  m_NavMeshLayer: 0
-  m_StaticEditorFlags: 0
-  m_IsActive: 1
---- !u!224 &1945982422
-RectTransform:
-  m_ObjectHideFlags: 0
-  m_CorrespondingSourceObject: {fileID: 0}
-  m_PrefabInstance: {fileID: 0}
-  m_PrefabAsset: {fileID: 0}
-  m_GameObject: {fileID: 1945982421}
-  m_LocalRotation: {x: 0, y: 0, z: 0, w: 1}
-  m_LocalPosition: {x: 0, y: 0, z: 0}
-  m_LocalScale: {x: 1, y: 1, z: 1}
-  m_Children: []
-  m_Father: {fileID: 46446781}
-  m_RootOrder: 0
-  m_LocalEulerAnglesHint: {x: 0, y: 0, z: 0}
-  m_AnchorMin: {x: 0, y: 0}
-  m_AnchorMax: {x: 0.2, y: 1}
-  m_AnchoredPosition: {x: 0, y: 0}
-  m_SizeDelta: {x: 0, y: 0}
-  m_Pivot: {x: 0.5, y: 0.5}
---- !u!114 &1945982423
-MonoBehaviour:
-  m_ObjectHideFlags: 0
-  m_CorrespondingSourceObject: {fileID: 0}
-  m_PrefabInstance: {fileID: 0}
-  m_PrefabAsset: {fileID: 0}
-  m_GameObject: {fileID: 1945982421}
-  m_Enabled: 1
-  m_EditorHideFlags: 0
-  m_Script: {fileID: 11500000, guid: fe87c0e1cc204ed48ad3b37840f39efc, type: 3}
-  m_Name: 
-  m_EditorClassIdentifier: 
-  m_Material: {fileID: 0}
-  m_Color: {r: 1, g: 0.40000004, b: 0, a: 1}
-  m_RaycastTarget: 1
-  m_OnCullStateChanged:
-    m_PersistentCalls:
-      m_Calls: []
-  m_Sprite: {fileID: 0}
-  m_Type: 1
-  m_PreserveAspect: 0
-  m_FillCenter: 1
-  m_FillMethod: 4
-  m_FillAmount: 1
-  m_FillClockwise: 1
-  m_FillOrigin: 0
-  m_UseSpriteMesh: 0
-  m_PixelsPerUnitMultiplier: 1
---- !u!222 &1945982424
-CanvasRenderer:
-  m_ObjectHideFlags: 0
-  m_CorrespondingSourceObject: {fileID: 0}
-  m_PrefabInstance: {fileID: 0}
-  m_PrefabAsset: {fileID: 0}
-  m_GameObject: {fileID: 1945982421}
-  m_CullTransparentMesh: 0
---- !u!1 &1946000297
-GameObject:
-  m_ObjectHideFlags: 0
-  m_CorrespondingSourceObject: {fileID: 0}
-  m_PrefabInstance: {fileID: 0}
-  m_PrefabAsset: {fileID: 0}
-  serializedVersion: 6
-  m_Component:
-  - component: {fileID: 1946000298}
-  m_Layer: 0
-  m_Name: Simulation Space
-  m_TagString: Untagged
-  m_Icon: {fileID: 0}
-  m_NavMeshLayer: 0
-  m_StaticEditorFlags: 0
-  m_IsActive: 1
---- !u!4 &1946000298
-Transform:
-  m_ObjectHideFlags: 0
-  m_CorrespondingSourceObject: {fileID: 0}
-  m_PrefabInstance: {fileID: 0}
-  m_PrefabAsset: {fileID: 0}
-  m_GameObject: {fileID: 1946000297}
-  m_LocalRotation: {x: 0, y: 0, z: 0, w: 1}
-  m_LocalPosition: {x: 0, y: 0, z: 4}
-  m_LocalScale: {x: 1, y: 1, z: 1}
-  m_Children:
-<<<<<<< HEAD
-=======
-  - {fileID: 54429686}
-  - {fileID: 1865951357}
->>>>>>> 978a566f
-  - {fileID: 2022253374}
-  - {fileID: 1807462482}
-  - {fileID: 1924537625}
-  m_Father: {fileID: 431384313}
-  m_RootOrder: 2
-  m_LocalEulerAnglesHint: {x: 0, y: 0, z: 0}
---- !u!1 &1949430647
-GameObject:
-  m_ObjectHideFlags: 0
-  m_CorrespondingSourceObject: {fileID: 0}
-  m_PrefabInstance: {fileID: 0}
-  m_PrefabAsset: {fileID: 0}
-  serializedVersion: 6
-  m_Component:
-  - component: {fileID: 1949430649}
-  - component: {fileID: 1949430648}
-  m_Layer: 0
-  m_Name: Service Discovery
-  m_TagString: Untagged
-  m_Icon: {fileID: 0}
-  m_NavMeshLayer: 0
-  m_StaticEditorFlags: 0
-  m_IsActive: 1
---- !u!114 &1949430648
-MonoBehaviour:
-  m_ObjectHideFlags: 0
-  m_CorrespondingSourceObject: {fileID: 0}
-  m_PrefabInstance: {fileID: 0}
-  m_PrefabAsset: {fileID: 0}
-  m_GameObject: {fileID: 1949430647}
-  m_Enabled: 1
-  m_EditorHideFlags: 0
-  m_Script: {fileID: 11500000, guid: 48544e79efac91841a7ce61a9396dd6b, type: 3}
-  m_Name: 
-  m_EditorClassIdentifier: 
-  prototype: {fileID: 544060994}
---- !u!4 &1949430649
-Transform:
-  m_ObjectHideFlags: 0
-  m_CorrespondingSourceObject: {fileID: 0}
-  m_PrefabInstance: {fileID: 0}
-  m_PrefabAsset: {fileID: 0}
-  m_GameObject: {fileID: 1949430647}
-  m_LocalRotation: {x: 0, y: 0, z: 0, w: 1}
-  m_LocalPosition: {x: -0.07246041, y: -0.22354925, z: 0.29585648}
-  m_LocalScale: {x: 1, y: 1, z: 1}
-  m_Children: []
-  m_Father: {fileID: 0}
-  m_RootOrder: 9
-  m_LocalEulerAnglesHint: {x: 0, y: 0, z: 0}
---- !u!114 &1971329604 stripped
-MonoBehaviour:
-  m_CorrespondingSourceObject: {fileID: 8813561813319806014, guid: d08ddc2a91191fe48b5a08574b6f8b7d,
-    type: 3}
-  m_PrefabInstance: {fileID: 1210543415}
-  m_PrefabAsset: {fileID: 0}
-  m_GameObject: {fileID: 0}
-  m_Enabled: 1
-  m_EditorHideFlags: 0
-  m_Script: {fileID: 11500000, guid: 209ef939aec549c29d285b89ed228161, type: 3}
-  m_Name: 
-  m_EditorClassIdentifier: 
---- !u!224 &1971329610 stripped
-RectTransform:
-  m_CorrespondingSourceObject: {fileID: 8813561813319806002, guid: d08ddc2a91191fe48b5a08574b6f8b7d,
-    type: 3}
-  m_PrefabInstance: {fileID: 1210543415}
-  m_PrefabAsset: {fileID: 0}
---- !u!1 &1981335397
-GameObject:
-  m_ObjectHideFlags: 0
-  m_CorrespondingSourceObject: {fileID: 0}
-  m_PrefabInstance: {fileID: 0}
-  m_PrefabAsset: {fileID: 0}
-  serializedVersion: 6
-  m_Component:
-  - component: {fileID: 1981335398}
-  - component: {fileID: 1981335399}
-  m_Layer: 5
-  m_Name: Slider
-  m_TagString: Untagged
-  m_Icon: {fileID: 0}
-  m_NavMeshLayer: 0
-  m_StaticEditorFlags: 0
-  m_IsActive: 1
---- !u!224 &1981335398
-RectTransform:
-  m_ObjectHideFlags: 0
-  m_CorrespondingSourceObject: {fileID: 0}
-  m_PrefabInstance: {fileID: 0}
-  m_PrefabAsset: {fileID: 0}
-  m_GameObject: {fileID: 1981335397}
-  m_LocalRotation: {x: 0, y: 0, z: 0, w: 1}
-  m_LocalPosition: {x: 0, y: 0, z: 0}
-  m_LocalScale: {x: 1, y: 1, z: 1}
-  m_Children:
-  - {fileID: 1529171857}
-  - {fileID: 46446781}
-  - {fileID: 1072674307}
-  - {fileID: 976041902}
-  - {fileID: 481889309}
-  m_Father: {fileID: 883039637}
-  m_RootOrder: 0
-  m_LocalEulerAnglesHint: {x: 0, y: 0, z: 0}
-  m_AnchorMin: {x: 0, y: 0}
-  m_AnchorMax: {x: 1, y: 1}
-  m_AnchoredPosition: {x: 0, y: 0}
-  m_SizeDelta: {x: -16, y: -16}
-  m_Pivot: {x: 0.5, y: 0.5}
---- !u!114 &1981335399
-MonoBehaviour:
-  m_ObjectHideFlags: 0
-  m_CorrespondingSourceObject: {fileID: 0}
-  m_PrefabInstance: {fileID: 0}
-  m_PrefabAsset: {fileID: 0}
-  m_GameObject: {fileID: 1981335397}
-  m_Enabled: 1
-  m_EditorHideFlags: 0
-  m_Script: {fileID: 11500000, guid: 67db9e8f0e2ae9c40bc1e2b64352a6b4, type: 3}
-  m_Name: 
-  m_EditorClassIdentifier: 
-  m_Navigation:
-    m_Mode: 3
-    m_SelectOnUp: {fileID: 0}
-    m_SelectOnDown: {fileID: 0}
-    m_SelectOnLeft: {fileID: 0}
-    m_SelectOnRight: {fileID: 0}
-  m_Transition: 1
-  m_Colors:
-    m_NormalColor: {r: 1, g: 1, b: 1, a: 1}
-    m_HighlightedColor: {r: 0.9607843, g: 0.9607843, b: 0.9607843, a: 1}
-    m_PressedColor: {r: 0.78431374, g: 0.78431374, b: 0.78431374, a: 1}
-    m_SelectedColor: {r: 0.9607843, g: 0.9607843, b: 0.9607843, a: 1}
-    m_DisabledColor: {r: 0.78431374, g: 0.78431374, b: 0.78431374, a: 0.5019608}
-    m_ColorMultiplier: 1
-    m_FadeDuration: 0.1
-  m_SpriteState:
-    m_HighlightedSprite: {fileID: 0}
-    m_PressedSprite: {fileID: 0}
-    m_SelectedSprite: {fileID: 0}
-    m_DisabledSprite: {fileID: 0}
-  m_AnimationTriggers:
-    m_NormalTrigger: Normal
-    m_HighlightedTrigger: Highlighted
-    m_PressedTrigger: Pressed
-    m_SelectedTrigger: Highlighted
-    m_DisabledTrigger: Disabled
-  m_Interactable: 1
-  m_TargetGraphic: {fileID: 1268121289}
-  m_FillRect: {fileID: 1945982422}
-  m_HandleRect: {fileID: 1268121288}
-  m_Direction: 0
-  m_MinValue: 0
-  m_MaxValue: 5000
-  m_WholeNumbers: 1
-  m_Value: 1000
-  m_OnValueChanged:
-    m_PersistentCalls:
-      m_Calls:
-      - m_Target: {fileID: 544060992}
-        m_MethodName: 
-        m_Mode: 1
-        m_Arguments:
-          m_ObjectArgument: {fileID: 0}
-          m_ObjectArgumentAssemblyTypeName: 
-          m_IntArgument: 0
-          m_FloatArgument: 0
-          m_StringArgument: 
-          m_BoolArgument: 0
-        m_CallState: 2
---- !u!1 &1983726410
-GameObject:
-  m_ObjectHideFlags: 0
-  m_CorrespondingSourceObject: {fileID: 0}
-  m_PrefabInstance: {fileID: 0}
-  m_PrefabAsset: {fileID: 0}
-  serializedVersion: 6
-  m_Component:
-  - component: {fileID: 1983726411}
-  - component: {fileID: 1983726413}
-  - component: {fileID: 1983726412}
-  m_Layer: 5
-  m_Name: Label
-  m_TagString: Untagged
-  m_Icon: {fileID: 0}
-  m_NavMeshLayer: 0
-  m_StaticEditorFlags: 0
-  m_IsActive: 1
---- !u!224 &1983726411
-RectTransform:
-  m_ObjectHideFlags: 0
-  m_CorrespondingSourceObject: {fileID: 0}
-  m_PrefabInstance: {fileID: 0}
-  m_PrefabAsset: {fileID: 0}
-  m_GameObject: {fileID: 1983726410}
-  m_LocalRotation: {x: -0, y: -0, z: -0, w: 1}
-  m_LocalPosition: {x: 0, y: 0, z: 0}
-  m_LocalScale: {x: 1, y: 1, z: 1}
-  m_Children: []
-  m_Father: {fileID: 75423798}
-  m_RootOrder: 0
-  m_LocalEulerAnglesHint: {x: 0, y: 0, z: 0}
-  m_AnchorMin: {x: 0, y: 0}
-  m_AnchorMax: {x: 0, y: 1}
-  m_AnchoredPosition: {x: 0.000030517578, y: 0}
-  m_SizeDelta: {x: 168, y: 0}
-  m_Pivot: {x: 0, y: 0.5}
---- !u!114 &1983726412
-MonoBehaviour:
-  m_ObjectHideFlags: 0
-  m_CorrespondingSourceObject: {fileID: 0}
-  m_PrefabInstance: {fileID: 0}
-  m_PrefabAsset: {fileID: 0}
-  m_GameObject: {fileID: 1983726410}
-  m_Enabled: 1
-  m_EditorHideFlags: 0
-  m_Script: {fileID: 11500000, guid: f4688fdb7df04437aeb418b961361dc5, type: 3}
-  m_Name: 
-  m_EditorClassIdentifier: 
-  m_Material: {fileID: 0}
-  m_Color: {r: 1, g: 1, b: 1, a: 1}
-  m_RaycastTarget: 1
-  m_OnCullStateChanged:
-    m_PersistentCalls:
-      m_Calls: []
-  m_text: host address
-  m_isRightToLeft: 0
-  m_fontAsset: {fileID: 11400000, guid: 5a19f4193fe2bf64089ade0b38163199, type: 2}
-  m_sharedMaterial: {fileID: 21566619404874456, guid: 5a19f4193fe2bf64089ade0b38163199,
-    type: 2}
-  m_fontSharedMaterials: []
-  m_fontMaterial: {fileID: 0}
-  m_fontMaterials: []
-  m_fontColor32:
-    serializedVersion: 2
-    rgba: 4284702540
-  m_fontColor: {r: 0.30008277, g: 0.37307587, b: 0.39200002, a: 1}
-  m_enableVertexGradient: 0
-  m_colorMode: 3
-  m_fontColorGradient:
-    topLeft: {r: 1, g: 1, b: 1, a: 1}
-    topRight: {r: 1, g: 1, b: 1, a: 1}
-    bottomLeft: {r: 1, g: 1, b: 1, a: 1}
-    bottomRight: {r: 1, g: 1, b: 1, a: 1}
-  m_fontColorGradientPreset: {fileID: 0}
-  m_spriteAsset: {fileID: 0}
-  m_tintAllSprites: 0
-  m_overrideHtmlColors: 0
-  m_faceColor:
-    serializedVersion: 2
-    rgba: 4294967295
-  m_outlineColor:
-    serializedVersion: 2
-    rgba: 4278190080
-  m_fontSize: 24
-  m_fontSizeBase: 24
-  m_fontWeight: 400
-  m_enableAutoSizing: 0
-  m_fontSizeMin: 18
-  m_fontSizeMax: 72
-  m_fontStyle: 16
-  m_textAlignment: 514
-  m_characterSpacing: 0
-  m_wordSpacing: 0
-  m_lineSpacing: 0
-  m_lineSpacingMax: 0
-  m_paragraphSpacing: 0
-  m_charWidthMaxAdj: 0
-  m_enableWordWrapping: 1
-  m_wordWrappingRatios: 0.4
-  m_overflowMode: 0
-  m_firstOverflowCharacterIndex: 5
-  m_linkedTextComponent: {fileID: 0}
-  m_isLinkedTextComponent: 0
-  m_isTextTruncated: 0
-  m_enableKerning: 1
-  m_enableExtraPadding: 0
-  checkPaddingRequired: 0
-  m_isRichText: 1
-  m_parseCtrlCharacters: 1
-  m_isOrthographic: 1
-  m_isCullingEnabled: 0
-  m_ignoreRectMaskCulling: 0
-  m_ignoreCulling: 1
-  m_horizontalMapping: 0
-  m_verticalMapping: 0
-  m_uvLineOffset: 0
-  m_geometrySortingOrder: 0
-  m_VertexBufferAutoSizeReduction: 1
-  m_firstVisibleCharacter: 0
-  m_useMaxVisibleDescender: 1
-  m_pageToDisplay: 1
-  m_margin: {x: 16, y: 16, z: 16, w: 16}
-  m_textInfo:
-    textComponent: {fileID: 1983726412}
-    characterCount: 12
-    spriteCount: 0
-    spaceCount: 1
-    wordCount: 2
-    linkCount: 0
-    lineCount: 2
-    pageCount: 1
-    materialCount: 1
-  m_isUsingLegacyAnimationComponent: 0
-  m_isVolumetricText: 0
-  m_spriteAnimator: {fileID: 0}
-  m_hasFontAssetChanged: 0
-  m_subTextObjects:
-  - {fileID: 0}
-  - {fileID: 0}
-  - {fileID: 0}
-  - {fileID: 0}
-  - {fileID: 0}
-  - {fileID: 0}
-  - {fileID: 0}
-  - {fileID: 0}
-  m_baseMaterial: {fileID: 0}
-  m_maskOffset: {x: 0, y: 0, z: 0, w: 0}
---- !u!222 &1983726413
-CanvasRenderer:
-  m_ObjectHideFlags: 0
-  m_CorrespondingSourceObject: {fileID: 0}
-  m_PrefabInstance: {fileID: 0}
-  m_PrefabAsset: {fileID: 0}
-  m_GameObject: {fileID: 1983726410}
-  m_CullTransparentMesh: 0
---- !u!1001 &2004205927
-PrefabInstance:
-  m_ObjectHideFlags: 0
-  serializedVersion: 2
-  m_Modification:
-    m_TransformParent: {fileID: 593888083}
-    m_Modifications:
-    - target: {fileID: 8804072857100535419, guid: efd51a6df70cfbf41b05e95c765d536d,
-        type: 3}
-      propertyPath: m_Name
-      value: Radial Menu
-      objectReference: {fileID: 0}
-    - target: {fileID: 2484377972123640958, guid: efd51a6df70cfbf41b05e95c765d536d,
-        type: 3}
-      propertyPath: m_LocalPosition.x
-      value: 0
-      objectReference: {fileID: 0}
-    - target: {fileID: 2484377972123640958, guid: efd51a6df70cfbf41b05e95c765d536d,
-        type: 3}
-      propertyPath: m_LocalPosition.y
-      value: 0
-      objectReference: {fileID: 0}
-    - target: {fileID: 2484377972123640958, guid: efd51a6df70cfbf41b05e95c765d536d,
-        type: 3}
-      propertyPath: m_LocalPosition.z
-      value: 0
-      objectReference: {fileID: 0}
-    - target: {fileID: 2484377972123640958, guid: efd51a6df70cfbf41b05e95c765d536d,
-        type: 3}
-      propertyPath: m_LocalRotation.x
-      value: 0
-      objectReference: {fileID: 0}
-    - target: {fileID: 2484377972123640958, guid: efd51a6df70cfbf41b05e95c765d536d,
-        type: 3}
-      propertyPath: m_LocalRotation.y
-      value: 0
-      objectReference: {fileID: 0}
-    - target: {fileID: 2484377972123640958, guid: efd51a6df70cfbf41b05e95c765d536d,
-        type: 3}
-      propertyPath: m_LocalRotation.z
-      value: 0
-      objectReference: {fileID: 0}
-    - target: {fileID: 2484377972123640958, guid: efd51a6df70cfbf41b05e95c765d536d,
-        type: 3}
-      propertyPath: m_LocalRotation.w
-      value: 1
-      objectReference: {fileID: 0}
-    - target: {fileID: 2484377972123640958, guid: efd51a6df70cfbf41b05e95c765d536d,
-        type: 3}
-      propertyPath: m_RootOrder
-      value: 0
-      objectReference: {fileID: 0}
-    - target: {fileID: 2484377972123640958, guid: efd51a6df70cfbf41b05e95c765d536d,
-        type: 3}
-      propertyPath: m_LocalEulerAnglesHint.x
-      value: 0
-      objectReference: {fileID: 0}
-    - target: {fileID: 2484377972123640958, guid: efd51a6df70cfbf41b05e95c765d536d,
-        type: 3}
-      propertyPath: m_LocalEulerAnglesHint.y
-      value: 0
-      objectReference: {fileID: 0}
-    - target: {fileID: 2484377972123640958, guid: efd51a6df70cfbf41b05e95c765d536d,
-        type: 3}
-      propertyPath: m_LocalEulerAnglesHint.z
-      value: 0
-      objectReference: {fileID: 0}
-    - target: {fileID: 2484377972123640958, guid: efd51a6df70cfbf41b05e95c765d536d,
-        type: 3}
-      propertyPath: m_AnchoredPosition.x
-      value: 0
-      objectReference: {fileID: 0}
-    - target: {fileID: 2484377972123640958, guid: efd51a6df70cfbf41b05e95c765d536d,
-        type: 3}
-      propertyPath: m_AnchoredPosition.y
-      value: 0
-      objectReference: {fileID: 0}
-    - target: {fileID: 2484377972123640958, guid: efd51a6df70cfbf41b05e95c765d536d,
-        type: 3}
-      propertyPath: m_SizeDelta.x
-      value: 350
-      objectReference: {fileID: 0}
-    - target: {fileID: 2484377972123640958, guid: efd51a6df70cfbf41b05e95c765d536d,
-        type: 3}
-      propertyPath: m_SizeDelta.y
-      value: 350
-      objectReference: {fileID: 0}
-    - target: {fileID: 2484377972123640958, guid: efd51a6df70cfbf41b05e95c765d536d,
-        type: 3}
-      propertyPath: m_AnchorMin.x
-      value: 0.5
-      objectReference: {fileID: 0}
-    - target: {fileID: 2484377972123640958, guid: efd51a6df70cfbf41b05e95c765d536d,
-        type: 3}
-      propertyPath: m_AnchorMin.y
-      value: 0.5
-      objectReference: {fileID: 0}
-    - target: {fileID: 2484377972123640958, guid: efd51a6df70cfbf41b05e95c765d536d,
-        type: 3}
-      propertyPath: m_AnchorMax.x
-      value: 0.5
-      objectReference: {fileID: 0}
-    - target: {fileID: 2484377972123640958, guid: efd51a6df70cfbf41b05e95c765d536d,
-        type: 3}
-      propertyPath: m_AnchorMax.y
-      value: 0.5
-      objectReference: {fileID: 0}
-    - target: {fileID: 2484377972123640958, guid: efd51a6df70cfbf41b05e95c765d536d,
-        type: 3}
-      propertyPath: m_Pivot.x
-      value: 0.5
-      objectReference: {fileID: 0}
-    - target: {fileID: 2484377972123640958, guid: efd51a6df70cfbf41b05e95c765d536d,
-        type: 3}
-      propertyPath: m_Pivot.y
-      value: 0.5
-      objectReference: {fileID: 0}
-    m_RemovedComponents: []
-  m_SourcePrefab: {fileID: 100100000, guid: efd51a6df70cfbf41b05e95c765d536d, type: 3}
---- !u!224 &2004205928 stripped
-RectTransform:
-  m_CorrespondingSourceObject: {fileID: 2484377972123640958, guid: efd51a6df70cfbf41b05e95c765d536d,
-    type: 3}
-  m_PrefabInstance: {fileID: 2004205927}
-  m_PrefabAsset: {fileID: 0}
---- !u!1 &2022253373
-GameObject:
-  m_ObjectHideFlags: 0
-  m_CorrespondingSourceObject: {fileID: 0}
-  m_PrefabInstance: {fileID: 0}
-  m_PrefabAsset: {fileID: 0}
-  serializedVersion: 6
-  m_Component:
-  - component: {fileID: 2022253374}
-  - component: {fileID: 2022253375}
-  m_Layer: 0
-  m_Name: Test Renderer
-  m_TagString: Untagged
-  m_Icon: {fileID: 0}
-  m_NavMeshLayer: 0
-  m_StaticEditorFlags: 0
-  m_IsActive: 0
---- !u!4 &2022253374
-Transform:
-  m_ObjectHideFlags: 0
-  m_CorrespondingSourceObject: {fileID: 0}
-  m_PrefabInstance: {fileID: 0}
-  m_PrefabAsset: {fileID: 0}
-  m_GameObject: {fileID: 2022253373}
-  m_LocalRotation: {x: 0, y: 0, z: 0, w: 1}
-  m_LocalPosition: {x: 0, y: 0, z: 0}
-  m_LocalScale: {x: 1, y: 1, z: 1}
-  m_Children: []
-  m_Father: {fileID: 1946000298}
-<<<<<<< HEAD
-  m_RootOrder: 0
-=======
-  m_RootOrder: 2
->>>>>>> 978a566f
-  m_LocalEulerAnglesHint: {x: 0, y: 0, z: 0}
---- !u!114 &2022253375
-MonoBehaviour:
-  m_ObjectHideFlags: 0
-  m_CorrespondingSourceObject: {fileID: 0}
-  m_PrefabInstance: {fileID: 0}
-  m_PrefabAsset: {fileID: 0}
-  m_GameObject: {fileID: 2022253373}
-  m_Enabled: 1
-  m_EditorHideFlags: 0
-  m_Script: {fileID: 11500000, guid: 32fed961f9744b4591e673790b3df752, type: 3}
-  m_Name: 
-  m_EditorClassIdentifier: 
-  atomMaterial: {fileID: 2100000, guid: 393f247d900223443927eecea10d89e8, type: 2}
-  atomMesh: {fileID: 10202, guid: 0000000000000000e000000000000000, type: 3}
-  bondMaterial: {fileID: 2100000, guid: 8ab524378960e644f9a238927b43e467, type: 2}
-  bondMesh: {fileID: 10202, guid: 0000000000000000e000000000000000, type: 3}
-  particleCount: 50
-  bondCutoff: 1
-  minSize: 0.2
-  maxSize: 0.5
-  maxParticleDisplacement: 2
-  seed: 0
---- !u!1 &2026462788
-GameObject:
-  m_ObjectHideFlags: 0
-  m_CorrespondingSourceObject: {fileID: 0}
-  m_PrefabInstance: {fileID: 0}
-  m_PrefabAsset: {fileID: 0}
-  serializedVersion: 6
-  m_Component:
-  - component: {fileID: 2026462790}
-  - component: {fileID: 2026462789}
-  m_Layer: 0
-  m_Name: Keyboard
-  m_TagString: Untagged
-  m_Icon: {fileID: 0}
-  m_NavMeshLayer: 0
-  m_StaticEditorFlags: 0
-  m_IsActive: 1
---- !u!114 &2026462789
-MonoBehaviour:
-  m_ObjectHideFlags: 0
-  m_CorrespondingSourceObject: {fileID: 0}
-  m_PrefabInstance: {fileID: 0}
-  m_PrefabAsset: {fileID: 0}
-  m_GameObject: {fileID: 2026462788}
-  m_Enabled: 1
-  m_EditorHideFlags: 0
-  m_Script: {fileID: 11500000, guid: 0b7f05a8d2ed4dddbbd7896a466aa6f9, type: 3}
-  m_Name: 
-  m_EditorClassIdentifier: 
-  minimalMode: 0
---- !u!4 &2026462790
-Transform:
-  m_ObjectHideFlags: 0
-  m_CorrespondingSourceObject: {fileID: 0}
-  m_PrefabInstance: {fileID: 0}
-  m_PrefabAsset: {fileID: 0}
-  m_GameObject: {fileID: 2026462788}
-  m_LocalRotation: {x: 0, y: 0, z: 0, w: 1}
-  m_LocalPosition: {x: 0, y: 0, z: 0}
-  m_LocalScale: {x: 1, y: 1, z: 1}
-  m_Children: []
-  m_Father: {fileID: 0}
-  m_RootOrder: 7
-  m_LocalEulerAnglesHint: {x: 0, y: 0, z: 0}
---- !u!1 &2028492786
-GameObject:
-  m_ObjectHideFlags: 0
-  m_CorrespondingSourceObject: {fileID: 0}
-  m_PrefabInstance: {fileID: 0}
-  m_PrefabAsset: {fileID: 0}
-  serializedVersion: 6
-  m_Component:
-  - component: {fileID: 2028492787}
-  - component: {fileID: 2028492789}
-  - component: {fileID: 2028492788}
-  m_Layer: 5
-  m_Name: Label
-  m_TagString: Untagged
-  m_Icon: {fileID: 0}
-  m_NavMeshLayer: 0
-  m_StaticEditorFlags: 0
-  m_IsActive: 1
---- !u!224 &2028492787
-RectTransform:
-  m_ObjectHideFlags: 0
-  m_CorrespondingSourceObject: {fileID: 0}
-  m_PrefabInstance: {fileID: 0}
-  m_PrefabAsset: {fileID: 0}
-  m_GameObject: {fileID: 2028492786}
-  m_LocalRotation: {x: -0, y: -0, z: -0, w: 1}
-  m_LocalPosition: {x: 0, y: 0, z: 0}
-  m_LocalScale: {x: 1, y: 1, z: 1}
-  m_Children: []
-  m_Father: {fileID: 936630691}
-  m_RootOrder: 0
-  m_LocalEulerAnglesHint: {x: 0, y: 0, z: 0}
-  m_AnchorMin: {x: 0, y: 0}
-  m_AnchorMax: {x: 0, y: 1}
-  m_AnchoredPosition: {x: 0.000030517578, y: 0}
-  m_SizeDelta: {x: 168, y: 0}
-  m_Pivot: {x: 0, y: 0.5}
---- !u!114 &2028492788
-MonoBehaviour:
-  m_ObjectHideFlags: 0
-  m_CorrespondingSourceObject: {fileID: 0}
-  m_PrefabInstance: {fileID: 0}
-  m_PrefabAsset: {fileID: 0}
-  m_GameObject: {fileID: 2028492786}
-  m_Enabled: 1
-  m_EditorHideFlags: 0
-  m_Script: {fileID: 11500000, guid: f4688fdb7df04437aeb418b961361dc5, type: 3}
-  m_Name: 
-  m_EditorClassIdentifier: 
-  m_Material: {fileID: 0}
-  m_Color: {r: 1, g: 1, b: 1, a: 1}
-  m_RaycastTarget: 1
-  m_OnCullStateChanged:
-    m_PersistentCalls:
-      m_Calls: []
-  m_text: frame port
-  m_isRightToLeft: 0
-  m_fontAsset: {fileID: 11400000, guid: 5a19f4193fe2bf64089ade0b38163199, type: 2}
-  m_sharedMaterial: {fileID: 21566619404874456, guid: 5a19f4193fe2bf64089ade0b38163199,
-    type: 2}
-  m_fontSharedMaterials: []
-  m_fontMaterial: {fileID: 0}
-  m_fontMaterials: []
-  m_fontColor32:
-    serializedVersion: 2
-    rgba: 4284702540
-  m_fontColor: {r: 0.30008277, g: 0.37307587, b: 0.39200002, a: 1}
-  m_enableVertexGradient: 0
-  m_colorMode: 3
-  m_fontColorGradient:
-    topLeft: {r: 1, g: 1, b: 1, a: 1}
-    topRight: {r: 1, g: 1, b: 1, a: 1}
-    bottomLeft: {r: 1, g: 1, b: 1, a: 1}
-    bottomRight: {r: 1, g: 1, b: 1, a: 1}
-  m_fontColorGradientPreset: {fileID: 0}
-  m_spriteAsset: {fileID: 0}
-  m_tintAllSprites: 0
-  m_overrideHtmlColors: 0
-  m_faceColor:
-    serializedVersion: 2
-    rgba: 4294967295
-  m_outlineColor:
-    serializedVersion: 2
-    rgba: 4278190080
-  m_fontSize: 24
-  m_fontSizeBase: 24
-  m_fontWeight: 400
-  m_enableAutoSizing: 0
-  m_fontSizeMin: 18
-  m_fontSizeMax: 72
-  m_fontStyle: 16
-  m_textAlignment: 514
-  m_characterSpacing: 0
-  m_wordSpacing: 0
-  m_lineSpacing: 0
-  m_lineSpacingMax: 0
-  m_paragraphSpacing: 0
-  m_charWidthMaxAdj: 0
-  m_enableWordWrapping: 1
-  m_wordWrappingRatios: 0.4
-  m_overflowMode: 0
-  m_firstOverflowCharacterIndex: 6
-  m_linkedTextComponent: {fileID: 0}
-  m_isLinkedTextComponent: 0
-  m_isTextTruncated: 0
-  m_enableKerning: 1
-  m_enableExtraPadding: 0
-  checkPaddingRequired: 0
-  m_isRichText: 1
-  m_parseCtrlCharacters: 1
-  m_isOrthographic: 1
-  m_isCullingEnabled: 0
-  m_ignoreRectMaskCulling: 0
-  m_ignoreCulling: 1
-  m_horizontalMapping: 0
-  m_verticalMapping: 0
-  m_uvLineOffset: 0
-  m_geometrySortingOrder: 0
-  m_VertexBufferAutoSizeReduction: 1
-  m_firstVisibleCharacter: 0
-  m_useMaxVisibleDescender: 1
-  m_pageToDisplay: 1
-  m_margin: {x: 16, y: 16, z: 16, w: 16}
-  m_textInfo:
-    textComponent: {fileID: 2028492788}
-    characterCount: 10
-    spriteCount: 0
-    spaceCount: 1
-    wordCount: 2
-    linkCount: 0
-    lineCount: 2
-    pageCount: 1
-    materialCount: 1
-  m_isUsingLegacyAnimationComponent: 0
-  m_isVolumetricText: 0
-  m_spriteAnimator: {fileID: 0}
-  m_hasFontAssetChanged: 0
-  m_subTextObjects:
-  - {fileID: 0}
-  - {fileID: 0}
-  - {fileID: 0}
-  - {fileID: 0}
-  - {fileID: 0}
-  - {fileID: 0}
-  - {fileID: 0}
-  - {fileID: 0}
-  m_baseMaterial: {fileID: 0}
-  m_maskOffset: {x: 0, y: 0, z: 0, w: 0}
---- !u!222 &2028492789
-CanvasRenderer:
-  m_ObjectHideFlags: 0
-  m_CorrespondingSourceObject: {fileID: 0}
-  m_PrefabInstance: {fileID: 0}
-  m_PrefabAsset: {fileID: 0}
-  m_GameObject: {fileID: 2028492786}
-  m_CullTransparentMesh: 0
---- !u!1 &2048555308
-GameObject:
-  m_ObjectHideFlags: 0
-  m_CorrespondingSourceObject: {fileID: 0}
-  m_PrefabInstance: {fileID: 0}
-  m_PrefabAsset: {fileID: 0}
-  serializedVersion: 6
-  m_Component:
-  - component: {fileID: 2048555309}
-  - component: {fileID: 2048555311}
-  - component: {fileID: 2048555310}
-  m_Layer: 5
-  m_Name: Placeholder
-  m_TagString: Untagged
-  m_Icon: {fileID: 0}
-  m_NavMeshLayer: 0
-  m_StaticEditorFlags: 0
-  m_IsActive: 1
---- !u!224 &2048555309
-RectTransform:
-  m_ObjectHideFlags: 0
-  m_CorrespondingSourceObject: {fileID: 0}
-  m_PrefabInstance: {fileID: 0}
-  m_PrefabAsset: {fileID: 0}
-  m_GameObject: {fileID: 2048555308}
-  m_LocalRotation: {x: 0, y: 0, z: 0, w: 1}
-  m_LocalPosition: {x: 0, y: 0, z: 0}
-  m_LocalScale: {x: 1, y: 1, z: 1}
-  m_Children: []
-  m_Father: {fileID: 1437844076}
-  m_RootOrder: 0
-  m_LocalEulerAnglesHint: {x: 0, y: 0, z: 0}
-  m_AnchorMin: {x: 0, y: 0}
-  m_AnchorMax: {x: 1, y: 1}
-  m_AnchoredPosition: {x: 0, y: 0}
-  m_SizeDelta: {x: 0, y: 0}
-  m_Pivot: {x: 0.5, y: 0.5}
---- !u!114 &2048555310
-MonoBehaviour:
-  m_ObjectHideFlags: 0
-  m_CorrespondingSourceObject: {fileID: 0}
-  m_PrefabInstance: {fileID: 0}
-  m_PrefabAsset: {fileID: 0}
-  m_GameObject: {fileID: 2048555308}
-  m_Enabled: 0
-  m_EditorHideFlags: 0
-  m_Script: {fileID: 11500000, guid: f4688fdb7df04437aeb418b961361dc5, type: 3}
-  m_Name: 
-  m_EditorClassIdentifier: 
-  m_Material: {fileID: 0}
-  m_Color: {r: 1, g: 1, b: 1, a: 1}
-  m_RaycastTarget: 1
-  m_OnCullStateChanged:
-    m_PersistentCalls:
-      m_Calls: []
-  m_text: Enter port number
-  m_isRightToLeft: 0
-  m_fontAsset: {fileID: 11400000, guid: 0cd382c4d470f174791dd96eb8f7b786, type: 2}
-  m_sharedMaterial: {fileID: 1549604112718095413, guid: 0cd382c4d470f174791dd96eb8f7b786,
-    type: 2}
-  m_fontSharedMaterials: []
-  m_fontMaterial: {fileID: 0}
-  m_fontMaterials: []
-  m_fontColor32:
-    serializedVersion: 2
-    rgba: 4289505171
-  m_fontColor: {r: 0.5764706, g: 0.654902, b: 0.6745098, a: 1}
-  m_enableVertexGradient: 0
-  m_colorMode: 3
-  m_fontColorGradient:
-    topLeft: {r: 1, g: 1, b: 1, a: 1}
-    topRight: {r: 1, g: 1, b: 1, a: 1}
-    bottomLeft: {r: 1, g: 1, b: 1, a: 1}
-    bottomRight: {r: 1, g: 1, b: 1, a: 1}
-  m_fontColorGradientPreset: {fileID: 0}
-  m_spriteAsset: {fileID: 0}
-  m_tintAllSprites: 0
-  m_overrideHtmlColors: 0
-  m_faceColor:
-    serializedVersion: 2
-    rgba: 4294967295
-  m_outlineColor:
-    serializedVersion: 2
-    rgba: 4278190080
-  m_fontSize: 24
-  m_fontSizeBase: 24
-  m_fontWeight: 400
-  m_enableAutoSizing: 0
-  m_fontSizeMin: 18
-  m_fontSizeMax: 72
-  m_fontStyle: 18
-  m_textAlignment: 513
-  m_characterSpacing: 0
-  m_wordSpacing: 0
-  m_lineSpacing: 0
-  m_lineSpacingMax: 0
-  m_paragraphSpacing: 0
-  m_charWidthMaxAdj: 0
-  m_enableWordWrapping: 0
-  m_wordWrappingRatios: 0.4
-  m_overflowMode: 0
-  m_firstOverflowCharacterIndex: -1
-  m_linkedTextComponent: {fileID: 0}
-  m_isLinkedTextComponent: 0
-  m_isTextTruncated: 0
-  m_enableKerning: 1
-  m_enableExtraPadding: 1
-  checkPaddingRequired: 0
-  m_isRichText: 1
-  m_parseCtrlCharacters: 1
-  m_isOrthographic: 1
-  m_isCullingEnabled: 0
-  m_ignoreRectMaskCulling: 0
-  m_ignoreCulling: 1
-  m_horizontalMapping: 0
-  m_verticalMapping: 0
-  m_uvLineOffset: 0
-  m_geometrySortingOrder: 0
-  m_VertexBufferAutoSizeReduction: 1
-  m_firstVisibleCharacter: 0
-  m_useMaxVisibleDescender: 1
-  m_pageToDisplay: 1
-  m_margin: {x: 0, y: 0, z: 0, w: 0}
-  m_textInfo:
-    textComponent: {fileID: 2048555310}
-    characterCount: 0
-    spriteCount: 0
-    spaceCount: 0
-    wordCount: 0
-    linkCount: 0
-    lineCount: 0
-    pageCount: 0
-    materialCount: 1
-  m_isUsingLegacyAnimationComponent: 0
-  m_isVolumetricText: 0
-  m_spriteAnimator: {fileID: 0}
-  m_hasFontAssetChanged: 0
-  m_subTextObjects:
-  - {fileID: 0}
-  - {fileID: 0}
-  - {fileID: 0}
-  - {fileID: 0}
-  - {fileID: 0}
-  - {fileID: 0}
-  - {fileID: 0}
-  - {fileID: 0}
-  m_baseMaterial: {fileID: 0}
-  m_maskOffset: {x: 0, y: 0, z: 0, w: 0}
---- !u!222 &2048555311
-CanvasRenderer:
-  m_ObjectHideFlags: 0
-  m_CorrespondingSourceObject: {fileID: 0}
-  m_PrefabInstance: {fileID: 0}
-  m_PrefabAsset: {fileID: 0}
-  m_GameObject: {fileID: 2048555308}
-  m_CullTransparentMesh: 0
---- !u!1 &2054644340
-GameObject:
-  m_ObjectHideFlags: 0
-  m_CorrespondingSourceObject: {fileID: 0}
-  m_PrefabInstance: {fileID: 0}
-  m_PrefabAsset: {fileID: 0}
-  serializedVersion: 6
-  m_Component:
-  - component: {fileID: 2054644341}
-  m_Layer: 5
-  m_Name: Input
-  m_TagString: Untagged
-  m_Icon: {fileID: 0}
-  m_NavMeshLayer: 0
-  m_StaticEditorFlags: 0
-  m_IsActive: 1
---- !u!224 &2054644341
-RectTransform:
-  m_ObjectHideFlags: 0
-  m_CorrespondingSourceObject: {fileID: 0}
-  m_PrefabInstance: {fileID: 0}
-  m_PrefabAsset: {fileID: 0}
-  m_GameObject: {fileID: 2054644340}
-  m_LocalRotation: {x: 0, y: 0, z: 0, w: 1}
-  m_LocalPosition: {x: 0, y: 0, z: 0}
-  m_LocalScale: {x: 1, y: 1, z: 1}
-  m_Children:
-  - {fileID: 644197856}
-  m_Father: {fileID: 75423798}
-  m_RootOrder: 1
-  m_LocalEulerAnglesHint: {x: 0, y: 0, z: 0}
-  m_AnchorMin: {x: 0, y: 0}
-  m_AnchorMax: {x: 1, y: 1}
-  m_AnchoredPosition: {x: 84, y: 0}
-  m_SizeDelta: {x: -168, y: 0}
-  m_Pivot: {x: 0.5, y: 0.5}
---- !u!1 &2054891944
-GameObject:
-  m_ObjectHideFlags: 0
-  m_CorrespondingSourceObject: {fileID: 0}
-  m_PrefabInstance: {fileID: 0}
-  m_PrefabAsset: {fileID: 0}
-  serializedVersion: 6
-  m_Component:
-  - component: {fileID: 2054891945}
-  - component: {fileID: 2054891949}
-  - component: {fileID: 2054891948}
-  - component: {fileID: 2054891947}
-  - component: {fileID: 2054891946}
-  m_Layer: 5
-  m_Name: Temporary Toolbar
-  m_TagString: Untagged
-  m_Icon: {fileID: 0}
-  m_NavMeshLayer: 0
-  m_StaticEditorFlags: 0
-  m_IsActive: 1
---- !u!224 &2054891945
-RectTransform:
-  m_ObjectHideFlags: 0
-  m_CorrespondingSourceObject: {fileID: 0}
-  m_PrefabInstance: {fileID: 0}
-  m_PrefabAsset: {fileID: 0}
-  m_GameObject: {fileID: 2054891944}
-  m_LocalRotation: {x: 0, y: 0, z: 0, w: 1}
-  m_LocalPosition: {x: 0, y: 0, z: 0}
-  m_LocalScale: {x: 1, y: 1, z: 1}
-  m_Children:
-  - {fileID: 780997011}
-  - {fileID: 883039637}
-  - {fileID: 432278073}
-  - {fileID: 1427002035}
-  - {fileID: 171922771}
-  - {fileID: 1688168143}
-  - {fileID: 1512558925}
-  - {fileID: 1317877497}
-  - {fileID: 825831559}
-  - {fileID: 2093525893}
-  m_Father: {fileID: 921160397}
-  m_RootOrder: 1
-  m_LocalEulerAnglesHint: {x: 0, y: 0, z: 0}
-  m_AnchorMin: {x: 1, y: 1}
-  m_AnchorMax: {x: 1, y: 1}
-  m_AnchoredPosition: {x: -16, y: -16}
-  m_SizeDelta: {x: 380, y: 592}
-  m_Pivot: {x: 1, y: 1}
---- !u!114 &2054891946
-MonoBehaviour:
-  m_ObjectHideFlags: 0
-  m_CorrespondingSourceObject: {fileID: 0}
-  m_PrefabInstance: {fileID: 0}
-  m_PrefabAsset: {fileID: 0}
-  m_GameObject: {fileID: 2054891944}
-  m_Enabled: 1
-  m_EditorHideFlags: 0
-  m_Script: {fileID: 11500000, guid: 3245ec927659c4140ac4f8d17403cc18, type: 3}
-  m_Name: 
-  m_EditorClassIdentifier: 
-  m_HorizontalFit: 0
-  m_VerticalFit: 2
---- !u!114 &2054891947
-MonoBehaviour:
-  m_ObjectHideFlags: 0
-  m_CorrespondingSourceObject: {fileID: 0}
-  m_PrefabInstance: {fileID: 0}
-  m_PrefabAsset: {fileID: 0}
-  m_GameObject: {fileID: 2054891944}
-  m_Enabled: 1
-  m_EditorHideFlags: 0
-  m_Script: {fileID: 11500000, guid: 59f8146938fff824cb5fd77236b75775, type: 3}
-  m_Name: 
-  m_EditorClassIdentifier: 
-  m_Padding:
-    m_Left: 0
-    m_Right: 0
-    m_Top: 0
-    m_Bottom: 0
-  m_ChildAlignment: 0
-  m_Spacing: 0
-  m_ChildForceExpandWidth: 1
-  m_ChildForceExpandHeight: 1
-  m_ChildControlWidth: 1
-  m_ChildControlHeight: 0
-  m_ChildScaleWidth: 0
-  m_ChildScaleHeight: 0
---- !u!114 &2054891948
-MonoBehaviour:
-  m_ObjectHideFlags: 0
-  m_CorrespondingSourceObject: {fileID: 0}
-  m_PrefabInstance: {fileID: 0}
-  m_PrefabAsset: {fileID: 0}
-  m_GameObject: {fileID: 2054891944}
-  m_Enabled: 1
-  m_EditorHideFlags: 0
-  m_Script: {fileID: 11500000, guid: fe87c0e1cc204ed48ad3b37840f39efc, type: 3}
-  m_Name: 
-  m_EditorClassIdentifier: 
-  m_Material: {fileID: 0}
-  m_Color: {r: 0.5764706, g: 0.654902, b: 0.6745098, a: 1}
-  m_RaycastTarget: 1
-  m_OnCullStateChanged:
-    m_PersistentCalls:
-      m_Calls: []
-  m_Sprite: {fileID: 0}
-  m_Type: 0
-  m_PreserveAspect: 0
-  m_FillCenter: 1
-  m_FillMethod: 4
-  m_FillAmount: 1
-  m_FillClockwise: 1
-  m_FillOrigin: 0
-  m_UseSpriteMesh: 0
-  m_PixelsPerUnitMultiplier: 1
---- !u!222 &2054891949
-CanvasRenderer:
-  m_ObjectHideFlags: 0
-  m_CorrespondingSourceObject: {fileID: 0}
-  m_PrefabInstance: {fileID: 0}
-  m_PrefabAsset: {fileID: 0}
-  m_GameObject: {fileID: 2054891944}
-  m_CullTransparentMesh: 0
---- !u!1 &2074532957
-GameObject:
-  m_ObjectHideFlags: 0
-  m_CorrespondingSourceObject: {fileID: 0}
-  m_PrefabInstance: {fileID: 0}
-  m_PrefabAsset: {fileID: 0}
-  serializedVersion: 6
-  m_Component:
-  - component: {fileID: 2074532959}
-  - component: {fileID: 2074532958}
-  m_Layer: 0
-  m_Name: Controller Manager
-  m_TagString: Untagged
-  m_Icon: {fileID: 0}
-  m_NavMeshLayer: 0
-  m_StaticEditorFlags: 0
-  m_IsActive: 1
---- !u!114 &2074532958
-MonoBehaviour:
-  m_ObjectHideFlags: 0
-  m_CorrespondingSourceObject: {fileID: 0}
-  m_PrefabInstance: {fileID: 0}
-  m_PrefabAsset: {fileID: 0}
-  m_GameObject: {fileID: 2074532957}
-  m_Enabled: 1
-  m_EditorHideFlags: 0
-  m_Script: {fileID: 11500000, guid: e40c94a4c5ab5ed4e82bb6182a985fc2, type: 3}
-  m_Name: 
-  m_EditorClassIdentifier: 
-  leftController: {fileID: 1897242036}
-  rightController: {fileID: 1897242033}
-  controllerActionSet:
-    actionSetPath: /actions/Controller
---- !u!4 &2074532959
-Transform:
-  m_ObjectHideFlags: 0
-  m_CorrespondingSourceObject: {fileID: 0}
-  m_PrefabInstance: {fileID: 0}
-  m_PrefabAsset: {fileID: 0}
-  m_GameObject: {fileID: 2074532957}
-  m_LocalRotation: {x: 0, y: 0, z: 0, w: 1}
-  m_LocalPosition: {x: 0, y: 0, z: 0}
-  m_LocalScale: {x: 1, y: 1, z: 1}
-  m_Children: []
-  m_Father: {fileID: 544060993}
-  m_RootOrder: 3
-  m_LocalEulerAnglesHint: {x: 0, y: 0, z: 0}
---- !u!1 &2093525892
-GameObject:
-  m_ObjectHideFlags: 0
-  m_CorrespondingSourceObject: {fileID: 0}
-  m_PrefabInstance: {fileID: 0}
-  m_PrefabAsset: {fileID: 0}
-  serializedVersion: 6
-  m_Component:
-  - component: {fileID: 2093525893}
-  m_Layer: 5
-  m_Name: Quit
-  m_TagString: Untagged
-  m_Icon: {fileID: 0}
-  m_NavMeshLayer: 0
-  m_StaticEditorFlags: 0
-  m_IsActive: 1
---- !u!224 &2093525893
-RectTransform:
-  m_ObjectHideFlags: 0
-  m_CorrespondingSourceObject: {fileID: 0}
-  m_PrefabInstance: {fileID: 0}
-  m_PrefabAsset: {fileID: 0}
-  m_GameObject: {fileID: 2093525892}
-  m_LocalRotation: {x: 0, y: 0, z: 0, w: 1}
-  m_LocalPosition: {x: 0, y: 0, z: 0}
-  m_LocalScale: {x: 1, y: 1, z: 1}
-  m_Children:
-  - {fileID: 751644516}
-  m_Father: {fileID: 2054891945}
-  m_RootOrder: 9
-  m_LocalEulerAnglesHint: {x: 0, y: 0, z: 0}
-  m_AnchorMin: {x: 0, y: 1}
-  m_AnchorMax: {x: 0, y: 1}
-  m_AnchoredPosition: {x: 190, y: -552}
-  m_SizeDelta: {x: 380, y: 80}
-  m_Pivot: {x: 0.5, y: 0.5}
---- !u!1 &2103320928
-GameObject:
-  m_ObjectHideFlags: 0
-  m_CorrespondingSourceObject: {fileID: 0}
-  m_PrefabInstance: {fileID: 0}
-  m_PrefabAsset: {fileID: 0}
-  serializedVersion: 6
-  m_Component:
-  - component: {fileID: 2103320929}
-  - component: {fileID: 2103320932}
-  - component: {fileID: 2103320931}
-  - component: {fileID: 2103320930}
-  m_Layer: 5
-  m_Name: InputField (TMP)
-  m_TagString: Untagged
-  m_Icon: {fileID: 0}
-  m_NavMeshLayer: 0
-  m_StaticEditorFlags: 0
-  m_IsActive: 1
---- !u!224 &2103320929
-RectTransform:
-  m_ObjectHideFlags: 0
-  m_CorrespondingSourceObject: {fileID: 0}
-  m_PrefabInstance: {fileID: 0}
-  m_PrefabAsset: {fileID: 0}
-  m_GameObject: {fileID: 2103320928}
-  m_LocalRotation: {x: 0, y: 0, z: 0, w: 1}
-  m_LocalPosition: {x: 0, y: 0, z: 0}
-  m_LocalScale: {x: 1, y: 1, z: 1}
-  m_Children:
-  - {fileID: 1093802056}
-  m_Father: {fileID: 1190993353}
-  m_RootOrder: 0
-  m_LocalEulerAnglesHint: {x: 0, y: 0, z: 0}
-  m_AnchorMin: {x: 0, y: 0}
-  m_AnchorMax: {x: 1, y: 1}
-  m_AnchoredPosition: {x: 0, y: 0}
-  m_SizeDelta: {x: -16, y: -16}
-  m_Pivot: {x: 0.5, y: 0.5}
---- !u!114 &2103320930
-MonoBehaviour:
-  m_ObjectHideFlags: 0
-  m_CorrespondingSourceObject: {fileID: 0}
-  m_PrefabInstance: {fileID: 0}
-  m_PrefabAsset: {fileID: 0}
-  m_GameObject: {fileID: 2103320928}
-  m_Enabled: 1
-  m_EditorHideFlags: 0
-  m_Script: {fileID: 11500000, guid: 2da0c512f12947e489f739169773d7ca, type: 3}
-  m_Name: 
-  m_EditorClassIdentifier: 
-  m_Navigation:
-    m_Mode: 3
-    m_SelectOnUp: {fileID: 0}
-    m_SelectOnDown: {fileID: 0}
-    m_SelectOnLeft: {fileID: 0}
-    m_SelectOnRight: {fileID: 0}
-  m_Transition: 1
-  m_Colors:
-    m_NormalColor: {r: 1, g: 1, b: 1, a: 1}
-    m_HighlightedColor: {r: 0.9607843, g: 0.9607843, b: 0.9607843, a: 1}
-    m_PressedColor: {r: 0.78431374, g: 0.78431374, b: 0.78431374, a: 1}
-    m_SelectedColor: {r: 0.9607843, g: 0.9607843, b: 0.9607843, a: 1}
-    m_DisabledColor: {r: 0.78431374, g: 0.78431374, b: 0.78431374, a: 0.5019608}
-    m_ColorMultiplier: 1
-    m_FadeDuration: 0.1
-  m_SpriteState:
-    m_HighlightedSprite: {fileID: 0}
-    m_PressedSprite: {fileID: 0}
-    m_SelectedSprite: {fileID: 0}
-    m_DisabledSprite: {fileID: 0}
-  m_AnimationTriggers:
-    m_NormalTrigger: Normal
-    m_HighlightedTrigger: Highlighted
-    m_PressedTrigger: Pressed
-    m_SelectedTrigger: Highlighted
-    m_DisabledTrigger: Disabled
-  m_Interactable: 1
-  m_TargetGraphic: {fileID: 2103320931}
-  m_TextViewport: {fileID: 1093802056}
-  m_TextComponent: {fileID: 1140701223}
-  m_Placeholder: {fileID: 155875677}
-  m_VerticalScrollbar: {fileID: 0}
-  m_VerticalScrollbarEventHandler: {fileID: 0}
-  m_ScrollSensitivity: 1
-  m_ContentType: 2
-  m_InputType: 0
-  m_AsteriskChar: 42
-  m_KeyboardType: 4
-  m_LineType: 0
-  m_HideMobileInput: 0
-  m_HideSoftKeyboard: 0
-  m_CharacterValidation: 2
-  m_RegexValue: 
-  m_GlobalPointSize: 24
-  m_CharacterLimit: 0
-  m_OnEndEdit:
-    m_PersistentCalls:
-      m_Calls: []
-  m_OnSubmit:
-    m_PersistentCalls:
-      m_Calls: []
-  m_OnSelect:
-    m_PersistentCalls:
-      m_Calls: []
-  m_OnDeselect:
-    m_PersistentCalls:
-      m_Calls: []
-  m_OnTextSelection:
-    m_PersistentCalls:
-      m_Calls: []
-  m_OnEndTextSelection:
-    m_PersistentCalls:
-      m_Calls: []
-  m_OnValueChanged:
-    m_PersistentCalls:
-      m_Calls: []
-  m_OnTouchScreenKeyboardStatusChanged:
-    m_PersistentCalls:
-      m_Calls: []
-  m_CaretColor: {r: 0.19607843, g: 0.19607843, b: 0.19607843, a: 1}
-  m_CustomCaretColor: 0
-  m_SelectionColor: {r: 0.65882355, g: 0.80784315, b: 1, a: 0.7529412}
-  m_Text: 54323
-  m_CaretBlinkRate: 0.85
-  m_CaretWidth: 1
-  m_ReadOnly: 0
-  m_RichText: 1
-  m_GlobalFontAsset: {fileID: 0}
-  m_OnFocusSelectAll: 1
-  m_ResetOnDeActivation: 1
-  m_RestoreOriginalTextOnEscape: 1
-  m_isRichTextEditingAllowed: 0
-  m_LineLimit: 0
-  m_InputValidator: {fileID: 0}
---- !u!114 &2103320931
-MonoBehaviour:
-  m_ObjectHideFlags: 0
-  m_CorrespondingSourceObject: {fileID: 0}
-  m_PrefabInstance: {fileID: 0}
-  m_PrefabAsset: {fileID: 0}
-  m_GameObject: {fileID: 2103320928}
-  m_Enabled: 1
-  m_EditorHideFlags: 0
-  m_Script: {fileID: 11500000, guid: fe87c0e1cc204ed48ad3b37840f39efc, type: 3}
-  m_Name: 
-  m_EditorClassIdentifier: 
-  m_Material: {fileID: 0}
-  m_Color: {r: 0.43529415, g: 0.5411765, b: 0.5686275, a: 1}
-  m_RaycastTarget: 1
-  m_OnCullStateChanged:
-    m_PersistentCalls:
-      m_Calls: []
-  m_Sprite: {fileID: 0}
-  m_Type: 1
-  m_PreserveAspect: 0
-  m_FillCenter: 1
-  m_FillMethod: 4
-  m_FillAmount: 1
-  m_FillClockwise: 1
-  m_FillOrigin: 0
-  m_UseSpriteMesh: 0
-  m_PixelsPerUnitMultiplier: 1
---- !u!222 &2103320932
-CanvasRenderer:
-  m_ObjectHideFlags: 0
-  m_CorrespondingSourceObject: {fileID: 0}
-  m_PrefabInstance: {fileID: 0}
-  m_PrefabAsset: {fileID: 0}
-  m_GameObject: {fileID: 2103320928}
-  m_CullTransparentMesh: 0
 --- !u!1 &2109659937
 GameObject:
   m_ObjectHideFlags: 0
@@ -11897,148 +11713,6 @@
   m_PrefabAsset: {fileID: 0}
   m_GameObject: {fileID: 2136049272}
   m_CullTransparentMesh: 0
---- !u!1001 &92639405931747985
-PrefabInstance:
-  m_ObjectHideFlags: 0
-  serializedVersion: 2
-  m_Modification:
-    m_TransformParent: {fileID: 1946000298}
-    m_Modifications:
-    - target: {fileID: 7653820068382736618, guid: 667cc4daec5d5a44cb6c3ec450d505ab,
-        type: 3}
-      propertyPath: m_Name
-      value: Visualisation Scene
-      objectReference: {fileID: 0}
-    - target: {fileID: 7653820068382736618, guid: 667cc4daec5d5a44cb6c3ec450d505ab,
-        type: 3}
-      propertyPath: m_StaticEditorFlags
-      value: 0
-      objectReference: {fileID: 0}
-    - target: {fileID: 4991043161427722009, guid: 667cc4daec5d5a44cb6c3ec450d505ab,
-        type: 3}
-      propertyPath: m_LocalPosition.x
-      value: 0
-      objectReference: {fileID: 0}
-    - target: {fileID: 4991043161427722009, guid: 667cc4daec5d5a44cb6c3ec450d505ab,
-        type: 3}
-      propertyPath: m_LocalPosition.y
-      value: 0
-      objectReference: {fileID: 0}
-    - target: {fileID: 4991043161427722009, guid: 667cc4daec5d5a44cb6c3ec450d505ab,
-        type: 3}
-      propertyPath: m_LocalPosition.z
-      value: 0
-      objectReference: {fileID: 0}
-    - target: {fileID: 4991043161427722009, guid: 667cc4daec5d5a44cb6c3ec450d505ab,
-        type: 3}
-      propertyPath: m_LocalRotation.x
-      value: -0
-      objectReference: {fileID: 0}
-    - target: {fileID: 4991043161427722009, guid: 667cc4daec5d5a44cb6c3ec450d505ab,
-        type: 3}
-      propertyPath: m_LocalRotation.y
-      value: -0
-      objectReference: {fileID: 0}
-    - target: {fileID: 4991043161427722009, guid: 667cc4daec5d5a44cb6c3ec450d505ab,
-        type: 3}
-      propertyPath: m_LocalRotation.z
-      value: -0
-      objectReference: {fileID: 0}
-    - target: {fileID: 4991043161427722009, guid: 667cc4daec5d5a44cb6c3ec450d505ab,
-        type: 3}
-      propertyPath: m_LocalRotation.w
-      value: 1
-      objectReference: {fileID: 0}
-    - target: {fileID: 4991043161427722009, guid: 667cc4daec5d5a44cb6c3ec450d505ab,
-        type: 3}
-      propertyPath: m_RootOrder
-      value: 1
-      objectReference: {fileID: 0}
-    - target: {fileID: 4991043161427722009, guid: 667cc4daec5d5a44cb6c3ec450d505ab,
-        type: 3}
-      propertyPath: m_LocalEulerAnglesHint.x
-      value: 0
-      objectReference: {fileID: 0}
-    - target: {fileID: 4991043161427722009, guid: 667cc4daec5d5a44cb6c3ec450d505ab,
-        type: 3}
-      propertyPath: m_LocalEulerAnglesHint.y
-      value: 0
-      objectReference: {fileID: 0}
-    - target: {fileID: 4991043161427722009, guid: 667cc4daec5d5a44cb6c3ec450d505ab,
-        type: 3}
-      propertyPath: m_LocalEulerAnglesHint.z
-      value: 0
-      objectReference: {fileID: 0}
-    - target: {fileID: 1391474368386691779, guid: 667cc4daec5d5a44cb6c3ec450d505ab,
-        type: 3}
-      propertyPath: visualiserPrefabs.Array.size
-      value: 4
-      objectReference: {fileID: 0}
-    - target: {fileID: 1391474368386691779, guid: 667cc4daec5d5a44cb6c3ec450d505ab,
-        type: 3}
-      propertyPath: renderSubgraphs.Array.size
-      value: 3
-      objectReference: {fileID: 0}
-    - target: {fileID: 1391474368386691779, guid: 667cc4daec5d5a44cb6c3ec450d505ab,
-        type: 3}
-      propertyPath: frameSource
-      value: 
-      objectReference: {fileID: 544060996}
-    - target: {fileID: 1391474368386691779, guid: 667cc4daec5d5a44cb6c3ec450d505ab,
-        type: 3}
-      propertyPath: defaultVisualiser
-      value: 
-      objectReference: {fileID: 8528582866378757822, guid: 8c139f1aab8264d498d1a2c9fc37f5d7,
-        type: 3}
-    - target: {fileID: 1391474368386691779, guid: 667cc4daec5d5a44cb6c3ec450d505ab,
-        type: 3}
-      propertyPath: narupaIMD
-      value: 
-      objectReference: {fileID: 544060994}
-    - target: {fileID: 1391474368386691779, guid: 667cc4daec5d5a44cb6c3ec450d505ab,
-        type: 3}
-      propertyPath: visualiserPrefabs.Array.data[0]
-      value: 
-      objectReference: {fileID: 8528582866378757822, guid: 8c139f1aab8264d498d1a2c9fc37f5d7,
-        type: 3}
-    - target: {fileID: 1391474368386691779, guid: 667cc4daec5d5a44cb6c3ec450d505ab,
-        type: 3}
-      propertyPath: visualiserPrefabs.Array.data[1]
-      value: 
-      objectReference: {fileID: 8528582866378757822, guid: 6b5cf0e13b3e36149adb2e6cb6acf737,
-        type: 3}
-    - target: {fileID: 1391474368386691779, guid: 667cc4daec5d5a44cb6c3ec450d505ab,
-        type: 3}
-      propertyPath: visualiserPrefabs.Array.data[2]
-      value: 
-      objectReference: {fileID: 8528582866378757822, guid: 128450b537d13874da8f4fe0b26735a0,
-        type: 3}
-    - target: {fileID: 1391474368386691779, guid: 667cc4daec5d5a44cb6c3ec450d505ab,
-        type: 3}
-      propertyPath: visualiserPrefabs.Array.data[3]
-      value: 
-      objectReference: {fileID: 8528582866378757822, guid: e5aa521ad383de44bbd485bc96f7fa17,
-        type: 3}
-    - target: {fileID: 1391474368386691779, guid: 667cc4daec5d5a44cb6c3ec450d505ab,
-        type: 3}
-      propertyPath: renderSubgraphs.Array.data[0]
-      value: 
-      objectReference: {fileID: 1900448658886156695, guid: 9572ecae4cb8fc14698248ffb1dc72c3,
-        type: 3}
-    - target: {fileID: 1391474368386691779, guid: 667cc4daec5d5a44cb6c3ec450d505ab,
-        type: 3}
-      propertyPath: renderSubgraphs.Array.data[1]
-      value: 
-      objectReference: {fileID: 6914795531129879088, guid: 4d8702b24a6b0424cbb5fc18ab856197,
-        type: 3}
-    - target: {fileID: 1391474368386691779, guid: 667cc4daec5d5a44cb6c3ec450d505ab,
-        type: 3}
-      propertyPath: renderSubgraphs.Array.data[2]
-      value: 
-      objectReference: {fileID: 1900448658886156695, guid: 251a1918ca61aab4c9d8a4f3ddd850f0,
-        type: 3}
-    m_RemovedComponents: []
-  m_SourcePrefab: {fileID: 100100000, guid: 667cc4daec5d5a44cb6c3ec450d505ab, type: 3}
 --- !u!1001 &3529211919708838411
 PrefabInstance:
   m_ObjectHideFlags: 0
@@ -12118,17 +11792,12 @@
         type: 3}
       propertyPath: m_Materials.Array.data[0]
       value: 
-<<<<<<< HEAD
-      objectReference: {fileID: 1774738529}
-=======
-      objectReference: {fileID: 586033277}
->>>>>>> 978a566f
+      objectReference: {fileID: 395054723}
     - target: {fileID: 3529211918889242964, guid: 44e6cce32ce12e0468da54bc4179b425,
         type: 3}
       propertyPath: m_Mesh
       value: 
-<<<<<<< HEAD
-      objectReference: {fileID: 1859158789}
+      objectReference: {fileID: 2109289037}
     - target: {fileID: 3529073933161018250, guid: 44e6cce32ce12e0468da54bc4179b425,
         type: 3}
       propertyPath: m_TagString
@@ -12144,8 +11813,5 @@
       propertyPath: poseAction.actionPath
       value: /actions/Controller/in/Pose
       objectReference: {fileID: 0}
-=======
-      objectReference: {fileID: 477184458}
->>>>>>> 978a566f
     m_RemovedComponents: []
   m_SourcePrefab: {fileID: 100100000, guid: 44e6cce32ce12e0468da54bc4179b425, type: 3}