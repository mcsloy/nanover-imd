﻿using System;
using System.Collections;
using System.Linq;
using Narupa.Core.Async;
using Narupa.Core.Math;
using Narupa.Frontend.Utility;
using Narupa.Frontend.XR;
using Narupa.Grpc.Multiplayer;
using Narupa.Session;
using NarupaIMD;
using UnityEngine;
using UnityEngine.XR;

namespace NarupaXR
{
    public class NarupaXRAvatarManager : MonoBehaviour
    {
#pragma warning disable 0649
        [SerializeField]
        private NarupaXRPrototype application;
        
        [SerializeField]
        private NarupaImdSimulation narupa;

        [SerializeField]
        private Transform headsetPrefab;

        [SerializeField]
        private Transform controllerPrefab;
#pragma warning restore 0649
        
        private IndexedPool<Transform> headsetObjects;
        private IndexedPool<Transform> controllerObjects;
        
        private Coroutine sendAvatarsCoroutine;

        private void Update()
        {
            UpdateRendering();
        }

        private void OnEnable()
        {
            headsetObjects = new IndexedPool<Transform>(
                () => Instantiate(headsetPrefab),
                transform => transform.gameObject.SetActive(true),
                transform => transform.gameObject.SetActive(false)
            );

            controllerObjects = new IndexedPool<Transform>(
                () => Instantiate(controllerPrefab),
                transform => transform.gameObject.SetActive(true),
                transform => transform.gameObject.SetActive(false)
            );
<<<<<<< HEAD
            
            sendAvatarsCoroutine = StartCoroutine(SendAvatars());
        }

        private void OnDisable()
        {
            StopCoroutine(sendAvatarsCoroutine);
        }

=======

            StartCoroutine(SendAvatars());
        }
        
>>>>>>> 19671469
        private IEnumerator SendAvatars()
        {
            var leftHand = XRNode.LeftHand.WrapAsPosedObject();
            var rightHand = XRNode.RightHand.WrapAsPosedObject();
            var headset = XRNode.Head.WrapAsPosedObject();

            while (true)
            {
<<<<<<< HEAD
                if (narupa.Multiplayer.HasPlayer)
=======
                if (narupa.Sessions.Multiplayer.IsOpen)
>>>>>>> 19671469
                {
                    narupa.Multiplayer.Avatars.LocalAvatar.SetTransformations(
                        TransformPoseWorldToCalibrated(headset.Pose),
                        TransformPoseWorldToCalibrated(leftHand.Pose),
                        TransformPoseWorldToCalibrated(rightHand.Pose));

                    narupa.Multiplayer.Avatars.FlushLocalAvatar();
                }

                yield return null;
            }
        }

        private void UpdateRendering()
        {
            var headsets = narupa.Multiplayer
                                 .Avatars.OtherPlayerAvatars
                                 .SelectMany(avatar => avatar.Components, (avatar, component) =>
                                                 (Avatar: avatar, Component: component))
                                 .Where(res => res.Component.Name == MultiplayerAvatar.HeadsetName);


            var controllers = narupa.Multiplayer
                                    .Avatars.OtherPlayerAvatars
                                    .SelectMany(avatar => avatar.Components, (avatar, component) =>
                                                    (Avatar: avatar, Component: component))
                                    .Where(res => res.Component.Name == MultiplayerAvatar.LeftHandName
                                               || res.Component.Name == MultiplayerAvatar.RightHandName);

            headsetObjects.MapConfig(headsets, UpdateAvatarComponent);
            controllerObjects.MapConfig(controllers, UpdateAvatarComponent);

            void UpdateAvatarComponent((MultiplayerAvatar Avatar, MultiplayerAvatar.Component Component) value, Transform transform)
            {
                var transformed = TransformPoseCalibratedToWorld(value.Component.Transformation).Value;
                transform.SetPositionAndRotation(transformed.Position, transformed.Rotation);
            }
        }

        public Transformation? TransformPoseCalibratedToWorld(Transformation? pose)
        {
            if (pose is Transformation calibratedPose)
                return application.CalibratedSpace.TransformPoseCalibratedToWorld(calibratedPose);

            return null;
        }

        public Transformation? TransformPoseWorldToCalibrated(Transformation? pose)
        {
            if (pose is Transformation worldPose)
                return application.CalibratedSpace.TransformPoseWorldToCalibrated(worldPose);

            return null;
        }
    }
}<|MERGE_RESOLUTION|>--- conflicted
+++ resolved
@@ -52,9 +52,7 @@
                 transform => transform.gameObject.SetActive(true),
                 transform => transform.gameObject.SetActive(false)
             );
-<<<<<<< HEAD
-            
-            sendAvatarsCoroutine = StartCoroutine(SendAvatars());
+            sendAvatarsCoroutine = StartCoroutine(UpdateLocalAvatar());
         }
 
         private void OnDisable()
@@ -62,13 +60,7 @@
             StopCoroutine(sendAvatarsCoroutine);
         }
 
-=======
-
-            StartCoroutine(SendAvatars());
-        }
-        
->>>>>>> 19671469
-        private IEnumerator SendAvatars()
+        private IEnumerator UpdateLocalAvatar()
         {
             var leftHand = XRNode.LeftHand.WrapAsPosedObject();
             var rightHand = XRNode.RightHand.WrapAsPosedObject();
@@ -76,11 +68,7 @@
 
             while (true)
             {
-<<<<<<< HEAD
-                if (narupa.Multiplayer.HasPlayer)
-=======
-                if (narupa.Sessions.Multiplayer.IsOpen)
->>>>>>> 19671469
+                if (narupa.Multiplayer.IsOpen)
                 {
                     narupa.Multiplayer.Avatars.LocalAvatar.SetTransformations(
                         TransformPoseWorldToCalibrated(headset.Pose),
