// Copyright (c) Intangible Realities Lab. All rights reserved.
// Licensed under the GPL. See License.txt in the project root for license information.

using System.Collections.Generic;
using Narupa.Protocol.Trajectory;

namespace Narupa.Frame.Event
{
    /// <summary>
    /// A record of known changes to a Narupa frame. Everything is assumed
    /// unchanged unless explicitly set.
    /// </summary>
    public class FrameChanges
    {
        private readonly HashSet<string> changed = new HashSet<string>();

        /// <summary>
        /// Indicates whether any keys have been changed in comparison to a
        /// previous frame.
        /// </summary>
        public bool HasAnythingChanged => changed.Count > 0;

        /// <summary>
<<<<<<< HEAD
        /// Indicates whether the bonds have been changed in comparison to a
        /// previous frame.
        /// </summary>
        public bool HaveBondsChanged
        {
            get => GetIsChanged(FrameData.BondArrayKey);
            set => SetIsChanged(FrameData.BondArrayKey, value);
        }

        /// <summary>
        /// Indicates whether the particle elements have been changed in
        /// comparison to a previous frame.
        /// </summary>
        public bool HaveParticleElementsChanged
        {
            get => GetIsChanged(FrameData.ParticleElementArrayKey);
            set => SetIsChanged(FrameData.ParticleElementArrayKey, value);
        }

        /// <summary>
        /// Indicates whether the particle positions have been changed in
        /// comparison to a previous frame.
        /// </summary>
        public bool HaveParticlePositionsChanged
        {
            get => GetIsChanged(FrameData.ParticlePositionArrayKey);
            set => SetIsChanged(FrameData.ParticlePositionArrayKey, value);
        }

        /// <summary>
        /// Indicates whether the bond orders have been changed in
        /// comparison to a previous frame.
        /// </summary>
        public bool HaveBondOrdersChanged
        {
            get => GetIsChanged(FrameData.BondOrderArrayKey);
            set => SetIsChanged(FrameData.BondOrderArrayKey, value);
        }
        
        /// <summary>
        /// Indicates whether the particle residues have been changed in
        /// comparison to a previous frame.
        /// </summary>
        public bool HaveParticleResiduesChanged
        {
            get => GetIsChanged(FrameData.ParticleResidueArrayKey);
            set => SetIsChanged(FrameData.ParticleResidueArrayKey, value);
        }
        
        /// <summary>
        /// Indicates whether the particle names have been changed in
        /// comparison to a previous frame.
        /// </summary>
        public bool HaveParticleNamesChanged
        {
            get => GetIsChanged(FrameData.ParticleNameArrayKey);
            set => SetIsChanged(FrameData.ParticleNameArrayKey, value);
        }
        
        /// <summary>
        /// Indicates whether the residue names have been changed in
        /// comparison to a previous frame.
        /// </summary>
        public bool HaveResidueNamesChanged
        {
            get => GetIsChanged(FrameData.ResidueNameArrayKey);
            set => SetIsChanged(FrameData.ResidueNameArrayKey, value);
        }
        
        /// <summary>
        /// Indicates whether the residue entities have been changed in
        /// comparison to a previous frame.
        /// </summary>
        public bool HaveResidueEntitiesChanged
        {
            get => GetIsChanged(FrameData.ResidueChainArrayKey);
            set => SetIsChanged(FrameData.ResidueChainArrayKey, value);
        }

        /// <summary>
=======
>>>>>>> 09dfbb88
        /// Merge another <see cref="FrameChanges" />, such that the update
        /// state reflects the combination of the two.
        /// </summary>
        public void MergeChanges(FrameChanges otherChanges)
        {
            changed.UnionWith(otherChanges.changed);
        }

        /// <summary>
        /// Check if the field with the given id as having been changed from the previous
        /// frame.
        /// </summary>
        public bool GetIsChanged(string id)
        {
            return changed.Contains(id);
        }

        public bool this[string id]
        {
            get => GetIsChanged(id);
            set => SetIsChanged(id, value);
        }

        /// <summary>
        /// Mark the field with the given id as having been changed from the previous
        /// frame.
        /// </summary>
        public void SetIsChanged(string id, bool changedState)
        {
            if (changedState)
                changed.Add(id);
            else
                changed.Remove(id);
        }
    }
}<|MERGE_RESOLUTION|>--- conflicted
+++ resolved
@@ -21,89 +21,6 @@
         public bool HasAnythingChanged => changed.Count > 0;
 
         /// <summary>
-<<<<<<< HEAD
-        /// Indicates whether the bonds have been changed in comparison to a
-        /// previous frame.
-        /// </summary>
-        public bool HaveBondsChanged
-        {
-            get => GetIsChanged(FrameData.BondArrayKey);
-            set => SetIsChanged(FrameData.BondArrayKey, value);
-        }
-
-        /// <summary>
-        /// Indicates whether the particle elements have been changed in
-        /// comparison to a previous frame.
-        /// </summary>
-        public bool HaveParticleElementsChanged
-        {
-            get => GetIsChanged(FrameData.ParticleElementArrayKey);
-            set => SetIsChanged(FrameData.ParticleElementArrayKey, value);
-        }
-
-        /// <summary>
-        /// Indicates whether the particle positions have been changed in
-        /// comparison to a previous frame.
-        /// </summary>
-        public bool HaveParticlePositionsChanged
-        {
-            get => GetIsChanged(FrameData.ParticlePositionArrayKey);
-            set => SetIsChanged(FrameData.ParticlePositionArrayKey, value);
-        }
-
-        /// <summary>
-        /// Indicates whether the bond orders have been changed in
-        /// comparison to a previous frame.
-        /// </summary>
-        public bool HaveBondOrdersChanged
-        {
-            get => GetIsChanged(FrameData.BondOrderArrayKey);
-            set => SetIsChanged(FrameData.BondOrderArrayKey, value);
-        }
-        
-        /// <summary>
-        /// Indicates whether the particle residues have been changed in
-        /// comparison to a previous frame.
-        /// </summary>
-        public bool HaveParticleResiduesChanged
-        {
-            get => GetIsChanged(FrameData.ParticleResidueArrayKey);
-            set => SetIsChanged(FrameData.ParticleResidueArrayKey, value);
-        }
-        
-        /// <summary>
-        /// Indicates whether the particle names have been changed in
-        /// comparison to a previous frame.
-        /// </summary>
-        public bool HaveParticleNamesChanged
-        {
-            get => GetIsChanged(FrameData.ParticleNameArrayKey);
-            set => SetIsChanged(FrameData.ParticleNameArrayKey, value);
-        }
-        
-        /// <summary>
-        /// Indicates whether the residue names have been changed in
-        /// comparison to a previous frame.
-        /// </summary>
-        public bool HaveResidueNamesChanged
-        {
-            get => GetIsChanged(FrameData.ResidueNameArrayKey);
-            set => SetIsChanged(FrameData.ResidueNameArrayKey, value);
-        }
-        
-        /// <summary>
-        /// Indicates whether the residue entities have been changed in
-        /// comparison to a previous frame.
-        /// </summary>
-        public bool HaveResidueEntitiesChanged
-        {
-            get => GetIsChanged(FrameData.ResidueChainArrayKey);
-            set => SetIsChanged(FrameData.ResidueChainArrayKey, value);
-        }
-
-        /// <summary>
-=======
->>>>>>> 09dfbb88
         /// Merge another <see cref="FrameChanges" />, such that the update
         /// state reflects the combination of the two.
         /// </summary>
