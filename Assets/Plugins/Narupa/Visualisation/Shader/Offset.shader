--- conflicted
+++ resolved
@@ -3,7 +3,6 @@
     Properties
     {
         _Offset ("Offset", Float) = 0.015
-        _Color ("Color", Color) = (1, 1, 1 ,1)
         _Diffuse ("Diffuse", Float) = 0.5
     }
     SubShader
@@ -31,7 +30,6 @@
         };
 
         float _Offset;
-        fixed4 _Color;
 
         v2f offset_vert (appdata v, float mult)
         {
@@ -68,11 +66,7 @@
                 fixed4 color = i.color;
                 float3 n = normalize(i.normal.xyz);
                 float3 l = normalize(_WorldSpaceLightPos0.xyz);
-<<<<<<< HEAD
-                return _Color * pow(color, 2.2) * saturate(lerp(1, dot(n, l), _Diffuse));;
-=======
                 return color * saturate(lerp(1, dot(n, l), _Diffuse));;
->>>>>>> 2971c4cd
             }
 
             ENDCG
@@ -97,11 +91,7 @@
                 fixed4 color = i.color;
                 float3 n = normalize(i.normal.xyz);
                 float3 l = normalize(_WorldSpaceLightPos0.xyz);
-<<<<<<< HEAD
-                return _Color * pow(color, 2.2) * saturate(lerp(1, dot(n, l), _Diffuse));;
-=======
                 return color * saturate(lerp(1, dot(n, l), _Diffuse));;
->>>>>>> 2971c4cd
             }
 
             ENDCG
