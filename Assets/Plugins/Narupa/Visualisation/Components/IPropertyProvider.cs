--- conflicted
+++ resolved
@@ -38,13 +38,10 @@
         /// type.
         /// </summary>
         IReadOnlyProperty<T> GetOrCreateProperty<T>(string name);
-<<<<<<< HEAD
-=======
 
         /// <summary>
         /// Could this provider give a property on a call to <see cref="GetOrCreateProperty{T}"/>?.
         /// </summary>
         bool CanProvideProperty<T>(string name);
->>>>>>> 360272e4
     }
 }