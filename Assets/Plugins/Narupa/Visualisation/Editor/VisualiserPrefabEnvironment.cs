--- conflicted
+++ resolved
@@ -142,15 +142,8 @@
             catch (Exception e)
             {
                 // Need to catch all exceptions here, otherwise Editor can bug out.
-<<<<<<< HEAD
-                isValidPrefabForVisualisation = false;
-                currentFile = null;
-                EditorPrefs.DeleteKey("visualiser.prefab.file");
-                Debug.LogException(e);
-=======
                 CancelPrefabView();
                 ShowExceptionAndLog(e);
->>>>>>> 09dfbb88
             }
         }
 
