// Copyright (c) Intangible Realities Lab. All rights reserved.
// Licensed under the GPL. See License.txt in the project root for license information.

using System;
<<<<<<< HEAD
=======
using System.Collections.Generic;
>>>>>>> 702e8a64
using Narupa.Core;
using Narupa.Core.Science;
using Narupa.Frame;
using Narupa.Frame.Event;
using Narupa.Protocol.Trajectory;
using Narupa.Visualisation.Property;
using UnityEngine;

namespace Narupa.Visualisation.Node.Adaptor
{
    /// <summary>
    /// Visualisation node which reads frames using <see cref="IFrameConsumer" /> and
    /// dynamically provides the frame's data as properties for the visualisation system.
    /// </summary>
    /// <remarks>
    /// This visualisation node acts as the bridge between the underlying trajectory
    /// and the visualisation system.
    /// </remarks>
    [Serializable]
    public class FrameAdaptor : IFrameConsumer
    {
        /// <summary>
        /// Dynamic properties created by the system, with the keys corresponding to the keys in the frame's data.
        /// </summary>
        internal readonly Dictionary<string, Property.Property> properties =
            new Dictionary<string, Property.Property>();

        /// <summary>
        /// Get a property which has already been setup.
        /// </summary>
        /// <remarks>
        /// Returns null if a property with this key has not been defined yet.
        /// </remarks>
        public Property.Property GetExistingProperty(string key)
        {
            return properties.TryGetValue(key, out var value)
                       ? value
                       : null;
        }

        /// <summary>
        /// Get a frame property, or create one if it has not been defined yet.
        /// </summary>
        /// <remarks>
        /// Returns null if there is already a property with this name, but it's the wrong type.
        /// </remarks>
        public IReadOnlyProperty<T> GetOrCreateProperty<T>(string name)
        {
            if (properties.TryGetValue(name, out var existing))
                return existing as IReadOnlyProperty<T>;
            var property = new Property<T>();
            properties[name] = property;
            OnCreateProperty<T>(name, property);
            return property;
        }

        /// <summary>
        /// Array of elements of the provided frame.
        /// </summary>
        public IReadOnlyProperty<Element[]> ParticleElements =>
            GetOrCreateProperty<Element[]>(FrameData.ParticleElementArrayKey);

        /// <summary>
        /// Array of particle positions of the provided frame.
        /// </summary>
        public IReadOnlyProperty<Vector3[]> ParticlePositions =>
            GetOrCreateProperty<Vector3[]>(FrameData.ParticlePositionArrayKey);

        /// <summary>
        /// Array of bonds of the provided frame.
        /// </summary>
        public IReadOnlyProperty<BondPair[]> BondPairs =>
            GetOrCreateProperty<BondPair[]>(FrameData.BondArrayKey);

        /// <summary>
        /// Array of bond orders of the provided frame.
        /// </summary>
        public IReadOnlyProperty<int[]> BondOrders =>
            GetOrCreateProperty<int[]>(FrameData.BondOrderArrayKey);

        /// <summary>
        /// Array of particle residues of the provided frame.
        /// </summary>
        public IReadOnlyProperty<int[]> ParticleResidues =>
            GetOrCreateProperty<int[]>(FrameData.ParticleResidueArrayKey);

        /// <summary>
        /// Array of particle names of the provided frame.
        /// </summary>
        public IReadOnlyProperty<string[]> ParticleNames =>
            GetOrCreateProperty<string[]>(FrameData.ParticleNameArrayKey);

        /// <summary>
        /// Array of residue names of the provided frame.
        /// </summary>
<<<<<<< HEAD
        public IReadOnlyProperty<string[]> ResidueNames => residueNames;

        private StringArrayProperty residueNames = new StringArrayProperty();
        
        /// <summary>
        /// Array of particle charges of the provided frame.
        /// </summary>
        public IReadOnlyProperty<float[]> ParticleCharges => particleCharges;

        private FloatArrayProperty particleCharges = new FloatArrayProperty();
=======
        public IReadOnlyProperty<string[]> ResidueNames =>
            GetOrCreateProperty<string[]>(FrameData.ResidueNameArrayKey);
>>>>>>> 702e8a64

        [SerializeField]
        private FrameAdaptorProperty parentAdaptor = new FrameAdaptorProperty();

        private void OnCreateProperty<T>(string key, Property<T> property)
        {
            // Link to the parent adaptor
            if (parentAdaptor.HasNonNullValue())
            {
                property.LinkedProperty = parentAdaptor.Value
                                                           .Adaptor
                                                           .GetOrCreateProperty<T>(key);
            }
            else if (FrameSource?.CurrentFrame != null
             && FrameSource.CurrentFrame.Data.TryGetValue(key, out var value))
            {
                property.TrySetValue(value);
            }
        }

        public void Refresh()
        {
            if (parentAdaptor.IsDirty)
            {
                if (parentAdaptor.HasNonNullValue())
                {
<<<<<<< HEAD
                    particlePositions.LinkedProperty = parentAdaptor.Value.Adaptor.particlePositions;
                    particleElements.LinkedProperty = parentAdaptor.Value.Adaptor.particleElements;
                    particleNames.LinkedProperty = parentAdaptor.Value.Adaptor.particleNames;
                    particleResidues.LinkedProperty = parentAdaptor.Value.Adaptor.particleResidues;
                    bondOrders.LinkedProperty = parentAdaptor.Value.Adaptor.bondOrders;
                    bondPairs.LinkedProperty = parentAdaptor.Value.Adaptor.bondPairs;
                    residueNames.LinkedProperty = parentAdaptor.Value.Adaptor.residueNames;
                    particleCharges.LinkedProperty = parentAdaptor.Value.Adaptor.particleCharges;
                }
                else
                {
                    particlePositions.LinkedProperty = null;
                    particleElements.LinkedProperty = null;
                    particleNames.LinkedProperty = null;
                    particleResidues.LinkedProperty = null;
                    bondOrders.LinkedProperty = null;
                    bondPairs.LinkedProperty = null;
                    residueNames.LinkedProperty = null;
                    particleCharges.LinkedProperty = null;
=======
                    foreach (var (key, property) in properties)
                        property.TrySetLinkedProperty(parentAdaptor.Value
                                                                   .Adaptor
                                                                   .GetExistingProperty(key));
                }
                else
                {
                    foreach (var (key, property) in properties)
                        property.TrySetLinkedProperty(null);
>>>>>>> 702e8a64
                }

                parentAdaptor.IsDirty = false;
            }
        }

        /// <summary>
        /// Callback for when the frame is changed. Updates the output properties
        /// selectively depending on if the field is marked as having changed.
        /// </summary>
        private void OnFrameUpdated(IFrame frame, FrameChanges changes = null)
        {
            if (parentAdaptor.HasNonNullValue())
                return;

            if (frame == null)
                return;

<<<<<<< HEAD
            if (changes?.HaveParticlePositionsChanged ?? true)
                particlePositions.Value = FrameSource.CurrentFrame.ParticlePositions;

            if (changes?.HaveParticleElementsChanged ?? true)
                particleElements.Value = FrameSource.CurrentFrame.ParticleElements;

            if (changes?.HaveBondsChanged ?? true)
                bondPairs.Value = FrameSource.CurrentFrame.BondPairs;

            if (changes?.HaveBondOrdersChanged ?? true)
                bondOrders.Value = FrameSource.CurrentFrame.BondOrders;

            if (changes?.HaveParticleResiduesChanged ?? true)
                particleResidues.Value = FrameSource.CurrentFrame.ParticleResidues;
            
            if (changes?.HaveParticleNamesChanged ?? true)
                particleNames.Value = FrameSource.CurrentFrame.ParticleNames;
            
            if (changes?.HaveResidueNamesChanged ?? true)
                residueNames.Value = FrameSource.CurrentFrame.ResidueNames;

            if (changes?.GetIsChanged("particle.charges") ?? true)
            {
                particleCharges.Value =
                    FrameSource.CurrentFrame.Data.GetArrayOrEmpty<float>("particle.charges");
            }
=======
            foreach (var (key, property) in properties)
                if ((changes?.GetIsChanged(key) ?? true)
                 && FrameSource.CurrentFrame.Data.TryGetValue(key, out var value))
                    property.TrySetValue(value);
>>>>>>> 702e8a64
        }

        private ITrajectorySnapshot source;

        /// <inheritdoc cref="IFrameConsumer.FrameSource" />
        public ITrajectorySnapshot FrameSource
        {
            get => source;
            set
            {
                if (source != null)
                    source.FrameChanged -= OnFrameUpdated;
                source = value;
                if (source != null)
                {
                    source.FrameChanged += OnFrameUpdated;
                    OnFrameUpdated(source.CurrentFrame);
                }
            }
        }
    }
}<|MERGE_RESOLUTION|>--- conflicted
+++ resolved
@@ -2,10 +2,7 @@
 // Licensed under the GPL. See License.txt in the project root for license information.
 
 using System;
-<<<<<<< HEAD
-=======
 using System.Collections.Generic;
->>>>>>> 702e8a64
 using Narupa.Core;
 using Narupa.Core.Science;
 using Narupa.Frame;
@@ -101,21 +98,8 @@
         /// <summary>
         /// Array of residue names of the provided frame.
         /// </summary>
-<<<<<<< HEAD
-        public IReadOnlyProperty<string[]> ResidueNames => residueNames;
-
-        private StringArrayProperty residueNames = new StringArrayProperty();
-        
-        /// <summary>
-        /// Array of particle charges of the provided frame.
-        /// </summary>
-        public IReadOnlyProperty<float[]> ParticleCharges => particleCharges;
-
-        private FloatArrayProperty particleCharges = new FloatArrayProperty();
-=======
         public IReadOnlyProperty<string[]> ResidueNames =>
             GetOrCreateProperty<string[]>(FrameData.ResidueNameArrayKey);
->>>>>>> 702e8a64
 
         [SerializeField]
         private FrameAdaptorProperty parentAdaptor = new FrameAdaptorProperty();
@@ -142,27 +126,6 @@
             {
                 if (parentAdaptor.HasNonNullValue())
                 {
-<<<<<<< HEAD
-                    particlePositions.LinkedProperty = parentAdaptor.Value.Adaptor.particlePositions;
-                    particleElements.LinkedProperty = parentAdaptor.Value.Adaptor.particleElements;
-                    particleNames.LinkedProperty = parentAdaptor.Value.Adaptor.particleNames;
-                    particleResidues.LinkedProperty = parentAdaptor.Value.Adaptor.particleResidues;
-                    bondOrders.LinkedProperty = parentAdaptor.Value.Adaptor.bondOrders;
-                    bondPairs.LinkedProperty = parentAdaptor.Value.Adaptor.bondPairs;
-                    residueNames.LinkedProperty = parentAdaptor.Value.Adaptor.residueNames;
-                    particleCharges.LinkedProperty = parentAdaptor.Value.Adaptor.particleCharges;
-                }
-                else
-                {
-                    particlePositions.LinkedProperty = null;
-                    particleElements.LinkedProperty = null;
-                    particleNames.LinkedProperty = null;
-                    particleResidues.LinkedProperty = null;
-                    bondOrders.LinkedProperty = null;
-                    bondPairs.LinkedProperty = null;
-                    residueNames.LinkedProperty = null;
-                    particleCharges.LinkedProperty = null;
-=======
                     foreach (var (key, property) in properties)
                         property.TrySetLinkedProperty(parentAdaptor.Value
                                                                    .Adaptor
@@ -172,7 +135,6 @@
                 {
                     foreach (var (key, property) in properties)
                         property.TrySetLinkedProperty(null);
->>>>>>> 702e8a64
                 }
 
                 parentAdaptor.IsDirty = false;
@@ -191,39 +153,10 @@
             if (frame == null)
                 return;
 
-<<<<<<< HEAD
-            if (changes?.HaveParticlePositionsChanged ?? true)
-                particlePositions.Value = FrameSource.CurrentFrame.ParticlePositions;
-
-            if (changes?.HaveParticleElementsChanged ?? true)
-                particleElements.Value = FrameSource.CurrentFrame.ParticleElements;
-
-            if (changes?.HaveBondsChanged ?? true)
-                bondPairs.Value = FrameSource.CurrentFrame.BondPairs;
-
-            if (changes?.HaveBondOrdersChanged ?? true)
-                bondOrders.Value = FrameSource.CurrentFrame.BondOrders;
-
-            if (changes?.HaveParticleResiduesChanged ?? true)
-                particleResidues.Value = FrameSource.CurrentFrame.ParticleResidues;
-            
-            if (changes?.HaveParticleNamesChanged ?? true)
-                particleNames.Value = FrameSource.CurrentFrame.ParticleNames;
-            
-            if (changes?.HaveResidueNamesChanged ?? true)
-                residueNames.Value = FrameSource.CurrentFrame.ResidueNames;
-
-            if (changes?.GetIsChanged("particle.charges") ?? true)
-            {
-                particleCharges.Value =
-                    FrameSource.CurrentFrame.Data.GetArrayOrEmpty<float>("particle.charges");
-            }
-=======
             foreach (var (key, property) in properties)
                 if ((changes?.GetIsChanged(key) ?? true)
                  && FrameSource.CurrentFrame.Data.TryGetValue(key, out var value))
                     property.TrySetValue(value);
->>>>>>> 702e8a64
         }
 
         private ITrajectorySnapshot source;
