using System.Collections.Generic;
using System.Collections.Specialized;
using System.Linq;
using System.Threading.Tasks;
using Google.Protobuf.WellKnownTypes;
using Grpc.Core;
using Narupa.Core;
using Narupa.Core.Collections;
using Narupa.Protocol.State;
using UnityEngine;

namespace Narupa.Grpc.Tests.Multiplayer
{
    public class MultiplayerService : State.StateBase, IBindableService
    {
<<<<<<< HEAD
        private int playerCount = 1;

        public override async Task<CreatePlayerResponse> CreatePlayer(CreatePlayerRequest request, ServerCallContext context)
=======
        private ObservableDictionary<string, Value> resources
            = new ObservableDictionary<string, Value>();

        private Dictionary<string, string> locks = new Dictionary<string, string>();

        public IDictionary<string, Value> Resources => resources;

        public IReadOnlyDictionary<string, string> Locks => locks;

        public override async Task<UpdateLocksResponse> UpdateLocks(
            UpdateLocksRequest request,
            ServerCallContext context)
        {
            var token = request.AccessToken;
            Debug.Log($"Lock with {token}");
            
            foreach (var requestKey in request.LockKeys.Fields.Keys)
                if (locks.ContainsKey(requestKey) && locks[requestKey] != token)
                    return new UpdateLocksResponse
                    {
                        Success = false
                    };
            foreach (var (key, lockTime) in request.LockKeys.Fields)
            {
                if (lockTime.KindCase == Value.KindOneofCase.NullValue)
                {
                    locks.Remove(key);
                }
                else
                {
                    locks[key] = token;
                }
            }

            return new UpdateLocksResponse
            {
                Success = true
            };
        }

        public override async Task<UpdateStateResponse> UpdateState(
            UpdateStateRequest request,
            ServerCallContext context)
        {
            var token = request.AccessToken;
            foreach (var requestKey in request.Update.ChangedKeys.Fields.Keys)
                if (locks.ContainsKey(requestKey) && locks[requestKey] != token)
                    return new UpdateStateResponse
                    {
                        Success = false
                    };
            foreach (var (key, value) in request.Update.ChangedKeys.Fields)
            {
                if (value.KindCase == Value.KindOneofCase.NullValue)
                {
                    resources.Remove(key);
                }
                else
                {
                    resources[key] = value;
                }
            }

            return new UpdateStateResponse
            {
                Success = true
            };
        }

        public override async Task SubscribeStateUpdates(SubscribeStateUpdatesRequest request,
                                                         IServerStreamWriter<StateUpdate>
                                                             responseStream,
                                                         ServerCallContext context)
        {
            var millisecondTiming = (int) (request.UpdateInterval * 1000);
            var update = new StateUpdate
            {
                ChangedKeys = new Struct()
            };

            void ResourcesOnCollectionChanged(object sender,
                                              NotifyCollectionChangedEventArgs e)
            {
                var (changes, removals) = e.AsChangesAndRemovals<string>();

                foreach (var change in changes)
                    update.ChangedKeys.Fields[change] = resources[change];
                foreach (var removal in removals)
                    update.ChangedKeys.Fields[removal] = Value.ForNull();
            }

            resources.CollectionChanged += ResourcesOnCollectionChanged;
            while (true)
            {
                await Task.Delay(millisecondTiming);
                if (update.ChangedKeys.Fields.Any())
                {
                    var toSend = update;
                    update = new StateUpdate
                    {
                        ChangedKeys = new Struct()
                    };
                    await responseStream.WriteAsync(toSend);
                }
            }
        }

        public ServerServiceDefinition BindService()
>>>>>>> 39763e11
        {
            return State.BindService(this);
        }

        public void SetValueDirect(string key, object value)
        {
            this.resources[key] = value.ToProtobufValue();
        }
    }
}<|MERGE_RESOLUTION|>--- conflicted
+++ resolved
@@ -13,11 +13,6 @@
 {
     public class MultiplayerService : State.StateBase, IBindableService
     {
-<<<<<<< HEAD
-        private int playerCount = 1;
-
-        public override async Task<CreatePlayerResponse> CreatePlayer(CreatePlayerRequest request, ServerCallContext context)
-=======
         private ObservableDictionary<string, Value> resources
             = new ObservableDictionary<string, Value>();
 
@@ -126,7 +121,6 @@
         }
 
         public ServerServiceDefinition BindService()
->>>>>>> 39763e11
         {
             return State.BindService(this);
         }
