using System;
using System.Collections.Generic;
using System.Threading.Tasks;
using Narupa.Grpc.Multiplayer;
using Narupa.Session;
using Narupa.Testing.Async;
using NSubstitute;
using NUnit.Framework;

namespace Narupa.Grpc.Tests.Multiplayer
{
    internal class MultiplayerSessionTests
    {
        private MultiplayerService service;
        private GrpcServer server;
        private MultiplayerSession session;
        private GrpcConnection connection;

        private MultiplayerSession session2;
        private GrpcConnection connection2;

        [SetUp]
        public void AsyncSetup()
        {
            AsyncUnitTests.RunAsyncSetUp(this);
        }

        [AsyncSetUp]
        public async Task Setup()
        {
            service = new MultiplayerService();
            server = new GrpcServer(service);

            session = new MultiplayerSession();
            session2 = new MultiplayerSession();

            connection = new GrpcConnection("localhost", server.Port);
            session.OpenClient(connection);
            await session.JoinMultiplayer("alex");

            connection2 = new GrpcConnection("localhost", server.Port);
            session2.OpenClient(connection2);
            await session2.JoinMultiplayer("mike");
        }

        [TearDown]
        public void AsyncTearDown()
        {
            AsyncUnitTests.RunAsyncTearDown(this);
        }

        [AsyncTearDown]
        public async Task TearDown()
        {
            session?.CloseClient();
            session2?.CloseClient();
            if (connection != null)
                await connection.CloseAsync();
            if (connection2 != null)
                await connection2.CloseAsync();
            if (server != null)
                await server.CloseAsync();
        }

        private static IEnumerable<AsyncUnitTests.AsyncTestInfo> GetTests()
        {
            return AsyncUnitTests.FindAsyncTestsInClass<MultiplayerSessionTests>();
        }

        [Test]
        public void TestAsync([ValueSource(nameof(GetTests))] AsyncUnitTests.AsyncTestInfo test)
        {
            AsyncUnitTests.RunAsyncTest(this, test);
        }

        [AsyncTest]
        public async Task ValueChanged_ClientGetsUpdate()
        {
            service.Resources["abc"] = 1.2;

            void HasReceivedKey() => CollectionAssert.Contains(session.SharedStateDictionary.Keys,
                                                               "abc");

            await AsyncAssert.PassesWithinTimeout(HasReceivedKey);
        }

        [AsyncTest]
        public async Task ValueChanged_ClientCallback()
        {
            var callback = Substitute.For<Action<string, object>>();
            session.SharedStateDictionaryKeyUpdated += callback;

            void HasReceivedCallback() => callback.Received(1).Invoke(Arg.Is("abc"));

            service.Resources["abc"] = 1.2;
<<<<<<< HEAD
            await Task.Delay(DelayMilliseconds);
            callback.Received(1).Invoke(Arg.Is("abc"), Arg.Any<object>());
=======

            await AsyncAssert.PassesWithinTimeout(HasReceivedCallback);
>>>>>>> 6f48555f
        }

        [AsyncTest]
        public async Task ValueChanged_MultiplayerResource()
        {
            var value = session.GetSharedResource("abc");
            service.Resources["abc"] = 1.2;

            void HasReceivedValue() => Assert.AreEqual(1.2, value.Value);

            await AsyncAssert.PassesWithinTimeout(HasReceivedValue);
        }

        [AsyncTest]
        public async Task ValueChanged_MultiplayerResourceCallback()
        {
            var callback = Substitute.For<Action>();
            var value = session.GetSharedResource("abc");
            value.ValueChanged += callback;

            service.Resources["abc"] = 1.2;

            void HasReceivedCallback() => callback.Received(1).Invoke();

            await AsyncAssert.PassesWithinTimeout(HasReceivedCallback);
        }

        [AsyncTest]
        public async Task TryLock_Success()
        {
            var value = session.GetSharedResource("abc");
            value.ObtainLock();
            Assert.AreEqual(MultiplayerResourceLockState.Pending, value.LockState);

            void LockSuccessful()
            {
                Assert.AreEqual(MultiplayerResourceLockState.Locked, value.LockState);
                Assert.IsTrue(service.Locks.TryGetValue("abc", out var v)
                           && v.Equals(session.PlayerId));
            }

            await AsyncAssert.PassesWithinTimeout(LockSuccessful);
        }

        [AsyncTest]
        public async Task TryLock_SomeoneElseHasLock()
        {
            var value2 = session2.GetSharedResource("abc");
            value2.ObtainLock();

            void DoesPlayer2HaveLock() => Assert.IsTrue(service.Locks.TryGetValue("abc", out var v1)
                                                     && v1.Equals(session2.PlayerId));

            await AsyncAssert.PassesWithinTimeout(DoesPlayer2HaveLock);

            var value1 = session.GetSharedResource("abc");
            value1.ObtainLock();

            Assert.AreEqual(MultiplayerResourceLockState.Pending, value1.LockState);

            void IsPlayer1LockRejected() =>
                Assert.AreEqual(MultiplayerResourceLockState.Unlocked, value1.LockState);


            await AsyncAssert.PassesWithinTimeout(IsPlayer1LockRejected);
            await AsyncAssert.PassesWithinTimeout(DoesPlayer2HaveLock);
        }

        [AsyncTest]
        public async Task TryLock_SomeoneElseHadLockThenReleased()
        {
            var value2 = session2.GetSharedResource("abc");
            value2.ObtainLock();

            void DoesPlayer2HaveLock() => Assert.IsTrue(service.Locks.TryGetValue("abc", out var v1)
                                                     && v1.Equals(session2.PlayerId));

            await AsyncAssert.PassesWithinTimeout(DoesPlayer2HaveLock);

            var value1 = session.GetSharedResource("abc");
            value1.ObtainLock();

            Assert.AreEqual(MultiplayerResourceLockState.Pending, value1.LockState);

            void IsPlayer1LockRejected() =>
                Assert.AreEqual(MultiplayerResourceLockState.Unlocked, value1.LockState);

            void IsPlayer1LockAccepted() =>
                Assert.AreEqual(MultiplayerResourceLockState.Locked, value1.LockState);

            void DoesPlayer1HaveLock() => Assert.IsTrue(service.Locks.TryGetValue("abc", out var v1)
                                                     && v1.Equals(session.PlayerId));

            await AsyncAssert.PassesWithinTimeout(IsPlayer1LockRejected);
            await AsyncAssert.PassesWithinTimeout(DoesPlayer2HaveLock);

            value2.ReleaseLock();

            void NoLocks() => CollectionAssert.IsEmpty(service.Locks);

            await AsyncAssert.PassesWithinTimeout(NoLocks);

            value1.ObtainLock();
            Assert.AreEqual(MultiplayerResourceLockState.Pending, value1.LockState);

            await AsyncAssert.PassesWithinTimeout(IsPlayer1LockAccepted);
            await AsyncAssert.PassesWithinTimeout(DoesPlayer1HaveLock);
        }
    }
}<|MERGE_RESOLUTION|>--- conflicted
+++ resolved
@@ -90,16 +90,12 @@
             var callback = Substitute.For<Action<string, object>>();
             session.SharedStateDictionaryKeyUpdated += callback;
 
-            void HasReceivedCallback() => callback.Received(1).Invoke(Arg.Is("abc"));
-
-            service.Resources["abc"] = 1.2;
-<<<<<<< HEAD
-            await Task.Delay(DelayMilliseconds);
-            callback.Received(1).Invoke(Arg.Is("abc"), Arg.Any<object>());
-=======
+            void HasReceivedCallback() =>
+                callback.Received(1).Invoke(Arg.Is("abc"), Arg.Any<object>());
+
+            service.Resources["abc"] = 1.2;
 
             await AsyncAssert.PassesWithinTimeout(HasReceivedCallback);
->>>>>>> 6f48555f
         }
 
         [AsyncTest]
