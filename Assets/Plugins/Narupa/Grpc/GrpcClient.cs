// Copyright (c) Intangible Realities Lab. All rights reserved.
// Licensed under the GPL. See License.txt in the project root for license information.

using System;
using System.Collections.Generic;
using System.Threading;
using System.Threading.Tasks;
using Google.Protobuf.WellKnownTypes;
using Grpc.Core;
using JetBrains.Annotations;
using Narupa.Core.Async;
using Narupa.Grpc.Stream;
using Narupa.Protocol.Command;
using Narupa.Protocol.State;

namespace Narupa.Grpc
{
    public abstract class GrpcClient : Cancellable, IAsyncClosable
    {
        // Chosen as an acceptable minimum rate that should ideally be 
        // explicitly increased.
        private const float DefaultUpdateInterval = 1f / 30f;

        /// <summary>
        /// The client used to access the Command service on the same port as this client.
        /// </summary>
        protected Command.CommandClient CommandClient { get; }
        
        protected State.StateClient StateClient { get; }
        
        public ClientSharedState SharedState { get; }

<<<<<<< HEAD
=======
        /// <summary>
        /// Create a client to a server described by the provided
        /// <see cref="GrpcConnection" />.
        /// </summary>
>>>>>>> 39763e11
        protected GrpcClient([NotNull] GrpcConnection connection) : base(
            connection.GetCancellationToken())
        {
            if (connection.IsCancelled)
                throw new ArgumentException("Connection has already been shutdown.");

            CommandClient = new Command.CommandClient(connection.Channel);
            StateClient = new State.StateClient(connection.Channel);
            SharedState = new ClientSharedState(this);
        }
        
        
        /// <summary>
        /// Run a command on a gRPC service that uses the command service.
        /// </summary>
        /// <param name="command">The name of the command to run, which must be registered on the server.</param>
        /// <param name="arguments">Name/value arguments to provide to the command.</param>
        /// <returns>Dictionary of results produced by the command.</returns>
        public async Task<Dictionary<string, object>> RunCommandAsync(string command,
                                                                         Dictionary<string, object>
                                                                             arguments = null)
        {
            var message = new CommandMessage
            {
                Name = command,
                Arguments = arguments?.ToProtobufStruct()
            };
            return (await CommandClient.RunCommandAsync(message)).Result.ToDictionary();
        }

        /// <summary>
        /// Create an incoming stream from the definition of a gRPC call.
        /// </summary>
        protected IncomingStream<TResponse> GetIncomingStream<TRequest, TResponse>(
            ServerStreamingCall<TRequest, TResponse> call,
            TRequest request,
            CancellationToken externalToken = default)
        {
            if (IsCancelled)
                throw new InvalidOperationException("The client is closed.");

            return IncomingStream<TResponse>.CreateStreamFromServerCall(
                call,
                request,
                GetCancellationToken(), externalToken);
        }

        /// <summary>
        /// Create an outgoing stream from the definition of a gRPC call.
        /// </summary>
        protected OutgoingStream<TOutgoing, TResponse> GetOutgoingStream<TOutgoing, TResponse>(
            ClientStreamingCall<TOutgoing, TResponse> call,
            CancellationToken externalToken = default)
        {
            if (IsCancelled)
                throw new InvalidOperationException("The client is closed.");

            return OutgoingStream<TOutgoing, TResponse>.CreateStreamFromClientCall(
                call,
                GetCancellationToken(), externalToken);
        }

        /// <inheritdoc cref="IAsyncClosable.CloseAsync" />
        public Task CloseAsync()
        {
            SharedState.Close();
            Cancel();

            return Task.CompletedTask;
        }

        public void CloseAndCancelAllSubscriptions()
        {
            CloseAsync();
        }
        
        /// <summary>
        /// Starts an <see cref="IncomingStream{StateUpdate}" /> on 
        /// which the server provides updates to the shared key/value store at 
        /// the requested time interval (in seconds).
        /// </summary>
        /// <remarks>
        /// Corresponds to the SubscribeStateUpdates gRPC call.
        /// </remarks>
        public IncomingStream<StateUpdate> SubscribeStateUpdates(float updateInterval = DefaultUpdateInterval,
                                                                 CancellationToken externalToken = default)
        {
            var request = new SubscribeStateUpdatesRequest
            {
                UpdateInterval = updateInterval,
            };

            return GetIncomingStream(StateClient.SubscribeStateUpdates, request, externalToken);
        }
        
        public async Task<bool> UpdateState(string token, Dictionary<string, object> updates, List<string> removals)
        {
            var request = new UpdateStateRequest()
            {
                AccessToken = token,
                Update = CreateStateUpdate(updates, removals)
            };

            var response = await StateClient.UpdateStateAsync(request);

            return response.Success;
        }
        
        public async Task<bool> UpdateLocks(string token, IDictionary<string, float> toAcquire, IEnumerable<string> toRemove)
        {
            var request = new UpdateLocksRequest
            {
                AccessToken = token,
                LockKeys = CreateLockUpdate(toAcquire, toRemove)
            };

            var response = await StateClient.UpdateLocksAsync(request);

            return response.Success;
        }

        private Struct CreateLockUpdate(IDictionary<string, float> toAcquire, IEnumerable<string> toRelease)
        {
            var str = toAcquire.ToProtobufStruct();
            foreach(var releasedkey in toRelease)
                str.Fields[releasedkey] = Value.ForNull();
            return str;
        }

        private static StateUpdate CreateStateUpdate(IDictionary<string, object> updates, IEnumerable<string> removals)
        {
            var update = new StateUpdate();
            var updatesAsStruct = updates.ToProtobufStruct();
            update.ChangedKeys = updatesAsStruct;
            foreach (var removal in removals)
                update.ChangedKeys.Fields[removal] = Value.ForNull();
            return update;
        }
    }
    
    /// <summary>
    /// Base implementation of a C# wrapper around a gRPC client to a specific service.
    /// </summary>
    public abstract class GrpcClient<TClient> : GrpcClient where TClient : ClientBase<TClient>
    {
        /// <summary>
        /// gRPC Client that provides access to RPC calls.
        /// </summary>
        protected TClient Client { get; }

        /// <summary>
        /// Create a client to a server described by the provided
        /// <see cref="GrpcConnection" />.
        /// </summary>
        public GrpcClient([NotNull] GrpcConnection connection) : base(connection)
        {
            Client = (TClient) Activator.CreateInstance(typeof(TClient), connection.Channel);
        }
    }
}<|MERGE_RESOLUTION|>--- conflicted
+++ resolved
@@ -5,50 +5,46 @@
 using System.Collections.Generic;
 using System.Threading;
 using System.Threading.Tasks;
-using Google.Protobuf.WellKnownTypes;
 using Grpc.Core;
 using JetBrains.Annotations;
 using Narupa.Core.Async;
 using Narupa.Grpc.Stream;
 using Narupa.Protocol.Command;
-using Narupa.Protocol.State;
 
 namespace Narupa.Grpc
 {
-    public abstract class GrpcClient : Cancellable, IAsyncClosable
+    /// <summary>
+    /// Base implementation of a C# wrapper around a gRPC client to a specific service.
+    /// </summary>
+    public abstract class GrpcClient<TClient> : Cancellable, IAsyncClosable
+        where TClient : ClientBase<TClient>
     {
-        // Chosen as an acceptable minimum rate that should ideally be 
-        // explicitly increased.
-        private const float DefaultUpdateInterval = 1f / 30f;
+        /// <summary>
+        /// gRPC Client that provides access to RPC calls.
+        /// </summary>
+        protected TClient Client { get; }
 
         /// <summary>
         /// The client used to access the Command service on the same port as this client.
         /// </summary>
         protected Command.CommandClient CommandClient { get; }
-        
-        protected State.StateClient StateClient { get; }
-        
-        public ClientSharedState SharedState { get; }
 
-<<<<<<< HEAD
-=======
         /// <summary>
         /// Create a client to a server described by the provided
         /// <see cref="GrpcConnection" />.
         /// </summary>
->>>>>>> 39763e11
         protected GrpcClient([NotNull] GrpcConnection connection) : base(
             connection.GetCancellationToken())
         {
             if (connection.IsCancelled)
                 throw new ArgumentException("Connection has already been shutdown.");
 
+            Client = (TClient) Activator.CreateInstance(typeof(TClient), connection.Channel);
+
             CommandClient = new Command.CommandClient(connection.Channel);
-            StateClient = new State.StateClient(connection.Channel);
-            SharedState = new ClientSharedState(this);
         }
-        
-        
+
+
         /// <summary>
         /// Run a command on a gRPC service that uses the command service.
         /// </summary>
@@ -102,7 +98,6 @@
         /// <inheritdoc cref="IAsyncClosable.CloseAsync" />
         public Task CloseAsync()
         {
-            SharedState.Close();
             Cancel();
 
             return Task.CompletedTask;
@@ -112,88 +107,5 @@
         {
             CloseAsync();
         }
-        
-        /// <summary>
-        /// Starts an <see cref="IncomingStream{StateUpdate}" /> on 
-        /// which the server provides updates to the shared key/value store at 
-        /// the requested time interval (in seconds).
-        /// </summary>
-        /// <remarks>
-        /// Corresponds to the SubscribeStateUpdates gRPC call.
-        /// </remarks>
-        public IncomingStream<StateUpdate> SubscribeStateUpdates(float updateInterval = DefaultUpdateInterval,
-                                                                 CancellationToken externalToken = default)
-        {
-            var request = new SubscribeStateUpdatesRequest
-            {
-                UpdateInterval = updateInterval,
-            };
-
-            return GetIncomingStream(StateClient.SubscribeStateUpdates, request, externalToken);
-        }
-        
-        public async Task<bool> UpdateState(string token, Dictionary<string, object> updates, List<string> removals)
-        {
-            var request = new UpdateStateRequest()
-            {
-                AccessToken = token,
-                Update = CreateStateUpdate(updates, removals)
-            };
-
-            var response = await StateClient.UpdateStateAsync(request);
-
-            return response.Success;
-        }
-        
-        public async Task<bool> UpdateLocks(string token, IDictionary<string, float> toAcquire, IEnumerable<string> toRemove)
-        {
-            var request = new UpdateLocksRequest
-            {
-                AccessToken = token,
-                LockKeys = CreateLockUpdate(toAcquire, toRemove)
-            };
-
-            var response = await StateClient.UpdateLocksAsync(request);
-
-            return response.Success;
-        }
-
-        private Struct CreateLockUpdate(IDictionary<string, float> toAcquire, IEnumerable<string> toRelease)
-        {
-            var str = toAcquire.ToProtobufStruct();
-            foreach(var releasedkey in toRelease)
-                str.Fields[releasedkey] = Value.ForNull();
-            return str;
-        }
-
-        private static StateUpdate CreateStateUpdate(IDictionary<string, object> updates, IEnumerable<string> removals)
-        {
-            var update = new StateUpdate();
-            var updatesAsStruct = updates.ToProtobufStruct();
-            update.ChangedKeys = updatesAsStruct;
-            foreach (var removal in removals)
-                update.ChangedKeys.Fields[removal] = Value.ForNull();
-            return update;
-        }
-    }
-    
-    /// <summary>
-    /// Base implementation of a C# wrapper around a gRPC client to a specific service.
-    /// </summary>
-    public abstract class GrpcClient<TClient> : GrpcClient where TClient : ClientBase<TClient>
-    {
-        /// <summary>
-        /// gRPC Client that provides access to RPC calls.
-        /// </summary>
-        protected TClient Client { get; }
-
-        /// <summary>
-        /// Create a client to a server described by the provided
-        /// <see cref="GrpcConnection" />.
-        /// </summary>
-        public GrpcClient([NotNull] GrpcConnection connection) : base(connection)
-        {
-            Client = (TClient) Activator.CreateInstance(typeof(TClient), connection.Channel);
-        }
     }
 }