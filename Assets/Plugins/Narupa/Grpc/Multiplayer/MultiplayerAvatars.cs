--- conflicted
+++ resolved
@@ -16,8 +16,8 @@
         internal MultiplayerAvatars(MultiplayerSession session)
         {
             multiplayer = session;
-            multiplayer.SharedState.KeyUpdated += OnKeyUpdated;
-            multiplayer.SharedState.KeyRemoved += OnKeyRemoved;
+            multiplayer.SharedStateDictionaryKeyUpdated += OnKeyUpdated;
+            multiplayer.SharedStateDictionaryKeyRemoved += OnKeyRemoved;
             multiplayer.MultiplayerJoined += OnMultiplayerJoined;
         }
 
@@ -95,17 +95,13 @@
         /// </summary>
         public void FlushLocalAvatar()
         {
-            multiplayer.SharedState.SetValue(GetAvatarKey(LocalAvatar.ID), LocalAvatar.ToData());
+            multiplayer.SetSharedState(GetAvatarKey(LocalAvatar.ID), LocalAvatar.ToData());
         }
 
         internal void CloseClient()
         {
             // Remove the avatar from multiplayer
-<<<<<<< HEAD
-            multiplayer.SharedState.RemoveKey(GetAvatarKey(multiplayer.PlayerId));
-=======
             multiplayer.RemoveSharedStateKey(GetAvatarKey(multiplayer.AccessToken));
->>>>>>> 39763e11
         }
     }
 }