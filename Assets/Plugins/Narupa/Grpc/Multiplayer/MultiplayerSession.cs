﻿// Copyright (c) Intangible Realities Lab. All rights reserved.
// Licensed under the GPL. See License.txt in the project root for license information.

using System;
using System.Collections.Generic;
using System.Threading.Tasks;
using Narupa.Protocol.Multiplayer;
using Narupa.Network;
using UnityEngine;
using Avatar = Narupa.Protocol.Multiplayer.Avatar;
using System.Linq;
using Grpc.Core;
using Narupa.Core.Async;
using Narupa.Core.Math;
using Narupa.Grpc;
using Narupa.Grpc.Multiplayer;
using Narupa.Grpc.Stream;
using UnityEngine.Profiling;

namespace Narupa.Session
{
    /// <summary>
    /// Manages the state of a single user engaging in multiplayer. Tracks
    /// local and remote avatars and maintains a copy of the latest values in
    /// the shared key/value store.
    /// </summary>
    public sealed class MultiplayerSession : IDisposable
    {
        public const string SimulationPoseKey = "scene";
        
        public MultiplayerAvatars Avatars { get; }

        public MultiplayerSession()
        {
            Avatars = new MultiplayerAvatars(this);
            
            SimulationPose =
                new MultiplayerResource<Transformation>(this, SimulationPoseKey, PoseFromObject,
                                                        PoseToObject);
        }

        /// <summary>
        /// The transformation of the simulation box.
        /// </summary>
        public readonly MultiplayerResource<Transformation> SimulationPose;

        /// <summary>
        /// Dictionary of the currently known shared state.
        /// </summary>
        public Dictionary<string, object> SharedStateDictionary { get; } =
            new Dictionary<string, object>();

        /// <summary>
        /// Is there an open client on this session?
        /// </summary>
        public bool IsOpen => client != null;

        /// <summary>
        /// Has this session created a user?
        /// </summary>
        public bool HasPlayer => PlayerId != null;

        /// <summary>
        /// Username of the current player, if any.
        /// </summary>
        public string PlayerName { get; private set; }

        /// <summary>
        /// ID of the current player, if any.
        /// </summary>
        public string PlayerId { get; private set; } = null;

        /// <summary>
        /// How many milliseconds to put between sending our requested value
        /// changes.
        /// </summary>
        public int ValuePublishInterval { get; set; } = 1000 / 30;

        private MultiplayerClient client;

        private IncomingStream<ResourceValuesUpdate> IncomingValueUpdates { get; set; }

        private Dictionary<string, object> pendingValues
            = new Dictionary<string, object>();

        private List<string> pendingRemovals
            = new List<string>();

        private Task valueFlushingTask;

        public event Action<string, object> SharedStateDictionaryKeyUpdated;

        public event Action<string> SharedStateDictionaryKeyRemoved;

        public event Action MultiplayerJoined;

        /// <summary>
        /// Connect to a Multiplayer service over the given connection. 
        /// Closes any existing client.
        /// </summary>
        public void OpenClient(GrpcConnection connection)
        {
            CloseClient();

            client = new MultiplayerClient(connection);

            if (valueFlushingTask == null)
            {
                valueFlushingTask = CallbackInterval(FlushValues, ValuePublishInterval);
                valueFlushingTask.AwaitInBackground();
            }
        }

        /// <summary>
        /// Close the current Multiplayer client and dispose all streams.
        /// </summary>
        public void CloseClient()
        {
            Avatars.CloseClient();
            FlushValues();
            
            client?.CloseAndCancelAllSubscriptions();
            client?.Dispose();
            client = null;

            PlayerName = null;
            PlayerId = null;

            ClearSharedState();
            pendingValues.Clear();
            pendingRemovals.Clear();
        }

        /// <summary>
        /// Create a new multiplayer with the given username, subscribe avatar 
        /// and value updates, and begin publishing our avatar.
        /// </summary>
        public async Task JoinMultiplayer(string playerName)
        {
            if (HasPlayer)
                throw new InvalidOperationException($"Multiplayer already joined as {PlayerName}");

            var response = await client.CreatePlayer(playerName);

            PlayerName = playerName;
            PlayerId = response.PlayerId;

            IncomingValueUpdates = client.SubscribeAllResourceValues();
            IncomingValueUpdates.MessageReceived += OnResourceValuesUpdateReceived;
            IncomingValueUpdates.StartReceiving().AwaitInBackgroundIgnoreCancellation();
<<<<<<< HEAD

            MultiplayerJoined?.Invoke();
        }

        public void StartAvatars()
        {
            try
            {
                OutgoingAvatar = client.PublishAvatar(PlayerId);
                IncomingAvatars = client.SubscribeAvatars(updateInterval: AvatarUpdateInterval,
                                                          ignorePlayerId: PlayerId);

                IncomingAvatars.MessageReceived += OnAvatarReceived;

                OutgoingAvatar.StartSending().AwaitInBackgroundIgnoreCancellation();
                IncomingAvatars.StartReceiving().AwaitInBackgroundIgnoreCancellation();
            }
            catch (RpcException e)
            {
            }
        }

        /// <summary>
        /// Set the headset and hand poses of our avatar.
        /// </summary>
        public void SetVRAvatar(Transformation? headset = null,
                                Transformation? leftHand = null,
                                Transformation? rightHand = null)
        {
            var avatar = new MultiplayerAvatar
            {
                PlayerId = PlayerId,
            };

            if (headset is Transformation headsetPose)
                avatar.Components[HeadsetName] = headsetPose;

            if (leftHand is Transformation leftHandPose)
                avatar.Components[LeftHandName] = leftHandPose;
=======
>>>>>>> master

            MultiplayerJoined?.Invoke();
        }
        
        /// <summary>
        /// Set the given key in the shared state dictionary, which will be
        /// sent to the server according in the future according to the publish 
        /// interval.
        /// </summary>
        public void SetSharedState(string key, object value)
        {
            pendingValues[key] = value.ToProtobufValue();
            pendingRemovals.Remove(key);
        }
        
        /// <summary>
        /// Remove the given key from the shared state dictionary, which will be
        /// sent to the server according in the future according to the publish 
        /// interval.
        /// </summary>
        public void RemoveSharedStateKey(string key)
        {
            pendingValues.Remove(key);
            pendingRemovals.Add(key);
        }


        /// <summary>
        /// Get a key in the shared state dictionary.
        /// </summary>
        public object GetSharedState(string key)
        {
            return SharedStateDictionary.TryGetValue(key, out var value) ? value : null;
        }

        /// <summary>
        /// Attempt to gain exclusive write access to the shared value of the given key.
        /// </summary>
        public async Task<bool> LockResource(string id)
        {
            return await client.LockResource(PlayerId, id);
        }

        /// <summary>
        /// Release the lock on the given object of a given key.
        /// </summary>
        public async Task<bool> ReleaseResource(string id)
        {
            return await client.ReleaseResource(PlayerId, id);
        }

        /// <inheritdoc cref="IDisposable.Dispose" />
        public void Dispose()
        {
            FlushValues();

            CloseClient();
        }

        private void ClearSharedState()
        {
            var keys = SharedStateDictionary.Keys.ToList();
            SharedStateDictionary.Clear();

            foreach (var key in keys)
            {
                try
                {
                    SharedStateDictionaryKeyRemoved?.Invoke(key);
                }
                catch (Exception e)
                {
                    Debug.LogException(e);
                }
            }
        }

        private void OnResourceValuesUpdateReceived(ResourceValuesUpdate update)
        {
            if (update.ResourceValueChanges != null)
            {
                foreach (var pair in update.ResourceValueChanges.Fields)
                {
                    var value = pair.Value.ToObject();
                    SharedStateDictionary[pair.Key] = value;
                    SharedStateDictionaryKeyUpdated?.Invoke(pair.Key, value);
                }
            }

            if (update.ResourceValueRemovals != null)
            {
                foreach (var key in update.ResourceValueRemovals)
                {
                    SharedStateDictionaryKeyRemoved?.Invoke(key);
                }
            }
        }

        private void FlushValues()
        {
            if (!IsOpen || !HasPlayer)
                return;

            foreach (var pair in pendingValues)
            {
                client.SetResourceValue(PlayerId, pair.Key, pair.Value.ToProtobufValue())
                      .AwaitInBackgroundIgnoreCancellation();
            }
            
            foreach (var key in pendingRemovals)
            {
                client.RemoveResourceKey(PlayerId, key)
                      .AwaitInBackgroundIgnoreCancellation();
            }
            
            pendingValues.Clear();
            pendingRemovals.Clear();
        }

        private static async Task CallbackInterval(Action callback, int interval)
        {
            while (true)
            {
                callback();
                await Task.Delay(interval);
            }
        }

        private static object PoseToObject(Transformation pose)
        {
            var data = new object[]
            {
                pose.Position.x, pose.Position.y, pose.Position.z, pose.Rotation.x, pose.Rotation.y,
                pose.Rotation.z, pose.Rotation.w, pose.Scale.x, pose.Scale.y, pose.Scale.z,
            };

            return data;
        }

        private static Transformation PoseFromObject(object @object)
        {
            if (@object is List<object> list)
            {
                var values = list.Select(value => Convert.ToSingle(value)).ToList();
                var position = list.GetVector3(0);
                var rotation = list.GetQuaternion(3);
                var scale = list.GetVector3(7);

                return new Transformation(position, rotation, scale);
            }

            throw new ArgumentOutOfRangeException();
        }

        public MultiplayerResource<object> GetSharedResource(string key)
        {
            return new MultiplayerResource<object>(this, key);
        }
    }
}<|MERGE_RESOLUTION|>--- conflicted
+++ resolved
@@ -148,48 +148,6 @@
             IncomingValueUpdates = client.SubscribeAllResourceValues();
             IncomingValueUpdates.MessageReceived += OnResourceValuesUpdateReceived;
             IncomingValueUpdates.StartReceiving().AwaitInBackgroundIgnoreCancellation();
-<<<<<<< HEAD
-
-            MultiplayerJoined?.Invoke();
-        }
-
-        public void StartAvatars()
-        {
-            try
-            {
-                OutgoingAvatar = client.PublishAvatar(PlayerId);
-                IncomingAvatars = client.SubscribeAvatars(updateInterval: AvatarUpdateInterval,
-                                                          ignorePlayerId: PlayerId);
-
-                IncomingAvatars.MessageReceived += OnAvatarReceived;
-
-                OutgoingAvatar.StartSending().AwaitInBackgroundIgnoreCancellation();
-                IncomingAvatars.StartReceiving().AwaitInBackgroundIgnoreCancellation();
-            }
-            catch (RpcException e)
-            {
-            }
-        }
-
-        /// <summary>
-        /// Set the headset and hand poses of our avatar.
-        /// </summary>
-        public void SetVRAvatar(Transformation? headset = null,
-                                Transformation? leftHand = null,
-                                Transformation? rightHand = null)
-        {
-            var avatar = new MultiplayerAvatar
-            {
-                PlayerId = PlayerId,
-            };
-
-            if (headset is Transformation headsetPose)
-                avatar.Components[HeadsetName] = headsetPose;
-
-            if (leftHand is Transformation leftHandPose)
-                avatar.Components[LeftHandName] = leftHandPose;
-=======
->>>>>>> master
 
             MultiplayerJoined?.Invoke();
         }
