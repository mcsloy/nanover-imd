--- conflicted
+++ resolved
@@ -5,12 +5,6 @@
 using System.Collections.Generic;
 using System.Linq;
 using System.Threading.Tasks;
-<<<<<<< HEAD
-using Narupa.Core.Math;
-using Narupa.Grpc;
-using Narupa.Grpc.Multiplayer;
-using Narupa.Network;
-=======
 using Google.Protobuf.WellKnownTypes;
 using Narupa.Core;
 using Narupa.Core.Async;
@@ -19,7 +13,6 @@
 using Narupa.Grpc.Trajectory;
 using Narupa.Protocol.State;
 using UnityEngine;
->>>>>>> 39763e11
 
 namespace Narupa.Grpc.Multiplayer
 {
@@ -28,44 +21,40 @@
     /// local and remote avatars and maintains a copy of the latest values in
     /// the shared key/value store.
     /// </summary>
-    public sealed class MultiplayerSession : GrpcSession<MultiplayerClient>
+    public sealed class MultiplayerSession : IDisposable
     {
         public const string SimulationPoseKey = "scene";
-<<<<<<< HEAD
-=======
 
         public string AccessToken { get; set; }
 
         public MultiplayerAvatars Avatars { get; }
->>>>>>> 39763e11
-
-        public MultiplayerAvatars Avatars { get; private set; }
+
+        public MultiplayerSession()
+        {
+            Avatars = new MultiplayerAvatars(this);
+            
+            SimulationPose =
+                new MultiplayerResource<Transformation>(this, SimulationPoseKey, PoseFromObject,
+                                                        PoseToObject);
+        }
 
         /// <summary>
         /// The transformation of the simulation box.
         /// </summary>
-        public SharedStateResource<Transformation> SimulationPose { get; private set; }
-
-        /// <summary>
-<<<<<<< HEAD
-        /// Has this session created a user?
-        /// </summary>
-        public bool HasPlayer => PlayerId != null;
-
-        /// <summary>
-        /// Username of the current player, if any.
-        /// </summary>
-        public string PlayerName { get; private set; }
-
-        /// <summary>
-        /// ID of the current player, if any.
-        /// </summary>
-        public string PlayerId { get; private set; }
-
-        public event Action MultiplayerJoined;
-
-        protected override MultiplayerClient CreateClient(GrpcConnection connection)
-=======
+        public readonly MultiplayerResource<Transformation> SimulationPose;
+
+        /// <summary>
+        /// Dictionary of the currently known shared state.
+        /// </summary>
+        public Dictionary<string, object> SharedStateDictionary { get; } =
+            new Dictionary<string, object>();
+
+        /// <summary>
+        /// Is there an open client on this session?
+        /// </summary>
+        public bool IsOpen => client != null;
+
+        /// <summary>
         /// How many milliseconds to put between sending our requested value
         /// changes.
         /// </summary>
@@ -113,22 +102,9 @@
         /// Closes any existing client.
         /// </summary>
         public void OpenClient(GrpcConnection connection)
->>>>>>> 39763e11
-        {
-            return new MultiplayerClient(connection);
-        }
-
-<<<<<<< HEAD
-        public override void OpenClient(GrpcConnection connection)
-        {
-            base.OpenClient(connection);
-
-            Avatars = new MultiplayerAvatars(this);
-            SimulationPose = SharedState.GetResource(SimulationPoseKey,
-                                                     PoseFromObject,
-                                                     PoseToObject,
-                                                     Transformation.Identity);
-=======
+        {
+            CloseClient();
+
             client = new MultiplayerClient(connection);
             AccessToken = Guid.NewGuid().ToString();
 
@@ -153,41 +129,13 @@
             }
 
             MultiplayerJoined?.Invoke();
->>>>>>> 39763e11
         }
 
         /// <summary>
         /// Close the current Multiplayer client and dispose all streams.
         /// </summary>
-        public override void CloseClient()
-        {
-<<<<<<< HEAD
-            Avatars?.CloseClient();
-
-            base.CloseClient();
-
-            SimulationPose = null;
-
-            PlayerName = null;
-            PlayerId = null;
-        }
-
-        /// <summary>
-        /// Create a new multiplayer with the given username, subscribe avatar 
-        /// and value updates, and begin publishing our avatar.
-        /// </summary>
-        public async Task JoinMultiplayer(string playerName)
-        {
-            if (HasPlayer)
-                throw new InvalidOperationException($"Multiplayer already joined as {PlayerName}");
-
-            var response = await Client.CreatePlayer(playerName);
-
-            PlayerName = playerName;
-            PlayerId = response.PlayerId;
-
-            MultiplayerJoined?.Invoke();
-=======
+        public void CloseClient()
+        {
             Avatars.CloseClient();
             FlushValues();
             
@@ -333,7 +281,6 @@
                 callback();
                 await Task.Delay(interval);
             }
->>>>>>> 39763e11
         }
 
         private static object PoseToObject(Transformation pose)
@@ -361,5 +308,10 @@
 
             throw new ArgumentOutOfRangeException();
         }
+
+        public MultiplayerResource<object> GetSharedResource(string key)
+        {
+            return new MultiplayerResource<object>(this, key);
+        }
     }
 }