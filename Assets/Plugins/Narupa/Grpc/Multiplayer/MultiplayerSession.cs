﻿// Copyright (c) Intangible Realities Lab. All rights reserved.
// Licensed under the GPL. See License.txt in the project root for license information.

using System;
using System.Collections.Generic;
using System.Threading.Tasks;
using Narupa.Protocol.Multiplayer;
using Narupa.Network;
using UnityEngine;
using Avatar = Narupa.Protocol.Multiplayer.Avatar;
using System.Linq;
using Google.Protobuf.Collections;
using Google.Protobuf.WellKnownTypes;
using Grpc.Core;
using Narupa.Core;
using Narupa.Core.Async;
using Narupa.Core.Math;
using Narupa.Grpc;
using Narupa.Grpc.Multiplayer;
using Narupa.Grpc.Stream;
using Narupa.Grpc.Trajectory;
using UnityEngine.Profiling;

namespace Narupa.Session
{
    /// <summary>
    /// Manages the state of a single user engaging in multiplayer. Tracks
    /// local and remote avatars and maintains a copy of the latest values in
    /// the shared key/value store.
    /// </summary>
    public sealed class MultiplayerSession : IDisposable
    {
        public const string SimulationPoseKey = "scene";
        
        public MultiplayerAvatars Avatars { get; }

        public MultiplayerSession()
        {
            Avatars = new MultiplayerAvatars(this);
            
            SimulationPose =
                new MultiplayerResource<Transformation>(this, SimulationPoseKey, PoseFromObject,
                                                        PoseToObject);
        }

        /// <summary>
        /// The transformation of the simulation box.
        /// </summary>
        public readonly MultiplayerResource<Transformation> SimulationPose;

        /// <summary>
        /// Dictionary of the currently known shared state.
        /// </summary>
        public Dictionary<string, object> SharedStateDictionary { get; } =
            new Dictionary<string, object>();

        /// <summary>
        /// Is there an open client on this session?
        /// </summary>
        public bool IsOpen => client != null;

        /// <summary>
        /// Has this session created a user?
        /// </summary>
        public bool HasPlayer => PlayerId != null;

        /// <summary>
        /// Username of the current player, if any.
        /// </summary>
        public string PlayerName { get; private set; }

        /// <summary>
        /// ID of the current player, if any.
        /// </summary>
        public string PlayerId { get; private set; } = null;

        /// <summary>
        /// How many milliseconds to put between sending our requested value
        /// changes.
        /// </summary>
        public int ValuePublishInterval { get; set; } = 1000 / 30;

        private MultiplayerClient client;

        private IncomingStream<ResourceValuesUpdate> IncomingValueUpdates { get; set; }

        private Dictionary<string, object> pendingValues
            = new Dictionary<string, object>();
        
        private List<string> pendingRemovals
            = new List<string>();

        private Task valueFlushingTask;

        public event Action<string, object> SharedStateDictionaryKeyUpdated;

        public event Action<string> SharedStateDictionaryKeyRemoved;

        public event Action MultiplayerJoined;

        /// <summary>
        /// The index of the next update that we will send to the server. A key
        /// `update.index.{player_id}` will be inserted with this value. By getting this value
        /// when you've scheduled something to be done to the dictionary, you can then determine
        /// when a returned update has incorporated your change.
        /// </summary>
        public int NextUpdateIndex => nextUpdateIndex;

        /// <summary>
        /// The index of the latest changes we sent to the server which have been received by us.
        /// </summary>
        public int LastReceivedIndex => lastReceivedIndex;

        private int nextUpdateIndex = 0;

        private int lastReceivedIndex = -1;

        private string UpdateIndexKey => $"update.index.{PlayerId}";

        /// <summary>
        /// Connect to a Multiplayer service over the given connection. 
        /// Closes any existing client.
        /// </summary>
        public void OpenClient(GrpcConnection connection)
        {
            CloseClient();

            client = new MultiplayerClient(connection);

            if (valueFlushingTask == null)
            {
                valueFlushingTask = CallbackInterval(FlushValues, ValuePublishInterval);
                valueFlushingTask.AwaitInBackground();
            }
        }

        /// <summary>
        /// Close the current Multiplayer client and dispose all streams.
        /// </summary>
        public void CloseClient()
        {
            Avatars.CloseClient();
            FlushValues();
            
            client?.CloseAndCancelAllSubscriptions();
            client?.Dispose();
            client = null;

            PlayerName = null;
            PlayerId = null;

            ClearSharedState();
            pendingValues.Clear();
            pendingRemovals.Clear();
        }

        /// <summary>
        /// Create a new multiplayer with the given username, subscribe avatar 
        /// and value updates, and begin publishing our avatar.
        /// </summary>
        public async Task JoinMultiplayer(string playerName)
        {
            if (HasPlayer)
                throw new InvalidOperationException($"Multiplayer already joined as {PlayerName}");

            var response = await client.CreatePlayer(playerName);

            PlayerName = playerName;
            PlayerId = response.PlayerId;

            IncomingValueUpdates = client.SubscribeAllResourceValues();
            BackgroundIncomingStreamReceiver<ResourceValuesUpdate>.Start(IncomingValueUpdates,
                OnResourceValuesUpdateReceived,
                MergeResourceUpdates);

            void MergeResourceUpdates(ResourceValuesUpdate dest, ResourceValuesUpdate src)
            {
                if (dest.ResourceValueChanges == null)
                    dest.ResourceValueChanges = new Struct();

                foreach (var (key, value) in src.ResourceValueChanges.Fields)
                    dest.ResourceValueChanges.Fields[key] = value;
                
                foreach(var removal in src.ResourceValueRemovals)
                    if(!dest.ResourceValueRemovals.Contains(removal))
                        dest.ResourceValueRemovals.Add(removal);
            }

            MultiplayerJoined?.Invoke();
        }

        /// <summary>
        /// Set the given key in the shared state dictionary, which will be
        /// sent to the server according in the future according to the publish 
        /// interval.
        /// </summary>
        public void SetSharedState(string key, object value)
        {
            pendingRemovals.Remove(key);
            pendingValues[key] = value.ToProtobufValue();
        }
        
        /// <summary>
        /// Remove the given key from the shared state dictionary, which will be
        /// sent to the server according in the future according to the publish 
        /// interval.
        /// </summary>
        public void RemoveSharedStateKey(string key)
        {
            pendingValues.Remove(key);
            pendingRemovals.Add(key);
        }


        /// <summary>
        /// Get a key in the shared state dictionary.
        /// </summary>
        public object GetSharedState(string key)
        {
            return SharedStateDictionary.TryGetValue(key, out var value) ? value : null;
        }

        /// <summary>
        /// Attempt to gain exclusive write access to the shared value of the given key.
        /// </summary>
        public async Task<bool> LockResource(string id)
        {
            return await client.LockResource(PlayerId, id);
        }

        /// <summary>
        /// Release the lock on the given object of a given key.
        /// </summary>
        public async Task<bool> ReleaseResource(string id)
        {
            return await client.ReleaseResource(PlayerId, id);
        }

        /// <inheritdoc cref="IDisposable.Dispose" />
        public void Dispose()
        {
            FlushValues();

            CloseClient();
        }

        private void ClearSharedState()
        {
            var keys = SharedStateDictionary.Keys.ToList();
            SharedStateDictionary.Clear();

            foreach (var key in keys)
            {
                try
                {
                    SharedStateDictionaryKeyRemoved?.Invoke(key);
                }
                catch (Exception e)
                {
                    Debug.LogException(e);
                }
            }
        }

        private void OnResourceValuesUpdateReceived(ResourceValuesUpdate update)
        {
            if (update.ResourceValueChanges != null)
            {
                if (update.ResourceValueChanges.Fields.ContainsKey(UpdateIndexKey))
                {
                    lastReceivedIndex = (int) update.ResourceValueChanges
                                                    .Fields[UpdateIndexKey]
                                                    .NumberValue;
                }
                
                foreach (var pair in update.ResourceValueChanges.Fields)
                {
                    var value = pair.Value.ToObject();
                    SharedStateDictionary[pair.Key] = value;
                    SharedStateDictionaryKeyUpdated?.Invoke(pair.Key, value);
                }
            }

            if (update.ResourceValueRemovals != null)
            {
                foreach (var key in update.ResourceValueRemovals)
                {
                    SharedStateDictionaryKeyRemoved?.Invoke(key);
                }
            }
        }

        private void FlushValues()
        {
            if (!IsOpen || !HasPlayer)
                return;
            
            foreach (var pair in pendingValues)
            {
                client.SetResourceValue(PlayerId, pair.Key, pair.Value.ToProtobufValue())
                      .AwaitInBackgroundIgnoreCancellation();
            }
            
            foreach (var key in pendingRemovals)
            {
                client.RemoveResourceKey(PlayerId, key)
                      .AwaitInBackgroundIgnoreCancellation();
            }
<<<<<<< HEAD

=======
            
            client.SetResourceValue(PlayerId, UpdateIndexKey, nextUpdateIndex.ToProtobufValue())
                  .AwaitInBackgroundIgnoreCancellation();

            nextUpdateIndex++;
            
>>>>>>> bef63b18
            pendingValues.Clear();
            pendingRemovals.Clear();
        }

        private static async Task CallbackInterval(Action callback, int interval)
        {
            while (true)
            {
                callback();
                await Task.Delay(interval);
            }
        }

        private static object PoseToObject(Transformation pose)
        {
            var data = new object[]
            {
                pose.Position.x, pose.Position.y, pose.Position.z, pose.Rotation.x, pose.Rotation.y,
                pose.Rotation.z, pose.Rotation.w, pose.Scale.x, pose.Scale.y, pose.Scale.z,
            };

            return data;
        }

        private static Transformation PoseFromObject(object @object)
        {
            if (@object is List<object> list)
            {
                var position = list.GetVector3(0);
                var rotation = list.GetQuaternion(3);
                var scale = list.GetVector3(7);

                return new Transformation(position, rotation, scale);
            }

            throw new ArgumentOutOfRangeException();
        }

        public MultiplayerResource<object> GetSharedResource(string key)
        {
            return new MultiplayerResource<object>(this, key);
        }
    }
}<|MERGE_RESOLUTION|>--- conflicted
+++ resolved
@@ -306,16 +306,12 @@
                 client.RemoveResourceKey(PlayerId, key)
                       .AwaitInBackgroundIgnoreCancellation();
             }
-<<<<<<< HEAD
-
-=======
-            
+
             client.SetResourceValue(PlayerId, UpdateIndexKey, nextUpdateIndex.ToProtobufValue())
                   .AwaitInBackgroundIgnoreCancellation();
 
             nextUpdateIndex++;
             
->>>>>>> bef63b18
             pendingValues.Clear();
             pendingRemovals.Clear();
         }
