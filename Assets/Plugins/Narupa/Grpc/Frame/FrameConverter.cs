--- conflicted
+++ resolved
@@ -78,25 +78,11 @@
         private static readonly Dictionary<string, Converter<ValueArray, object>> arrayConverters =
             new Dictionary<string, Converter<ValueArray, object>>
             {
-<<<<<<< HEAD
                 [FrameData.BondArrayKey] = FrameConversions.ToBondPairArray,
                 [FrameData.ParticleElementArrayKey] = FrameConversions.ToElementArray,
-                [FrameData.ParticlePositionArrayKey] = Conversions.ToVector3Array
-=======
-                {
-                    FrameData.BondArrayKey, FrameConversions.ToBondPairArray
-                },
-                {
-                    StandardFrameProperties.BoxTransformation.Key,
-                    (obj) => (object) obj.ToLinearTransformation()
-                },
-                {
-                    FrameData.ParticleElementArrayKey, FrameConversions.ToElementArray
-                },
-                {
-                    FrameData.ParticlePositionArrayKey, Conversions.ToVector3Array
-                }
->>>>>>> 09c86b93
+                [FrameData.ParticlePositionArrayKey] = Conversions.ToVector3Array,
+                [StandardFrameProperties.BoxTransformation.Key] 
+                = (obj) => (object) obj.ToLinearTransformation()
             };
 
         /// <summary>
