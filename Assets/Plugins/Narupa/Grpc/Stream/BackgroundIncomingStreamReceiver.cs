using System;
using System.Threading;
using System.Threading.Tasks;
using Narupa.Core.Async;
using Narupa.Grpc.Stream;
using NSubstitute.ReceivedExtensions;
using UnityEngine;

namespace Narupa.Grpc.Trajectory
{
    /// <summary>
    /// A utility to start two separate tasks for an incoming stream - a background thread which
    /// is constantly polling the gRPC stream (not limited to Unity's update loop) and merging
    /// concurrent data together, and a task which runs on the main thread and invokes a callback
    /// on this data.
    /// </summary>
    public class BackgroundIncomingStreamReceiver<TResponse> where TResponse : class
    {
        public static void Start(IncomingStream<TResponse> stream, Action<TResponse> callback, Action<TResponse, TResponse> merge)
        {
            new BackgroundIncomingStreamReceiver<TResponse>(stream, callback, merge);
        }
        
        private void ReceiveOnBackgroundThread(TResponse response)
        {
            if (receivedData == null)
                receivedData = response;
            else
                Merge(receivedData, response);
        }

        private IncomingStream<TResponse> stream;
        
        private BackgroundIncomingStreamReceiver(IncomingStream<TResponse> stream, Action<TResponse> callback, Action<TResponse, TResponse> merge)
        {
            this.stream = stream;
            stream.MessageReceived += ReceiveOnBackgroundThread;
            BackgroundThreadTask().AwaitInBackgroundIgnoreCancellation();
            MainThreadTask().AwaitInBackgroundIgnoreCancellation();
            Callback = callback;
            Merge = merge;
        }

        private async Task BackgroundThreadTask()
        {
            await Task.Run(stream.StartReceiving, stream.GetCancellationToken());
        }

        private async Task MainThreadTask()
        {
            while (true)
            {
                if (stream.IsCancelled)
                    return;
                
                if (receivedData != null)
                {
                    var newReceivedData = receivedData;
<<<<<<< HEAD
                    receivedData = new TResponse();
                    hasReceived = false;
=======
                    receivedData = null;
>>>>>>> 6adfd07b
                    Callback?.Invoke(newReceivedData);
                }

                await Task.Delay(1, stream.GetCancellationToken());
            }
        }
        
        private TResponse receivedData = null;

        private Action<TResponse> Callback;
        private Action<TResponse, TResponse> Merge;
    }
}<|MERGE_RESOLUTION|>--- conflicted
+++ resolved
@@ -56,12 +56,7 @@
                 if (receivedData != null)
                 {
                     var newReceivedData = receivedData;
-<<<<<<< HEAD
-                    receivedData = new TResponse();
-                    hasReceived = false;
-=======
                     receivedData = null;
->>>>>>> 6adfd07b
                     Callback?.Invoke(newReceivedData);
                 }
 
